import React, { useState, useMemo, useCallback, useEffect, useRef } from 'react';
import PropTypes from 'prop-types';
import omit from 'lodash/omit';

import DashboardHeader from './DashboardHeader';
import DashboardGrid, { DashboardGridPropTypes } from './DashboardGrid';
import CardRenderer from './CardRenderer';

const propTypes = {
  title: PropTypes.string,
  description: PropTypes.string,
  /** optional actions that will be rendered in the Dashboard header and used in onDashboardAction */
  actions: PropTypes.arrayOf(
    PropTypes.shape({
      /** Unique id of the action */
      id: PropTypes.string.isRequired,
      /** icon ultimately gets passed through all the way to <Button>, which has this same copied proptype definition for icon */
      icon: PropTypes.oneOfType([
        PropTypes.shape({
          width: PropTypes.string,
          height: PropTypes.string,
          viewBox: PropTypes.string.isRequired,
          svgData: PropTypes.object.isRequired,
        }),
        PropTypes.string,
        PropTypes.node,
      ]),
      labelText: PropTypes.string,
    })
  ),
  cards: PropTypes.arrayOf(
    PropTypes.shape({
      content: PropTypes.oneOfType([PropTypes.object, PropTypes.func]),
      values: PropTypes.oneOfType([PropTypes.object, PropTypes.array]),
      /** is the card actively loading, it will override the dashboard loading state if true */
      isLoading: PropTypes.bool,
      /** was there an error loading */
      error: PropTypes.node,
    })
  ).isRequired,

  /** Optional filter that should be rendered top right */
  filter: PropTypes.node,
  /** Optional sidebar content that should be rendered left of the dashboard cards */
  sidebar: PropTypes.node,
  /** If the header should render the last updated section */
  hasLastUpdated: PropTypes.bool,

  // Callback functions
  /** Callback called when a card should fetch its data, called with the card props and a boolean that determines whether a card supports timeseries data or not.  Return a promise that returns the updated card object with values.  It will be passed downstream to your card as props to update. */
  onFetchData: PropTypes.func,
  /** Optional Function that is called back if the card has a setup phase before data fetching */
  onSetupCard: PropTypes.func,
  /** Callback called when an action is clicked.  The id of the action is passed to the callback */
  onDashboardAction: PropTypes.func,
  /** Callback called when a card determines what icon render based on a named string in card config
   *    example usage: renderIconByName(name = 'my--checkmark--icon', props = { title: 'A checkmark', etc. })
   */
  renderIconByName: PropTypes.func,

  // Data related properties
  /** If the overall dashboard should be using a timeGrain, we pass it here */
  timeGrain: PropTypes.string,
  /** Property that will trigger all cards to load again */
  isLoading: PropTypes.bool,
  /** once all the cards have finished loading this will be called */
  setIsLoading: PropTypes.func,

  /** All the labels that need translation */
  i18n: PropTypes.shape({
    lastUpdatedLabel: PropTypes.string,
    noDataLabel: PropTypes.string,
    noDataShortLabel: PropTypes.string,
    errorLoadingDataLabel: PropTypes.string,
    errorLoadingDataShortLabel: PropTypes.string,
    // card labels
    rollingPeriodLabel: PropTypes.string,
    last24HoursLabel: PropTypes.string,
    last7DaysLabel: PropTypes.string,
    defaultLabel: PropTypes.string,
    lastMonthLabel: PropTypes.string,
    lastQuarterLabel: PropTypes.string,
    lastYearLabel: PropTypes.string,
    periodToDateLabel: PropTypes.string,
    thisWeekLabel: PropTypes.string,
    thisMonthLabel: PropTypes.string,
    thisQuarterLabel: PropTypes.string,
    thisYearLabel: PropTypes.string,
    hourlyLabel: PropTypes.string,
    dailyLabel: PropTypes.string,
    weeklyLabel: PropTypes.string,
    monthlyLabel: PropTypes.string,
    expandLabel: PropTypes.string,
    overflowMenuDescription: PropTypes.string,
    alertDetected: PropTypes.string,

    // card actions
    editCardLabel: PropTypes.string,
    cloneCardLabel: PropTypes.string,
    deleteCardLabel: PropTypes.string,
    selectTimeRangeLabel: PropTypes.string,

    // image card labels:
    zoomIn: PropTypes.string,
    zoomOut: PropTypes.string,
    zoomToFit: PropTypes.string,

    // labels for table card
    criticalLabel: PropTypes.string,
    moderateLabel: PropTypes.string,
    lowLabel: PropTypes.string,
    selectSeverityPlaceholder: PropTypes.string,
    severityLabel: PropTypes.string,
    defaultFilterStringPlaceholdText: PropTypes.string,
    downloadIconDescription: PropTypes.string,

    // table labels
    pageBackwardAria: PropTypes.string,
    pageForwardAria: PropTypes.string,
    pageNumberAria: PropTypes.string,
    itemsPerPage: PropTypes.string,
    currentPage: PropTypes.func,
    itemsRangeWithTotal: PropTypes.func,
    pageRange: PropTypes.func,
    /** table body */
    overflowMenuAria: PropTypes.string,
    clickToExpandAria: PropTypes.string,
    clickToCollapseAria: PropTypes.string,
    selectAllAria: PropTypes.string,
    selectRowAria: PropTypes.string,
    /** toolbar */
    clearAllFilters: PropTypes.string,
    columnSelectionButtonAria: PropTypes.string,
    clearFilterAria: PropTypes.string,
    filterAria: PropTypes.string,
    openMenuAria: PropTypes.string,
    closeMenuAria: PropTypes.string,
    clearSelectionAria: PropTypes.string,
    /** empty state */
    emptyMessage: PropTypes.string,
    emptyMessageWithFilters: PropTypes.string,
    emptyButtonLabelWithFilters: PropTypes.string,
    inProgressText: PropTypes.string,
    actionFailedText: PropTypes.string,
    learnMoreText: PropTypes.string,
    dismissText: PropTypes.string,
  }),
  ...omit(DashboardGridPropTypes, ['children', 'breakpoint']),
};

const defaultProps = {
  title: null,
  description: null,
  onDashboardAction: null,
  i18n: {
    lastUpdatedLabel: 'Last updated: ',
    noDataLabel: 'No data is available for this time range.',
    noDataShortLabel: 'No data',
    errorLoadingDataLabel: 'Error loading data for this card: ',
    errorLoadingDataShortLabel: 'Data error.',
    alertDetected: 'Alert detected: ',
    // card labels
    rollingPeriodLabel: 'Rolling period',
    defaultLabel: 'Default',
    last24HoursLabel: 'Last 24 hrs',
    last7DaysLabel: 'Last 7 days',
    lastMonthLabel: 'Last month',
    lastQuarterLabel: 'Last quarter',
    lastYearLabel: 'Last year',
    periodToDateLabel: 'Period to date',
    thisWeekLabel: 'This week',
    thisMonthLabel: 'This month',
    thisQuarterLabel: 'This quarter',
    thisYearLabel: 'This year',
    hourlyLabel: 'Hourly',
    dailyLabel: 'Daily',
    weeklyLabel: 'Weekly',
    monthlyLabel: 'Monthly',
    expandLabel: 'Expand to fullscreen',
    overflowMenuDescription: 'Open and close list of options',

    // card actions
    editCardLabel: 'Edit card',
    cloneCardLabel: 'Clone card',
    deleteCardLabel: 'Delete card',
<<<<<<< HEAD
    selectTimeRangeLabel: 'Select date range',
=======
    selectDateRangeLabel: 'Select time range',
>>>>>>> 7b5c55e4
    // table card labels
    criticalLabel: 'Critical',
    moderateLabel: 'Moderate',
    lowLabel: 'Low',
    selectSeverityPlaceholder: 'Select a severity',
    severityLabel: 'Severity',
    searchPlaceholder: 'Search',
    filterButtonAria: 'Filters',
    defaultFilterStringPlaceholdText: 'Type and hit enter to apply',
    pageBackwardAria: 'Previous page',
    pageForwardAria: 'Next page',
    pageNumberAria: 'Page Number',
    itemsPerPage: 'Items per page:',
    currentPage: page => `__page ${page}__`,
    itemsRangeWithTotal: (min, max, total) => `__${min}–${max} of ${total} items__`,
    pageRange: (current, total) => `__${current} of ${total} pages__`,
    /** table body */
    overflowMenuAria: 'More actions',
    clickToExpandAria: 'Click to expand content',
    clickToCollapseAria: 'Click to collapse content',
    selectAllAria: 'Select all items',
    selectRowAria: 'Select row',
    /** toolbar */
    clearAllFilters: 'Clear all filters',
    columnSelectionButtonAria: 'Column Selection',
    clearFilterAria: 'Clear filter',
    filterAria: 'Filter',
    openMenuAria: 'Open menu',
    closeMenuAria: 'Close menu',
    clearSelectionAria: 'Clear selection',
    /** empty state */
    emptyMessage: 'There are no alerts in this range.',
    emptyMessageWithFilters: 'No results match the current filters',
    emptyButtonLabel: 'Create some data',
    emptyButtonLabelWithFilters: 'Clear all filters',
    inProgressText: 'In Progress',
    actionFailedText: 'Action Failed',
    learnMoreText: 'Learn More',
    dismissText: 'Dismiss',
    downloadIconDescription: 'Download table content',
  },

  filter: null,
  sidebar: null,
  actions: [],
  hasLastUpdated: true,
  onSetupCard: null,
  onFetchData: null,
  renderIconByName: null,
  timeGrain: null,
  isLoading: false,
  setIsLoading: null,
};

/**
 * This component renders one individual dashboard from an array of properties. The passed cards are set into a grid layout based on the individual card sizes and layouts.
 * It keeps track of the current breakpoint and passes it down to the rendered cards.
 * This dashboard only supports a fixed set of card types and uses the CardRenderer to make those determinations
 * If you want to render a custom card type you should compose your own dashboard component with the DashboardHeader, DashboardGrid, and Card components.
 *
 * Data Loading:
 * It keeps track of whether any cards are actively loading data and shows a loading spinner at the top.
 * It listens to all the cards data fetching, and updates it's overall refresh date once all cards have finished fetching data.
 * To enable your cards to fetch data, you must implement the onFetchData callback.  The callback is called with the full card prop object,
 * and then a boolean that describes whether to return timeseries data or not.  You should asynchronously return an array of values from your callback to populate your
 * cards with data.
 */
const Dashboard = ({
  cards,
  title,
  description,
  hasLastUpdated,
  i18n,
  i18n: { lastUpdatedLabel },
  filter,
  sidebar,
  layouts,
  isEditable,
  onLayoutChange,
  onBreakpointChange,
  className,
  actions,
  onDashboardAction,
  isLoading,
  setIsLoading,
  // TODO: remove onSetRefresh and instead listen to setIsLoading
  onSetRefresh, // eslint-disable-line
  onSetupCard,
  // TODO: fix the rendering of the lastUpdated bit, to migrate in the style from our ibm repo
  lastUpdated, // eslint-disable-line
  renderIconByName,
  onFetchData,
  timeGrain,
}) => {
  const [breakpoint, setBreakpoint] = useState('lg');

  // Keep track of whether any cards are loading or not, (doesn't need to be in state)
  const cardsLoadingRef = useRef();

  // Setup the loading tracker for the cards if the dashboard decides to load
  useEffect(
    () => {
      if (isLoading) {
        cardsLoadingRef.current = [];
        onSetRefresh(null);
      } else {
        cardsLoadingRef.current = undefined;
      }
    },
    [isLoading] // eslint-disable-line
  );

  // Listen to the card fetches to determine whether all cards have finished loading
  const handleOnFetchData = useCallback(
    (card, ...args) => {
      return onFetchData(card, ...args).finally(() => {
        if (cardsLoadingRef.current && !cardsLoadingRef.current.includes(card.id)) {
          cardsLoadingRef.current.push(card.id);
          // If the card array count matches the card count, we call setIsLoading to false, and clear the array
          if (
            cardsLoadingRef.current.length ===
            cards.filter(cardsToLoad => cardsToLoad.dataSource).length
          ) {
            setIsLoading(false);
            onSetRefresh(Date.now());
          }
        }
      });
    },
    [onFetchData, cards.length] // eslint-disable-line
  );

  // Caching for performance
  const cachedI18N = useMemo(() => i18n, []); // eslint-disable-line

  const cachedOnBreakpointChange = useCallback(
    newBreakpoint => {
      setBreakpoint(newBreakpoint);
      if (onBreakpointChange) {
        onBreakpointChange(newBreakpoint);
      }
    },
    [onBreakpointChange]
  );

  const cachedRenderIconByName = useCallback(
    renderIconByName,
    [] //eslint-disable-line
  );

  const cachedOnSetupCard = useCallback(
    onSetupCard,
    [] // eslint-disable-line
  );

  // Uses our shared renderer for each card that knows how to render a fixed set of card types
  const gridContents = useMemo(
    () =>
      cards.map(card =>
        card ? (
          <CardRenderer
            {...card}
            key={`renderer-${card.id}`}
            i18n={cachedI18N}
            isLoading={isLoading}
            isEditable={isEditable}
            breakpoint={breakpoint}
            onSetupCard={cachedOnSetupCard}
            onFetchData={handleOnFetchData}
            renderIconByName={cachedRenderIconByName}
            timeGrain={timeGrain}
          />
        ) : null
      ), // eslint-disable-next-line
    [breakpoint, cachedI18N, cards, isEditable, isLoading, handleOnFetchData, timeGrain]
  );

  return (
    <div className={className}>
      <DashboardHeader
        title={title}
        description={description}
        lastUpdatedLabel={!isEditable ? lastUpdatedLabel : null}
        isLoading={isLoading}
        filter={filter}
        hasLastUpdated={hasLastUpdated}
        lastUpdated={lastUpdated}
        actions={actions}
        onDashboardAction={onDashboardAction}
      />
      <div style={{ display: 'flex' }}>
        {sidebar && <div style={{ flex: 0 }}>{sidebar}</div>}
        <DashboardGrid
          layouts={layouts}
          onLayoutChange={onLayoutChange}
          isEditable={isEditable}
          breakpoint={breakpoint}
          onBreakpointChange={cachedOnBreakpointChange}
        >
          {gridContents}
        </DashboardGrid>
      </div>
    </div>
  );
};

Dashboard.propTypes = propTypes;
Dashboard.defaultProps = defaultProps;

export default Dashboard;<|MERGE_RESOLUTION|>--- conflicted
+++ resolved
@@ -183,11 +183,7 @@
     editCardLabel: 'Edit card',
     cloneCardLabel: 'Clone card',
     deleteCardLabel: 'Delete card',
-<<<<<<< HEAD
-    selectTimeRangeLabel: 'Select date range',
-=======
-    selectDateRangeLabel: 'Select time range',
->>>>>>> 7b5c55e4
+    selectTimeRangeLabel: 'Select time range',
     // table card labels
     criticalLabel: 'Critical',
     moderateLabel: 'Moderate',
