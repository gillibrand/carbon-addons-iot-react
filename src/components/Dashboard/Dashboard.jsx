import React, { useState, useMemo, useCallback, useEffect, useRef } from 'react';
import PropTypes from 'prop-types';
import omit from 'lodash/omit';

import DashboardHeader from './DashboardHeader';
import DashboardGrid, { DashboardGridPropTypes } from './DashboardGrid';
import CardRenderer from './CardRenderer';

const propTypes = {
  title: PropTypes.string,
  description: PropTypes.string,
  /** optional actions that will be rendered in the Dashboard header and used in onDashboardAction */
  actions: PropTypes.arrayOf(
    PropTypes.shape({
      /** Unique id of the action */
      id: PropTypes.string.isRequired,
      /** icon ultimately gets passed through all the way to <Button>, which has this same copied proptype definition for icon */
      icon: PropTypes.oneOfType([
        PropTypes.shape({
          width: PropTypes.string,
          height: PropTypes.string,
          viewBox: PropTypes.string.isRequired,
          svgData: PropTypes.object.isRequired,
        }),
        PropTypes.string,
        PropTypes.node,
      ]),
      labelText: PropTypes.string,
    })
  ),
  cards: PropTypes.arrayOf(
    PropTypes.shape({
      content: PropTypes.oneOfType([PropTypes.object, PropTypes.func]),
      values: PropTypes.oneOfType([PropTypes.object, PropTypes.array]),
      /** is the card actively loading, it will override the dashboard loading state if true */
      isLoading: PropTypes.bool,
      /** was there an error loading */
      error: PropTypes.node,
    })
  ).isRequired,

  /** Optional filter that should be rendered top right */
  filter: PropTypes.node,
  /** Optional sidebar content that should be rendered left of the dashboard cards */
  sidebar: PropTypes.node,
  /** If the header should render the last updated section */
  hasLastUpdated: PropTypes.bool,

  // Callback functions
  /** Callback called when a card should fetch its data, called with the card props and a boolean that determines whether a card supports timeseries data or not.  Return a promise that returns the updated card object with values.  It will be passed downstream to your card as props to update. */
  onFetchData: PropTypes.func,
  /** Optional Function that is called back if the card has a setup phase before data fetching */
  onSetupCard: PropTypes.func,
  /** Callback called when an action is clicked.  The id of the action is passed to the callback */
  onDashboardAction: PropTypes.func,
  /** Callback called when a card determines what icon render based on a named string in card config
   *    example usage: renderIconByName(name = 'my--checkmark--icon', props = { title: 'A checkmark', etc. })
   */
  renderIconByName: PropTypes.func,

  // Data related properties
  /** If the overall dashboard should be using a timeGrain, we pass it here */
  timeGrain: PropTypes.string,
  /** Property that will trigger all cards to load again */
  isLoading: PropTypes.bool,
  /** once all the cards have finished loading this will be called */
  setIsLoading: PropTypes.func,

  /** All the labels that need translation */
  i18n: PropTypes.shape({
    lastUpdatedLabel: PropTypes.string,
    noDataLabel: PropTypes.string,
    noDataShortLabel: PropTypes.string,
    errorLoadingDataLabel: PropTypes.string,
    errorLoadingDataShortLabel: PropTypes.string,
    // card labels
    rollingPeriodLabel: PropTypes.string,
    last24HoursLabel: PropTypes.string,
    last7DaysLabel: PropTypes.string,
    defaultLabel: PropTypes.oneOfType([PropTypes.string, PropTypes.node]),
    lastMonthLabel: PropTypes.string,
    lastQuarterLabel: PropTypes.string,
    lastYearLabel: PropTypes.string,
    periodToDateLabel: PropTypes.string,
    thisWeekLabel: PropTypes.string,
    thisMonthLabel: PropTypes.string,
    thisQuarterLabel: PropTypes.string,
    thisYearLabel: PropTypes.string,
    hourlyLabel: PropTypes.string,
    dailyLabel: PropTypes.string,
    weeklyLabel: PropTypes.string,
    monthlyLabel: PropTypes.string,
    expandLabel: PropTypes.string,
    overflowMenuDescription: PropTypes.string,
    alertDetected: PropTypes.string,

    // card actions
    editCardLabel: PropTypes.string,
    cloneCardLabel: PropTypes.string,
    deleteCardLabel: PropTypes.string,
    selectDateRangeLabel: PropTypes.string,

    // image card labels:
    zoomIn: PropTypes.string,
    zoomOut: PropTypes.string,
    zoomToFit: PropTypes.string,

    // labels for table card
    criticalLabel: PropTypes.string,
    moderateLabel: PropTypes.string,
    lowLabel: PropTypes.string,
    selectSeverityPlaceholder: PropTypes.string,
    severityLabel: PropTypes.string,
    defaultFilterStringPlaceholdText: PropTypes.string,
    downloadIconDescription: PropTypes.string,

    // table labels
    pageBackwardAria: PropTypes.string,
    pageForwardAria: PropTypes.string,
    pageNumberAria: PropTypes.string,
    itemsPerPage: PropTypes.string,
    currentPage: PropTypes.func,
    itemsRangeWithTotal: PropTypes.func,
    pageRange: PropTypes.func,
    /** table body */
    overflowMenuAria: PropTypes.string,
    clickToExpandAria: PropTypes.string,
    clickToCollapseAria: PropTypes.string,
    selectAllAria: PropTypes.string,
    selectRowAria: PropTypes.string,
    /** toolbar */
    clearAllFilters: PropTypes.string,
    columnSelectionButtonAria: PropTypes.string,
    clearFilterAria: PropTypes.string,
    filterAria: PropTypes.string,
    openMenuAria: PropTypes.string,
    closeMenuAria: PropTypes.string,
    clearSelectionAria: PropTypes.string,
    /** empty state */
    emptyMessage: PropTypes.string,
    emptyMessageWithFilters: PropTypes.string,
    emptyButtonLabelWithFilters: PropTypes.string,
    inProgressText: PropTypes.string,
    actionFailedText: PropTypes.string,
    learnMoreText: PropTypes.string,
    dismissText: PropTypes.string,
  }),
  ...omit(DashboardGridPropTypes, ['children', 'breakpoint']),
};

const defaultProps = {
  title: null,
  description: null,
  onDashboardAction: null,
  i18n: {
    lastUpdatedLabel: 'Last updated: ',
    noDataLabel: 'No data is available for this time range.',
    noDataShortLabel: 'No data',
    errorLoadingDataLabel: 'Error loading data for this card: ',
    errorLoadingDataShortLabel: 'Data error.',
    alertDetected: 'Alert detected: ',
    // card labels
    rollingPeriodLabel: 'Rolling period',
    defaultLabel: 'Default',
    last24HoursLabel: 'Last 24 hrs',
    last7DaysLabel: 'Last 7 days',
    lastMonthLabel: 'Last month',
    lastQuarterLabel: 'Last quarter',
    lastYearLabel: 'Last year',
    periodToDateLabel: 'Period to date',
    thisWeekLabel: 'This week',
    thisMonthLabel: 'This month',
    thisQuarterLabel: 'This quarter',
    thisYearLabel: 'This year',
    hourlyLabel: 'Hourly',
    dailyLabel: 'Daily',
    weeklyLabel: 'Weekly',
    monthlyLabel: 'Monthly',
    expandLabel: 'Expand to fullscreen',
    overflowMenuDescription: 'Open and close list of options',

    // card actions
    editCardLabel: 'Edit card',
    cloneCardLabel: 'Clone card',
    deleteCardLabel: 'Delete card',
    selectDateRangeLabel: 'Select time range',
    // table card labels
    criticalLabel: 'Critical',
    moderateLabel: 'Moderate',
    lowLabel: 'Low',
    selectSeverityPlaceholder: 'Select a severity',
    severityLabel: 'Severity',
    searchPlaceholder: 'Search',
    filterButtonAria: 'Filters',
    defaultFilterStringPlaceholdText: 'Type and hit enter to apply',
    pageBackwardAria: 'Previous page',
    pageForwardAria: 'Next page',
    pageNumberAria: 'Page Number',
    itemsPerPage: 'Items per page:',
    currentPage: page => `__page ${page}__`,
    itemsRangeWithTotal: (min, max, total) => `__${min}–${max} of ${total} items__`,
    pageRange: (current, total) => `__${current} of ${total} pages__`,
    /** table body */
    overflowMenuAria: 'More actions',
    clickToExpandAria: 'Click to expand content',
    clickToCollapseAria: 'Click to collapse content',
    selectAllAria: 'Select all items',
    selectRowAria: 'Select row',
    /** toolbar */
    clearAllFilters: 'Clear all filters',
    columnSelectionButtonAria: 'Column Selection',
    clearFilterAria: 'Clear filter',
    filterAria: 'Filter',
    openMenuAria: 'Open menu',
    closeMenuAria: 'Close menu',
    clearSelectionAria: 'Clear selection',
    /** empty state */
    emptyMessage: 'There are no alerts in this range.',
    emptyMessageWithFilters: 'No results match the current filters',
    emptyButtonLabel: 'Create some data',
    emptyButtonLabelWithFilters: 'Clear all filters',
    inProgressText: 'In Progress',
    actionFailedText: 'Action Failed',
    learnMoreText: 'Learn More',
    dismissText: 'Dismiss',
    downloadIconDescription: 'Download table content',
  },

  filter: null,
  sidebar: null,
  actions: [],
  hasLastUpdated: true,
  onSetupCard: null,
  onFetchData: null,
  renderIconByName: null,
  timeGrain: null,
  isLoading: false,
  setIsLoading: null,
};

/**
 * This component renders one individual dashboard from an array of properties. The passed cards are set into a grid layout based on the individual card sizes and layouts.
 * It keeps track of the current breakpoint and passes it down to the rendered cards.
 * This dashboard only supports a fixed set of card types and uses the CardRenderer to make those determinations
 * If you want to render a custom card type you should compose your own dashboard component with the DashboardHeader, DashboardGrid, and Card components.
 *
 * Data Loading:
 * It keeps track of whether any cards are actively loading data and shows a loading spinner at the top.
 * It listens to all the cards data fetching, and updates it's overall refresh date once all cards have finished fetching data.
 * To enable your cards to fetch data, you must implement the onFetchData callback.  The callback is called with the full card prop object,
 * and then a boolean that describes whether to return timeseries data or not.  You should asynchronously return an array of values from your callback to populate your
 * cards with data.
 */
const Dashboard = ({
  cards,
  title,
  description,
  hasLastUpdated,
  i18n,
  i18n: { lastUpdatedLabel },
  filter,
  sidebar,
  layouts,
  isEditable,
  onLayoutChange,
  onBreakpointChange,
  className,
  actions,
  onDashboardAction,
  isLoading,
  setIsLoading,
  // TODO: remove onSetRefresh and instead listen to setIsLoading
  onSetRefresh,
  onSetupCard,
  // TODO: fix the rendering of the lastUpdated bit, to migrate in the style from our ibm repo
  lastUpdated,
  renderIconByName,
  onFetchData,
  timeGrain,
}) => {
  const [breakpoint, setBreakpoint] = useState('lg');

  // Keep track of whether any cards are loading or not, (doesn't need to be in state)
  const cardsLoadingRef = useRef();

  // Setup the loading tracker for the cards if the dashboard decides to load
  useEffect(
    () => {
      if (isLoading) {
        cardsLoadingRef.current = [];
        onSetRefresh(null);
      } else {
        cardsLoadingRef.current = undefined;
      }
    },
    [isLoading] // eslint-disable-line react-hooks/exhaustive-deps
  );

  // Listen to the card fetches to determine whether all cards have finished loading
  const handleOnFetchData = useCallback(
    (card, ...args) => {
      return onFetchData(card, ...args).finally(() => {
        if (cardsLoadingRef.current && !cardsLoadingRef.current.includes(card.id)) {
          cardsLoadingRef.current.push(card.id);
          // If the card array count matches the card count, we call setIsLoading to false, and clear the array
          if (
            cardsLoadingRef.current.length ===
            cards.filter(cardsToLoad => cardsToLoad.dataSource).length
          ) {
            setIsLoading(false);
            onSetRefresh(Date.now());
          }
        }
      });
    },
    [onFetchData, cards.length] // eslint-disable-line react-hooks/exhaustive-deps
  );

<<<<<<< HEAD
=======
  // Caching for performance
  const cachedI18N = useMemo(() => i18n, []); // eslint-disable-line react-hooks/exhaustive-deps

>>>>>>> c0b21045
  const cachedOnBreakpointChange = useCallback(
    newBreakpoint => {
      setBreakpoint(newBreakpoint);
      if (onBreakpointChange) {
        onBreakpointChange(newBreakpoint);
      }
    },
    [onBreakpointChange]
  );

  const cachedRenderIconByName = useCallback(
    renderIconByName,
    [] // eslint-disable-line react-hooks/exhaustive-deps
  );

  const cachedOnSetupCard = useCallback(
    onSetupCard,
    [] // eslint-disable-line react-hooks/exhaustive-deps
  );

  // Uses our shared renderer for each card that knows how to render a fixed set of card types
  const gridContents = useMemo(
    () =>
      cards.map(card =>
        card ? (
          <CardRenderer
            {...card}
            key={`renderer-${card.id}`}
            i18n={{ ...i18n, ...card.i18n }} // let the card level i18n override the dashboard i18n
            isLoading={isLoading}
            isEditable={isEditable}
            breakpoint={breakpoint}
            onSetupCard={cachedOnSetupCard}
            onFetchData={handleOnFetchData}
            renderIconByName={cachedRenderIconByName}
            timeGrain={timeGrain}
          />
        ) : null
<<<<<<< HEAD
      ), // eslint-disable-next-line
    [breakpoint, i18n, cards, isEditable, isLoading, handleOnFetchData, timeGrain]
=======
      ), // eslint-disable-next-line react-hooks/exhaustive-deps
    [breakpoint, cachedI18N, cards, isEditable, isLoading, handleOnFetchData, timeGrain]
>>>>>>> c0b21045
  );

  return (
    <div className={className}>
      <DashboardHeader
        title={title}
        description={description}
        lastUpdatedLabel={!isEditable ? lastUpdatedLabel : null}
        isLoading={isLoading}
        filter={filter}
        hasLastUpdated={hasLastUpdated}
        lastUpdated={lastUpdated}
        actions={actions}
        onDashboardAction={onDashboardAction}
      />
      <div style={{ display: 'flex' }}>
        {sidebar && <div style={{ flex: 0 }}>{sidebar}</div>}
        <DashboardGrid
          layouts={layouts}
          onLayoutChange={onLayoutChange}
          isEditable={isEditable}
          breakpoint={breakpoint}
          onBreakpointChange={cachedOnBreakpointChange}
        >
          {gridContents}
        </DashboardGrid>
      </div>
    </div>
  );
};

Dashboard.propTypes = propTypes;
Dashboard.defaultProps = defaultProps;

export default Dashboard;<|MERGE_RESOLUTION|>--- conflicted
+++ resolved
@@ -316,12 +316,6 @@
     [onFetchData, cards.length] // eslint-disable-line react-hooks/exhaustive-deps
   );
 
-<<<<<<< HEAD
-=======
-  // Caching for performance
-  const cachedI18N = useMemo(() => i18n, []); // eslint-disable-line react-hooks/exhaustive-deps
-
->>>>>>> c0b21045
   const cachedOnBreakpointChange = useCallback(
     newBreakpoint => {
       setBreakpoint(newBreakpoint);
@@ -360,13 +354,8 @@
             timeGrain={timeGrain}
           />
         ) : null
-<<<<<<< HEAD
-      ), // eslint-disable-next-line
+      ), // eslint-disable-next-line react-hooks/exhaustive-deps
     [breakpoint, i18n, cards, isEditable, isLoading, handleOnFetchData, timeGrain]
-=======
-      ), // eslint-disable-next-line react-hooks/exhaustive-deps
-    [breakpoint, cachedI18N, cards, isEditable, isLoading, handleOnFetchData, timeGrain]
->>>>>>> c0b21045
   );
 
   return (
