import React, { useMemo, useState, useCallback, useEffect } from 'react';
import merge from 'lodash/merge';
import isEmpty from 'lodash/isEmpty';
import omit from 'lodash/omit';
import useDeepCompareEffect from 'use-deep-compare-effect';

import ValueCard from '../ValueCard/ValueCard';
import ImageCard from '../ImageCard/ImageCard';
import TableCard from '../TableCard/TableCard';
import TimeSeriesCard from '../TimeSeriesCard/TimeSeriesCard';
import { CARD_TYPES } from '../../constants/LayoutConstants';
import { determineCardRange, compareGrains } from '../../utils/cardUtilityFunctions';

const CachedCardRenderer = ({
  style, //eslint-disable-line
  ...others
}) => {
  const [cachedStyle, setCachedStyle] = useState(style);

  useDeepCompareEffect(
    () => {
      setCachedStyle(style);
    },
    [style] // need to do a deep compare on style
  );
  return <CardRenderer {...others} style={cachedStyle} />;
};

/** Asynchronous reusable function to load Card Data */
const loadCardData = async (card, setCard, onFetchData, timeGrain) => {
  // Set state to loading
  setCard({ ...card, isLoading: true });
  const cardWithData = await onFetchData(
    card,
    card.type !== CARD_TYPES.IMAGE && card.type !== CARD_TYPES.VALUE
  );
  setCard({
    ...cardWithData,
    timeGrain: compareGrains(timeGrain, card.timeGrain) < 1 ? card.timeGrain : timeGrain,
    isLoading: false,
  });
};

/**
 * This component decides which card component to render when passed a certain card type.
 * It keeps the local state of the card (which determines which range selection is being shown, etc)
 * It also caches some properties between renders to speed performance
 */
const CardRenderer = React.memo(
  ({
    style, // eslint-disable-line
    card: cardProp, // eslint-disable-line
    card: { availableActions, type, dataSource }, // eslint-disable-line
    onCardAction, // eslint-disable-line
    i18n, // eslint-disable-line
    dashboardBreakpoints, // eslint-disable-line
    cardDimensions, // eslint-disable-line
    dashboardColumns, // eslint-disable-line
    rowHeight, // eslint-disable-line
    isLoading, // eslint-disable-line
    isEditable, // eslint-disable-line
    breakpoint, // eslint-disable-line
    onFetchData, // eslint-disable-line
    onSetupCard, // eslint-disable-line
    timeGrain, // eslint-disable-line
    ...gridProps
  }) => {
    /**
     * Local state for the card, keeps track of whether it is loading or not, and the current state of the Range Selector
     * And which data range is being requested.
     */
    const [card, setCard] = useState(cardProp);
    // keep track of the expanded card id
    const [isExpanded, setIsExpanded] = useState();

    // If the dashboard has triggered a bulk load, refetch the data
    useEffect(
      () => {
        const setupAndLoadCard = async () => {
          let updatedCard = card;
          // Image cards require extra setup before loading data
          if (onSetupCard && card.type === CARD_TYPES.IMAGE && !card.content.src) {
            updatedCard = await onSetupCard(card);
          }
          loadCardData(updatedCard, setCard, onFetchData, timeGrain);
        };
        if (isLoading) {
          setupAndLoadCard();
        }
      },
      [isLoading, card.content.src] // eslint-disable-line
    );

    // Speed up performance by caching the available actions
    const cachedActions = useMemo(
      () =>
        merge(availableActions, {
          range: !isEmpty(dataSource), // all cards should have the range picker
          expand:
            type === CARD_TYPES.IMAGE ||
            type === CARD_TYPES.TIMESERIES ||
            type === CARD_TYPES.TABLE, // image and line chart cards should have expand
        }),
      [availableActions, dataSource, type]
    );

    const cachedExpandedStyle = useMemo(
      () => (isExpanded ? { height: '100%', width: '100%', padding: '50px' } : style),
      [isExpanded, style] // eslint-disable-line
    );

    /**
     * Listen to the card's range action to decide whether to trigger a data refetch
     */
    const cachedOnCardAction = useCallback(
      async (id, actionType, payload) => {
        // callback time grain change from parent
        if (actionType === 'CHANGE_TIME_RANGE') {
          // First update the range
          const range = determineCardRange(payload.range);
          const cardWithUpdatedRange = {
            ...card,
            isLoading: true, // set loading
            dataSource: {
              ...card.dataSource,
              range: {
                ...range,
                ...omit(range, 'timeGrain'),
              },
              // Use the maximum selected grain betweeen the dashboard and the current range
              timeGrain:
                compareGrains(timeGrain, range.timeGrain) < 1 ? range.timeGrain : timeGrain,
            },
          };
          // Then trigger a load of the card data
          loadCardData(cardWithUpdatedRange, setCard, onFetchData, timeGrain);
        } else if (actionType === 'OPEN_EXPANDED_CARD') {
          setIsExpanded(true);
        }

        // close expanded card
        if (actionType === 'CLOSE_EXPANDED_CARD') {
          setIsExpanded(false);
        }
      },
      [card, onFetchData, timeGrain]
    );

    return (
      <div
        key={card.id}
        {...gridProps}
        className={isExpanded ? 'bx--modal is-visible' : gridProps.className}
        style={cachedExpandedStyle}
      >
        {type === CARD_TYPES.VALUE ? (
          <ValueCard
            {...card}
            key={card.id}
            availableActions={cachedActions}
            dataSource={dataSource}
            isExpanded={isExpanded}
            type={type}
            i18n={i18n}
            isEditable={isEditable}
            onCardAction={cachedOnCardAction}
            breakpoint={breakpoint}
            dashboardBreakpoints={dashboardBreakpoints}
            dashboardColumns={dashboardColumns}
            cardDimensions={cardDimensions}
            rowHeight={rowHeight}
          />
        ) : type === CARD_TYPES.IMAGE ? (
          <ImageCard
            {...card}
            key={card.id}
            availableActions={cachedActions}
            dataSource={dataSource}
            isExpanded={isExpanded}
            type={type}
            i18n={i18n}
            isEditable={isEditable}
            onCardAction={cachedOnCardAction}
            breakpoint={breakpoint}
            dashboardBreakpoints={dashboardBreakpoints}
            dashboardColumns={dashboardColumns}
            cardDimensions={cardDimensions}
            rowHeight={rowHeight}
          />
        ) : type === CARD_TYPES.TIMESERIES ? (
          <TimeSeriesCard
            {...card}
            key={card.id}
            availableActions={cachedActions}
            dataSource={dataSource}
            isExpanded={isExpanded}
            type={type}
            i18n={i18n}
            isEditable={isEditable}
            onCardAction={cachedOnCardAction}
            breakpoint={breakpoint}
            dashboardBreakpoints={dashboardBreakpoints}
            dashboardColumns={dashboardColumns}
            cardDimensions={cardDimensions}
            rowHeight={rowHeight}
          />
        ) : type === CARD_TYPES.TABLE ? (
          <TableCard
            {...card}
            key={card.id}
            availableActions={cachedActions}
            dataSource={dataSource}
            isExpanded={isExpanded}
            type={type}
            i18n={i18n}
            isEditable={isEditable}
            onCardAction={cachedOnCardAction}
            breakpoint={breakpoint}
            dashboardBreakpoints={dashboardBreakpoints}
            dashboardColumns={dashboardColumns}
            cardDimensions={cardDimensions}
            rowHeight={rowHeight}
          />
<<<<<<< HEAD
=======
        ) : type === CARD_TYPES.DONUT ? (
          <DonutCard
            {...card}
            key={card.id}
            availableActions={cachedActions}
            dataSource={dataSource}
            isExpanded={isExpanded}
            type={type}
            i18n={i18n}
            isEditable={isEditable}
            onCardAction={cachedOnCardAction}
            breakpoint={breakpoint}
            dashboardBreakpoints={dashboardBreakpoints}
            dashboardColumns={dashboardColumns}
            cardDimensions={cardDimensions}
            rowHeight={rowHeight}
          />
        ) : type === CARD_TYPES.PIE ? (
          <PieCard
            {...card}
            key={card.id}
            availableActions={cachedActions}
            dataSource={dataSource}
            isExpanded={isExpanded}
            type={type}
            i18n={i18n}
            isEditable={isEditable}
            onCardAction={cachedOnCardAction}
            breakpoint={breakpoint}
            dashboardBreakpoints={dashboardBreakpoints}
            dashboardColumns={dashboardColumns}
            cardDimensions={cardDimensions}
            rowHeight={rowHeight}
          />
        ) : type === CARD_TYPES.BAR ? (
          <BarChartCard
            {...card}
            key={card.id}
            availableActions={cachedActions}
            dataSource={dataSource}
            isExpanded={isExpanded}
            type={type}
            i18n={i18n}
            isEditable={isEditable}
            onCardAction={cachedOnCardAction}
            breakpoint={breakpoint}
            dashboardBreakpoints={dashboardBreakpoints}
            dashboardColumns={dashboardColumns}
            cardDimensions={cardDimensions}
            rowHeight={rowHeight}
          />
>>>>>>> 81784292
        ) : null}
      </div>
    );
  }
);
CachedCardRenderer.defaultProps = {
  style: {},
};
export default CachedCardRenderer;<|MERGE_RESOLUTION|>--- conflicted
+++ resolved
@@ -221,60 +221,6 @@
             cardDimensions={cardDimensions}
             rowHeight={rowHeight}
           />
-<<<<<<< HEAD
-=======
-        ) : type === CARD_TYPES.DONUT ? (
-          <DonutCard
-            {...card}
-            key={card.id}
-            availableActions={cachedActions}
-            dataSource={dataSource}
-            isExpanded={isExpanded}
-            type={type}
-            i18n={i18n}
-            isEditable={isEditable}
-            onCardAction={cachedOnCardAction}
-            breakpoint={breakpoint}
-            dashboardBreakpoints={dashboardBreakpoints}
-            dashboardColumns={dashboardColumns}
-            cardDimensions={cardDimensions}
-            rowHeight={rowHeight}
-          />
-        ) : type === CARD_TYPES.PIE ? (
-          <PieCard
-            {...card}
-            key={card.id}
-            availableActions={cachedActions}
-            dataSource={dataSource}
-            isExpanded={isExpanded}
-            type={type}
-            i18n={i18n}
-            isEditable={isEditable}
-            onCardAction={cachedOnCardAction}
-            breakpoint={breakpoint}
-            dashboardBreakpoints={dashboardBreakpoints}
-            dashboardColumns={dashboardColumns}
-            cardDimensions={cardDimensions}
-            rowHeight={rowHeight}
-          />
-        ) : type === CARD_TYPES.BAR ? (
-          <BarChartCard
-            {...card}
-            key={card.id}
-            availableActions={cachedActions}
-            dataSource={dataSource}
-            isExpanded={isExpanded}
-            type={type}
-            i18n={i18n}
-            isEditable={isEditable}
-            onCardAction={cachedOnCardAction}
-            breakpoint={breakpoint}
-            dashboardBreakpoints={dashboardBreakpoints}
-            dashboardColumns={dashboardColumns}
-            cardDimensions={cardDimensions}
-            rowHeight={rowHeight}
-          />
->>>>>>> 81784292
         ) : null}
       </div>
     );
