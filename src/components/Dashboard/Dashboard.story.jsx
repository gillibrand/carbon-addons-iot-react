--- conflicted
+++ resolved
@@ -353,11 +353,7 @@
         {
           x: 35,
           y: 65,
-<<<<<<< HEAD
           icon: 'arrowDown',
-=======
-          icon: 'icon--arrow--down',
->>>>>>> 35b510a8
           content: <span style={{ padding: '10px' }}>Elevators</span>,
         },
         {
@@ -375,11 +371,7 @@
         {
           x: 45,
           y: 75,
-<<<<<<< HEAD
           icon: 'arrowUp',
-=======
-          icon: 'icon--arrow--up',
->>>>>>> 35b510a8
           content: <span style={{ padding: '10px' }}>Humidity Sensor</span>,
         },
       ],
@@ -542,7 +534,6 @@
   );
 };
 
-<<<<<<< HEAD
 storiesOf('Watson IoT Experimental|Dashboard', module)
   .add('basic', () => {
     return (
@@ -551,45 +542,18 @@
           title={text('title', 'Munich Building')}
           lastUpdated={Date()}
           isEditable={boolean('isEditable', false)}
-          isLoading={boolean('isLoading', false)}
           onBreakpointChange={action('onBreakpointChange')}
           onLayoutChange={action('onLayoutChange')}
         />
       </FullWidthWrapper>
-=======
-storiesOf('Dashboard (Experimental)', module)
-  .add('basic dashboard', () => {
-    return (
-      <Dashboard
-        title={text('title', 'Munich Building')}
-        cards={originalCards}
-        lastUpdated={Date()}
-        isEditable={boolean('isEditable', false)}
-        onBreakpointChange={action('onBreakpointChange')}
-        onLayoutChange={action('onLayoutChange')}
-      />
-    );
-  })
-  .add('basic', () => {
-    return (
-      <StatefulDashboard
-        title={text('title', 'Munich Building')}
-        lastUpdated={Date()}
-        isEditable={boolean('isEditable', false)}
-        onBreakpointChange={action('onBreakpointChange')}
-        onLayoutChange={action('onLayoutChange')}
-      />
->>>>>>> 35b510a8
     );
   })
   .add('basic - without last updated header', () => {
     return (
-<<<<<<< HEAD
       <FullWidthWrapper>
         <StatefulDashboard
           title={text('title', 'Munich Building')}
           isEditable={boolean('isEditable', false)}
-          isLoading={boolean('isLoading', false)}
           onBreakpointChange={action('onBreakpointChange')}
           onLayoutChange={action('onLayoutChange')}
           hasLastUpdated={false}
@@ -611,39 +575,15 @@
           hasLastUpdated={false}
         />
       </FullWidthWrapper>
-=======
-      <StatefulDashboard
-        title={text('title', 'Munich Building')}
-        isEditable={boolean('isEditable', false)}
-        onBreakpointChange={action('onBreakpointChange')}
-        onLayoutChange={action('onLayoutChange')}
-        hasLastUpdated={false}
-      />
->>>>>>> 35b510a8
-    );
-  })
-  .add('custom actions', () => {
-    return (
-      <StatefulDashboard
-        title={text('title', 'Munich Building')}
-        isEditable={boolean('isEditable', false)}
-        onBreakpointChange={action('onBreakpointChange')}
-        onLayoutChange={action('onLayoutChange')}
-        actions={[{ id: 'edit', label: 'Edit', icon: 'edit--glyph' }]}
-        onDashboardAction={action('onDashboardAction')}
-        hasLastUpdated={false}
-      />
     );
   })
   .add('sidebar', () => {
     return (
-<<<<<<< HEAD
       <FullWidthWrapper>
         <StatefulDashboard
           title={text('title', 'Munich Building')}
           lastUpdated={Date()}
           isEditable={boolean('isEditable', false)}
-          isLoading={boolean('isLoading', false)}
           sidebar={
             <div style={{ width: 300 }}>
               <h1>Sidebar content</h1>
@@ -657,17 +597,6 @@
       </FullWidthWrapper>
     );
   })
-  .add('loading', () => {
-    return (
-      <FullWidthWrapper>
-        <StatefulDashboard
-          title={text('title', 'Munich Building')}
-          isEditable={boolean('isEditable', false)}
-          isLoading={boolean('isLoading', true)}
-        />
-      </FullWidthWrapper>
-    );
-  })
   .add('i18n labels', () => {
     return (
       <FullWidthWrapper>
@@ -675,7 +604,6 @@
           title={text('title', 'Munich Building')}
           lastUpdated={Date()}
           isEditable={boolean('isEditable', false)}
-          isLoading={boolean('isLoading', false)}
           onBreakpointChange={action('onBreakpointChange')}
           onLayoutChange={action('onLayoutChange')}
           onDashboardAction={action('onDashboardAction')}
@@ -759,109 +687,6 @@
           }}
         />
       </FullWidthWrapper>
-=======
-      <StatefulDashboard
-        title={text('title', 'Munich Building')}
-        lastUpdated={Date()}
-        isEditable={boolean('isEditable', false)}
-        sidebar={
-          <div style={{ width: 300 }}>
-            <h1>Sidebar content</h1>
-            <h4>goes</h4>
-            <p>here</p>
-          </div>
-        }
-        onBreakpointChange={action('onBreakpointChange')}
-        onLayoutChange={action('onLayoutChange')}
-      />
-    );
-  })
-  .add('i18n labels', () => {
-    return (
-      <StatefulDashboard
-        title={text('title', 'Munich Building')}
-        lastUpdated={Date()}
-        isEditable={boolean('isEditable', false)}
-        onBreakpointChange={action('onBreakpointChange')}
-        onLayoutChange={action('onLayoutChange')}
-        onDashboardAction={action('onDashboardAction')}
-        i18n={{
-          lastUpdatedLabel: text('lastUpdatedLabel', 'Last updated: '),
-          noDataLabel: text('noDataLabel', 'No data is available for this time range.'),
-          noDataShortLabel: text('noDataShortLabel', 'No data'),
-          rollingPeriodLabel: text('rollingPeriodLabel', 'Rolling period'),
-          last24HoursLabel: text('last24HoursLabel', 'Last 24 hrs'),
-          last7DaysLabel: text('last7DaysLabel', 'Last 7 days'),
-          lastMonthLabel: text('lastMonthLabel', 'Last month'),
-          lastQuarterLabel: text('lastQuarterLabel', 'Last quarter'),
-          lastYearLabel: text('lastYearLabel', 'Last year'),
-          periodToDateLabel: text('periodToDateLabel', 'Period to date'),
-          thisWeekLabel: text('thisWeekLabel', 'This week'),
-          thisMonthLabel: text('thisMonthLabel', 'This month'),
-          thisQuarterLabel: text('thisQuarterLabel', 'This quarter'),
-          thisYearLabel: text('thisYearLabel', 'This year'),
-          hourlyLabel: text('hourlyLabel', 'Hourly'),
-          dailyLabel: text('dailyLabel', 'Daily'),
-          weeklyLabel: text('weeklyLabel', 'Weekly'),
-          monthlyLabel: text('monthlyLabel', 'Monthly'),
-          overflowMenuDescription: text(
-            'overflowMenuDescription',
-            'open and close list of options'
-          ),
-          editCardLabel: text('editCardLabel', 'Edit card'),
-          cloneCardLabel: text('cloneCardLabel', 'Clone card'),
-          deleteCardLabel: text('deleteCardLabel', 'Delete card'),
-          criticalLabel: text('criticalLabel', 'Critical'),
-          moderateLabel: text('moderateLabel', 'Moderate'),
-          lowLabel: text('lowLabel', 'Low'),
-          selectSeverityPlaceholder: text('selectSeverityPlaceholder', 'Select a severity'),
-          severityLabel: text('selectSeverityPlaceholder', '__Severity__'),
-
-          // table i18n
-          searchPlaceholder: text('searchPlaceholder', 'Search'),
-          filterButtonAria: text('filterButtonAria', 'Filters'),
-          defaultFilterStringPlaceholdText: text(
-            'defaultFilterStringPlaceholdText',
-            'Type and hit enter to apply'
-          ),
-          /** pagination */
-          pageBackwardAria: text('i18n.pageBackwardAria', '__Previous page__'),
-          pageForwardAria: text('i18n.pageForwardAria', '__Next page__'),
-          pageNumberAria: text('i18n.pageNumberAria', '__Page Number__'),
-          itemsPerPage: text('i18n.itemsPerPage', '__Items per page:__'),
-          itemsRange: (min, max) => `__${min}–${max} items__`,
-          currentPage: page => `__page ${page}__`,
-          itemsRangeWithTotal: (min, max, total) => `__${min}–${max} of ${total} items__`,
-          pageRange: (current, total) => `__${current} of ${total} pages__`,
-          /** table body */
-          overflowMenuAria: text('i18n.overflowMenuAria', '__More actions__'),
-          clickToExpandAria: text('i18n.clickToExpandAria', '__Click to expand content__'),
-          clickToCollapseAria: text('i18n.clickToCollapseAria', '__Click to collapse content__'),
-          selectAllAria: text('i18n.selectAllAria', '__Select all items__'),
-          selectRowAria: text('i18n.selectRowAria', '__Select row__'),
-          /** toolbar */
-          clearAllFilters: text('i18n.clearAllFilters', '__Clear all filters__'),
-          columnSelectionButtonAria: text('i18n.columnSelectionButtonAria', '__Column Selection__'),
-          clearFilterAria: text('i18n.clearFilterAria', '__Clear filter__'),
-          filterAria: text('i18n.filterAria', '__Filter__'),
-          openMenuAria: text('i18n.openMenuAria', '__Open menu__'),
-          closeMenuAria: text('i18n.closeMenuAria', '__Close menu__'),
-          clearSelectionAria: text('i18n.clearSelectionAria', '__Clear selection__'),
-          /** empty state */
-          emptyMessage: text('i18n.emptyMessage', '__There is no data__'),
-          emptyMessageWithFilters: text(
-            'i18n.emptyMessageWithFilters',
-            '__No results match the current filters__'
-          ),
-          emptyButtonLabelWithFilters: text('i18n.emptyButtonLabel', '__Clear all filters__'),
-          inProgressText: text('i18n.inProgressText', '__In Progress__'),
-          actionFailedText: text('i18n.actionFailedText', '__Action Failed__'),
-          learnMoreText: text('i18n.learnMoreText', '__Learn More__'),
-          dismissText: text('i18n.dismissText', '__Dismiss__'),
-          downloadIconDescription: text('downloadIconDescription', 'Download table content'),
-        }}
-      />
->>>>>>> 35b510a8
     );
   })
   .add('full screen table card', () => {
