--- conflicted
+++ resolved
@@ -36,22 +36,7 @@
         preserveAspectRatio="xMidYMid meet"
         style={
           Object {
-<<<<<<< HEAD
-            "background": "#027ac5",
-            "border": "none",
-            "borderRadius": "0 0 0 5px",
-            "color": "#fff",
-            "cursor": "pointer",
-            "display": "block",
-            "fontFamily": "sans-serif",
-            "fontSize": 12,
-            "padding": "5px 15px",
-            "position": "fixed",
-            "right": 0,
-            "top": 0,
-=======
             "willChange": "transform",
->>>>>>> 027c8315
           }
         }
         viewBox="0 0 32 32"
@@ -76,7 +61,7 @@
         "cursor": "pointer",
         "display": "block",
         "fontFamily": "sans-serif",
-        "fontSize": "12px",
+        "fontSize": 12,
         "padding": "5px 15px",
         "position": "fixed",
         "right": 0,
