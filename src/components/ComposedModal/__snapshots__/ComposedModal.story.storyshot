// Jest Snapshot v1, https://goo.gl/fbAQLP

exports[`Storybook Snapshot tests and console checks Storyshots Watson IoT/ComposedModal big modal 1`] = `
<div
  className="storybook-container"
  style={
    Object {
      "padding": "3rem",
    }
  }
>
  <div
    style={
      Object {
        "position": "relative",
        "zIndex": 0,
      }
    }
  >
    <div
      className="bx--modal is-visible big-modal ComposedModal__StyledModal-sc-12pj5f-0 eVCcTg"
      onBlur={[Function]}
      onClick={[Function]}
      onClose={[Function]}
      onKeyDown={[Function]}
      onTransitionEnd={[Function]}
      open={true}
      role="presentation"
      tabIndex={-1}
    >
      <div
        className="bx--modal-container"
      >
        <div
          className="bx--modal-header"
        >
          <p
            className="bx--modal-header__label bx--type-delta"
          >
            Big Modal
          </p>
          <p
            className="bx--modal-header__heading bx--type-beta"
          >
            Needs a lot of space to contain all the info
          </p>
          <button
            aria-label="Close"
            className="bx--modal-close"
            onClick={[Function]}
            title="Close"
            type="button"
          >
            <svg
              aria-hidden={true}
              className="bx--modal-close__icon"
              focusable="false"
              height={20}
              preserveAspectRatio="xMidYMid meet"
              style={
                Object {
                  "willChange": "transform",
                }
              }
              viewBox="0 0 32 32"
              width={20}
              xmlns="http://www.w3.org/2000/svg"
            >
              <path
                d="M24 9.4L22.6 8 16 14.6 9.4 8 8 9.4 14.6 16 8 22.6 9.4 24 16 17.4 22.6 24 24 22.6 17.4 16 24 9.4z"
              />
            </svg>
          </button>
        </div>
        <div
          className="bx--modal-content"
        >
          Lots of really wide content here...
        </div>
        <div
          className="bx--modal-footer ComposedModal__StyledModalFooter-sc-12pj5f-2 ctEQpf"
        >
          <button
            className="iot--btn bx--btn bx--btn--secondary"
            disabled={false}
            onClick={[Function]}
            tabIndex={0}
            type="button"
          >
            Cancel
          </button>
          <button
            className="iot--btn bx--btn bx--btn--primary"
            disabled={false}
            onClick={[Function]}
            tabIndex={0}
            type="button"
          >
            Save
          </button>
        </div>
      </div>
<<<<<<< HEAD
      <button
        className="info__show-button"
        onClick={[Function]}
        style={
          Object {
            "background": "#027ac5",
            "border": "none",
            "borderRadius": "0 0 0 5px",
            "color": "#fff",
            "cursor": "pointer",
            "display": "block",
            "fontFamily": "sans-serif",
            "fontSize": 12,
            "padding": "5px 15px",
            "position": "fixed",
            "right": 0,
            "top": 0,
          }
        }
        type="button"
      >
        Show Info
      </button>
=======
>>>>>>> 027c8315
    </div>
  </div>
  <button
    className="info__show-button"
    onClick={[Function]}
    style={
      Object {
        "background": "#027ac5",
        "border": "none",
        "borderRadius": "0 0 0 5px",
        "color": "#fff",
        "cursor": "pointer",
        "display": "block",
        "fontFamily": "sans-serif",
        "fontSize": "12px",
        "padding": "5px 15px",
        "position": "fixed",
        "right": 0,
        "top": 0,
      }
    }
    type="button"
  >
    Show Info
  </button>
</div>
`;

exports[`Storybook Snapshot tests and console checks Storyshots Watson IoT/ComposedModal custom footer 1`] = `
<div
  className="storybook-container"
  style={
    Object {
      "padding": "3rem",
    }
  }
>
  <div
    style={
      Object {
        "position": "relative",
        "zIndex": 0,
      }
    }
  >
    <div
      className="bx--modal is-visible ComposedModal__StyledModal-sc-12pj5f-0 eVCcTg"
      onBlur={[Function]}
      onClick={[Function]}
      onClose={[Function]}
      onKeyDown={[Function]}
      onTransitionEnd={[Function]}
      open={true}
      role="presentation"
      tabIndex={-1}
    >
      <div
        className="bx--modal-container"
      >
        <div
          className="bx--modal-header"
        >
          <p
            className="bx--modal-header__label bx--type-delta"
          >
            Custom footer
          </p>
          <p
            className="bx--modal-header__heading bx--type-beta"
          >
            Custom footer element
          </p>
          <button
            aria-label="Close"
            className="bx--modal-close"
            onClick={[Function]}
            title="Close"
            type="button"
          >
            <svg
              aria-hidden={true}
              className="bx--modal-close__icon"
              focusable="false"
              height={20}
              preserveAspectRatio="xMidYMid meet"
              style={
                Object {
                  "willChange": "transform",
                }
              }
              viewBox="0 0 32 32"
              width={20}
              xmlns="http://www.w3.org/2000/svg"
            >
              <path
                d="M24 9.4L22.6 8 16 14.6 9.4 8 8 9.4 14.6 16 8 22.6 9.4 24 16 17.4 22.6 24 24 22.6 17.4 16 24 9.4z"
              />
            </svg>
          </button>
        </div>
        <div
          className="bx--modal-footer ComposedModal__StyledModalFooter-sc-12pj5f-2 ctEQpf"
        >
          <div
            className="ComposedModalstory__CustomFooter-sc-1ctuyyf-0 cxIHUM"
          >
            custom footer element
          </div>
        </div>
      </div>
<<<<<<< HEAD
      <button
        className="info__show-button"
        onClick={[Function]}
        style={
          Object {
            "background": "#027ac5",
            "border": "none",
            "borderRadius": "0 0 0 5px",
            "color": "#fff",
            "cursor": "pointer",
            "display": "block",
            "fontFamily": "sans-serif",
            "fontSize": 12,
            "padding": "5px 15px",
            "position": "fixed",
            "right": 0,
            "top": 0,
          }
        }
        type="button"
      >
        Show Info
      </button>
=======
>>>>>>> 027c8315
    </div>
  </div>
  <button
    className="info__show-button"
    onClick={[Function]}
    style={
      Object {
        "background": "#027ac5",
        "border": "none",
        "borderRadius": "0 0 0 5px",
        "color": "#fff",
        "cursor": "pointer",
        "display": "block",
        "fontFamily": "sans-serif",
        "fontSize": "12px",
        "padding": "5px 15px",
        "position": "fixed",
        "right": 0,
        "top": 0,
      }
    }
    type="button"
  >
    Show Info
  </button>
</div>
`;

exports[`Storybook Snapshot tests and console checks Storyshots Watson IoT/ComposedModal error states 1`] = `
<div
  className="storybook-container"
  style={
    Object {
      "padding": "3rem",
    }
  }
>
  <div
    style={
      Object {
        "position": "relative",
        "zIndex": 0,
      }
    }
  >
    <div
      className="bx--modal is-visible ComposedModal__StyledModal-sc-12pj5f-0 eVCcTg"
      onBlur={[Function]}
      onClick={[Function]}
      onClose={[Function]}
      onKeyDown={[Function]}
      onTransitionEnd={[Function]}
      open={true}
      role="presentation"
      tabIndex={-1}
    >
      <div
        className="bx--modal-container"
      >
        <div
          className="bx--modal-header"
        >
          <p
            className="bx--modal-header__label bx--type-delta"
          >
            DataError
          </p>
          <p
            className="bx--modal-header__heading bx--type-beta"
          >
            Cannot communicate with server
          </p>
          <button
            aria-label="Close"
            className="bx--modal-close"
            onClick={[Function]}
            title="Close"
            type="button"
          >
            <svg
              aria-hidden={true}
              className="bx--modal-close__icon"
              focusable="false"
              height={20}
              preserveAspectRatio="xMidYMid meet"
              style={
                Object {
                  "willChange": "transform",
                }
              }
              viewBox="0 0 32 32"
              width={20}
              xmlns="http://www.w3.org/2000/svg"
            >
              <path
                d="M24 9.4L22.6 8 16 14.6 9.4 8 8 9.4 14.6 16 8 22.6 9.4 24 16 17.4 22.6 24 24 22.6 17.4 16 24 9.4z"
              />
            </svg>
          </button>
        </div>
        <div
          className="bx--inline-notification bx--inline-notification--error ComposedModal__StyledMessageBox-sc-12pj5f-1 cLnoHJ"
          kind="error"
          role="alert"
        >
          <div
            className="bx--inline-notification__details"
          >
            <svg
              aria-hidden={true}
              className="bx--inline-notification__icon"
              focusable="false"
              height={20}
              preserveAspectRatio="xMidYMid meet"
              style={
                Object {
                  "willChange": "transform",
                }
              }
              viewBox="0 0 20 20"
              width={20}
              xmlns="http://www.w3.org/2000/svg"
            >
              <path
                d="M10,1c-5,0-9,4-9,9s4,9,9,9s9-4,9-9S15,1,10,1z M13.5,14.5l-8-8l1-1l8,8L13.5,14.5z"
              />
              <path
                d="M13.5,14.5l-8-8l1-1l8,8L13.5,14.5z"
                data-icon-path="inner-path"
                opacity="0"
              />
              <title>
                closes notification
              </title>
            </svg>
            <div
              className="bx--inline-notification__text-wrapper"
            >
              <p
                className="bx--inline-notification__title"
              >
                Error sending data to server
              </p>
              <div
                className="bx--inline-notification__subtitle"
              >
                
              </div>
            </div>
          </div>
          <button
            aria-label="closes notification"
            className="bx--inline-notification__close-button"
            onClick={[Function]}
            title="closes notification"
            type="button"
          >
            <svg
              aria-label="close notification"
              className="bx--inline-notification__close-icon"
              focusable="false"
              height={20}
              preserveAspectRatio="xMidYMid meet"
              role="img"
              style={
                Object {
                  "willChange": "transform",
                }
              }
              viewBox="0 0 32 32"
              width={20}
              xmlns="http://www.w3.org/2000/svg"
            >
              <path
                d="M24 9.4L22.6 8 16 14.6 9.4 8 8 9.4 14.6 16 8 22.6 9.4 24 16 17.4 22.6 24 24 22.6 17.4 16 24 9.4z"
              />
            </svg>
          </button>
        </div>
        <div
          className="bx--modal-footer ComposedModal__StyledModalFooter-sc-12pj5f-2 ctEQpf"
        >
          <button
            className="iot--btn bx--btn bx--btn--secondary"
            disabled={false}
            onClick={[Function]}
            tabIndex={0}
            type="button"
          >
            Cancel
          </button>
          <button
            className="iot--btn bx--btn bx--btn--primary"
            disabled={false}
            onClick={[Function]}
            tabIndex={0}
            type="button"
          >
            Save
          </button>
        </div>
      </div>
<<<<<<< HEAD
      <button
        className="info__show-button"
        onClick={[Function]}
        style={
          Object {
            "background": "#027ac5",
            "border": "none",
            "borderRadius": "0 0 0 5px",
            "color": "#fff",
            "cursor": "pointer",
            "display": "block",
            "fontFamily": "sans-serif",
            "fontSize": 12,
            "padding": "5px 15px",
            "position": "fixed",
            "right": 0,
            "top": 0,
          }
        }
        type="button"
      >
        Show Info
      </button>
=======
>>>>>>> 027c8315
    </div>
  </div>
  <button
    className="info__show-button"
    onClick={[Function]}
    style={
      Object {
        "background": "#027ac5",
        "border": "none",
        "borderRadius": "0 0 0 5px",
        "color": "#fff",
        "cursor": "pointer",
        "display": "block",
        "fontFamily": "sans-serif",
        "fontSize": "12px",
        "padding": "5px 15px",
        "position": "fixed",
        "right": 0,
        "top": 0,
      }
    }
    type="button"
  >
    Show Info
  </button>
</div>
`;

exports[`Storybook Snapshot tests and console checks Storyshots Watson IoT/ComposedModal fetching data 1`] = `
<div
  className="storybook-container"
  style={
    Object {
      "padding": "3rem",
    }
  }
>
  <div
    style={
      Object {
        "position": "relative",
        "zIndex": 0,
      }
    }
  >
    <div
      className="bx--loading-overlay"
    >
      <div
        aria-atomic="true"
        aria-labelledby="loading-id-3"
        aria-live="assertive"
        className="bx--loading"
      >
        <label
          className="bx--visually-hidden"
          id="loading-id-3"
        >
          Active loading indicator
        </label>
        <svg
          className="bx--loading__svg"
          viewBox="-75 -75 150 150"
        >
          <title>
            Active loading indicator
          </title>
          <circle
            className="bx--loading__stroke"
            cx="0"
            cy="0"
            r="37.5"
          />
        </svg>
      </div>
<<<<<<< HEAD
      <button
        className="info__show-button"
        onClick={[Function]}
        style={
          Object {
            "background": "#027ac5",
            "border": "none",
            "borderRadius": "0 0 0 5px",
            "color": "#fff",
            "cursor": "pointer",
            "display": "block",
            "fontFamily": "sans-serif",
            "fontSize": 12,
            "padding": "5px 15px",
            "position": "fixed",
            "right": 0,
            "top": 0,
          }
        }
        type="button"
      >
        Show Info
      </button>
=======
>>>>>>> 027c8315
    </div>
  </div>
  <button
    className="info__show-button"
    onClick={[Function]}
    style={
      Object {
        "background": "#027ac5",
        "border": "none",
        "borderRadius": "0 0 0 5px",
        "color": "#fff",
        "cursor": "pointer",
        "display": "block",
        "fontFamily": "sans-serif",
        "fontSize": "12px",
        "padding": "5px 15px",
        "position": "fixed",
        "right": 0,
        "top": 0,
      }
    }
    type="button"
  >
    Show Info
  </button>
</div>
`;

exports[`Storybook Snapshot tests and console checks Storyshots Watson IoT/ComposedModal i18n 1`] = `
<div
  className="storybook-container"
  style={
    Object {
      "padding": "3rem",
    }
  }
>
  <div
    style={
      Object {
        "position": "relative",
        "zIndex": 0,
      }
    }
  >
    <div
      className="bx--modal is-visible ComposedModal__StyledModal-sc-12pj5f-0 eVCcTg"
      onBlur={[Function]}
      onClick={[Function]}
      onClose={[Function]}
      onKeyDown={[Function]}
      onTransitionEnd={[Function]}
      open={true}
      role="presentation"
      tabIndex={-1}
    >
      <div
        className="bx--modal-container"
      >
        <div
          className="bx--modal-header"
        >
          <p
            className="bx--modal-header__label bx--type-delta"
          >
            Translated bottom buttons
          </p>
          <p
            className="bx--modal-header__heading bx--type-beta"
          >
            Dialog with bottom buttons and close button flyover translated
          </p>
          <button
            aria-label="My Close Button"
            className="bx--modal-close"
            onClick={[Function]}
            title="My Close Button"
            type="button"
          >
            <svg
              aria-hidden={true}
              className="bx--modal-close__icon"
              focusable="false"
              height={20}
              preserveAspectRatio="xMidYMid meet"
              style={
                Object {
                  "willChange": "transform",
                }
              }
              viewBox="0 0 32 32"
              width={20}
              xmlns="http://www.w3.org/2000/svg"
            >
              <path
                d="M24 9.4L22.6 8 16 14.6 9.4 8 8 9.4 14.6 16 8 22.6 9.4 24 16 17.4 22.6 24 24 22.6 17.4 16 24 9.4z"
              />
            </svg>
          </button>
        </div>
        <div
          className="bx--modal-footer ComposedModal__StyledModalFooter-sc-12pj5f-2 ctEQpf"
        >
          <button
            className="iot--btn bx--btn bx--btn--secondary"
            disabled={false}
            onClick={[Function]}
            tabIndex={0}
            type="button"
          >
            My Cancel
          </button>
          <button
            className="iot--btn bx--btn bx--btn--primary"
            disabled={false}
            onClick={[Function]}
            tabIndex={0}
            type="button"
          >
            My Submit
          </button>
        </div>
      </div>
<<<<<<< HEAD
      <button
        className="info__show-button"
        onClick={[Function]}
        style={
          Object {
            "background": "#027ac5",
            "border": "none",
            "borderRadius": "0 0 0 5px",
            "color": "#fff",
            "cursor": "pointer",
            "display": "block",
            "fontFamily": "sans-serif",
            "fontSize": 12,
            "padding": "5px 15px",
            "position": "fixed",
            "right": 0,
            "top": 0,
          }
        }
        type="button"
      >
        Show Info
      </button>
=======
>>>>>>> 027c8315
    </div>
  </div>
  <button
    className="info__show-button"
    onClick={[Function]}
    style={
      Object {
        "background": "#027ac5",
        "border": "none",
        "borderRadius": "0 0 0 5px",
        "color": "#fff",
        "cursor": "pointer",
        "display": "block",
        "fontFamily": "sans-serif",
        "fontSize": "12px",
        "padding": "5px 15px",
        "position": "fixed",
        "right": 0,
        "top": 0,
      }
    }
    type="button"
  >
    Show Info
  </button>
</div>
`;

exports[`Storybook Snapshot tests and console checks Storyshots Watson IoT/ComposedModal no footer 1`] = `
<div
  className="storybook-container"
  style={
    Object {
      "padding": "3rem",
    }
  }
>
  <div
    style={
      Object {
        "position": "relative",
        "zIndex": 0,
      }
    }
  >
    <div
      className="bx--modal is-visible ComposedModal__StyledModal-sc-12pj5f-0 eVCcTg"
      onBlur={[Function]}
      onClick={[Function]}
      onClose={[Function]}
      onKeyDown={[Function]}
      onTransitionEnd={[Function]}
      open={true}
      role="presentation"
      tabIndex={-1}
    >
      <div
        className="bx--modal-container"
      >
        <div
          className="bx--modal-header"
        >
          <p
            className="bx--modal-header__label bx--type-delta"
          >
            No footer
          </p>
          <p
            className="bx--modal-header__heading bx--type-beta"
          >
            Dialog without footer
          </p>
          <button
            aria-label="Close"
            className="bx--modal-close"
            onClick={[Function]}
            title="Close"
            type="button"
          >
            <svg
              aria-hidden={true}
              className="bx--modal-close__icon"
              focusable="false"
              height={20}
              preserveAspectRatio="xMidYMid meet"
              style={
                Object {
                  "willChange": "transform",
                }
              }
              viewBox="0 0 32 32"
              width={20}
              xmlns="http://www.w3.org/2000/svg"
            >
              <path
                d="M24 9.4L22.6 8 16 14.6 9.4 8 8 9.4 14.6 16 8 22.6 9.4 24 16 17.4 22.6 24 24 22.6 17.4 16 24 9.4z"
              />
            </svg>
          </button>
        </div>
      </div>
<<<<<<< HEAD
      <button
        className="info__show-button"
        onClick={[Function]}
        style={
          Object {
            "background": "#027ac5",
            "border": "none",
            "borderRadius": "0 0 0 5px",
            "color": "#fff",
            "cursor": "pointer",
            "display": "block",
            "fontFamily": "sans-serif",
            "fontSize": 12,
            "padding": "5px 15px",
            "position": "fixed",
            "right": 0,
            "top": 0,
          }
        }
        type="button"
      >
        Show Info
      </button>
=======
>>>>>>> 027c8315
    </div>
  </div>
  <button
    className="info__show-button"
    onClick={[Function]}
    style={
      Object {
        "background": "#027ac5",
        "border": "none",
        "borderRadius": "0 0 0 5px",
        "color": "#fff",
        "cursor": "pointer",
        "display": "block",
        "fontFamily": "sans-serif",
        "fontSize": "12px",
        "padding": "5px 15px",
        "position": "fixed",
        "right": 0,
        "top": 0,
      }
    }
    type="button"
  >
    Show Info
  </button>
</div>
`;

exports[`Storybook Snapshot tests and console checks Storyshots Watson IoT/ComposedModal primary button is hidden 1`] = `
<div
  className="storybook-container"
  style={
    Object {
      "padding": "3rem",
    }
  }
>
  <div
    style={
      Object {
        "position": "relative",
        "zIndex": 0,
      }
    }
  >
    <div
      className="bx--modal is-visible ComposedModal__StyledModal-sc-12pj5f-0 eVCcTg"
      onBlur={[Function]}
      onClick={[Function]}
      onClose={[Function]}
      onKeyDown={[Function]}
      onTransitionEnd={[Function]}
      open={true}
      role="presentation"
      tabIndex={-1}
    >
      <div
        className="bx--modal-container"
      >
        <div
          className="bx--modal-header"
        >
          <p
            className="bx--modal-header__label bx--type-delta"
          >
            Custom footer
          </p>
          <p
            className="bx--modal-header__heading bx--type-beta"
          >
            Custom footer element
          </p>
          <button
            aria-label="Close"
            className="bx--modal-close"
            onClick={[Function]}
            title="Close"
            type="button"
          >
            <svg
              aria-hidden={true}
              className="bx--modal-close__icon"
              focusable="false"
              height={20}
              preserveAspectRatio="xMidYMid meet"
              style={
                Object {
                  "willChange": "transform",
                }
              }
              viewBox="0 0 32 32"
              width={20}
              xmlns="http://www.w3.org/2000/svg"
            >
              <path
                d="M24 9.4L22.6 8 16 14.6 9.4 8 8 9.4 14.6 16 8 22.6 9.4 24 16 17.4 22.6 24 24 22.6 17.4 16 24 9.4z"
              />
            </svg>
          </button>
        </div>
        <div
          className="bx--modal-footer ComposedModal__StyledModalFooter-sc-12pj5f-2 ctEQpf"
        >
          <button
            className="iot--btn bx--btn bx--btn--secondary"
            disabled={false}
            onClick={[Function]}
            tabIndex={0}
            type="button"
          >
            Cancel
          </button>
        </div>
      </div>
<<<<<<< HEAD
      <button
        className="info__show-button"
        onClick={[Function]}
        style={
          Object {
            "background": "#027ac5",
            "border": "none",
            "borderRadius": "0 0 0 5px",
            "color": "#fff",
            "cursor": "pointer",
            "display": "block",
            "fontFamily": "sans-serif",
            "fontSize": 12,
            "padding": "5px 15px",
            "position": "fixed",
            "right": 0,
            "top": 0,
          }
        }
        type="button"
      >
        Show Info
      </button>
=======
>>>>>>> 027c8315
    </div>
  </div>
  <button
    className="info__show-button"
    onClick={[Function]}
    style={
      Object {
        "background": "#027ac5",
        "border": "none",
        "borderRadius": "0 0 0 5px",
        "color": "#fff",
        "cursor": "pointer",
        "display": "block",
        "fontFamily": "sans-serif",
        "fontSize": "12px",
        "padding": "5px 15px",
        "position": "fixed",
        "right": 0,
        "top": 0,
      }
    }
    type="button"
  >
    Show Info
  </button>
</div>
`;

exports[`Storybook Snapshot tests and console checks Storyshots Watson IoT/ComposedModal sending data 1`] = `
<div
  className="storybook-container"
  style={
    Object {
      "padding": "3rem",
    }
  }
>
  <div
    style={
      Object {
        "position": "relative",
        "zIndex": 0,
      }
    }
  >
    <div
      className="bx--modal is-visible ComposedModal__StyledModal-sc-12pj5f-0 eVCcTg"
      onBlur={[Function]}
      onClick={[Function]}
      onClose={[Function]}
      onKeyDown={[Function]}
      onTransitionEnd={[Function]}
      open={true}
      role="presentation"
      tabIndex={-1}
    >
      <div
        className="bx--modal-container"
      >
        <div
          className="bx--modal-header"
        >
          <p
            className="bx--modal-header__label bx--type-delta"
          >
            Sending data
          </p>
          <p
            className="bx--modal-header__heading bx--type-beta"
          >
            We are submitting data to the backend
          </p>
          <button
            aria-label="Close"
            className="bx--modal-close"
            onClick={[Function]}
            title="Close"
            type="button"
          >
            <svg
              aria-hidden={true}
              className="bx--modal-close__icon"
              focusable="false"
              height={20}
              preserveAspectRatio="xMidYMid meet"
              style={
                Object {
                  "willChange": "transform",
                }
              }
              viewBox="0 0 32 32"
              width={20}
              xmlns="http://www.w3.org/2000/svg"
            >
              <path
                d="M24 9.4L22.6 8 16 14.6 9.4 8 8 9.4 14.6 16 8 22.6 9.4 24 16 17.4 22.6 24 24 22.6 17.4 16 24 9.4z"
              />
            </svg>
          </button>
        </div>
        <div
          className="bx--modal-footer ComposedModal__StyledModalFooter-sc-12pj5f-2 ctEQpf"
        >
          <button
            className="iot--btn bx--btn bx--btn--secondary"
            disabled={false}
            onClick={[Function]}
            tabIndex={0}
            type="button"
          >
            Cancel
          </button>
          <button
            className="iot--btn bx--btn bx--btn--primary bx--btn--disabled"
            disabled={true}
            onClick={[Function]}
            tabIndex={0}
            type="button"
          >
            <div
              aria-atomic="true"
              aria-labelledby="loading-id-4"
              aria-live="assertive"
              className="bx--loading bx--loading--small"
            >
              <label
                className="bx--visually-hidden"
                id="loading-id-4"
              >
                Active loading indicator
              </label>
              <svg
                className="bx--loading__svg"
                viewBox="-75 -75 150 150"
              >
                <title>
                  Active loading indicator
                </title>
                <circle
                  className="bx--loading__background"
                  cx="0"
                  cy="0"
                  r="26.8125"
                />
                <circle
                  className="bx--loading__stroke"
                  cx="0"
                  cy="0"
                  r="26.8125"
                />
              </svg>
            </div>
            Save
          </button>
        </div>
      </div>
<<<<<<< HEAD
      <button
        className="info__show-button"
        onClick={[Function]}
        style={
          Object {
            "background": "#027ac5",
            "border": "none",
            "borderRadius": "0 0 0 5px",
            "color": "#fff",
            "cursor": "pointer",
            "display": "block",
            "fontFamily": "sans-serif",
            "fontSize": 12,
            "padding": "5px 15px",
            "position": "fixed",
            "right": 0,
            "top": 0,
          }
        }
        type="button"
      >
        Show Info
      </button>
=======
>>>>>>> 027c8315
    </div>
  </div>
  <button
    className="info__show-button"
    onClick={[Function]}
    style={
      Object {
        "background": "#027ac5",
        "border": "none",
        "borderRadius": "0 0 0 5px",
        "color": "#fff",
        "cursor": "pointer",
        "display": "block",
        "fontFamily": "sans-serif",
        "fontSize": "12px",
        "padding": "5px 15px",
        "position": "fixed",
        "right": 0,
        "top": 0,
      }
    }
    type="button"
  >
    Show Info
  </button>
</div>
`;

exports[`Storybook Snapshot tests and console checks Storyshots Watson IoT/ComposedModal warning dialog 1`] = `
<div
  className="storybook-container"
  style={
    Object {
      "padding": "3rem",
    }
  }
>
  <div
    style={
      Object {
        "position": "relative",
        "zIndex": 0,
      }
    }
  >
    <div
      className="bx--modal is-visible error-modal ComposedModal__StyledModal-sc-12pj5f-0 eVCcTg"
      onBlur={[Function]}
      onClick={[Function]}
      onClose={[Function]}
      onKeyDown={[Function]}
      onTransitionEnd={[Function]}
      open={true}
      role="presentation"
      tabIndex={-1}
    >
      <div
        className="bx--modal-container"
      >
        <div
          className="bx--modal-header"
        >
          <p
            className="bx--modal-header__label bx--type-delta"
          >
            Scary Operation
          </p>
          <p
            className="bx--modal-header__heading bx--type-beta"
          >
            Delete Stuff
          </p>
          <p
            className="bx--modal-content__text"
          >
            Deleting stuff can be hazardous to your health..
          </p>
          <button
            aria-label="Close"
            className="bx--modal-close"
            onClick={[Function]}
            title="Close"
            type="button"
          >
            <svg
              aria-hidden={true}
              className="bx--modal-close__icon"
              focusable="false"
              height={20}
              preserveAspectRatio="xMidYMid meet"
              style={
                Object {
                  "willChange": "transform",
                }
              }
              viewBox="0 0 32 32"
              width={20}
              xmlns="http://www.w3.org/2000/svg"
            >
              <path
                d="M24 9.4L22.6 8 16 14.6 9.4 8 8 9.4 14.6 16 8 22.6 9.4 24 16 17.4 22.6 24 24 22.6 17.4 16 24 9.4z"
              />
            </svg>
          </button>
        </div>
        <div
          className="bx--modal-footer ComposedModal__StyledModalFooter-sc-12pj5f-2 ctEQpf"
        >
          <button
            className="iot--btn bx--btn bx--btn--secondary"
            disabled={false}
            onClick={[Function]}
            tabIndex={0}
            type="button"
          >
            Cancel
          </button>
          <button
            className="iot--btn bx--btn bx--btn--danger"
            disabled={false}
            onClick={[Function]}
            tabIndex={0}
            type="button"
          >
            Save
          </button>
        </div>
      </div>
<<<<<<< HEAD
      <button
        className="info__show-button"
        onClick={[Function]}
        style={
          Object {
            "background": "#027ac5",
            "border": "none",
            "borderRadius": "0 0 0 5px",
            "color": "#fff",
            "cursor": "pointer",
            "display": "block",
            "fontFamily": "sans-serif",
            "fontSize": 12,
            "padding": "5px 15px",
            "position": "fixed",
            "right": 0,
            "top": 0,
          }
        }
        type="button"
      >
        Show Info
      </button>
=======
>>>>>>> 027c8315
    </div>
  </div>
  <button
    className="info__show-button"
    onClick={[Function]}
    style={
      Object {
        "background": "#027ac5",
        "border": "none",
        "borderRadius": "0 0 0 5px",
        "color": "#fff",
        "cursor": "pointer",
        "display": "block",
        "fontFamily": "sans-serif",
        "fontSize": "12px",
        "padding": "5px 15px",
        "position": "fixed",
        "right": 0,
        "top": 0,
      }
    }
    type="button"
  >
    Show Info
  </button>
</div>
`;<|MERGE_RESOLUTION|>--- conflicted
+++ resolved
@@ -100,32 +100,6 @@
           </button>
         </div>
       </div>
-<<<<<<< HEAD
-      <button
-        className="info__show-button"
-        onClick={[Function]}
-        style={
-          Object {
-            "background": "#027ac5",
-            "border": "none",
-            "borderRadius": "0 0 0 5px",
-            "color": "#fff",
-            "cursor": "pointer",
-            "display": "block",
-            "fontFamily": "sans-serif",
-            "fontSize": 12,
-            "padding": "5px 15px",
-            "position": "fixed",
-            "right": 0,
-            "top": 0,
-          }
-        }
-        type="button"
-      >
-        Show Info
-      </button>
-=======
->>>>>>> 027c8315
     </div>
   </div>
   <button
@@ -140,7 +114,7 @@
         "cursor": "pointer",
         "display": "block",
         "fontFamily": "sans-serif",
-        "fontSize": "12px",
+        "fontSize": 12,
         "padding": "5px 15px",
         "position": "fixed",
         "right": 0,
@@ -236,32 +210,6 @@
           </div>
         </div>
       </div>
-<<<<<<< HEAD
-      <button
-        className="info__show-button"
-        onClick={[Function]}
-        style={
-          Object {
-            "background": "#027ac5",
-            "border": "none",
-            "borderRadius": "0 0 0 5px",
-            "color": "#fff",
-            "cursor": "pointer",
-            "display": "block",
-            "fontFamily": "sans-serif",
-            "fontSize": 12,
-            "padding": "5px 15px",
-            "position": "fixed",
-            "right": 0,
-            "top": 0,
-          }
-        }
-        type="button"
-      >
-        Show Info
-      </button>
-=======
->>>>>>> 027c8315
     </div>
   </div>
   <button
@@ -276,7 +224,7 @@
         "cursor": "pointer",
         "display": "block",
         "fontFamily": "sans-serif",
-        "fontSize": "12px",
+        "fontSize": 12,
         "padding": "5px 15px",
         "position": "fixed",
         "right": 0,
@@ -464,32 +412,6 @@
           </button>
         </div>
       </div>
-<<<<<<< HEAD
-      <button
-        className="info__show-button"
-        onClick={[Function]}
-        style={
-          Object {
-            "background": "#027ac5",
-            "border": "none",
-            "borderRadius": "0 0 0 5px",
-            "color": "#fff",
-            "cursor": "pointer",
-            "display": "block",
-            "fontFamily": "sans-serif",
-            "fontSize": 12,
-            "padding": "5px 15px",
-            "position": "fixed",
-            "right": 0,
-            "top": 0,
-          }
-        }
-        type="button"
-      >
-        Show Info
-      </button>
-=======
->>>>>>> 027c8315
     </div>
   </div>
   <button
@@ -504,7 +426,7 @@
         "cursor": "pointer",
         "display": "block",
         "fontFamily": "sans-serif",
-        "fontSize": "12px",
+        "fontSize": 12,
         "padding": "5px 15px",
         "position": "fixed",
         "right": 0,
@@ -565,32 +487,6 @@
           />
         </svg>
       </div>
-<<<<<<< HEAD
-      <button
-        className="info__show-button"
-        onClick={[Function]}
-        style={
-          Object {
-            "background": "#027ac5",
-            "border": "none",
-            "borderRadius": "0 0 0 5px",
-            "color": "#fff",
-            "cursor": "pointer",
-            "display": "block",
-            "fontFamily": "sans-serif",
-            "fontSize": 12,
-            "padding": "5px 15px",
-            "position": "fixed",
-            "right": 0,
-            "top": 0,
-          }
-        }
-        type="button"
-      >
-        Show Info
-      </button>
-=======
->>>>>>> 027c8315
     </div>
   </div>
   <button
@@ -605,7 +501,7 @@
         "cursor": "pointer",
         "display": "block",
         "fontFamily": "sans-serif",
-        "fontSize": "12px",
+        "fontSize": 12,
         "padding": "5px 15px",
         "position": "fixed",
         "right": 0,
@@ -714,32 +610,6 @@
           </button>
         </div>
       </div>
-<<<<<<< HEAD
-      <button
-        className="info__show-button"
-        onClick={[Function]}
-        style={
-          Object {
-            "background": "#027ac5",
-            "border": "none",
-            "borderRadius": "0 0 0 5px",
-            "color": "#fff",
-            "cursor": "pointer",
-            "display": "block",
-            "fontFamily": "sans-serif",
-            "fontSize": 12,
-            "padding": "5px 15px",
-            "position": "fixed",
-            "right": 0,
-            "top": 0,
-          }
-        }
-        type="button"
-      >
-        Show Info
-      </button>
-=======
->>>>>>> 027c8315
     </div>
   </div>
   <button
@@ -754,7 +624,7 @@
         "cursor": "pointer",
         "display": "block",
         "fontFamily": "sans-serif",
-        "fontSize": "12px",
+        "fontSize": 12,
         "padding": "5px 15px",
         "position": "fixed",
         "right": 0,
@@ -841,32 +711,6 @@
           </button>
         </div>
       </div>
-<<<<<<< HEAD
-      <button
-        className="info__show-button"
-        onClick={[Function]}
-        style={
-          Object {
-            "background": "#027ac5",
-            "border": "none",
-            "borderRadius": "0 0 0 5px",
-            "color": "#fff",
-            "cursor": "pointer",
-            "display": "block",
-            "fontFamily": "sans-serif",
-            "fontSize": 12,
-            "padding": "5px 15px",
-            "position": "fixed",
-            "right": 0,
-            "top": 0,
-          }
-        }
-        type="button"
-      >
-        Show Info
-      </button>
-=======
->>>>>>> 027c8315
     </div>
   </div>
   <button
@@ -881,7 +725,7 @@
         "cursor": "pointer",
         "display": "block",
         "fontFamily": "sans-serif",
-        "fontSize": "12px",
+        "fontSize": 12,
         "padding": "5px 15px",
         "position": "fixed",
         "right": 0,
@@ -981,32 +825,6 @@
           </button>
         </div>
       </div>
-<<<<<<< HEAD
-      <button
-        className="info__show-button"
-        onClick={[Function]}
-        style={
-          Object {
-            "background": "#027ac5",
-            "border": "none",
-            "borderRadius": "0 0 0 5px",
-            "color": "#fff",
-            "cursor": "pointer",
-            "display": "block",
-            "fontFamily": "sans-serif",
-            "fontSize": 12,
-            "padding": "5px 15px",
-            "position": "fixed",
-            "right": 0,
-            "top": 0,
-          }
-        }
-        type="button"
-      >
-        Show Info
-      </button>
-=======
->>>>>>> 027c8315
     </div>
   </div>
   <button
@@ -1021,7 +839,7 @@
         "cursor": "pointer",
         "display": "block",
         "fontFamily": "sans-serif",
-        "fontSize": "12px",
+        "fontSize": 12,
         "padding": "5px 15px",
         "position": "fixed",
         "right": 0,
@@ -1163,32 +981,6 @@
           </button>
         </div>
       </div>
-<<<<<<< HEAD
-      <button
-        className="info__show-button"
-        onClick={[Function]}
-        style={
-          Object {
-            "background": "#027ac5",
-            "border": "none",
-            "borderRadius": "0 0 0 5px",
-            "color": "#fff",
-            "cursor": "pointer",
-            "display": "block",
-            "fontFamily": "sans-serif",
-            "fontSize": 12,
-            "padding": "5px 15px",
-            "position": "fixed",
-            "right": 0,
-            "top": 0,
-          }
-        }
-        type="button"
-      >
-        Show Info
-      </button>
-=======
->>>>>>> 027c8315
     </div>
   </div>
   <button
@@ -1203,7 +995,7 @@
         "cursor": "pointer",
         "display": "block",
         "fontFamily": "sans-serif",
-        "fontSize": "12px",
+        "fontSize": 12,
         "padding": "5px 15px",
         "position": "fixed",
         "right": 0,
@@ -1317,32 +1109,6 @@
           </button>
         </div>
       </div>
-<<<<<<< HEAD
-      <button
-        className="info__show-button"
-        onClick={[Function]}
-        style={
-          Object {
-            "background": "#027ac5",
-            "border": "none",
-            "borderRadius": "0 0 0 5px",
-            "color": "#fff",
-            "cursor": "pointer",
-            "display": "block",
-            "fontFamily": "sans-serif",
-            "fontSize": 12,
-            "padding": "5px 15px",
-            "position": "fixed",
-            "right": 0,
-            "top": 0,
-          }
-        }
-        type="button"
-      >
-        Show Info
-      </button>
-=======
->>>>>>> 027c8315
     </div>
   </div>
   <button
@@ -1357,7 +1123,7 @@
         "cursor": "pointer",
         "display": "block",
         "fontFamily": "sans-serif",
-        "fontSize": "12px",
+        "fontSize": 12,
         "padding": "5px 15px",
         "position": "fixed",
         "right": 0,
