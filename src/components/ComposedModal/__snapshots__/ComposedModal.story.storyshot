--- conflicted
+++ resolved
@@ -50,45 +50,6 @@
           role="presentation"
           tabIndex={-1}
         >
-<<<<<<< HEAD
-          <p
-            className="bx--modal-header__label bx--type-delta"
-          >
-            Add translation
-          </p>
-          <p
-            className="bx--modal-header__heading bx--type-beta"
-          >
-            Dialog with translated string for close icon
-          </p>
-          <button
-            aria-label="Translated string"
-            className="bx--modal-close"
-            onClick={[Function]}
-            title="Translated string"
-            type="button"
-          >
-            <svg
-              aria-hidden={true}
-              className="bx--modal-close__icon"
-              focusable="false"
-              height={20}
-              preserveAspectRatio="xMidYMid meet"
-              style={
-                Object {
-                  "willChange": "transform",
-                }
-              }
-              viewBox="0 0 32 32"
-              width={20}
-              xmlns="http://www.w3.org/2000/svg"
-            >
-              <path
-                d="M24 9.4L22.6 8 16 14.6 9.4 8 8 9.4 14.6 16 8 22.6 9.4 24 16 17.4 22.6 24 24 22.6 17.4 16 24 9.4z"
-              />
-            </svg>
-          </button>
-=======
           <div
             className="bx--modal-container"
           >
@@ -106,18 +67,18 @@
                 Dialog with translated string for close icon
               </p>
               <button
+                aria-label="Translated string"
                 className="bx--modal-close"
                 onClick={[Function]}
                 title="Translated string"
                 type="button"
               >
                 <svg
-                  aria-label="Translated string"
+                  aria-hidden={true}
                   className="bx--modal-close__icon"
                   focusable="false"
                   height={20}
                   preserveAspectRatio="xMidYMid meet"
-                  role="img"
                   style={
                     Object {
                       "willChange": "transform",
@@ -128,13 +89,12 @@
                   xmlns="http://www.w3.org/2000/svg"
                 >
                   <path
-                    d="M24 9.4L22.6 8 16 14.6 9.4 8 8 9.4l6.6 6.6L8 22.6 9.4 24l6.6-6.6 6.6 6.6 1.4-1.4-6.6-6.6L24 9.4z"
+                    d="M24 9.4L22.6 8 16 14.6 9.4 8 8 9.4 14.6 16 8 22.6 9.4 24 16 17.4 22.6 24 24 22.6 17.4 16 24 9.4z"
                   />
                 </svg>
               </button>
             </div>
           </div>
->>>>>>> c352012d
         </div>
       </div>
       <button
@@ -215,72 +175,6 @@
           role="presentation"
           tabIndex={-1}
         >
-<<<<<<< HEAD
-          <p
-            className="bx--modal-header__label bx--type-delta"
-          >
-            Big Modal
-          </p>
-          <p
-            className="bx--modal-header__heading bx--type-beta"
-          >
-            Needs a lot of space to contain all the info
-          </p>
-          <button
-            aria-label="Close"
-            className="bx--modal-close"
-            onClick={[Function]}
-            title="Close"
-            type="button"
-          >
-            <svg
-              aria-hidden={true}
-              className="bx--modal-close__icon"
-              focusable="false"
-              height={20}
-              preserveAspectRatio="xMidYMid meet"
-              style={
-                Object {
-                  "willChange": "transform",
-                }
-              }
-              viewBox="0 0 32 32"
-              width={20}
-              xmlns="http://www.w3.org/2000/svg"
-            >
-              <path
-                d="M24 9.4L22.6 8 16 14.6 9.4 8 8 9.4 14.6 16 8 22.6 9.4 24 16 17.4 22.6 24 24 22.6 17.4 16 24 9.4z"
-              />
-            </svg>
-          </button>
-        </div>
-        <div
-          className="bx--modal-content"
-        >
-          Lots of really wide content here...
-        </div>
-        <div
-          className="bx--modal-footer ComposedModal__StyledModalFooter-sc-12pj5f-2 ctEQpf"
-        >
-          <button
-            className="Button__StyledButton-sc-19kycwu-0 PhzAJ bx--btn bx--btn--secondary"
-            disabled={false}
-            onClick={[Function]}
-            tabIndex={0}
-            type="button"
-          >
-            Cancel
-          </button>
-          <button
-            className="Button__StyledButton-sc-19kycwu-0 PhzAJ bx--btn bx--btn--primary"
-            disabled={false}
-            onClick={[Function]}
-            tabIndex={0}
-            type="button"
-          >
-            Save
-          </button>
-=======
           <div
             className="bx--modal-container"
           >
@@ -298,18 +192,18 @@
                 Needs a lot of space to contain all the info
               </p>
               <button
+                aria-label="Close"
                 className="bx--modal-close"
                 onClick={[Function]}
                 title="Close"
                 type="button"
               >
                 <svg
-                  aria-label="Close"
+                  aria-hidden={true}
                   className="bx--modal-close__icon"
                   focusable="false"
                   height={20}
                   preserveAspectRatio="xMidYMid meet"
-                  role="img"
                   style={
                     Object {
                       "willChange": "transform",
@@ -320,7 +214,7 @@
                   xmlns="http://www.w3.org/2000/svg"
                 >
                   <path
-                    d="M24 9.4L22.6 8 16 14.6 9.4 8 8 9.4l6.6 6.6L8 22.6 9.4 24l6.6-6.6 6.6 6.6 1.4-1.4-6.6-6.6L24 9.4z"
+                    d="M24 9.4L22.6 8 16 14.6 9.4 8 8 9.4 14.6 16 8 22.6 9.4 24 16 17.4 22.6 24 24 22.6 17.4 16 24 9.4z"
                   />
                 </svg>
               </button>
@@ -353,7 +247,6 @@
               </button>
             </div>
           </div>
->>>>>>> c352012d
         </div>
       </div>
       <button
@@ -434,45 +327,6 @@
           role="presentation"
           tabIndex={-1}
         >
-<<<<<<< HEAD
-          <p
-            className="bx--modal-header__label bx--type-delta"
-          >
-            Custom footer
-          </p>
-          <p
-            className="bx--modal-header__heading bx--type-beta"
-          >
-            Custom footer element
-          </p>
-          <button
-            aria-label="Close"
-            className="bx--modal-close"
-            onClick={[Function]}
-            title="Close"
-            type="button"
-          >
-            <svg
-              aria-hidden={true}
-              className="bx--modal-close__icon"
-              focusable="false"
-              height={20}
-              preserveAspectRatio="xMidYMid meet"
-              style={
-                Object {
-                  "willChange": "transform",
-                }
-              }
-              viewBox="0 0 32 32"
-              width={20}
-              xmlns="http://www.w3.org/2000/svg"
-            >
-              <path
-                d="M24 9.4L22.6 8 16 14.6 9.4 8 8 9.4 14.6 16 8 22.6 9.4 24 16 17.4 22.6 24 24 22.6 17.4 16 24 9.4z"
-              />
-            </svg>
-          </button>
-=======
           <div
             className="bx--modal-container"
           >
@@ -490,18 +344,18 @@
                 Custom footer element
               </p>
               <button
+                aria-label="Close"
                 className="bx--modal-close"
                 onClick={[Function]}
                 title="Close"
                 type="button"
               >
                 <svg
-                  aria-label="Close"
+                  aria-hidden={true}
                   className="bx--modal-close__icon"
                   focusable="false"
                   height={20}
                   preserveAspectRatio="xMidYMid meet"
-                  role="img"
                   style={
                     Object {
                       "willChange": "transform",
@@ -512,13 +366,12 @@
                   xmlns="http://www.w3.org/2000/svg"
                 >
                   <path
-                    d="M24 9.4L22.6 8 16 14.6 9.4 8 8 9.4l6.6 6.6L8 22.6 9.4 24l6.6-6.6 6.6 6.6 1.4-1.4-6.6-6.6L24 9.4z"
+                    d="M24 9.4L22.6 8 16 14.6 9.4 8 8 9.4 14.6 16 8 22.6 9.4 24 16 17.4 22.6 24 24 22.6 17.4 16 24 9.4z"
                   />
                 </svg>
               </button>
             </div>
           </div>
->>>>>>> c352012d
         </div>
       </div>
       <button
@@ -589,52 +442,6 @@
         }
       >
         <div
-<<<<<<< HEAD
-          className="bx--modal-header"
-        >
-          <p
-            className="bx--modal-header__label bx--type-delta"
-          >
-            DataError
-          </p>
-          <p
-            className="bx--modal-header__heading bx--type-beta"
-          >
-            Cannot communicate with server
-          </p>
-          <button
-            aria-label="Close"
-            className="bx--modal-close"
-            onClick={[Function]}
-            title="Close"
-            type="button"
-          >
-            <svg
-              aria-hidden={true}
-              className="bx--modal-close__icon"
-              focusable="false"
-              height={20}
-              preserveAspectRatio="xMidYMid meet"
-              style={
-                Object {
-                  "willChange": "transform",
-                }
-              }
-              viewBox="0 0 32 32"
-              width={20}
-              xmlns="http://www.w3.org/2000/svg"
-            >
-              <path
-                d="M24 9.4L22.6 8 16 14.6 9.4 8 8 9.4 14.6 16 8 22.6 9.4 24 16 17.4 22.6 24 24 22.6 17.4 16 24 9.4z"
-              />
-            </svg>
-          </button>
-        </div>
-        <div
-          className="bx--inline-notification bx--inline-notification--error ComposedModal__StyledMessageBox-sc-12pj5f-1 cLnoHJ"
-          kind="error"
-          role="alert"
-=======
           className="bx--modal is-visible ComposedModal__StyledModal-sc-12pj5f-0 eVCcTg"
           onBlur={[Function]}
           onClick={[Function]}
@@ -644,41 +451,10 @@
           open={true}
           role="presentation"
           tabIndex={-1}
->>>>>>> c352012d
         >
           <div
             className="bx--modal-container"
           >
-<<<<<<< HEAD
-            <svg
-              aria-hidden={true}
-              className="bx--inline-notification__icon"
-              focusable="false"
-              height={20}
-              preserveAspectRatio="xMidYMid meet"
-              style={
-                Object {
-                  "willChange": "transform",
-                }
-              }
-              viewBox="0 0 20 20"
-              width={20}
-              xmlns="http://www.w3.org/2000/svg"
-            >
-              <path
-                d="M10,1c-5,0-9,4-9,9s4,9,9,9s9-4,9-9S15,1,10,1z M13.5,14.5l-8-8l1-1l8,8L13.5,14.5z"
-              />
-              <path
-                d="M13.5,14.5l-8-8l1-1l8,8L13.5,14.5z"
-                data-icon-path="inner-path"
-                opacity="0"
-              />
-              <title>
-                closes notification
-              </title>
-            </svg>
-=======
->>>>>>> c352012d
             <div
               className="bx--modal-header"
             >
@@ -693,18 +469,18 @@
                 Cannot communicate with server
               </p>
               <button
+                aria-label="Close"
                 className="bx--modal-close"
                 onClick={[Function]}
                 title="Close"
                 type="button"
               >
                 <svg
-                  aria-label="Close"
+                  aria-hidden={true}
                   className="bx--modal-close__icon"
                   focusable="false"
                   height={20}
                   preserveAspectRatio="xMidYMid meet"
-                  role="img"
                   style={
                     Object {
                       "willChange": "transform",
@@ -715,7 +491,7 @@
                   xmlns="http://www.w3.org/2000/svg"
                 >
                   <path
-                    d="M24 9.4L22.6 8 16 14.6 9.4 8 8 9.4l6.6 6.6L8 22.6 9.4 24l6.6-6.6 6.6 6.6 1.4-1.4-6.6-6.6L24 9.4z"
+                    d="M24 9.4L22.6 8 16 14.6 9.4 8 8 9.4 14.6 16 8 22.6 9.4 24 16 17.4 22.6 24 24 22.6 17.4 16 24 9.4z"
                   />
                 </svg>
               </button>
@@ -744,10 +520,10 @@
                   xmlns="http://www.w3.org/2000/svg"
                 >
                   <path
-                    d="M10 1c-5 0-9 4-9 9s4 9 9 9 9-4 9-9-4-9-9-9zm3.5 13.5l-8-8 1-1 8 8-1 1z"
+                    d="M10,1c-5,0-9,4-9,9s4,9,9,9s9-4,9-9S15,1,10,1z M13.5,14.5l-8-8l1-1l8,8L13.5,14.5z"
                   />
                   <path
-                    d="M13.5 14.5l-8-8 1-1 8 8-1 1z"
+                    d="M13.5,14.5l-8-8l1-1l8,8L13.5,14.5z"
                     data-icon-path="inner-path"
                     opacity="0"
                   />
@@ -794,7 +570,7 @@
                   xmlns="http://www.w3.org/2000/svg"
                 >
                   <path
-                    d="M24 9.4L22.6 8 16 14.6 9.4 8 8 9.4l6.6 6.6L8 22.6 9.4 24l6.6-6.6 6.6 6.6 1.4-1.4-6.6-6.6L24 9.4z"
+                    d="M24 9.4L22.6 8 16 14.6 9.4 8 8 9.4 14.6 16 8 22.6 9.4 24 16 17.4 22.6 24 24 22.6 17.4 16 24 9.4z"
                   />
                 </svg>
               </button>
@@ -802,35 +578,6 @@
             <div
               className="bx--modal-footer ComposedModal__StyledModalFooter-sc-12pj5f-2 ctEQpf"
             >
-<<<<<<< HEAD
-              <path
-                d="M24 9.4L22.6 8 16 14.6 9.4 8 8 9.4 14.6 16 8 22.6 9.4 24 16 17.4 22.6 24 24 22.6 17.4 16 24 9.4z"
-              />
-            </svg>
-          </button>
-        </div>
-        <div
-          className="bx--modal-footer ComposedModal__StyledModalFooter-sc-12pj5f-2 ctEQpf"
-        >
-          <button
-            className="Button__StyledButton-sc-19kycwu-0 PhzAJ bx--btn bx--btn--secondary"
-            disabled={false}
-            onClick={[Function]}
-            tabIndex={0}
-            type="button"
-          >
-            Cancel
-          </button>
-          <button
-            className="Button__StyledButton-sc-19kycwu-0 PhzAJ bx--btn bx--btn--primary"
-            disabled={false}
-            onClick={[Function]}
-            tabIndex={0}
-            type="button"
-          >
-            Save
-          </button>
-=======
               <button
                 className="Button__StyledButton-sc-19kycwu-0 PhzAJ bx--btn bx--btn--secondary"
                 disabled={false}
@@ -851,7 +598,6 @@
               </button>
             </div>
           </div>
->>>>>>> c352012d
         </div>
       </div>
       <button
@@ -1031,57 +777,6 @@
           role="presentation"
           tabIndex={-1}
         >
-<<<<<<< HEAD
-          <button
-            aria-label="Close"
-            className="bx--modal-close"
-            onClick={[Function]}
-            title="Close"
-            type="button"
-          >
-            <svg
-              aria-hidden={true}
-              className="bx--modal-close__icon"
-              focusable="false"
-              height={20}
-              preserveAspectRatio="xMidYMid meet"
-              style={
-                Object {
-                  "willChange": "transform",
-                }
-              }
-              viewBox="0 0 32 32"
-              width={20}
-              xmlns="http://www.w3.org/2000/svg"
-            >
-              <path
-                d="M24 9.4L22.6 8 16 14.6 9.4 8 8 9.4 14.6 16 8 22.6 9.4 24 16 17.4 22.6 24 24 22.6 17.4 16 24 9.4z"
-              />
-            </svg>
-          </button>
-        </div>
-        <div
-          className="bx--modal-footer ComposedModal__StyledModalFooter-sc-12pj5f-2 ctEQpf"
-        >
-          <button
-            className="Button__StyledButton-sc-19kycwu-0 PhzAJ bx--btn bx--btn--secondary"
-            disabled={false}
-            onClick={[Function]}
-            tabIndex={0}
-            type="button"
-          >
-            My Cancel
-          </button>
-          <button
-            className="Button__StyledButton-sc-19kycwu-0 PhzAJ bx--btn bx--btn--primary"
-            disabled={false}
-            onClick={[Function]}
-            tabIndex={0}
-            type="button"
-          >
-            My Submit
-          </button>
-=======
           <div
             className="bx--modal-container"
           >
@@ -1089,18 +784,18 @@
               className="bx--modal-header"
             >
               <button
+                aria-label="Close"
                 className="bx--modal-close"
                 onClick={[Function]}
                 title="Close"
                 type="button"
               >
                 <svg
-                  aria-label="Close"
+                  aria-hidden={true}
                   className="bx--modal-close__icon"
                   focusable="false"
                   height={20}
                   preserveAspectRatio="xMidYMid meet"
-                  role="img"
                   style={
                     Object {
                       "willChange": "transform",
@@ -1111,7 +806,7 @@
                   xmlns="http://www.w3.org/2000/svg"
                 >
                   <path
-                    d="M24 9.4L22.6 8 16 14.6 9.4 8 8 9.4l6.6 6.6L8 22.6 9.4 24l6.6-6.6 6.6 6.6 1.4-1.4-6.6-6.6L24 9.4z"
+                    d="M24 9.4L22.6 8 16 14.6 9.4 8 8 9.4 14.6 16 8 22.6 9.4 24 16 17.4 22.6 24 24 22.6 17.4 16 24 9.4z"
                   />
                 </svg>
               </button>
@@ -1139,7 +834,6 @@
               </button>
             </div>
           </div>
->>>>>>> c352012d
         </div>
       </div>
       <button
@@ -1220,45 +914,6 @@
           role="presentation"
           tabIndex={-1}
         >
-<<<<<<< HEAD
-          <p
-            className="bx--modal-header__label bx--type-delta"
-          >
-            No footer
-          </p>
-          <p
-            className="bx--modal-header__heading bx--type-beta"
-          >
-            Dialog without footer
-          </p>
-          <button
-            aria-label="Close"
-            className="bx--modal-close"
-            onClick={[Function]}
-            title="Close"
-            type="button"
-          >
-            <svg
-              aria-hidden={true}
-              className="bx--modal-close__icon"
-              focusable="false"
-              height={20}
-              preserveAspectRatio="xMidYMid meet"
-              style={
-                Object {
-                  "willChange": "transform",
-                }
-              }
-              viewBox="0 0 32 32"
-              width={20}
-              xmlns="http://www.w3.org/2000/svg"
-            >
-              <path
-                d="M24 9.4L22.6 8 16 14.6 9.4 8 8 9.4 14.6 16 8 22.6 9.4 24 16 17.4 22.6 24 24 22.6 17.4 16 24 9.4z"
-              />
-            </svg>
-          </button>
-=======
           <div
             className="bx--modal-container"
           >
@@ -1276,18 +931,18 @@
                 Dialog without footer
               </p>
               <button
+                aria-label="Close"
                 className="bx--modal-close"
                 onClick={[Function]}
                 title="Close"
                 type="button"
               >
                 <svg
-                  aria-label="Close"
+                  aria-hidden={true}
                   className="bx--modal-close__icon"
                   focusable="false"
                   height={20}
                   preserveAspectRatio="xMidYMid meet"
-                  role="img"
                   style={
                     Object {
                       "willChange": "transform",
@@ -1298,13 +953,12 @@
                   xmlns="http://www.w3.org/2000/svg"
                 >
                   <path
-                    d="M24 9.4L22.6 8 16 14.6 9.4 8 8 9.4l6.6 6.6L8 22.6 9.4 24l6.6-6.6 6.6 6.6 1.4-1.4-6.6-6.6L24 9.4z"
+                    d="M24 9.4L22.6 8 16 14.6 9.4 8 8 9.4 14.6 16 8 22.6 9.4 24 16 17.4 22.6 24 24 22.6 17.4 16 24 9.4z"
                   />
                 </svg>
               </button>
             </div>
           </div>
->>>>>>> c352012d
         </div>
       </div>
       <button
@@ -1385,65 +1039,6 @@
           role="presentation"
           tabIndex={-1}
         >
-<<<<<<< HEAD
-          <p
-            className="bx--modal-header__label bx--type-delta"
-          >
-            Sending data
-          </p>
-          <p
-            className="bx--modal-header__heading bx--type-beta"
-          >
-            We are submitting data to the backend
-          </p>
-          <button
-            aria-label="Close"
-            className="bx--modal-close"
-            onClick={[Function]}
-            title="Close"
-            type="button"
-          >
-            <svg
-              aria-hidden={true}
-              className="bx--modal-close__icon"
-              focusable="false"
-              height={20}
-              preserveAspectRatio="xMidYMid meet"
-              style={
-                Object {
-                  "willChange": "transform",
-                }
-              }
-              viewBox="0 0 32 32"
-              width={20}
-              xmlns="http://www.w3.org/2000/svg"
-            >
-              <path
-                d="M24 9.4L22.6 8 16 14.6 9.4 8 8 9.4 14.6 16 8 22.6 9.4 24 16 17.4 22.6 24 24 22.6 17.4 16 24 9.4z"
-              />
-            </svg>
-          </button>
-        </div>
-        <div
-          className="bx--modal-footer ComposedModal__StyledModalFooter-sc-12pj5f-2 ctEQpf"
-        >
-          <button
-            className="Button__StyledButton-sc-19kycwu-0 PhzAJ bx--btn bx--btn--secondary"
-            disabled={false}
-            onClick={[Function]}
-            tabIndex={0}
-            type="button"
-          >
-            Cancel
-          </button>
-          <button
-            className="Button__StyledButton-sc-19kycwu-0 PhzAJ bx--btn bx--btn--primary bx--btn--disabled"
-            disabled={true}
-            onClick={[Function]}
-            tabIndex={0}
-            type="button"
-          >
-=======
           <div
             className="bx--modal-container"
           >
@@ -1461,18 +1056,18 @@
                 We are submitting data to the backend
               </p>
               <button
+                aria-label="Close"
                 className="bx--modal-close"
                 onClick={[Function]}
                 title="Close"
                 type="button"
               >
                 <svg
-                  aria-label="Close"
+                  aria-hidden={true}
                   className="bx--modal-close__icon"
                   focusable="false"
                   height={20}
                   preserveAspectRatio="xMidYMid meet"
-                  role="img"
                   style={
                     Object {
                       "willChange": "transform",
@@ -1483,12 +1078,11 @@
                   xmlns="http://www.w3.org/2000/svg"
                 >
                   <path
-                    d="M24 9.4L22.6 8 16 14.6 9.4 8 8 9.4l6.6 6.6L8 22.6 9.4 24l6.6-6.6 6.6 6.6 1.4-1.4-6.6-6.6L24 9.4z"
+                    d="M24 9.4L22.6 8 16 14.6 9.4 8 8 9.4 14.6 16 8 22.6 9.4 24 16 17.4 22.6 24 24 22.6 17.4 16 24 9.4z"
                   />
                 </svg>
               </button>
             </div>
->>>>>>> c352012d
             <div
               className="bx--modal-footer ComposedModal__StyledModalFooter-sc-12pj5f-2 ctEQpf"
             >
@@ -1625,72 +1219,6 @@
           role="presentation"
           tabIndex={-1}
         >
-<<<<<<< HEAD
-          <p
-            className="bx--modal-header__label bx--type-delta"
-          >
-            Scary Operation
-          </p>
-          <p
-            className="bx--modal-header__heading bx--type-beta"
-          >
-            Delete Stuff
-          </p>
-          <p
-            className="bx--modal-content__text"
-          >
-            Deleting stuff can be hazardous to your health..
-          </p>
-          <button
-            aria-label="Close"
-            className="bx--modal-close"
-            onClick={[Function]}
-            title="Close"
-            type="button"
-          >
-            <svg
-              aria-hidden={true}
-              className="bx--modal-close__icon"
-              focusable="false"
-              height={20}
-              preserveAspectRatio="xMidYMid meet"
-              style={
-                Object {
-                  "willChange": "transform",
-                }
-              }
-              viewBox="0 0 32 32"
-              width={20}
-              xmlns="http://www.w3.org/2000/svg"
-            >
-              <path
-                d="M24 9.4L22.6 8 16 14.6 9.4 8 8 9.4 14.6 16 8 22.6 9.4 24 16 17.4 22.6 24 24 22.6 17.4 16 24 9.4z"
-              />
-            </svg>
-          </button>
-        </div>
-        <div
-          className="bx--modal-footer ComposedModal__StyledModalFooter-sc-12pj5f-2 ctEQpf"
-        >
-          <button
-            className="Button__StyledButton-sc-19kycwu-0 PhzAJ bx--btn bx--btn--secondary"
-            disabled={false}
-            onClick={[Function]}
-            tabIndex={0}
-            type="button"
-          >
-            Cancel
-          </button>
-          <button
-            className="Button__StyledButton-sc-19kycwu-0 PhzAJ bx--btn bx--btn--danger"
-            disabled={false}
-            onClick={[Function]}
-            tabIndex={0}
-            type="button"
-          >
-            Save
-          </button>
-=======
           <div
             className="bx--modal-container"
           >
@@ -1713,18 +1241,18 @@
                 Deleting stuff can be hazardous to your health..
               </p>
               <button
+                aria-label="Close"
                 className="bx--modal-close"
                 onClick={[Function]}
                 title="Close"
                 type="button"
               >
                 <svg
-                  aria-label="Close"
+                  aria-hidden={true}
                   className="bx--modal-close__icon"
                   focusable="false"
                   height={20}
                   preserveAspectRatio="xMidYMid meet"
-                  role="img"
                   style={
                     Object {
                       "willChange": "transform",
@@ -1735,7 +1263,7 @@
                   xmlns="http://www.w3.org/2000/svg"
                 >
                   <path
-                    d="M24 9.4L22.6 8 16 14.6 9.4 8 8 9.4l6.6 6.6L8 22.6 9.4 24l6.6-6.6 6.6 6.6 1.4-1.4-6.6-6.6L24 9.4z"
+                    d="M24 9.4L22.6 8 16 14.6 9.4 8 8 9.4 14.6 16 8 22.6 9.4 24 16 17.4 22.6 24 24 22.6 17.4 16 24 9.4z"
                   />
                 </svg>
               </button>
@@ -1763,7 +1291,6 @@
               </button>
             </div>
           </div>
->>>>>>> c352012d
         </div>
       </div>
       <button
