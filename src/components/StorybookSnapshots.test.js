import initStoryshots, { multiSnapshotWithOptions } from '@storybook/addon-storyshots';
import ReactDOM from 'react-dom';
// Needed to give more information about the styled component differences in the jest snapshots
import 'jest-styled-components';

const realFindDOMNode = ReactDOM.findDOMNode;
const RealDate = Date;
function mockDate(isoDate) {
  global.Date = class extends RealDate {
    constructor() {
      super();
      return new RealDate(isoDate);
    }
  };
}

describe(`Storybook Snapshot tests and console checks`, () => {
  const spy = {};
  beforeAll(done => {
    ReactDOM.findDOMNode = jest.fn(); // needed for this issue: https://github.com/facebook/react/issues/7371
    // TODO: remove once carbon PR is merged
    spy.console = jest.spyOn(console, 'error').mockImplementation(e => {
      if (
        !e.includes(
          'The pseudo class ":first-child" is potentially unsafe when doing server-side rendering. Try changing it to ":first-of-type".'
        ) &&
        !e.includes('Warning: Received `true` for a non-boolean attribute `loading`.') &&
        !e.includes('Warning: Function components cannot be given refs.') &&
        !e.includes(
          // workaround storybook console error with styled components
          'Warning: Failed prop type: Invalid prop `type` of type `object` supplied to `PropTable`, expected `function'
        ) &&
        !e.includes(
          // workaround storybook console error with styled components
          'prop type `element` is invalid; it must be a function, usually from the `prop-types` package, but received `undefined`'
        ) &&
        !e.includes(
          // workaround storybook console error with styled components
          'Warning: Failed prop type: Invalid prop `type` of type `object` supplied to `TableComponent`, expected `function`'
        ) &&
        !e.includes(
          // workaround storybook console error with styled components
          'Warning: Failed prop type: The prop `children` is marked as required in `Td`, but its value is `null`.'
        ) &&
        !e.includes(
          // Carbon issue - https://github.com/carbon-design-system/carbon/issues/3656
          'The prop `small` for Button has been deprecated in favor of `size`. Please use `size="small"` instead.'
        ) &&
        !e.includes(
          // Carbon issue - https://github.com/carbon-design-system/carbon/issues/3658, should be fixed in 10.4.2
          'Warning: Failed prop type: Invalid prop `aria-hidden` of type `boolean` supplied to `Icon`, expected `string`.'
        )
      ) {
        done.fail(e);
      }
    });

    done();
  });

  beforeEach(() => {
    mockDate('2018-10-28T12:34:56z');
    jest.setTimeout(15000);
  });
  initStoryshots({
<<<<<<< HEAD
    storyKindRegex: /^Watson\sIoT/,
    test: multiSnapshotWithOptions(story => ({
=======
    storyKindRegex: /^(?!.*Experimental).*Watson\sIoT/,
    test: snapshotWithOptions(story => ({
>>>>>>> f863eda9
      createNodeMock: element => {
        // https://github.com/storybookjs/storybook/tree/next/addons/storyshots/storyshots-core#using-createnodemock-to-mock-refs
        // fallback is to mock something, otherwise our refs are invalid

        // these stories require an input be nested within the ref, for compatibility with Carbon's TableToolbarSearch component
        const storiesNeedingNestedInputRefs = [
          'Watson IoT|Table.minitable',
          'Watson IoT|Table.with simple search',
          'Watson IoT|Table.Stateful Example with row nesting',
          'Watson IoT|Table.Stateful Example with expansion',
          'Watson IoT|TileCatalog.with search',
          'Watson IoT|TableCard',
        ];
        if (
          storiesNeedingNestedInputRefs.includes(story.kind) ||
          storiesNeedingNestedInputRefs.includes(`${story.kind}.${story.name}`)
        ) {
          const div = document.createElement('div');
          div.className = 'from-initStoryshots-createNodeMock'; // to assist in debugging
          div.innerHTML = "<input type='text'></input>";
          return div;
        }

        if (element.type === 'input') {
          return document.createElement('input');
        }

        return document.createElement('div');
      },
    })),
  });

  afterAll(() => {
    spy.console.mockRestore();
    ReactDOM.findDOMNode = realFindDOMNode;
  });
  afterEach(() => {
    global.Date = RealDate;
  });
});<|MERGE_RESOLUTION|>--- conflicted
+++ resolved
@@ -63,13 +63,8 @@
     jest.setTimeout(15000);
   });
   initStoryshots({
-<<<<<<< HEAD
-    storyKindRegex: /^Watson\sIoT/,
+    storyKindRegex: /^(?!.*Experimental).*Watson\sIoT/,
     test: multiSnapshotWithOptions(story => ({
-=======
-    storyKindRegex: /^(?!.*Experimental).*Watson\sIoT/,
-    test: snapshotWithOptions(story => ({
->>>>>>> f863eda9
       createNodeMock: element => {
         // https://github.com/storybookjs/storybook/tree/next/addons/storyshots/storyshots-core#using-createnodemock-to-mock-refs
         // fallback is to mock something, otherwise our refs are invalid
