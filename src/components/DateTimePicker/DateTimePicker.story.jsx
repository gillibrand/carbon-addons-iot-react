/* eslint-disable react/jsx-pascal-case */
import React from 'react';
import { storiesOf } from '@storybook/react';
import { boolean, text, select } from '@storybook/addon-knobs';
import { action } from '@storybook/addon-actions';

import { CARD_SIZES } from '../../constants/LayoutConstants';
import { getCardMinSize } from '../../utils/componentUtilityFunctions';

// eslint-disable-next-line no-unused-vars
import DateTimePicker, {
  INTERVAL_VALUES,
  RELATIVE_VALUES,
  PICKER_KINDS,
  PRESET_VALUES,
} from './DateTimePicker';

export const defaultRelativeValue = {
  timeRangeKind: PICKER_KINDS.RELATIVE,
  timeRangeValue: {
    lastNumber: 20,
    lastInterval: INTERVAL_VALUES.MINUTES,
    relativeToWhen: RELATIVE_VALUES.TODAY,
    relativeToTime: '13:30',
  },
};

export const defaultAbsoluteValue = {
  timeRangeKind: PICKER_KINDS.ABSOLUTE,
  timeRangeValue: {
    startDate: '04/01/2020',
    startTime: '12:34',
    endDate: '04/06/2020',
    endTime: '10:49',
  },
};

storiesOf('Watson IoT Experimental/DateTime Picker', module)
  .add('Default', () => {
    const size = select('size', Object.keys(CARD_SIZES), CARD_SIZES.MEDIUMWIDE);
    return (
      <div style={{ width: `${getCardMinSize('lg', size).x}px`, margin: 20 }}>
        <DateTimePicker
          dateTimeMask={text('dateTimeMask', 'YYYY-MM-DD HH:mm')}
          relatives={[
            {
              label: 'Yesterday',
              value: RELATIVE_VALUES.YESTERDAY,
            },
          ]}
          hasTimeInput={boolean('hasTimeInput', true)}
        />
      </div>
    );
  })
  .add('Selected preset', () => {
    const size = select('size', Object.keys(CARD_SIZES), CARD_SIZES.MEDIUMWIDE);
    return (
      <div style={{ width: `${getCardMinSize('lg', size).x}px`, margin: 20 }}>
        <DateTimePicker
<<<<<<< HEAD
          defaultValue={customPresets[3]}
          hasTimeInput={boolean('hasTimeInput', true)}
=======
          defaultValue={{
            timeRangeKind: PICKER_KINDS.PRESET,
            timeRangeValue: PRESET_VALUES[3],
          }}
>>>>>>> f66c17bd
          onApply={action('onApply')}
          onCancel={action('onCancel')}
        />
      </div>
    );
  })
  .add('Selected relative', () => {
    const size = select('size', Object.keys(CARD_SIZES), CARD_SIZES.MEDIUMWIDE);
    return (
      <div style={{ width: `${getCardMinSize('lg', size).x}px`, margin: 20 }}>
        <DateTimePicker
          defaultValue={defaultRelativeValue}
          hasTimeInput={boolean('hasTimeInput', true)}
          onApply={action('onApply')}
          onCancel={action('onCancel')}
        />
      </div>
    );
  })
  .add('Selected absolute', () => {
    const size = select('size', Object.keys(CARD_SIZES), CARD_SIZES.MEDIUMWIDE);
    return (
      <div style={{ width: `${getCardMinSize('lg', size).x}px`, margin: 20 }}>
        <DateTimePicker
          defaultValue={defaultAbsoluteValue}
          hasTimeInput={boolean('hasTimeInput', true)}
          onApply={action('onApply')}
          onCancel={action('onCancel')}
        />
      </div>
    );
  })
  .add('Without a relative option', () => {
    const size = select('size', Object.keys(CARD_SIZES), CARD_SIZES.MEDIUMWIDE);
    return (
      <div style={{ width: `${getCardMinSize('lg', size).x}px`, margin: 20 }}>
        <DateTimePicker
<<<<<<< HEAD
          defaultValue={customPresets[3]}
          hasTimeInput={boolean('hasTimeInput', true)}
=======
          defaultValue={{
            timeRangeKind: PICKER_KINDS.PRESET,
            timeRangeValue: PRESET_VALUES[3],
          }}
>>>>>>> f66c17bd
          showRelativeOption={false}
          onApply={action('onApply')}
          onCancel={action('onCancel')}
        />
      </div>
    );
  });<|MERGE_RESOLUTION|>--- conflicted
+++ resolved
@@ -58,15 +58,11 @@
     return (
       <div style={{ width: `${getCardMinSize('lg', size).x}px`, margin: 20 }}>
         <DateTimePicker
-<<<<<<< HEAD
-          defaultValue={customPresets[3]}
-          hasTimeInput={boolean('hasTimeInput', true)}
-=======
           defaultValue={{
             timeRangeKind: PICKER_KINDS.PRESET,
             timeRangeValue: PRESET_VALUES[3],
           }}
->>>>>>> f66c17bd
+          hasTimeInput={boolean('hasTimeInput', true)}
           onApply={action('onApply')}
           onCancel={action('onCancel')}
         />
@@ -104,15 +100,11 @@
     return (
       <div style={{ width: `${getCardMinSize('lg', size).x}px`, margin: 20 }}>
         <DateTimePicker
-<<<<<<< HEAD
-          defaultValue={customPresets[3]}
-          hasTimeInput={boolean('hasTimeInput', true)}
-=======
           defaultValue={{
             timeRangeKind: PICKER_KINDS.PRESET,
             timeRangeValue: PRESET_VALUES[3],
           }}
->>>>>>> f66c17bd
+          hasTimeInput={boolean('hasTimeInput', true)}
           showRelativeOption={false}
           onApply={action('onApply')}
           onCancel={action('onCancel')}
