import React from 'react';
import { mount } from 'enzyme';
import moment from 'moment';

import DateTimePicker, {
  INTERVAL_VALUES,
  RELATIVE_VALUES,
  PRESET_VALUES,
  PICKER_KINDS,
} from './DateTimePicker';

const dateTimePickerProps = {
  id: 'datetimepicker',
  onCancel: jest.fn(),
  onApply: jest.fn(),
};

const i18n = {
  presetLabels: ['Last 30 minutes', 'Missed in translation'],
  intervalLabels: ['minutes', 'Missed in translation'],
  relativeLabels: ['Missed in translation'],
};

const defaultRelativeValue = {
  lastNumber: 20,
  lastInterval: INTERVAL_VALUES.MINUTES,
  relativeToWhen: RELATIVE_VALUES.TODAY,
  relativeToTime: '13:30',
};

const defaultAbsoluteValue = {
  startDate: '2020-04-01',
  startTime: '12:34',
  endDate: '2020-04-06',
  endTime: '10:49',
};

describe('DateTimePicker', () => {
  beforeEach(() => {
    jest.useFakeTimers();
  });

<<<<<<< HEAD
  it('should have the first preset as value', () => {
    const wrapper = mount(<__unstableDateTimePicker {...dateTimePickerProps} i18n={i18n} />);
    jest.runAllTimers();
=======
  test('it should have the first preset as value', () => {
    const wrapper = mount(<DateTimePicker {...dateTimePickerProps} i18n={i18n} />);
>>>>>>> 489c537c
    expect(wrapper.find('.iot--date-time-picker__field')).toHaveLength(1);
    expect(wrapper.find('.bx--tooltip__trigger').text()).toEqual(PRESET_VALUES[0].label);
  });

<<<<<<< HEAD
  it('should call onApply', () => {
    const wrapper = mount(<__unstableDateTimePicker {...dateTimePickerProps} />);
=======
  test('onApply should be called', () => {
    const wrapper = mount(<DateTimePicker {...dateTimePickerProps} />);
>>>>>>> 489c537c
    wrapper
      .find('.iot--date-time-picker__menu-btn-apply')
      .first()
      .simulate('click');
    jest.runAllTimers();
    expect(dateTimePickerProps.onApply).toHaveBeenCalled();
  });

<<<<<<< HEAD
  it('onCancel should be called', () => {
    const wrapper = mount(<__unstableDateTimePicker {...dateTimePickerProps} />);
=======
  test('onCancel should be called', () => {
    const wrapper = mount(<DateTimePicker {...dateTimePickerProps} />);
>>>>>>> 489c537c
    wrapper
      .find('.iot--date-time-picker__menu-btn-cancel')
      .first()
      .simulate('click');
    jest.runAllTimers();
    expect(dateTimePickerProps.onCancel).toHaveBeenCalled();
  });

  it('it should render with a predefined preset', () => {
    const wrapper = mount(
      <DateTimePicker {...dateTimePickerProps} defaultValue={PRESET_VALUES[1]} />
    );
    jest.runAllTimers();
    expect(wrapper.find('.iot--date-time-picker__field')).toHaveLength(1);
    expect(wrapper.find('.bx--tooltip__trigger').text()).toEqual(PRESET_VALUES[1].label);
  });

  it('it should render with a predefined relative range', () => {
    const wrapper = mount(
      <DateTimePicker {...dateTimePickerProps} defaultValue={defaultRelativeValue} />
    );
    jest.runAllTimers();
    expect(wrapper.find('.iot--date-time-picker__field')).toHaveLength(1);

    wrapper
      .find('.bx--select-input')
      .first()
      .simulate('change', { target: { value: INTERVAL_VALUES.DAYS } });

    wrapper
      .find('.bx--select-input')
      .at(1)
      .simulate('change', { target: { value: RELATIVE_VALUES.YESTERDAY } });

    const today = moment();
    jest.runAllTimers();
    expect(
      wrapper
        .find('.iot--date-time-picker__field')
        .first()
        .text()
    ).toEqual(`${today.format('YYYY-MM-DD')} 13:10 to ${today.format('YYYY-MM-DD')} 13:30`);

    wrapper
      .find('.bx--number__control-btn.up-icon')
      .first()
      .simulate('click');
    jest.runAllTimers();
    expect(
      wrapper
        .find('.iot--date-time-picker__field')
        .first()
        .text()
    ).toEqual(`${today.format('YYYY-MM-DD')} 13:09 to ${today.format('YYYY-MM-DD')} 13:30`);

    wrapper
      .find('.iot--time-picker__controls--btn.up-icon')
      .first()
      .simulate('click');
    jest.runAllTimers();
    expect(
      wrapper
        .find('.iot--date-time-picker__field')
        .first()
        .text()
    ).toEqual(`${today.format('YYYY-MM-DD')} 14:09 to ${today.format('YYYY-MM-DD')} 14:30`);

    wrapper
      .find('.iot--date-time-picker__menu-btn-apply')
      .first()
      .simulate('click');
    jest.runAllTimers();
    expect(dateTimePickerProps.onApply).toHaveBeenCalled();
  });

  it('it should render with a predefined absolute range', () => {
    const wrapper = mount(
      <DateTimePicker {...dateTimePickerProps} defaultValue={defaultAbsoluteValue} />
    );
    jest.runAllTimers();
    expect(wrapper.find('.iot--date-time-picker__field')).toHaveLength(1);
    expect(
      wrapper
        .find('.iot--date-time-picker__field')
        .first()
        .text()
    ).toEqual('2020-04-01 12:34 to 2020-04-06 10:49');

    wrapper
      .find('.iot--time-picker__controls--btn.up-icon')
      .first()
      .simulate('click');
    jest.runAllTimers();
    expect(
      wrapper
        .find('.iot--date-time-picker__field')
        .first()
        .text()
    ).toEqual('2020-04-01 13:34 to 2020-04-06 10:49');

    wrapper
      .find('.iot--time-picker__controls--btn.up-icon')
      .at(1)
      .simulate('click');
    jest.runAllTimers();
    expect(
      wrapper
        .find('.iot--date-time-picker__field')
        .first()
        .text()
    ).toEqual('2020-04-01 13:34 to 2020-04-06 11:49');

    wrapper
      .find('.iot--date-time-picker__menu-btn-apply')
      .first()
      .simulate('click');
    jest.runAllTimers();
    expect(dateTimePickerProps.onApply).toHaveBeenCalled();
  });

  it('it should switch from relative to absolute', () => {
    const wrapper = mount(
      <DateTimePicker {...dateTimePickerProps} defaultValue={defaultRelativeValue} />
    );
    jest.runAllTimers();
    expect(wrapper.find('.iot--date-time-picker__field')).toHaveLength(1);

    wrapper
      .find('.bx--radio-button')
      .at(1)
      .simulate('change', { target: { value: PICKER_KINDS.ABSOLUTE } });
    jest.runAllTimers();
    expect(wrapper.find('.iot--time-picker__controls--btn')).toHaveLength(4);
  });

  it('it should not show the relative option', () => {
    const wrapper = mount(
      <DateTimePicker
        {...dateTimePickerProps}
        defaultValue={defaultAbsoluteValue}
        showRelativeOption={false}
      />
    );
    jest.runAllTimers();
    expect(wrapper.find('.iot--date-time-picker__field')).toHaveLength(1);
    expect(wrapper.find('.bx--radio-button')).toHaveLength(0);
  });

  it('it should switch from relative to presets', () => {
    const wrapper = mount(
      <DateTimePicker {...dateTimePickerProps} defaultValue={defaultRelativeValue} />
    );
    jest.runAllTimers();
    expect(wrapper.find('.iot--date-time-picker__field')).toHaveLength(1);
    wrapper
      .find('.iot--date-time-picker__field')
      .first()
      .simulate('click');

    wrapper
      .find('.iot--date-time-picker__menu-btn-back')
      .first()
      .simulate('click');
    jest.runAllTimers();
    expect(wrapper.find('.iot--time-picker__controls--btn')).toHaveLength(0);
  });

  test('it should keep preset value when switching from presets to relative and back', () => {
    const wrapper = mount(<DateTimePicker {...dateTimePickerProps} />);
    wrapper
      .find('.iot--date-time-picker__field')
      .first()
      .simulate('click');
    // if you are wondering about hostNodes https://github.com/enzymejs/enzyme/issues/836#issuecomment-401260477
    expect(
      wrapper.find('.iot--date-time-picker__listitem--preset-selected').hostNodes()
    ).toHaveLength(1);

    wrapper
      .find('.iot--date-time-picker__listitem--custom')
      .first()
      .simulate('click');

    wrapper
      .find('.iot--date-time-picker__menu-btn-back')
      .first()
      .simulate('click');

    expect(
      wrapper.find('.iot--date-time-picker__listitem--preset-selected').hostNodes()
    ).toHaveLength(1);
  });
});<|MERGE_RESOLUTION|>--- conflicted
+++ resolved
@@ -40,25 +40,15 @@
     jest.useFakeTimers();
   });
 
-<<<<<<< HEAD
   it('should have the first preset as value', () => {
-    const wrapper = mount(<__unstableDateTimePicker {...dateTimePickerProps} i18n={i18n} />);
-    jest.runAllTimers();
-=======
-  test('it should have the first preset as value', () => {
     const wrapper = mount(<DateTimePicker {...dateTimePickerProps} i18n={i18n} />);
->>>>>>> 489c537c
+    jest.runAllTimers();
     expect(wrapper.find('.iot--date-time-picker__field')).toHaveLength(1);
     expect(wrapper.find('.bx--tooltip__trigger').text()).toEqual(PRESET_VALUES[0].label);
   });
 
-<<<<<<< HEAD
   it('should call onApply', () => {
-    const wrapper = mount(<__unstableDateTimePicker {...dateTimePickerProps} />);
-=======
-  test('onApply should be called', () => {
     const wrapper = mount(<DateTimePicker {...dateTimePickerProps} />);
->>>>>>> 489c537c
     wrapper
       .find('.iot--date-time-picker__menu-btn-apply')
       .first()
@@ -67,13 +57,8 @@
     expect(dateTimePickerProps.onApply).toHaveBeenCalled();
   });
 
-<<<<<<< HEAD
   it('onCancel should be called', () => {
-    const wrapper = mount(<__unstableDateTimePicker {...dateTimePickerProps} />);
-=======
-  test('onCancel should be called', () => {
     const wrapper = mount(<DateTimePicker {...dateTimePickerProps} />);
->>>>>>> 489c537c
     wrapper
       .find('.iot--date-time-picker__menu-btn-cancel')
       .first()
