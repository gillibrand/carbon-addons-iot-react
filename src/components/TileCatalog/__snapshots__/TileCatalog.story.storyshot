--- conflicted
+++ resolved
@@ -150,32 +150,6 @@
           className="bx--tile TileGroup__StyledGreedyTile-eak4ed-1 eTCDyV"
         />
       </div>
-<<<<<<< HEAD
-      <button
-        className="info__show-button"
-        onClick={[Function]}
-        style={
-          Object {
-            "background": "#027ac5",
-            "border": "none",
-            "borderRadius": "0 0 0 5px",
-            "color": "#fff",
-            "cursor": "pointer",
-            "display": "block",
-            "fontFamily": "sans-serif",
-            "fontSize": 12,
-            "padding": "5px 15px",
-            "position": "fixed",
-            "right": 0,
-            "top": 0,
-          }
-        }
-        type="button"
-      >
-        Show Info
-      </button>
-=======
->>>>>>> 027c8315
     </div>
   </div>
   <button
@@ -190,7 +164,7 @@
         "cursor": "pointer",
         "display": "block",
         "fontFamily": "sans-serif",
-        "fontSize": "12px",
+        "fontSize": 12,
         "padding": "5px 15px",
         "position": "fixed",
         "right": 0,
@@ -906,31 +880,8 @@
           className="bx--tile TileGroup__StyledGreedyTile-eak4ed-1 eTCDyV"
         />
       </div>
-<<<<<<< HEAD
-      <button
-        className="info__show-button"
-        onClick={[Function]}
-        style={
-          Object {
-            "background": "#027ac5",
-            "border": "none",
-            "borderRadius": "0 0 0 5px",
-            "color": "#fff",
-            "cursor": "pointer",
-            "display": "block",
-            "fontFamily": "sans-serif",
-            "fontSize": 12,
-            "padding": "5px 15px",
-            "position": "fixed",
-            "right": 0,
-            "top": 0,
-          }
-        }
-        type="button"
-=======
       <div
         className="iot-simple-pagination-container"
->>>>>>> 027c8315
       >
         <span
           className="iot-simple-pagination-page-label"
@@ -953,7 +904,7 @@
         "cursor": "pointer",
         "display": "block",
         "fontFamily": "sans-serif",
-        "fontSize": "12px",
+        "fontSize": 12,
         "padding": "5px 15px",
         "position": "fixed",
         "right": 0,
@@ -1003,32 +954,6 @@
           In error state
         </div>
       </div>
-<<<<<<< HEAD
-      <button
-        className="info__show-button"
-        onClick={[Function]}
-        style={
-          Object {
-            "background": "#027ac5",
-            "border": "none",
-            "borderRadius": "0 0 0 5px",
-            "color": "#fff",
-            "cursor": "pointer",
-            "display": "block",
-            "fontFamily": "sans-serif",
-            "fontSize": 12,
-            "padding": "5px 15px",
-            "position": "fixed",
-            "right": 0,
-            "top": 0,
-          }
-        }
-        type="button"
-      >
-        Show Info
-      </button>
-=======
->>>>>>> 027c8315
     </div>
   </div>
   <button
@@ -1043,7 +968,7 @@
         "cursor": "pointer",
         "display": "block",
         "fontFamily": "sans-serif",
-        "fontSize": "12px",
+        "fontSize": 12,
         "padding": "5px 15px",
         "position": "fixed",
         "right": 0,
@@ -1759,31 +1684,8 @@
           className="bx--tile TileGroup__StyledGreedyTile-eak4ed-1 eTCDyV"
         />
       </div>
-<<<<<<< HEAD
-      <button
-        className="info__show-button"
-        onClick={[Function]}
-        style={
-          Object {
-            "background": "#027ac5",
-            "border": "none",
-            "borderRadius": "0 0 0 5px",
-            "color": "#fff",
-            "cursor": "pointer",
-            "display": "block",
-            "fontFamily": "sans-serif",
-            "fontSize": 12,
-            "padding": "5px 15px",
-            "position": "fixed",
-            "right": 0,
-            "top": 0,
-          }
-        }
-        type="button"
-=======
       <div
         className="iot-simple-pagination-container"
->>>>>>> 027c8315
       >
         <span
           className="iot-simple-pagination-page-label"
@@ -1806,7 +1708,7 @@
         "cursor": "pointer",
         "display": "block",
         "fontFamily": "sans-serif",
-        "fontSize": "12px",
+        "fontSize": 12,
         "padding": "5px 15px",
         "position": "fixed",
         "right": 0,
@@ -1970,32 +1872,6 @@
           className="bx--tile TileGroup__StyledGreedyTile-eak4ed-1 eTCDyV"
         />
       </div>
-<<<<<<< HEAD
-      <button
-        className="info__show-button"
-        onClick={[Function]}
-        style={
-          Object {
-            "background": "#027ac5",
-            "border": "none",
-            "borderRadius": "0 0 0 5px",
-            "color": "#fff",
-            "cursor": "pointer",
-            "display": "block",
-            "fontFamily": "sans-serif",
-            "fontSize": 12,
-            "padding": "5px 15px",
-            "position": "fixed",
-            "right": 0,
-            "top": 0,
-          }
-        }
-        type="button"
-      >
-        Show Info
-      </button>
-=======
->>>>>>> 027c8315
     </div>
   </div>
   <button
@@ -2010,7 +1886,7 @@
         "cursor": "pointer",
         "display": "block",
         "fontFamily": "sans-serif",
-        "fontSize": "12px",
+        "fontSize": 12,
         "padding": "5px 15px",
         "position": "fixed",
         "right": 0,
@@ -2708,7 +2584,7 @@
         "cursor": "pointer",
         "display": "block",
         "fontFamily": "sans-serif",
-        "fontSize": "12px",
+        "fontSize": 12,
         "padding": "5px 15px",
         "position": "fixed",
         "right": 0,
@@ -2722,7 +2598,7 @@
 </div>
 `;
 
-exports[`Storybook Snapshot tests and console checks Storyshots Watson IoT|TileCatalog with search 1`] = `
+exports[`Storybook Snapshot tests and console checks Storyshots Watson IoT/TileCatalog with search 1`] = `
 <div
   className="storybook-container"
   style={
@@ -2820,68 +2696,6 @@
           </div>
         </div>
       </div>
-<<<<<<< HEAD
-      <button
-        className="info__show-button"
-        onClick={[Function]}
-        style={
-          Object {
-            "background": "#027ac5",
-            "border": "none",
-            "borderRadius": "0 0 0 5px",
-            "color": "#fff",
-            "cursor": "pointer",
-            "display": "block",
-            "fontFamily": "sans-serif",
-            "fontSize": 12,
-            "padding": "5px 15px",
-            "position": "fixed",
-            "right": 0,
-            "top": 0,
-          }
-        }
-        type="button"
-      >
-        Show Info
-      </button>
-    </div>
-  </div>
-</div>
-`;
-
-exports[`Storybook Snapshot tests and console checks Storyshots Watson IoT/TileCatalog with search 1`] = `
-<div
-  style={
-    Object {
-      "alignItems": "center",
-      "bottom": "0",
-      "display": "flex",
-      "left": "0",
-      "overflow": "auto",
-      "position": "fixed",
-      "right": "0",
-      "top": "0",
-    }
-  }
->
-  <div
-    style={
-      Object {
-        "margin": "auto",
-        "maxHeight": "100%",
-      }
-    }
-  >
-    <div
-      className="storybook-container"
-      style={
-        Object {
-          "padding": "3rem",
-        }
-      }
-    >
-=======
->>>>>>> 027c8315
       <div
         className="TileGroup__StyledTiles-eak4ed-0 bztVSF"
       >
@@ -3529,32 +3343,6 @@
           </svg>
         </div>
       </div>
-<<<<<<< HEAD
-      <button
-        className="info__show-button"
-        onClick={[Function]}
-        style={
-          Object {
-            "background": "#027ac5",
-            "border": "none",
-            "borderRadius": "0 0 0 5px",
-            "color": "#fff",
-            "cursor": "pointer",
-            "display": "block",
-            "fontFamily": "sans-serif",
-            "fontSize": 12,
-            "padding": "5px 15px",
-            "position": "fixed",
-            "right": 0,
-            "top": 0,
-          }
-        }
-        type="button"
-      >
-        Show Info
-      </button>
-=======
->>>>>>> 027c8315
     </div>
   </div>
   <button
@@ -3569,7 +3357,7 @@
         "cursor": "pointer",
         "display": "block",
         "fontFamily": "sans-serif",
-        "fontSize": "12px",
+        "fontSize": 12,
         "padding": "5px 15px",
         "position": "fixed",
         "right": 0,
