--- conflicted
+++ resolved
@@ -927,7 +927,7 @@
             />
           </div>
           <div
-            className="SimplePagination__StyledContainer-l7ezj3-0 bzKmAQ"
+            className="SimplePagination__StyledContainer-l7ezj3-0 eKVeFk"
           >
             <span
               className="SimplePagination__StyledPageLabel-l7ezj3-1 hybMqK"
@@ -937,10 +937,6 @@
           </div>
         </div>
       </div>
-<<<<<<< HEAD
-      <div
-        className="SimplePagination__StyledContainer-l7ezj3-0 eKVeFk"
-=======
       <button
         className="info__show-button"
         onClick={[Function]}
@@ -961,7 +957,6 @@
           }
         }
         type="button"
->>>>>>> 3e4cace4
       >
         Show Info
       </button>
@@ -1783,7 +1778,7 @@
             />
           </div>
           <div
-            className="SimplePagination__StyledContainer-l7ezj3-0 bzKmAQ"
+            className="SimplePagination__StyledContainer-l7ezj3-0 eKVeFk"
           >
             <span
               className="SimplePagination__StyledPageLabel-l7ezj3-1 hybMqK"
@@ -2645,82 +2640,14 @@
                     </div>
                   </div>
                 </div>
-<<<<<<< HEAD
-              </div>
-            </div>
-          </div>
-        </label>
-        <div
-          className="bx--tile TileGroup__StyledGreedyTile-eak4ed-1 eTCDyV"
-        />
-      </div>
-      <div
-        className="SimplePagination__StyledContainer-l7ezj3-0 eKVeFk"
-      >
-        <span
-          className="SimplePagination__StyledPageLabel-l7ezj3-1 hybMqK"
-        >
-          Page 1 of 2
-        </span>
-        <div
-          className="bx--pagination__button bx--pagination__button--backward SimplePagination__StyledButton-l7ezj3-2 bxiYjR"
-          role="button"
-          tabIndex={-1}
-        >
-          <svg
-            aria-hidden={true}
-            description="Prev page"
-            focusable="false"
-            height={20}
-            preserveAspectRatio="xMidYMid meet"
-            style={
-              Object {
-                "willChange": "transform",
-              }
-            }
-            viewBox="0 0 32 32"
-            width={20}
-            xmlns="http://www.w3.org/2000/svg"
-          >
-            <path
-              d="M19 23l-8-7 8-7v14z"
-            />
-          </svg>
-        </div>
-        <div
-          className="bx--pagination__button bx--pagination__button--forward SimplePagination__StyledButton-l7ezj3-2 gxHBrs"
-          onClick={[Function]}
-          onKeyDown={[Function]}
-          role="button"
-          tabIndex={0}
-        >
-          <svg
-            aria-hidden={true}
-            description="Next page"
-            focusable="false"
-            height={20}
-            preserveAspectRatio="xMidYMid meet"
-            style={
-              Object {
-                "willChange": "transform",
-              }
-            }
-            viewBox="0 0 32 32"
-            width={20}
-            xmlns="http://www.w3.org/2000/svg"
-          >
-            <path
-              d="M13 9l8 7-8 7V9z"
-=======
               </span>
             </label>
             <div
               className="bx--tile TileGroup__StyledGreedyTile-eak4ed-1 eTCDyV"
->>>>>>> 3e4cace4
             />
           </div>
           <div
-            className="SimplePagination__StyledContainer-l7ezj3-0 bzKmAQ"
+            className="SimplePagination__StyledContainer-l7ezj3-0 eKVeFk"
           >
             <span
               className="SimplePagination__StyledPageLabel-l7ezj3-1 hybMqK"
@@ -3507,55 +3434,14 @@
                     </div>
                   </div>
                 </div>
-<<<<<<< HEAD
-              </div>
-            </div>
-          </div>
-        </label>
-        <div
-          className="bx--tile TileGroup__StyledGreedyTile-eak4ed-1 eTCDyV"
-        />
-      </div>
-      <div
-        className="SimplePagination__StyledContainer-l7ezj3-0 eKVeFk"
-      >
-        <span
-          className="SimplePagination__StyledPageLabel-l7ezj3-1 hybMqK"
-        >
-          Page 1 of 2
-        </span>
-        <div
-          className="bx--pagination__button bx--pagination__button--backward SimplePagination__StyledButton-l7ezj3-2 bxiYjR"
-          role="button"
-          tabIndex={-1}
-        >
-          <svg
-            aria-hidden={true}
-            description="Prev page"
-            focusable="false"
-            height={20}
-            preserveAspectRatio="xMidYMid meet"
-            style={
-              Object {
-                "willChange": "transform",
-              }
-            }
-            viewBox="0 0 32 32"
-            width={20}
-            xmlns="http://www.w3.org/2000/svg"
-          >
-            <path
-              d="M19 23l-8-7 8-7v14z"
-=======
               </span>
             </label>
             <div
               className="bx--tile TileGroup__StyledGreedyTile-eak4ed-1 eTCDyV"
->>>>>>> 3e4cace4
             />
           </div>
           <div
-            className="SimplePagination__StyledContainer-l7ezj3-0 bzKmAQ"
+            className="SimplePagination__StyledContainer-l7ezj3-0 eKVeFk"
           >
             <span
               className="SimplePagination__StyledPageLabel-l7ezj3-1 hybMqK"
