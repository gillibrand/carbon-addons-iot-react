import React from 'react';
import styled from 'styled-components';
import withSize from 'react-sizeme';
import isEmpty from 'lodash/isEmpty';
import filter from 'lodash/filter';

import { ValueCardPropTypes, CardPropTypes } from '../../constants/PropTypes';
import { CARD_LAYOUTS, CARD_SIZES, CARD_CONTENT_PADDING } from '../../constants/LayoutConstants';
import { COLORS } from '../../styles/styles';
import Card from '../Card/Card';
import {
  determineMaxValueCardAttributeCount,
  getUpdatedCardSize,
} from '../../utils/cardUtilityFunctions';

import DataStateRenderer from './DataStateRenderer';
import Attribute from './Attribute';

const ContentWrapper = styled.div`
  display: flex;
  width: 100%;
  height: 100%;
  ${props =>
    props.layout === CARD_LAYOUTS.HORIZONTAL &&
    `
    flex-direction: row;
    align-items: flex-end;
    justify-content: space-around;
    padding: 0 0 1rem;
  `}
  ${props =>
    props.layout === CARD_LAYOUTS.VERTICAL &&
    `
    display: flex;
    flex-direction: column;
    align-items: center;
    justify-content: space-around;
    padding: 0 0 0.5rem;
  `}
`;

const determineAttributeWidth = ({ attributeCount, layout }) => {
  return layout === CARD_LAYOUTS.HORIZONTAL ? `${Math.floor(100 / attributeCount)}%` : '100%';
};

/**
 * Responsible for rendering the Attribute and the Label for a given attribute
 * isVertical means that the label is rendering above the Attribute
 */
const AttributeWrapper = styled.div`
  ${props =>
    !props.isVertical
      ? ` flex-direction: row;`
      : ` 
    padding: 0 ${CARD_CONTENT_PADDING}px;
    flex-direction: column;
    align-items: flex-end;
  `}
  width: ${props => determineAttributeWidth(props)};
  display: flex;
  align-items: center;
  ${props => (props.isVertical ? `` : 'justify-content: space-around;')}
  padding: 0px ${CARD_CONTENT_PADDING}px;
`;

const AttributeSeparator = styled.hr`
  margin: 0;
  border-top: solid 1px #dfe3e6;
  width: 100%;
`;

const Spacer = styled.div`
  flex: 1;
`;

/**
 *
 * Returns the font size in rems for a label
 * @param {*} param0
 */
const determineLabelFontSize = ({ size, layout, attributeCount, isVertical }) => {
  if (layout === CARD_LAYOUTS.HORIZONTAL && !CARD_SIZES.MEDIUMWIDE) {
    return 1.25;
  }

  let fontSize = 1.25;
  switch (size) {
    case CARD_SIZES.SMALL:
    case CARD_SIZES.SMALLWIDE:
      fontSize = 0.875;
      break;
    case CARD_SIZES.MEDIUM:
      fontSize = isVertical && attributeCount > 2 ? 0.875 : 1;
      break;
    case CARD_SIZES.LARGETHIN:
      fontSize = isVertical && attributeCount > 5 ? 0.875 : 1;
      break;
    case CARD_SIZES.MEDIUMWIDE:
    default:
  }
  return fontSize;
};

/** * Determines the label alignment */
const getLabelAlignment = ({ size, isVertical, attributeCount }) => {
  if (attributeCount === 1 && size === CARD_SIZES.MEDIUM && isVertical) {
    return 'center';
  }
  return isVertical ? 'left' : 'right';
};

const shouldLabelWrap = ({ title, isVertical }) => {
  if (!title || isVertical) {
    return false;
  }
  const words = title.split(' ');
  if (words.length > 1 && words.length < 3) {
    return true;
  }
  return false;
};

/**
 * Render a given attribute label
 */
const AttributeLabel = styled.div`
  ${props => `line-height: ${determineLabelFontSize(props)}rem;`}
  ${props => `font-size: ${determineLabelFontSize(props)}rem;`};
  text-align: ${props => getLabelAlignment(props)};
  ${props =>
    (props.isVertical || props.size === CARD_SIZES.SMALL || props.size === CARD_SIZES.MEDIUM) &&
    `padding-top: 0.25rem;`};
  ${props =>
    !(props.isVertical || props.size === CARD_SIZES.SMALL || props.size === CARD_SIZES.SMALLWIDE) &&
    `padding-left: 0.5rem`};
  order: ${props => (props.isVertical ? 0 : 2)};
  color: ${COLORS.gray};
  font-weight: lighter;
  ${props => (shouldLabelWrap(props) ? `` : `white-space: nowrap;`)}
  text-overflow: ellipsis;
  overflow: hidden;
  padding-bottom: ${props => (props.isMini ? '0' : '0.25rem')};
  ${props => (props.isVertical ? `width: 100%` : 'width: 50%')};
`;

const determineLayout = (size, attributes, measuredWidth) => {
  let layout = CARD_LAYOUTS.HORIZONTAL;
  switch (size) {
    case CARD_SIZES.SMALL:
      layout = CARD_LAYOUTS.HORIZONTAL;
      break;
    case CARD_SIZES.SMALLWIDE:
      layout =
        measuredWidth && measuredWidth < 300 && attributes.length > 1
          ? CARD_LAYOUTS.VERTICAL
          : CARD_LAYOUTS.HORIZONTAL;
      break;
    case CARD_SIZES.MEDIUMTHIN:
      layout = CARD_LAYOUTS.VERTICAL;
      break;
    case CARD_SIZES.LARGETHIN:
    case CARD_SIZES.MEDIUM:
    case CARD_SIZES.MEDIUMWIDE:
      if (attributes.length > 2) {
        layout = CARD_LAYOUTS.VERTICAL;
      }
      break;
    case CARD_SIZES.LARGE:
      if (attributes.length > 2) {
        layout = CARD_LAYOUTS.VERTICAL;
      }
      break;

    case CARD_SIZES.LARGEWIDE:
      if (attributes.length > 5) {
        layout = CARD_LAYOUTS.VERTICAL;
      }
      break;

    default:
      break;
  }
  return layout;
};

/** Support either an array of values or an object of values */
export const determineValue = (dataSourceId, values, dataFilter = {}) =>
  Array.isArray(values)
    ? filter(values, dataFilter)[0] && filter(values, dataFilter)[0][dataSourceId]
    : values && values[dataSourceId];

const determineAttributes = (size, attributes) => {
  if (!attributes || !Array.isArray(attributes)) {
    return attributes;
  }
  const attributeCount = determineMaxValueCardAttributeCount(size, attributes.length);
  return attributes.slice(0, attributeCount);
};

const isLabelAboveValue = (size, layout, attributes, measuredSize) => {
  switch (size) {
    case CARD_SIZES.SMALLWIDE:
      return layout === CARD_LAYOUTS.HORIZONTAL;
    case CARD_SIZES.MEDIUM:
      return attributes.length === 1 || !measuredSize || measuredSize.width < 300;
    default:
      return !measuredSize || measuredSize.width < 300;
  }
};

const ValueCard = ({
  title,
  content,
  size,
  values,
  isEditable,
  i18n,
  dataState,
  id,
  ...others
}) => {
  const availableActions = {
    expand: false,
    ...others.availableActions,
  };
  // Checks size property against new size naming convention and reassigns to closest supported size if necessary.
  const newSize = getUpdatedCardSize(size);

  return (
    <withSize.SizeMe>
      {({ size: measuredSize }) => {
        const layout = determineLayout(newSize, content && content.attributes, measuredSize.width);
        const attributes = determineAttributes(newSize, content && content.attributes);

        // Measure the size to determine whether to render the attribute label above the value
        const isVertical = isLabelAboveValue(
          newSize,
          layout,
          content ? content.attributes : [],
          measuredSize
        );

        // Determine if we are in "mini mode" (all rendered content in attribute is the same height)
        const isMini = newSize === CARD_SIZES.SMALLWIDE && layout === CARD_LAYOUTS.VERTICAL;

        return (
          <Card
            title={title}
            size={newSize}
            availableActions={availableActions}
            isEmpty={isEmpty(values) && !dataState}
            isEditable={isEditable}
            showOverflow={!!dataState}
            i18n={i18n}
            {...others}
          >
            <ContentWrapper layout={layout}>
<<<<<<< HEAD
              {dataState && <DataStateRenderer dataState={dataState} size={size} id={id} />}
              {!dataState &&
                attributes.map((attribute, i) => (
                  <React.Fragment
                    key={`fragment-${attribute.dataSourceId}-${JSON.stringify(
                      attribute.dataFilter || {}
                    )}`}
                  >
=======
              {attributes.map((attribute, i) => (
                <React.Fragment
                  key={`fragment-${attribute.dataSourceId}-${JSON.stringify(
                    attribute.dataFilter || {}
                  )}`}
                >
                  <AttributeWrapper
                    layout={layout}
                    isVertical={isVertical}
                    isSmall={attribute.secondaryValue !== undefined}
                    isMini={isMini}
                    size={newSize}
                    attributeCount={attributes.length}
                  >
                    <Attribute
                      isVertical={isVertical}
                      layout={layout}
                      isSmall={
                        newSize === CARD_SIZES.SMALL &&
                        (attribute.secondaryValue !== undefined || attribute.label !== undefined)
                      }
                      isMini={isMini}
                      alignValue={
                        newSize === CARD_SIZES.MEDIUMTHIN && attributes.length === 1
                          ? 'center'
                          : undefined
                      }
                      {...attribute}
                      renderIconByName={others.renderIconByName}
                      size={newSize} // When the card is in the editable state, we will show a preview
                      value={
                        isEditable
                          ? '--'
                          : determineValue(attribute.dataSourceId, values, attribute.dataFilter)
                      }
                      secondaryValue={
                        attribute.secondaryValue && {
                          ...attribute.secondaryValue,
                          value: isEditable // When the card is in the editable state, we will show a preview
                            ? '--'
                            : determineValue(attribute.secondaryValue.dataSourceId, values),
                        }
                      }
                    />
                    {isMini && <Spacer />}
                    <AttributeLabel
                      title={attribute.label}
                      isVertical={isVertical}
                      layout={layout}
                      isMini={isMini}
                      attributeCount={attributes.length}
                      size={newSize}
                    >
                      {attribute.label}
                    </AttributeLabel>
                  </AttributeWrapper>
                  {i < attributes.length - 1 &&
                  (isVertical || layout === CARD_LAYOUTS.VERTICAL) &&
                  newSize !== CARD_SIZES.SMALLWIDE ? (
>>>>>>> 52ce8b5b
                    <AttributeWrapper
                      layout={layout}
                      isVertical={isVertical}
                      isSmall={attribute.secondaryValue !== undefined}
                      isMini={isMini}
<<<<<<< HEAD
                      size={size}
                      attributeCount={attributes.length}
=======
                      size={newSize}
>>>>>>> 52ce8b5b
                    >
                      <Attribute
                        isVertical={isVertical}
                        layout={layout}
                        isSmall={
                          size === CARD_SIZES.XSMALL &&
                          (attribute.secondaryValue !== undefined || attribute.label !== undefined)
                        }
                        isMini={isMini}
                        alignValue={
                          size === CARD_SIZES.SMALL && attributes.length === 1
                            ? 'center'
                            : undefined
                        }
                        {...attribute}
                        renderIconByName={others.renderIconByName}
                        size={size} // When the card is in the editable state, we will show a preview
                        value={
                          isEditable
                            ? '--'
                            : determineValue(attribute.dataSourceId, values, attribute.dataFilter)
                        }
                        secondaryValue={
                          attribute.secondaryValue && {
                            ...attribute.secondaryValue,
                            value: isEditable // When the card is in the editable state, we will show a preview
                              ? '--'
                              : determineValue(attribute.secondaryValue.dataSourceId, values),
                          }
                        }
                      />
                      {isMini && <Spacer />}
                      <AttributeLabel
                        title={attribute.label}
                        isVertical={isVertical}
                        layout={layout}
                        isMini={isMini}
                        attributeCount={attributes.length}
                        size={size}
                      >
                        {attribute.label}
                      </AttributeLabel>
                    </AttributeWrapper>
                    {i < attributes.length - 1 &&
                    (isVertical || layout === CARD_LAYOUTS.VERTICAL) &&
                    size !== CARD_SIZES.XSMALLWIDE ? (
                      <AttributeWrapper
                        layout={layout}
                        isVertical={isVertical}
                        isSmall={attribute.secondaryValue !== undefined}
                        isMini={isMini}
                        size={size}
                      >
                        <AttributeSeparator />
                      </AttributeWrapper>
                    ) : null}
                  </React.Fragment>
                ))}
            </ContentWrapper>
          </Card>
        );
      }}
    </withSize.SizeMe>
  );
};

ValueCard.propTypes = { ...CardPropTypes, ...ValueCardPropTypes };

ValueCard.defaultProps = {
  size: CARD_SIZES.MEDIUM,
};

export default ValueCard;<|MERGE_RESOLUTION|>--- conflicted
+++ resolved
@@ -255,8 +255,7 @@
             {...others}
           >
             <ContentWrapper layout={layout}>
-<<<<<<< HEAD
-              {dataState && <DataStateRenderer dataState={dataState} size={size} id={id} />}
+              {dataState && <DataStateRenderer dataState={dataState} size={newSize} id={id} />}
               {!dataState &&
                 attributes.map((attribute, i) => (
                   <React.Fragment
@@ -264,95 +263,30 @@
                       attribute.dataFilter || {}
                     )}`}
                   >
-=======
-              {attributes.map((attribute, i) => (
-                <React.Fragment
-                  key={`fragment-${attribute.dataSourceId}-${JSON.stringify(
-                    attribute.dataFilter || {}
-                  )}`}
-                >
-                  <AttributeWrapper
-                    layout={layout}
-                    isVertical={isVertical}
-                    isSmall={attribute.secondaryValue !== undefined}
-                    isMini={isMini}
-                    size={newSize}
-                    attributeCount={attributes.length}
-                  >
-                    <Attribute
-                      isVertical={isVertical}
-                      layout={layout}
-                      isSmall={
-                        newSize === CARD_SIZES.SMALL &&
-                        (attribute.secondaryValue !== undefined || attribute.label !== undefined)
-                      }
-                      isMini={isMini}
-                      alignValue={
-                        newSize === CARD_SIZES.MEDIUMTHIN && attributes.length === 1
-                          ? 'center'
-                          : undefined
-                      }
-                      {...attribute}
-                      renderIconByName={others.renderIconByName}
-                      size={newSize} // When the card is in the editable state, we will show a preview
-                      value={
-                        isEditable
-                          ? '--'
-                          : determineValue(attribute.dataSourceId, values, attribute.dataFilter)
-                      }
-                      secondaryValue={
-                        attribute.secondaryValue && {
-                          ...attribute.secondaryValue,
-                          value: isEditable // When the card is in the editable state, we will show a preview
-                            ? '--'
-                            : determineValue(attribute.secondaryValue.dataSourceId, values),
-                        }
-                      }
-                    />
-                    {isMini && <Spacer />}
-                    <AttributeLabel
-                      title={attribute.label}
-                      isVertical={isVertical}
-                      layout={layout}
-                      isMini={isMini}
-                      attributeCount={attributes.length}
-                      size={newSize}
-                    >
-                      {attribute.label}
-                    </AttributeLabel>
-                  </AttributeWrapper>
-                  {i < attributes.length - 1 &&
-                  (isVertical || layout === CARD_LAYOUTS.VERTICAL) &&
-                  newSize !== CARD_SIZES.SMALLWIDE ? (
->>>>>>> 52ce8b5b
                     <AttributeWrapper
                       layout={layout}
                       isVertical={isVertical}
                       isSmall={attribute.secondaryValue !== undefined}
                       isMini={isMini}
-<<<<<<< HEAD
-                      size={size}
+                      size={newSize}
                       attributeCount={attributes.length}
-=======
-                      size={newSize}
->>>>>>> 52ce8b5b
                     >
                       <Attribute
                         isVertical={isVertical}
                         layout={layout}
                         isSmall={
-                          size === CARD_SIZES.XSMALL &&
+                          newSize === CARD_SIZES.SMALL &&
                           (attribute.secondaryValue !== undefined || attribute.label !== undefined)
                         }
                         isMini={isMini}
                         alignValue={
-                          size === CARD_SIZES.SMALL && attributes.length === 1
+                          newSize === CARD_SIZES.MEDIUMTHIN && attributes.length === 1
                             ? 'center'
                             : undefined
                         }
                         {...attribute}
                         renderIconByName={others.renderIconByName}
-                        size={size} // When the card is in the editable state, we will show a preview
+                        size={newSize} // When the card is in the editable state, we will show a preview
                         value={
                           isEditable
                             ? '--'
@@ -374,20 +308,20 @@
                         layout={layout}
                         isMini={isMini}
                         attributeCount={attributes.length}
-                        size={size}
+                        size={newSize}
                       >
                         {attribute.label}
                       </AttributeLabel>
                     </AttributeWrapper>
                     {i < attributes.length - 1 &&
                     (isVertical || layout === CARD_LAYOUTS.VERTICAL) &&
-                    size !== CARD_SIZES.XSMALLWIDE ? (
+                    newSize !== CARD_SIZES.SMALLWIDE ? (
                       <AttributeWrapper
                         layout={layout}
                         isVertical={isVertical}
                         isSmall={attribute.secondaryValue !== undefined}
                         isMini={isMini}
-                        size={size}
+                        size={newSize}
                       >
                         <AttributeSeparator />
                       </AttributeWrapper>
