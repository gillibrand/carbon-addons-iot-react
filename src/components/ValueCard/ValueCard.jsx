--- conflicted
+++ resolved
@@ -55,7 +55,7 @@
 
 const AttributeSeparator = styled.hr`
   margin: 0;
-  border-top: solid 1px #ccc;
+  border-top: solid 1px #eee;
   width: 100%;
 `;
 
@@ -131,7 +131,7 @@
   ${props => (shouldLabelWrap(props) ? `` : `white-space: nowrap;`)}
   text-overflow: ellipsis;
   overflow: hidden;
-  padding-bottom: 0.25rem;
+  padding-bottom: ${props => (props.isMini ? '0' : '0.25rem')};
   ${props => (props.isVertical ? `width: 100%` : 'width: 50%')};
 `;
 
@@ -224,12 +224,9 @@
             ? layout === CARD_LAYOUTS.HORIZONTAL
             : !measuredSize || measuredSize.width < 300;
 
-<<<<<<< HEAD
         // Determine if we are in "mini mode" (all rendered content in attribute is the same height)
         const isMini = size === CARD_SIZES.XSMALLWIDE && layout === CARD_LAYOUTS.VERTICAL;
 
-=======
->>>>>>> d796d714
         return (
           <Card
             title={title}
@@ -274,6 +271,7 @@
                       title={attribute.label}
                       isVertical={isVertical}
                       layout={layout}
+                      isMini={isMini}
                       attributeCount={attributes.length}
                       size={size}
                     >
