--- conflicted
+++ resolved
@@ -46,7 +46,7 @@
     flex-direction: column;
     align-items: flex-end;
   `}
-  width: 100%;
+    width: 100%;
   display: flex;
   align-items: center;
   ${props => (props.isVertical ? `` : 'justify-content: space-around;')}
@@ -179,25 +179,19 @@
 };
 
 const ValueCard = ({ title, content, size, values, ...others }) => {
-  const layout = determineLayout(size, content && content.attributes);
-  const attributes = determineAttributes(size, content && content.attributes);
-
   const availableActions = {
     expand: false,
     ...others.availableActions,
   };
 
-<<<<<<< HEAD
-  const isXS = size === CARD_SIZES.XSMALL;
-  const isXSWide = size === CARD_SIZES.XSMALLWIDE;
-
-=======
->>>>>>> 681b4fdc
   return (
     <withSize.SizeMe>
       {({ size: measuredSize }) => {
+        const layout = determineLayout(size, content && content.attributes);
+        const attributes = determineAttributes(size, content && content.attributes);
+
         // Measure the size to determine whether to render in vertical or horizontal
-        const isVertical = !measuredSize || measuredSize.width < 300 || isXSWide;
+        const isVertical = !measuredSize || measuredSize.width < 300;
         return (
           <Card
             title={title}
