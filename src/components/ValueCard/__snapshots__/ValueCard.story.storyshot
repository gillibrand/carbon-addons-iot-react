--- conflicted
+++ resolved
@@ -21,41 +21,25 @@
       }
     >
       <div
-<<<<<<< HEAD
-        className="iot--card--wrapper iot--card--wrapper--overflowing"
-        data-testid="Card"
-        role="presentation"
-        style={
-          Object {
-            "--card-default-height": "304px",
-          }
-        }
-=======
         className="Card__CardWrapper-v5r71h-0 jFCThr"
         id="myStoryId"
->>>>>>> ac16841d
       >
         <div
           className="iot--card--header"
         >
           <span
-            className="iot--card--title"
+            className="card--title"
             title="Health score"
           >
             <div
-              className="iot--card--title--text"
+              className="title--text"
             >
               Health score
             </div>
           </span>
         </div>
         <div
-          className="iot--card--content"
-          style={
-            Object {
-              "--card-content-height": "256px",
-            }
-          }
+          className="Card__CardContent-v5r71h-1 hxiPNM"
         >
           <div
             className="ValueCard__ContentWrapper-hyxf2q-0 kwZDrJ"
@@ -240,41 +224,25 @@
       }
     >
       <div
-<<<<<<< HEAD
-        className="iot--card--wrapper iot--card--wrapper--overflowing"
-        data-testid="Card"
-        role="presentation"
-        style={
-          Object {
-            "--card-default-height": "144px",
-          }
-        }
-=======
         className="Card__CardWrapper-v5r71h-0 hUpcuU"
         id="myStoryId"
->>>>>>> ac16841d
       >
         <div
           className="iot--card--header"
         >
           <span
-            className="iot--card--title"
+            className="card--title"
             title="Health score"
           >
             <div
-              className="iot--card--title--text"
+              className="title--text"
             >
               Health score
             </div>
           </span>
         </div>
         <div
-          className="iot--card--content"
-          style={
-            Object {
-              "--card-content-height": "96px",
-            }
-          }
+          className="Card__CardContent-v5r71h-1 ggrDpu"
         >
           <div
             className="ValueCard__ContentWrapper-hyxf2q-0 kwZDrJ"
@@ -399,41 +367,25 @@
       }
     >
       <div
-<<<<<<< HEAD
-        className="iot--card--wrapper iot--card--wrapper--overflowing"
-        data-testid="Card"
-        role="presentation"
-        style={
-          Object {
-            "--card-default-height": "624px",
-          }
-        }
-=======
         className="Card__CardWrapper-v5r71h-0 gmysZp"
         id="myStoryId"
->>>>>>> ac16841d
       >
         <div
           className="iot--card--header"
         >
           <span
-            className="iot--card--title"
+            className="card--title"
             title="Health score"
           >
             <div
-              className="iot--card--title--text"
+              className="title--text"
             >
               Health score
             </div>
           </span>
         </div>
         <div
-          className="iot--card--content"
-          style={
-            Object {
-              "--card-content-height": "576px",
-            }
-          }
+          className="Card__CardContent-v5r71h-1 flVXpj"
         >
           <div
             className="ValueCard__ContentWrapper-hyxf2q-0 kwZDrJ"
@@ -608,17 +560,10 @@
   >
     <div>
       <div
-<<<<<<< HEAD
-        className="iot--card--wrapper iot--card--wrapper--overflowing"
-        data-testid="Card"
-        role="presentation"
-=======
         className="Card__CardWrapper-v5r71h-0 jFCThr"
         id="myStoryId"
->>>>>>> ac16841d
         style={
           Object {
-            "--card-default-height": "304px",
             "width": "252px",
           }
         }
@@ -627,23 +572,18 @@
           className="iot--card--header"
         >
           <span
-            className="iot--card--title"
+            className="card--title"
             title="Health score"
           >
             <div
-              className="iot--card--title--text"
+              className="title--text"
             >
               Health score
             </div>
           </span>
         </div>
         <div
-          className="iot--card--content"
-          style={
-            Object {
-              "--card-content-height": "256px",
-            }
-          }
+          className="Card__CardContent-v5r71h-1 hxiPNM"
         >
           <div
             className="ValueCard__ContentWrapper-hyxf2q-0 kwZDrJ"
@@ -835,41 +775,25 @@
       }
     >
       <div
-<<<<<<< HEAD
-        className="iot--card--wrapper"
-        data-testid="Card"
-        role="presentation"
-        style={
-          Object {
-            "--card-default-height": "304px",
-          }
-        }
-=======
         className="Card__CardWrapper-v5r71h-0 bHPJyP"
         id="facilitycard"
->>>>>>> ac16841d
       >
         <div
           className="iot--card--header"
         >
           <span
-            className="iot--card--title"
+            className="card--title"
             title="Facility Conditions per device"
           >
             <div
-              className="iot--card--title--text"
+              className="title--text"
             >
               Facility Conditions per device
             </div>
           </span>
         </div>
         <div
-          className="iot--card--content"
-          style={
-            Object {
-              "--card-content-height": "256px",
-            }
-          }
+          className="Card__CardContent-v5r71h-1 hxiPNM"
         >
           <div
             className="ValueCard__ContentWrapper-hyxf2q-0 kwZDrJ"
@@ -1008,41 +932,25 @@
       }
     >
       <div
-<<<<<<< HEAD
-        className="iot--card--wrapper"
-        data-testid="Card"
-        role="presentation"
-        style={
-          Object {
-            "--card-default-height": "304px",
-          }
-        }
-=======
         className="Card__CardWrapper-v5r71h-0 bHPJyP"
         id="facilitycard"
->>>>>>> ac16841d
       >
         <div
           className="iot--card--header"
         >
           <span
-            className="iot--card--title"
+            className="card--title"
             title="Really really really long card title?"
           >
             <div
-              className="iot--card--title--text"
+              className="title--text"
             >
               Really really really long card title?
             </div>
           </span>
         </div>
         <div
-          className="iot--card--content"
-          style={
-            Object {
-              "--card-content-height": "256px",
-            }
-          }
+          className="Card__CardContent-v5r71h-1 hxiPNM"
         >
           <div
             className="ValueCard__ContentWrapper-hyxf2q-0 kwZDrJ"
@@ -1181,49 +1089,28 @@
       }
     >
       <div
-<<<<<<< HEAD
-        className="iot--card--wrapper"
-        data-testid="Card"
-        role="presentation"
-        style={
-          Object {
-            "--card-default-height": "304px",
-          }
-        }
-=======
         className="Card__CardWrapper-v5r71h-0 bHPJyP"
         id="facilitycard"
->>>>>>> ac16841d
       >
         <div
           className="iot--card--header"
         >
           <span
-            className="iot--card--title"
+            className="card--title"
             title="Facility Conditions"
           >
             <div
-              className="iot--card--title--text"
+              className="title--text"
             >
               Facility Conditions
             </div>
           </span>
         </div>
         <div
-          className="iot--card--content"
-          style={
-            Object {
-              "--card-content-height": "256px",
-            }
-          }
+          className="Card__CardContent-v5r71h-1 hxiPNM"
         >
           <div
-            className="iot--card--empty-message-wrapper"
-            style={
-              Object {
-                "--card-content-padding": "16px",
-              }
-            }
+            className="Card__EmptyMessageWrapper-v5r71h-3 hrQFeA"
           >
             No data is available for this time range.
           </div>
@@ -1278,41 +1165,25 @@
       }
     >
       <div
-<<<<<<< HEAD
-        className="iot--card--wrapper"
-        data-testid="Card"
-        role="presentation"
-        style={
-          Object {
-            "--card-default-height": "624px",
-          }
-        }
-=======
         className="Card__CardWrapper-v5r71h-0 izWJSI"
         id="facilitycard"
->>>>>>> ac16841d
       >
         <div
           className="iot--card--header"
         >
           <span
-            className="iot--card--title"
+            className="card--title"
             title="Facility Conditions"
           >
             <div
-              className="iot--card--title--text"
+              className="title--text"
             >
               Facility Conditions
             </div>
           </span>
         </div>
         <div
-          className="iot--card--content"
-          style={
-            Object {
-              "--card-content-height": "576px",
-            }
-          }
+          className="Card__CardContent-v5r71h-1 flVXpj"
         >
           <div
             className="ValueCard__ContentWrapper-hyxf2q-0 jWmKBV"
@@ -1606,41 +1477,25 @@
       }
     >
       <div
-<<<<<<< HEAD
-        className="iot--card--wrapper"
-        data-testid="Card"
-        role="presentation"
-        style={
-          Object {
-            "--card-default-height": "624px",
-          }
-        }
-=======
         className="Card__CardWrapper-v5r71h-0 izWJSI"
         id="facilitycard"
->>>>>>> ac16841d
       >
         <div
           className="iot--card--header"
         >
           <span
-            className="iot--card--title"
+            className="card--title"
             title="Facility Conditions"
           >
             <div
-              className="iot--card--title--text"
+              className="title--text"
             >
               Facility Conditions
             </div>
           </span>
         </div>
         <div
-          className="iot--card--content"
-          style={
-            Object {
-              "--card-content-height": "576px",
-            }
-          }
+          className="Card__CardContent-v5r71h-1 flVXpj"
         >
           <div
             className="ValueCard__ContentWrapper-hyxf2q-0 jWmKBV"
@@ -2032,41 +1887,25 @@
       }
     >
       <div
-<<<<<<< HEAD
-        className="iot--card--wrapper"
-        data-testid="Card"
-        role="presentation"
-        style={
-          Object {
-            "--card-default-height": "144px",
-          }
-        }
-=======
         className="Card__CardWrapper-v5r71h-0 bAafuV"
         id="facilitycard"
->>>>>>> ac16841d
       >
         <div
           className="iot--card--header"
         >
           <span
-            className="iot--card--title"
+            className="card--title"
             title="Really long card title?"
           >
             <div
-              className="iot--card--title--text"
+              className="title--text"
             >
               Really long card title?
             </div>
           </span>
         </div>
         <div
-          className="iot--card--content"
-          style={
-            Object {
-              "--card-content-height": "96px",
-            }
-          }
+          className="Card__CardContent-v5r71h-1 ggrDpu"
         >
           <div
             className="ValueCard__ContentWrapper-hyxf2q-0 kwZDrJ"
@@ -2164,41 +2003,25 @@
       }
     >
       <div
-<<<<<<< HEAD
-        className="iot--card--wrapper"
-        data-testid="Card"
-        role="presentation"
-        style={
-          Object {
-            "--card-default-height": "304px",
-          }
-        }
-=======
         className="Card__CardWrapper-v5r71h-0 bHPJyP"
         id="facilitycard"
->>>>>>> ac16841d
       >
         <div
           className="iot--card--header"
         >
           <span
-            className="iot--card--title"
+            className="card--title"
             title="Really really really long card title?"
           >
             <div
-              className="iot--card--title--text"
+              className="title--text"
             >
               Really really really long card title?
             </div>
           </span>
         </div>
         <div
-          className="iot--card--content"
-          style={
-            Object {
-              "--card-content-height": "256px",
-            }
-          }
+          className="Card__CardContent-v5r71h-1 hxiPNM"
         >
           <div
             className="ValueCard__ContentWrapper-hyxf2q-0 kwZDrJ"
@@ -2337,41 +2160,25 @@
       }
     >
       <div
-<<<<<<< HEAD
-        className="iot--card--wrapper"
-        data-testid="Card"
-        role="presentation"
-        style={
-          Object {
-            "--card-default-height": "304px",
-          }
-        }
-=======
         className="Card__CardWrapper-v5r71h-0 bHPJyP"
         id="facilitycard"
->>>>>>> ac16841d
       >
         <div
           className="iot--card--header"
         >
           <span
-            className="iot--card--title"
+            className="card--title"
             title="Facility Conditions"
           >
             <div
-              className="iot--card--title--text"
+              className="title--text"
             >
               Facility Conditions
             </div>
           </span>
         </div>
         <div
-          className="iot--card--content"
-          style={
-            Object {
-              "--card-content-height": "256px",
-            }
-          }
+          className="Card__CardContent-v5r71h-1 hxiPNM"
         >
           <div
             className="ValueCard__ContentWrapper-hyxf2q-0 kwZDrJ"
@@ -2510,41 +2317,25 @@
       }
     >
       <div
-<<<<<<< HEAD
-        className="iot--card--wrapper"
-        data-testid="Card"
-        role="presentation"
-        style={
-          Object {
-            "--card-default-height": "304px",
-          }
-        }
-=======
         className="Card__CardWrapper-v5r71h-0 bHPJyP"
         id="facilitycard"
->>>>>>> ac16841d
       >
         <div
           className="iot--card--header"
         >
           <span
-            className="iot--card--title"
+            className="card--title"
             title="Facility Conditions"
           >
             <div
-              className="iot--card--title--text"
+              className="title--text"
             >
               Facility Conditions
             </div>
           </span>
         </div>
         <div
-          className="iot--card--content"
-          style={
-            Object {
-              "--card-content-height": "256px",
-            }
-          }
+          className="Card__CardContent-v5r71h-1 hxiPNM"
         >
           <div
             className="ValueCard__ContentWrapper-hyxf2q-0 jWmKBV"
@@ -2740,41 +2531,25 @@
       }
     >
       <div
-<<<<<<< HEAD
-        className="iot--card--wrapper"
-        data-testid="Card"
-        role="presentation"
-        style={
-          Object {
-            "--card-default-height": "304px",
-          }
-        }
-=======
         className="Card__CardWrapper-v5r71h-0 bHPJyP"
         id="facilitycard"
->>>>>>> ac16841d
       >
         <div
           className="iot--card--header"
         >
           <span
-            className="iot--card--title"
+            className="card--title"
             title="Facility Conditions"
           >
             <div
-              className="iot--card--title--text"
+              className="title--text"
             >
               Facility Conditions
             </div>
           </span>
         </div>
         <div
-          className="iot--card--content"
-          style={
-            Object {
-              "--card-content-height": "256px",
-            }
-          }
+          className="Card__CardContent-v5r71h-1 hxiPNM"
         >
           <div
             className="ValueCard__ContentWrapper-hyxf2q-0 kwZDrJ"
@@ -2913,41 +2688,25 @@
       }
     >
       <div
-<<<<<<< HEAD
-        className="iot--card--wrapper"
-        data-testid="Card"
-        role="presentation"
-        style={
-          Object {
-            "--card-default-height": "304px",
-          }
-        }
-=======
         className="Card__CardWrapper-v5r71h-0 bHPJyP"
         id="facilitycard"
->>>>>>> ac16841d
       >
         <div
           className="iot--card--header"
         >
           <span
-            className="iot--card--title"
+            className="card--title"
             title="Facility Conditions"
           >
             <div
-              className="iot--card--title--text"
+              className="title--text"
             >
               Facility Conditions
             </div>
           </span>
         </div>
         <div
-          className="iot--card--content"
-          style={
-            Object {
-              "--card-content-height": "256px",
-            }
-          }
+          className="Card__CardContent-v5r71h-1 hxiPNM"
         >
           <div
             className="ValueCard__ContentWrapper-hyxf2q-0 jWmKBV"
@@ -3221,41 +2980,25 @@
       }
     >
       <div
-<<<<<<< HEAD
-        className="iot--card--wrapper"
-        data-testid="Card"
-        role="presentation"
-        style={
-          Object {
-            "--card-default-height": "304px",
-          }
-        }
-=======
         className="Card__CardWrapper-v5r71h-0 bHPJyP"
         id="facilitycard"
->>>>>>> ac16841d
       >
         <div
           className="iot--card--header"
         >
           <span
-            className="iot--card--title"
+            className="card--title"
             title="Facility Conditions"
           >
             <div
-              className="iot--card--title--text"
+              className="title--text"
             >
               Facility Conditions
             </div>
           </span>
         </div>
         <div
-          className="iot--card--content"
-          style={
-            Object {
-              "--card-content-height": "256px",
-            }
-          }
+          className="Card__CardContent-v5r71h-1 hxiPNM"
         >
           <div
             className="ValueCard__ContentWrapper-hyxf2q-0 jWmKBV"
@@ -3451,41 +3194,25 @@
       }
     >
       <div
-<<<<<<< HEAD
-        className="iot--card--wrapper"
-        data-testid="Card"
-        role="presentation"
-        style={
-          Object {
-            "--card-default-height": "304px",
-          }
-        }
-=======
         className="Card__CardWrapper-v5r71h-0 bHPJyP"
         id="facilitycard"
->>>>>>> ac16841d
       >
         <div
           className="iot--card--header"
         >
           <span
-            className="iot--card--title"
+            className="card--title"
             title="Facility Conditions"
           >
             <div
-              className="iot--card--title--text"
+              className="title--text"
             >
               Facility Conditions
             </div>
           </span>
         </div>
         <div
-          className="iot--card--content"
-          style={
-            Object {
-              "--card-content-height": "256px",
-            }
-          }
+          className="Card__CardContent-v5r71h-1 hxiPNM"
         >
           <div
             className="ValueCard__ContentWrapper-hyxf2q-0 kwZDrJ"
@@ -3583,41 +3310,25 @@
       }
     >
       <div
-<<<<<<< HEAD
-        className="iot--card--wrapper"
-        data-testid="Card"
-        role="presentation"
-        style={
-          Object {
-            "--card-default-height": "304px",
-          }
-        }
-=======
         className="Card__CardWrapper-v5r71h-0 bHPJyP"
         id="facilitycard"
->>>>>>> ac16841d
       >
         <div
           className="iot--card--header"
         >
           <span
-            className="iot--card--title"
+            className="card--title"
             title="Facility Conditions"
           >
             <div
-              className="iot--card--title--text"
+              className="title--text"
             >
               Facility Conditions
             </div>
           </span>
         </div>
         <div
-          className="iot--card--content"
-          style={
-            Object {
-              "--card-content-height": "256px",
-            }
-          }
+          className="Card__CardContent-v5r71h-1 hxiPNM"
         >
           <div
             className="ValueCard__ContentWrapper-hyxf2q-0 jWmKBV"
@@ -3813,41 +3524,25 @@
       }
     >
       <div
-<<<<<<< HEAD
-        className="iot--card--wrapper"
-        data-testid="Card"
-        role="presentation"
-        style={
-          Object {
-            "--card-default-height": "144px",
-          }
-        }
-=======
         className="Card__CardWrapper-v5r71h-0 bAafuV"
         id="facilitycard"
->>>>>>> ac16841d
       >
         <div
           className="iot--card--header"
         >
           <span
-            className="iot--card--title"
+            className="card--title"
             title="Occupancy"
           >
             <div
-              className="iot--card--title--text"
+              className="title--text"
             >
               Occupancy
             </div>
           </span>
         </div>
         <div
-          className="iot--card--content"
-          style={
-            Object {
-              "--card-content-height": "96px",
-            }
-          }
+          className="Card__CardContent-v5r71h-1 ggrDpu"
         >
           <div
             className="ValueCard__ContentWrapper-hyxf2q-0 kwZDrJ"
@@ -3942,41 +3637,25 @@
       }
     >
       <div
-<<<<<<< HEAD
-        className="iot--card--wrapper"
-        data-testid="Card"
-        role="presentation"
-        style={
-          Object {
-            "--card-default-height": "144px",
-          }
-        }
-=======
         className="Card__CardWrapper-v5r71h-0 bAafuV"
         id="facilitycard"
->>>>>>> ac16841d
       >
         <div
           className="iot--card--header"
         >
           <span
-            className="iot--card--title"
+            className="card--title"
             title="Occupancy"
           >
             <div
-              className="iot--card--title--text"
+              className="title--text"
             >
               Occupancy
             </div>
           </span>
         </div>
         <div
-          className="iot--card--content"
-          style={
-            Object {
-              "--card-content-height": "96px",
-            }
-          }
+          className="Card__CardContent-v5r71h-1 ggrDpu"
         >
           <div
             className="ValueCard__ContentWrapper-hyxf2q-0 kwZDrJ"
@@ -4071,41 +3750,25 @@
       }
     >
       <div
-<<<<<<< HEAD
-        className="iot--card--wrapper"
-        data-testid="Card"
-        role="presentation"
-        style={
-          Object {
-            "--card-default-height": "144px",
-          }
-        }
-=======
         className="Card__CardWrapper-v5r71h-0 bAafuV"
         id="facilitycard"
->>>>>>> ac16841d
       >
         <div
           className="iot--card--header"
         >
           <span
-            className="iot--card--title"
+            className="card--title"
             title="Alert Count"
           >
             <div
-              className="iot--card--title--text"
+              className="title--text"
             >
               Alert Count
             </div>
           </span>
         </div>
         <div
-          className="iot--card--content"
-          style={
-            Object {
-              "--card-content-height": "96px",
-            }
-          }
+          className="Card__CardContent-v5r71h-1 ggrDpu"
         >
           <div
             className="ValueCard__ContentWrapper-hyxf2q-0 kwZDrJ"
@@ -4233,41 +3896,25 @@
       }
     >
       <div
-<<<<<<< HEAD
-        className="iot--card--wrapper"
-        data-testid="Card"
-        role="presentation"
-        style={
-          Object {
-            "--card-default-height": "144px",
-          }
-        }
-=======
         className="Card__CardWrapper-v5r71h-0 bAafuV"
         id="facilitycard"
->>>>>>> ac16841d
       >
         <div
           className="iot--card--header"
         >
           <span
-            className="iot--card--title"
+            className="card--title"
             title="Alert Count"
           >
             <div
-              className="iot--card--title--text"
+              className="title--text"
             >
               Alert Count
             </div>
           </span>
         </div>
         <div
-          className="iot--card--content"
-          style={
-            Object {
-              "--card-content-height": "96px",
-            }
-          }
+          className="Card__CardContent-v5r71h-1 ggrDpu"
         >
           <div
             className="ValueCard__ContentWrapper-hyxf2q-0 kwZDrJ"
@@ -4388,41 +4035,25 @@
       }
     >
       <div
-<<<<<<< HEAD
-        className="iot--card--wrapper"
-        data-testid="Card"
-        role="presentation"
-        style={
-          Object {
-            "--card-default-height": "144px",
-          }
-        }
-=======
         className="Card__CardWrapper-v5r71h-0 bAafuV"
         id="facilitycard"
->>>>>>> ac16841d
       >
         <div
           className="iot--card--header"
         >
           <span
-            className="iot--card--title"
+            className="card--title"
             title="Alert Count"
           >
             <div
-              className="iot--card--title--text"
+              className="title--text"
             >
               Alert Count
             </div>
           </span>
         </div>
         <div
-          className="iot--card--content"
-          style={
-            Object {
-              "--card-content-height": "96px",
-            }
-          }
+          className="Card__CardContent-v5r71h-1 ggrDpu"
         >
           <div
             className="ValueCard__ContentWrapper-hyxf2q-0 kwZDrJ"
@@ -4517,41 +4148,25 @@
       }
     >
       <div
-<<<<<<< HEAD
-        className="iot--card--wrapper"
-        data-testid="Card"
-        role="presentation"
-        style={
-          Object {
-            "--card-default-height": "144px",
-          }
-        }
-=======
         className="Card__CardWrapper-v5r71h-0 bAafuV"
         id="facilitycard"
->>>>>>> ac16841d
       >
         <div
           className="iot--card--header"
         >
           <span
-            className="iot--card--title"
+            className="card--title"
             title="Foot Traffic"
           >
             <div
-              className="iot--card--title--text"
+              className="title--text"
             >
               Foot Traffic
             </div>
           </span>
         </div>
         <div
-          className="iot--card--content"
-          style={
-            Object {
-              "--card-content-height": "96px",
-            }
-          }
+          className="Card__CardContent-v5r71h-1 ggrDpu"
         >
           <div
             className="ValueCard__ContentWrapper-hyxf2q-0 kwZDrJ"
@@ -4649,41 +4264,25 @@
       }
     >
       <div
-<<<<<<< HEAD
-        className="iot--card--wrapper"
-        data-testid="Card"
-        role="presentation"
-        style={
-          Object {
-            "--card-default-height": "144px",
-          }
-        }
-=======
         className="Card__CardWrapper-v5r71h-0 bAafuV"
         id="facilitycard"
->>>>>>> ac16841d
       >
         <div
           className="iot--card--header"
         >
           <span
-            className="iot--card--title"
+            className="card--title"
             title="Foot Traffic"
           >
             <div
-              className="iot--card--title--text"
+              className="title--text"
             >
               Foot Traffic
             </div>
           </span>
         </div>
         <div
-          className="iot--card--content"
-          style={
-            Object {
-              "--card-content-height": "96px",
-            }
-          }
+          className="Card__CardContent-v5r71h-1 ggrDpu"
         >
           <div
             className="ValueCard__ContentWrapper-hyxf2q-0 kwZDrJ"
@@ -4778,41 +4377,25 @@
       }
     >
       <div
-<<<<<<< HEAD
-        className="iot--card--wrapper"
-        data-testid="Card"
-        role="presentation"
-        style={
-          Object {
-            "--card-default-height": "144px",
-          }
-        }
-=======
         className="Card__CardWrapper-v5r71h-0 bAafuV"
         id="facilitycard"
->>>>>>> ac16841d
       >
         <div
           className="iot--card--header"
         >
           <span
-            className="iot--card--title"
+            className="card--title"
             title="Alert Count"
           >
             <div
-              className="iot--card--title--text"
+              className="title--text"
             >
               Alert Count
             </div>
           </span>
         </div>
         <div
-          className="iot--card--content"
-          style={
-            Object {
-              "--card-content-height": "96px",
-            }
-          }
+          className="Card__CardContent-v5r71h-1 ggrDpu"
         >
           <div
             className="ValueCard__ContentWrapper-hyxf2q-0 kwZDrJ"
@@ -4907,41 +4490,25 @@
       }
     >
       <div
-<<<<<<< HEAD
-        className="iot--card--wrapper"
-        data-testid="Card"
-        role="presentation"
-        style={
-          Object {
-            "--card-default-height": "144px",
-          }
-        }
-=======
         className="Card__CardWrapper-v5r71h-0 bAafuV"
         id="facilitycard"
->>>>>>> ac16841d
       >
         <div
           className="iot--card--header"
         >
           <span
-            className="iot--card--title"
+            className="card--title"
             title="Occupancy"
           >
             <div
-              className="iot--card--title--text"
+              className="title--text"
             >
               Occupancy
             </div>
           </span>
         </div>
         <div
-          className="iot--card--content"
-          style={
-            Object {
-              "--card-content-height": "96px",
-            }
-          }
+          className="Card__CardContent-v5r71h-1 ggrDpu"
         >
           <div
             className="ValueCard__ContentWrapper-hyxf2q-0 kwZDrJ"
@@ -4997,41 +4564,25 @@
       }
     >
       <div
-<<<<<<< HEAD
-        className="iot--card--wrapper"
-        data-testid="Card"
-        role="presentation"
-        style={
-          Object {
-            "--card-default-height": "144px",
-          }
-        }
-=======
         className="Card__CardWrapper-v5r71h-0 bAafuV"
         id="facilitycard"
->>>>>>> ac16841d
       >
         <div
           className="iot--card--header"
         >
           <span
-            className="iot--card--title"
+            className="card--title"
             title="Occupancy"
           >
             <div
-              className="iot--card--title--text"
+              className="title--text"
             >
               Occupancy
             </div>
           </span>
         </div>
         <div
-          className="iot--card--content"
-          style={
-            Object {
-              "--card-content-height": "96px",
-            }
-          }
+          className="Card__CardContent-v5r71h-1 ggrDpu"
         >
           <div
             className="ValueCard__ContentWrapper-hyxf2q-0 kwZDrJ"
@@ -5126,41 +4677,25 @@
       }
     >
       <div
-<<<<<<< HEAD
-        className="iot--card--wrapper"
-        data-testid="Card"
-        role="presentation"
-        style={
-          Object {
-            "--card-default-height": "144px",
-          }
-        }
-=======
         className="Card__CardWrapper-v5r71h-0 bAafuV"
         id="facilitycard"
->>>>>>> ac16841d
       >
         <div
           className="iot--card--header"
         >
           <span
-            className="iot--card--title"
+            className="card--title"
             title="Occupancy"
           >
             <div
-              className="iot--card--title--text"
+              className="title--text"
             >
               Occupancy
             </div>
           </span>
         </div>
         <div
-          className="iot--card--content"
-          style={
-            Object {
-              "--card-content-height": "96px",
-            }
-          }
+          className="Card__CardContent-v5r71h-1 ggrDpu"
         >
           <div
             className="ValueCard__ContentWrapper-hyxf2q-0 kwZDrJ"
@@ -5255,41 +4790,25 @@
       }
     >
       <div
-<<<<<<< HEAD
-        className="iot--card--wrapper"
-        data-testid="Card"
-        role="presentation"
-        style={
-          Object {
-            "--card-default-height": "144px",
-          }
-        }
-=======
         className="Card__CardWrapper-v5r71h-0 bAafuV"
         id="facilitycard"
->>>>>>> ac16841d
       >
         <div
           className="iot--card--header"
         >
           <span
-            className="iot--card--title"
+            className="card--title"
             title="Status"
           >
             <div
-              className="iot--card--title--text"
+              className="title--text"
             >
               Status
             </div>
           </span>
         </div>
         <div
-          className="iot--card--content"
-          style={
-            Object {
-              "--card-content-height": "96px",
-            }
-          }
+          className="Card__CardContent-v5r71h-1 ggrDpu"
         >
           <div
             className="ValueCard__ContentWrapper-hyxf2q-0 kwZDrJ"
@@ -5428,41 +4947,25 @@
       }
     >
       <div
-<<<<<<< HEAD
-        className="iot--card--wrapper"
-        data-testid="Card"
-        role="presentation"
-        style={
-          Object {
-            "--card-default-height": "144px",
-          }
-        }
-=======
         className="Card__CardWrapper-v5r71h-0 bAafuV"
         id="facilitycard"
->>>>>>> ac16841d
       >
         <div
           className="iot--card--header"
         >
           <span
-            className="iot--card--title"
+            className="card--title"
             title="Status"
           >
             <div
-              className="iot--card--title--text"
+              className="title--text"
             >
               Status
             </div>
           </span>
         </div>
         <div
-          className="iot--card--content"
-          style={
-            Object {
-              "--card-content-height": "96px",
-            }
-          }
+          className="Card__CardContent-v5r71h-1 ggrDpu"
         >
           <div
             className="ValueCard__ContentWrapper-hyxf2q-0 kwZDrJ"
@@ -5583,41 +5086,25 @@
       }
     >
       <div
-<<<<<<< HEAD
-        className="iot--card--wrapper"
-        data-testid="Card"
-        role="presentation"
-        style={
-          Object {
-            "--card-default-height": "144px",
-          }
-        }
-=======
         className="Card__CardWrapper-v5r71h-0 bAafuV"
         id="facilitycard"
->>>>>>> ac16841d
       >
         <div
           className="iot--card--header"
         >
           <span
-            className="iot--card--title"
+            className="card--title"
             title="Status"
           >
             <div
-              className="iot--card--title--text"
+              className="title--text"
             >
               Status
             </div>
           </span>
         </div>
         <div
-          className="iot--card--content"
-          style={
-            Object {
-              "--card-content-height": "96px",
-            }
-          }
+          className="Card__CardContent-v5r71h-1 ggrDpu"
         >
           <div
             className="ValueCard__ContentWrapper-hyxf2q-0 kwZDrJ"
@@ -5756,41 +5243,25 @@
       }
     >
       <div
-<<<<<<< HEAD
-        className="iot--card--wrapper"
-        data-testid="Card"
-        role="presentation"
-        style={
-          Object {
-            "--card-default-height": "144px",
-          }
-        }
-=======
         className="Card__CardWrapper-v5r71h-0 bAafuV"
         id="facilitycard"
->>>>>>> ac16841d
       >
         <div
           className="iot--card--header"
         >
           <span
-            className="iot--card--title"
+            className="card--title"
             title="Uncomfortable?"
           >
             <div
-              className="iot--card--title--text"
+              className="title--text"
             >
               Uncomfortable?
             </div>
           </span>
         </div>
         <div
-          className="iot--card--content"
-          style={
-            Object {
-              "--card-content-height": "96px",
-            }
-          }
+          className="Card__CardContent-v5r71h-1 ggrDpu"
         >
           <div
             className="ValueCard__ContentWrapper-hyxf2q-0 kwZDrJ"
