// Jest Snapshot v1, https://goo.gl/fbAQLP

exports[`Storybook Snapshot tests and console checks Storyshots Watson IoT/ValueCard dataFilters 1`] = `
<div
  style={
    Object {
      "alignItems": "center",
      "bottom": "0",
      "display": "flex",
      "left": "0",
      "overflow": "auto",
      "position": "fixed",
      "right": "0",
      "top": "0",
    }
  }
>
  <div
    style={
      Object {
        "margin": "auto",
        "maxHeight": "100%",
      }
    }
  >
    <div
      className="storybook-container"
      style={
        Object {
          "padding": "3rem",
        }
      }
    >
      <div
        style={
          Object {
            "position": "relative",
            "zIndex": 0,
          }
        }
      >
        <div
          style={
            Object {
              "margin": 20,
              "width": "300px",
            }
          }
        >
          <div
            className="Card__CardWrapper-v5r71h-0 bHPJyP"
            id="facilitycard"
          >
            <div
              className="card--header"
            >
              <span
                className="card--title"
                title="Facility Conditions per device"
              >
                <div
                  className="title--text"
                >
                  Facility Conditions per device
                </div>
              </span>
              <div
                className="card--toolbar"
              />
            </div>
            <div
              className="Card__CardContent-v5r71h-1 hxiPNM"
            >
              <div
                className="ValueCard__ContentWrapper-hyxf2q-0 kwZDrJ"
              >
                <div
                  className="ValueCard__AttributeWrapper-hyxf2q-1 fwYwXi"
                  size="MEDIUM"
                >
                  <div
                    className="Attribute__StyledAttribute-dhraql-0 gYrKUA"
                    label="Device 1 Comfort"
                    size="MEDIUM"
                  >
                    <div
                      className="ValueRenderer__Attribute-f4stpz-0 hqoUNX"
                      color={null}
                    >
                      <span
                        className="ValueRenderer__AttributeValue-f4stpz-1 iOFzxv"
                        size="MEDIUM"
                        title="100 %"
                        value="100"
                      >
                        100
                      </span>
                    </div>
                  </div>
                  <div
                    className="ValueCard__AttributeLabel-hyxf2q-4 ceuwLr"
                    size="MEDIUM"
                    title="Device 1 Comfort"
                  >
                    Device 1 Comfort
                  </div>
                </div>
                <div
                  className="ValueCard__AttributeWrapper-hyxf2q-1 fwYwXi"
                  size="MEDIUM"
                >
                  <div
                    className="Attribute__StyledAttribute-dhraql-0 gYrKUA"
                    label="Device 2 Comfort"
                    size="MEDIUM"
                  >
                    <div
                      className="ValueRenderer__Attribute-f4stpz-0 hqoUNX"
                      color={null}
                    >
                      <span
                        className="ValueRenderer__AttributeValue-f4stpz-1 iOFzxv"
                        size="MEDIUM"
                        title="50 %"
                        value="50"
                      >
                        50
                      </span>
                    </div>
                  </div>
                  <div
                    className="ValueCard__AttributeLabel-hyxf2q-4 ceuwLr"
                    size="MEDIUM"
                    title="Device 2 Comfort"
                  >
                    Device 2 Comfort
                  </div>
                </div>
              </div>
            </div>
          </div>
        </div>
      </div>
      <button
        className="info__show-button"
        onClick={[Function]}
        style={
          Object {
            "background": "#027ac5",
            "border": "none",
            "borderRadius": "0 0 0 5px",
            "color": "#fff",
            "cursor": "pointer",
            "display": "block",
            "fontFamily": "sans-serif",
            "fontSize": 12,
            "padding": "5px 15px",
            "position": "fixed",
            "right": 0,
            "top": 0,
          }
        }
        type="button"
      >
        Show Info
      </button>
    </div>
  </div>
</div>
`;

exports[`Storybook Snapshot tests and console checks Storyshots Watson IoT/ValueCard editable 1`] = `
<div
  style={
    Object {
      "alignItems": "center",
      "bottom": "0",
      "display": "flex",
      "left": "0",
      "overflow": "auto",
      "position": "fixed",
      "right": "0",
      "top": "0",
    }
  }
>
  <div
    style={
      Object {
        "margin": "auto",
        "maxHeight": "100%",
      }
    }
  >
    <div
      className="storybook-container"
      style={
        Object {
          "padding": "3rem",
        }
      }
    >
      <div
        style={
          Object {
            "position": "relative",
            "zIndex": 0,
          }
        }
      >
        <div
          style={
            Object {
              "margin": 20,
              "width": "252px",
            }
          }
        >
          <div
            className="Card__CardWrapper-v5r71h-0 bHPJyP"
            id="facilitycard"
          >
            <div
              className="card--header"
            >
              <span
                className="card--title"
                title="Really really really long card title?"
              >
                <div
                  className="title--text"
                >
                  Really really really long card title?
                </div>
              </span>
              <div
                className="card--toolbar"
              />
            </div>
            <div
              className="Card__CardContent-v5r71h-1 hxiPNM"
            >
              <div
                className="ValueCard__ContentWrapper-hyxf2q-0 kwZDrJ"
              >
                <div
                  className="ValueCard__AttributeWrapper-hyxf2q-1 fwYwXi"
                  size="MEDIUM"
                >
                  <div
                    className="Attribute__StyledAttribute-dhraql-0 gYrKUA"
                    label="Monthly summary"
                    size="MEDIUM"
                  >
                    <div
                      className="ValueRenderer__Attribute-f4stpz-0 hqoUNX"
                      color={null}
                    >
                      <span
                        className="ValueRenderer__AttributeValue-f4stpz-1 iOFzxv"
                        size="MEDIUM"
                        title="-- Wh"
                        value="--"
                      >
                        --
                      </span>
                    </div>
                  </div>
                  <div
                    className="ValueCard__AttributeLabel-hyxf2q-4 hFUKTu"
                    size="MEDIUM"
                    title="Monthly summary"
                  >
                    Monthly summary
                  </div>
                </div>
                <div
                  className="ValueCard__AttributeWrapper-hyxf2q-1 fwYwXi"
                  size="MEDIUM"
                >
                  <div
                    className="Attribute__StyledAttribute-dhraql-0 gYrKUA"
                    label="Yearly summary"
                    size="MEDIUM"
                  >
                    <div
                      className="ValueRenderer__Attribute-f4stpz-0 hqoUNX"
                      color={null}
                    >
                      <span
                        className="ValueRenderer__AttributeValue-f4stpz-1 iOFzxv"
                        size="MEDIUM"
                        title="-- Wh"
                        value="--"
                      >
                        --
                      </span>
                    </div>
                  </div>
                  <div
                    className="ValueCard__AttributeLabel-hyxf2q-4 hFUKTu"
                    size="MEDIUM"
                    title="Yearly summary"
                  >
                    Yearly summary
                  </div>
                </div>
              </div>
            </div>
          </div>
        </div>
      </div>
      <button
        className="info__show-button"
        onClick={[Function]}
        style={
          Object {
            "background": "#027ac5",
            "border": "none",
            "borderRadius": "0 0 0 5px",
            "color": "#fff",
            "cursor": "pointer",
            "display": "block",
            "fontFamily": "sans-serif",
            "fontSize": 12,
            "padding": "5px 15px",
            "position": "fixed",
            "right": 0,
            "top": 0,
          }
        }
        type="button"
      >
        Show Info
      </button>
    </div>
  </div>
</div>
`;

exports[`Storybook Snapshot tests and console checks Storyshots Watson IoT/ValueCard empty state 1`] = `
<div
  style={
    Object {
      "alignItems": "center",
      "bottom": "0",
      "display": "flex",
      "left": "0",
      "overflow": "auto",
      "position": "fixed",
      "right": "0",
      "top": "0",
    }
  }
>
  <div
    style={
      Object {
        "margin": "auto",
        "maxHeight": "100%",
      }
    }
  >
    <div
      className="storybook-container"
      style={
        Object {
          "padding": "3rem",
        }
      }
    >
      <div
        style={
          Object {
            "position": "relative",
            "zIndex": 0,
          }
        }
      >
        <div
          style={
            Object {
              "margin": 20,
              "width": "252px",
            }
          }
        >
          <div
            className="Card__CardWrapper-v5r71h-0 bHPJyP"
            id="facilitycard"
          >
            <div
              className="card--header"
            >
              <span
                className="card--title"
                title="Facility Conditions"
              >
                <div
                  className="title--text"
                >
                  Facility Conditions
                </div>
              </span>
              <div
                className="card--toolbar"
              />
            </div>
            <div
              className="Card__CardContent-v5r71h-1 hxiPNM"
            >
              <div
                className="Card__EmptyMessageWrapper-v5r71h-3 hrQFeA"
              >
                No data is available for this time range.
              </div>
            </div>
          </div>
        </div>
      </div>
      <button
        className="info__show-button"
        onClick={[Function]}
        style={
          Object {
            "background": "#027ac5",
            "border": "none",
            "borderRadius": "0 0 0 5px",
            "color": "#fff",
            "cursor": "pointer",
            "display": "block",
            "fontFamily": "sans-serif",
            "fontSize": 12,
            "padding": "5px 15px",
            "position": "fixed",
            "right": 0,
            "top": 0,
          }
        }
        type="button"
      >
        Show Info
      </button>
    </div>
  </div>
</div>
`;

exports[`Storybook Snapshot tests and console checks Storyshots Watson IoT/ValueCard large / vertical /  5 1`] = `
<div
  style={
    Object {
      "alignItems": "center",
      "bottom": "0",
      "display": "flex",
      "left": "0",
      "overflow": "auto",
      "position": "fixed",
      "right": "0",
      "top": "0",
    }
  }
>
  <div
    style={
      Object {
        "margin": "auto",
        "maxHeight": "100%",
      }
    }
  >
    <div
      className="storybook-container"
      style={
        Object {
          "padding": "3rem",
        }
      }
    >
      <div
        style={
          Object {
            "position": "relative",
            "zIndex": 0,
          }
        }
      >
        <div
          style={
            Object {
              "margin": 20,
              "width": "300px",
            }
          }
        >
          <div
            className="Card__CardWrapper-v5r71h-0 izWJSI"
            id="facilitycard"
          >
            <div
              className="card--header"
            >
              <span
                className="card--title"
                title="Facility Conditions"
              >
                <div
                  className="title--text"
                >
                  Facility Conditions
                </div>
              </span>
              <div
                className="card--toolbar"
              />
            </div>
            <div
              className="Card__CardContent-v5r71h-1 flVXpj"
            >
              <div
                className="ValueCard__ContentWrapper-hyxf2q-0 jWmKBV"
              >
                <div
                  className="ValueCard__AttributeWrapper-hyxf2q-1 emVGjx"
                  size="LARGE"
                >
                  <div
                    className="Attribute__StyledAttribute-dhraql-0 gYrKUA"
                    label="Comfort Level"
                    size="LARGE"
                  >
                    <div
                      className="ValueRenderer__Attribute-f4stpz-0 hqoUNX"
                      color={null}
                    >
                      <span
                        className="ValueRenderer__AttributeValue-f4stpz-1 kuugZx"
                        size="LARGE"
                        title="89 %"
                        value={89}
                      >
                        89
                      </span>
                    </div>
                  </div>
                  <div
                    className="ValueCard__AttributeLabel-hyxf2q-4 jvOQzz"
                    size="LARGE"
                    title="Comfort Level"
                  >
                    Comfort Level
                  </div>
                </div>
                <div
                  className="ValueCard__AttributeWrapper-hyxf2q-1 emVGjx"
                  size="LARGE"
                >
                  <hr
                    className="ValueCard__AttributeSeparator-hyxf2q-2 hazVaq"
                  />
                </div>
                <div
                  className="ValueCard__AttributeWrapper-hyxf2q-1 emVGjx"
                  size="LARGE"
                >
                  <div
                    className="Attribute__StyledAttribute-dhraql-0 gYrKUA"
                    label="Average Temperature"
                    size="LARGE"
                  >
                    <div
                      className="ValueRenderer__Attribute-f4stpz-0 hqoUNX"
                      color={null}
                    >
                      <span
                        className="ValueRenderer__AttributeValue-f4stpz-1 kuugZx"
                        size="LARGE"
                        title="76.7 ˚F"
                        value={76.7}
                      >
                        76.7
                      </span>
                    </div>
                  </div>
                  <div
                    className="ValueCard__AttributeLabel-hyxf2q-4 jvOQzz"
                    size="LARGE"
                    title="Average Temperature"
                  >
                    Average Temperature
                  </div>
                </div>
                <div
                  className="ValueCard__AttributeWrapper-hyxf2q-1 emVGjx"
                  size="LARGE"
                >
                  <hr
                    className="ValueCard__AttributeSeparator-hyxf2q-2 hazVaq"
                  />
                </div>
                <div
                  className="ValueCard__AttributeWrapper-hyxf2q-1 emVGjx"
                  size="LARGE"
                >
                  <div
                    className="Attribute__StyledAttribute-dhraql-0 gYrKUA"
                    label="Utilization"
                    size="LARGE"
                  >
                    <div
                      className="ValueRenderer__Attribute-f4stpz-0 hqoUNX"
                      color={null}
                    >
                      <span
                        className="ValueRenderer__AttributeValue-f4stpz-1 kuugZx"
                        size="LARGE"
                        title="76 %"
                        value={76}
                      >
                        76
                      </span>
                    </div>
                  </div>
                  <div
                    className="ValueCard__AttributeLabel-hyxf2q-4 krPcSU"
                    size="LARGE"
                    title="Utilization"
                  >
                    Utilization
                  </div>
                </div>
                <div
                  className="ValueCard__AttributeWrapper-hyxf2q-1 emVGjx"
                  size="LARGE"
                >
                  <hr
                    className="ValueCard__AttributeSeparator-hyxf2q-2 hazVaq"
                  />
                </div>
                <div
                  className="ValueCard__AttributeWrapper-hyxf2q-1 emVGjx"
                  size="LARGE"
                >
                  <div
                    className="Attribute__StyledAttribute-dhraql-0 gYrKUA"
                    label="Humidity"
                    size="LARGE"
                  >
                    <div
                      className="ValueRenderer__Attribute-f4stpz-0 hqoUNX"
                      color={null}
                    >
                      <span
                        className="ValueRenderer__AttributeValue-f4stpz-1 kuugZx"
                        size="LARGE"
                        title="50 %"
                        value={50}
                      >
                        50
                      </span>
                    </div>
                  </div>
                  <div
                    className="ValueCard__AttributeLabel-hyxf2q-4 krPcSU"
                    size="LARGE"
                    title="Humidity"
                  >
                    Humidity
                  </div>
                </div>
                <div
                  className="ValueCard__AttributeWrapper-hyxf2q-1 emVGjx"
                  size="LARGE"
                >
                  <hr
                    className="ValueCard__AttributeSeparator-hyxf2q-2 hazVaq"
                  />
                </div>
                <div
                  className="ValueCard__AttributeWrapper-hyxf2q-1 emVGjx"
                  size="LARGE"
                >
                  <div
                    className="Attribute__StyledAttribute-dhraql-0 gYrKUA"
                    label="Air Flow"
                    size="LARGE"
                  >
                    <div
                      className="ValueRenderer__Attribute-f4stpz-0 loxLrG"
                      color={null}
                    >
                      <span
                        className="ValueRenderer__AttributeValue-f4stpz-1 kuugZx"
                        size="LARGE"
                        title="0.567 "
                        value={0.567}
                      >
                        0.6
                      </span>
                    </div>
                  </div>
                  <div
                    className="ValueCard__AttributeLabel-hyxf2q-4 jvOQzz"
                    size="LARGE"
                    title="Air Flow"
                  >
                    Air Flow
                  </div>
                </div>
              </div>
            </div>
          </div>
        </div>
      </div>
      <button
        className="info__show-button"
        onClick={[Function]}
        style={
          Object {
            "background": "#027ac5",
            "border": "none",
            "borderRadius": "0 0 0 5px",
            "color": "#fff",
            "cursor": "pointer",
            "display": "block",
            "fontFamily": "sans-serif",
            "fontSize": 12,
            "padding": "5px 15px",
            "position": "fixed",
            "right": 0,
            "top": 0,
          }
        }
        type="button"
      >
        Show Info
      </button>
    </div>
  </div>
</div>
`;

<<<<<<< HEAD
exports[`Storybook Snapshot tests and console checks Storyshots Watson IoT/ValueCard long titles and values 1`] = `
=======
exports[`Storybook Snapshot tests and console checks Storyshots Watson IoT|ValueCard large-thin / vertical /  6 1`] = `
>>>>>>> fe5560cc
<div
  style={
    Object {
      "alignItems": "center",
      "bottom": "0",
      "display": "flex",
      "left": "0",
      "overflow": "auto",
      "position": "fixed",
      "right": "0",
      "top": "0",
    }
  }
>
  <div
    style={
      Object {
        "margin": "auto",
        "maxHeight": "100%",
      }
    }
  >
    <div
      className="storybook-container"
      style={
        Object {
          "padding": "3rem",
        }
      }
    >
      <div
        style={
          Object {
            "position": "relative",
            "zIndex": 0,
          }
        }
      >
        <div
          style={
            Object {
              "margin": 20,
              "width": "250px",
            }
          }
        >
          <div
            className="Card__CardWrapper-v5r71h-0 izWJSI"
            id="facilitycard"
          >
            <div
              className="card--header"
            >
              <span
                className="card--title"
                title="Facility Conditions"
              >
                <div
                  className="title--text"
                >
                  Facility Conditions
                </div>
              </span>
              <div
                className="card--toolbar"
              />
            </div>
            <div
              className="Card__CardContent-v5r71h-1 flVXpj"
            >
              <div
                className="ValueCard__ContentWrapper-hyxf2q-0 jWmKBV"
              >
                <div
                  className="ValueCard__AttributeWrapper-hyxf2q-1 emVGjx"
                  size="LARGETHIN"
                >
                  <div
                    className="Attribute__StyledAttribute-dhraql-0 gYrKUA"
                    label="Comfort Level"
                    size="LARGETHIN"
                  >
                    <div
                      className="ValueRenderer__Attribute-f4stpz-0 hqoUNX"
                      color={null}
                    >
                      <span
                        className="ValueRenderer__AttributeValue-f4stpz-1 kuugZx"
                        size="LARGETHIN"
                        title="89 %"
                        value={89}
                      >
                        89
                      </span>
                    </div>
                  </div>
                  <div
                    className="ValueCard__AttributeLabel-hyxf2q-4 IgeiL"
                    size="LARGETHIN"
                    title="Comfort Level"
                  >
                    Comfort Level
                  </div>
                </div>
<<<<<<< HEAD
              </div>
            </div>
          </div>
        </div>
      </div>
      <button
        className="info__show-button"
        onClick={[Function]}
        style={
          Object {
            "background": "#027ac5",
            "border": "none",
            "borderRadius": "0 0 0 5px",
            "color": "#fff",
            "cursor": "pointer",
            "display": "block",
            "fontFamily": "sans-serif",
            "fontSize": 12,
            "padding": "5px 15px",
            "position": "fixed",
            "right": 0,
            "top": 0,
          }
        }
        type="button"
      >
        Show Info
      </button>
    </div>
  </div>
</div>
`;

exports[`Storybook Snapshot tests and console checks Storyshots Watson IoT/ValueCard long titles and values/multiple 1`] = `
<div
  style={
    Object {
      "alignItems": "center",
      "bottom": "0",
      "display": "flex",
      "left": "0",
      "overflow": "auto",
      "position": "fixed",
      "right": "0",
      "top": "0",
    }
  }
>
  <div
    style={
      Object {
        "margin": "auto",
        "maxHeight": "100%",
      }
    }
  >
    <div
      className="storybook-container"
      style={
        Object {
          "padding": "3rem",
        }
      }
    >
      <div
        style={
          Object {
            "position": "relative",
            "zIndex": 0,
          }
        }
      >
        <div
          style={
            Object {
              "margin": 20,
              "width": "252px",
            }
          }
        >
          <div
            className="Card__CardWrapper-v5r71h-0 bHPJyP"
            id="facilitycard"
          >
            <div
              className="card--header"
            >
              <span
                className="card--title"
                title="Really really really long card title?"
              >
=======
>>>>>>> fe5560cc
                <div
                  className="ValueCard__AttributeWrapper-hyxf2q-1 emVGjx"
                  size="LARGETHIN"
                >
                  <hr
                    className="ValueCard__AttributeSeparator-hyxf2q-2 hazVaq"
                  />
                </div>
                <div
                  className="ValueCard__AttributeWrapper-hyxf2q-1 emVGjx"
                  size="LARGETHIN"
                >
                  <div
                    className="Attribute__StyledAttribute-dhraql-0 gYrKUA"
                    label="Average Temperature"
                    size="LARGETHIN"
                  >
                    <div
                      className="ValueRenderer__Attribute-f4stpz-0 hqoUNX"
                      color={null}
                    >
                      <span
                        className="ValueRenderer__AttributeValue-f4stpz-1 kuugZx"
                        size="LARGETHIN"
                        title="76.7 ˚F"
                        value={76.7}
                      >
                        76.7
                      </span>
                    </div>
                  </div>
                  <div
                    className="ValueCard__AttributeLabel-hyxf2q-4 IgeiL"
                    size="LARGETHIN"
                    title="Average Temperature"
                  >
                    Average Temperature
                  </div>
                </div>
                <div
                  className="ValueCard__AttributeWrapper-hyxf2q-1 emVGjx"
                  size="LARGETHIN"
                >
                  <hr
                    className="ValueCard__AttributeSeparator-hyxf2q-2 hazVaq"
                  />
                </div>
                <div
                  className="ValueCard__AttributeWrapper-hyxf2q-1 emVGjx"
                  size="LARGETHIN"
                >
                  <div
                    className="Attribute__StyledAttribute-dhraql-0 gYrKUA"
                    label="Utilization"
                    size="LARGETHIN"
                  >
                    <div
                      className="ValueRenderer__Attribute-f4stpz-0 hqoUNX"
                      color={null}
                    >
                      <span
                        className="ValueRenderer__AttributeValue-f4stpz-1 kuugZx"
                        size="LARGETHIN"
                        title="76 %"
                        value={76}
                      >
                        76
                      </span>
                    </div>
                  </div>
                  <div
                    className="ValueCard__AttributeLabel-hyxf2q-4 fVxPsv"
                    size="LARGETHIN"
                    title="Utilization"
                  >
                    Utilization
                  </div>
                </div>
<<<<<<< HEAD
              </div>
            </div>
          </div>
        </div>
      </div>
      <button
        className="info__show-button"
        onClick={[Function]}
        style={
          Object {
            "background": "#027ac5",
            "border": "none",
            "borderRadius": "0 0 0 5px",
            "color": "#fff",
            "cursor": "pointer",
            "display": "block",
            "fontFamily": "sans-serif",
            "fontSize": 12,
            "padding": "5px 15px",
            "position": "fixed",
            "right": 0,
            "top": 0,
          }
        }
        type="button"
      >
        Show Info
      </button>
    </div>
  </div>
</div>
`;

exports[`Storybook Snapshot tests and console checks Storyshots Watson IoT/ValueCard medium / horizontal /  3 1`] = `
<div
  style={
    Object {
      "alignItems": "center",
      "bottom": "0",
      "display": "flex",
      "left": "0",
      "overflow": "auto",
      "position": "fixed",
      "right": "0",
      "top": "0",
    }
  }
>
  <div
    style={
      Object {
        "margin": "auto",
        "maxHeight": "100%",
      }
    }
  >
    <div
      className="storybook-container"
      style={
        Object {
          "padding": "3rem",
        }
      }
    >
      <div
        style={
          Object {
            "position": "relative",
            "zIndex": 0,
          }
        }
      >
        <div
          style={
            Object {
              "margin": 20,
              "width": "300px",
            }
          }
        >
          <div
            className="Card__CardWrapper-v5r71h-0 bHPJyP"
            id="facilitycard"
          >
            <div
              className="card--header"
            >
              <span
                className="card--title"
                title="Facility Conditions"
              >
=======
>>>>>>> fe5560cc
                <div
                  className="ValueCard__AttributeWrapper-hyxf2q-1 emVGjx"
                  size="LARGETHIN"
                >
                  <hr
                    className="ValueCard__AttributeSeparator-hyxf2q-2 hazVaq"
                  />
                </div>
                <div
                  className="ValueCard__AttributeWrapper-hyxf2q-1 emVGjx"
                  size="LARGETHIN"
                >
                  <div
                    className="Attribute__StyledAttribute-dhraql-0 gYrKUA"
                    label="CPU"
                    size="LARGETHIN"
                  >
                    <div
                      className="ValueRenderer__Attribute-f4stpz-0 hqoUNX"
                      color={null}
                    >
                      <span
                        className="ValueRenderer__AttributeValue-f4stpz-1 kuugZx"
                        size="LARGETHIN"
                        title="76 %"
                        value={76}
                      >
                        76
                      </span>
                    </div>
                  </div>
                  <div
                    className="ValueCard__AttributeLabel-hyxf2q-4 fVxPsv"
                    size="LARGETHIN"
                    title="CPU"
                  >
                    CPU
                  </div>
                </div>
                <div
                  className="ValueCard__AttributeWrapper-hyxf2q-1 emVGjx"
                  size="LARGETHIN"
                >
                  <hr
                    className="ValueCard__AttributeSeparator-hyxf2q-2 hazVaq"
                  />
                </div>
                <div
                  className="ValueCard__AttributeWrapper-hyxf2q-1 emVGjx"
                  size="LARGETHIN"
                >
                  <div
                    className="Attribute__StyledAttribute-dhraql-0 gYrKUA"
                    label="Humidity"
                    size="LARGETHIN"
                  >
                    <div
                      className="ValueRenderer__Attribute-f4stpz-0 hqoUNX"
                      color={null}
                    >
                      <span
                        className="ValueRenderer__AttributeValue-f4stpz-1 kuugZx"
                        size="LARGETHIN"
                        title="76 %"
                        value={76}
                      >
                        76
                      </span>
                    </div>
                  </div>
                  <div
                    className="ValueCard__AttributeLabel-hyxf2q-4 fVxPsv"
                    size="LARGETHIN"
                    title="Humidity"
                  >
                    Humidity
                  </div>
                </div>
                <div
                  className="ValueCard__AttributeWrapper-hyxf2q-1 emVGjx"
                  size="LARGETHIN"
                >
                  <hr
                    className="ValueCard__AttributeSeparator-hyxf2q-2 hazVaq"
                  />
                </div>
                <div
                  className="ValueCard__AttributeWrapper-hyxf2q-1 emVGjx"
                  size="LARGETHIN"
                >
                  <div
                    className="Attribute__StyledAttribute-dhraql-0 gYrKUA"
                    label="Air flow"
                    size="LARGETHIN"
                  >
                    <div
                      className="ValueRenderer__Attribute-f4stpz-0 hqoUNX"
                      color={null}
                    >
                      <span
                        className="ValueRenderer__AttributeValue-f4stpz-1 kuugZx"
                        size="LARGETHIN"
                        title="76 %"
                        value={76}
                      >
                        76
                      </span>
                    </div>
                  </div>
                  <div
                    className="ValueCard__AttributeLabel-hyxf2q-4 IgeiL"
                    size="LARGETHIN"
                    title="Air flow"
                  >
                    Air flow
                  </div>
                </div>
                <div
                  className="ValueCard__AttributeWrapper-hyxf2q-1 emVGjx"
                  size="LARGETHIN"
                >
                  <hr
                    className="ValueCard__AttributeSeparator-hyxf2q-2 hazVaq"
                  />
                </div>
                <div
                  className="ValueCard__AttributeWrapper-hyxf2q-1 emVGjx"
                  size="LARGETHIN"
                >
                  <div
                    className="Attribute__StyledAttribute-dhraql-0 gYrKUA"
                    label="Air quality"
                    size="LARGETHIN"
                  >
                    <div
                      className="ValueRenderer__Attribute-f4stpz-0 hqoUNX"
                      color={null}
                    >
                      <span
                        className="ValueRenderer__AttributeValue-f4stpz-1 kuugZx"
                        size="LARGETHIN"
                        title="76 %"
                        value={76}
                      >
                        76
                      </span>
                    </div>
                  </div>
                  <div
                    className="ValueCard__AttributeLabel-hyxf2q-4 IgeiL"
                    size="LARGETHIN"
                    title="Air quality"
                  >
                    Air quality
                  </div>
                </div>
              </div>
            </div>
          </div>
        </div>
      </div>
      <button
        className="info__show-button"
        onClick={[Function]}
        style={
          Object {
            "background": "#027ac5",
            "border": "none",
            "borderRadius": "0 0 0 5px",
            "color": "#fff",
            "cursor": "pointer",
            "display": "block",
            "fontFamily": "sans-serif",
            "fontSize": 12,
            "padding": "5px 15px",
            "position": "fixed",
            "right": 0,
            "top": 0,
          }
        }
        type="button"
      >
        Show Info
      </button>
    </div>
  </div>
</div>
`;

<<<<<<< HEAD
exports[`Storybook Snapshot tests and console checks Storyshots Watson IoT/ValueCard small / horizontal /  2 1`] = `
=======
exports[`Storybook Snapshot tests and console checks Storyshots Watson IoT|ValueCard long titles and values 1`] = `
>>>>>>> fe5560cc
<div
  style={
    Object {
      "alignItems": "center",
      "bottom": "0",
      "display": "flex",
      "left": "0",
      "overflow": "auto",
      "position": "fixed",
      "right": "0",
      "top": "0",
    }
  }
>
  <div
    style={
      Object {
        "margin": "auto",
        "maxHeight": "100%",
      }
    }
  >
    <div
      className="storybook-container"
      style={
        Object {
          "padding": "3rem",
        }
      }
    >
      <div
        style={
          Object {
            "position": "relative",
            "zIndex": 0,
          }
        }
      >
        <div
          style={
            Object {
              "margin": 20,
              "width": "252px",
            }
          }
        >
          <div
            className="Card__CardWrapper-v5r71h-0 bAafuV"
            id="facilitycard"
          >
            <div
              className="card--header"
            >
              <span
                className="card--title"
                title="Really long card title?"
              >
                <div
                  className="title--text"
                >
                  Really long card title?
                </div>
              </span>
              <div
                className="card--toolbar"
              />
            </div>
            <div
              className="Card__CardContent-v5r71h-1 ggrDpu"
            >
              <div
                className="ValueCard__ContentWrapper-hyxf2q-0 kwZDrJ"
              >
                <div
                  className="ValueCard__AttributeWrapper-hyxf2q-1 emVGjx"
                  size="SMALL"
                >
                  <div
                    className="Attribute__StyledAttribute-dhraql-0 eCIOAU"
                    label="Monthly summary"
                    size="SMALL"
                  >
                    <div
                      className="ValueRenderer__Attribute-f4stpz-0 hqoUNX"
                      color={null}
                    >
                      <span
                        className="ValueRenderer__AttributeValue-f4stpz-1 hbzXyh"
                        size="SMALL"
                        title="20000000000000000 "
                        value={20000000000000000}
                      >
                        20000T
                      </span>
                    </div>
                  </div>
                  <div
                    className="ValueCard__AttributeLabel-hyxf2q-4 gHjNPp"
                    size="SMALL"
                    title="Monthly summary"
                  >
                    Monthly summary
                  </div>
                </div>
              </div>
            </div>
          </div>
        </div>
      </div>
      <button
        className="info__show-button"
        onClick={[Function]}
        style={
          Object {
            "background": "#027ac5",
            "border": "none",
            "borderRadius": "0 0 0 5px",
            "color": "#fff",
            "cursor": "pointer",
            "display": "block",
            "fontFamily": "sans-serif",
            "fontSize": 12,
            "padding": "5px 15px",
            "position": "fixed",
            "right": 0,
            "top": 0,
          }
        }
        type="button"
      >
        Show Info
      </button>
    </div>
  </div>
</div>
`;

<<<<<<< HEAD
exports[`Storybook Snapshot tests and console checks Storyshots Watson IoT/ValueCard small / vertical /  2 1`] = `
=======
exports[`Storybook Snapshot tests and console checks Storyshots Watson IoT|ValueCard long titles and values/multiple 1`] = `
>>>>>>> fe5560cc
<div
  style={
    Object {
      "alignItems": "center",
      "bottom": "0",
      "display": "flex",
      "left": "0",
      "overflow": "auto",
      "position": "fixed",
      "right": "0",
      "top": "0",
    }
  }
>
  <div
    style={
      Object {
        "margin": "auto",
        "maxHeight": "100%",
      }
    }
  >
    <div
      className="storybook-container"
      style={
        Object {
          "padding": "3rem",
        }
      }
    >
      <div
        style={
          Object {
            "position": "relative",
            "zIndex": 0,
          }
        }
      >
        <div
          style={
            Object {
              "margin": 20,
              "width": "252px",
            }
          }
        >
          <div
            className="Card__CardWrapper-v5r71h-0 bHPJyP"
            id="facilitycard"
          >
            <div
              className="card--header"
            >
              <span
                className="card--title"
                title="Really really really long card title?"
              >
                <div
                  className="title--text"
                >
                  Really really really long card title?
                </div>
              </span>
              <div
                className="card--toolbar"
              />
            </div>
            <div
              className="Card__CardContent-v5r71h-1 hxiPNM"
            >
              <div
                className="ValueCard__ContentWrapper-hyxf2q-0 kwZDrJ"
              >
                <div
                  className="ValueCard__AttributeWrapper-hyxf2q-1 fwYwXi"
                  size="MEDIUM"
                >
                  <div
                    className="Attribute__StyledAttribute-dhraql-0 gYrKUA"
                    label="Monthly summary"
                    size="MEDIUM"
                  >
                    <div
                      className="ValueRenderer__Attribute-f4stpz-0 hqoUNX"
                      color={null}
                    >
                      <span
                        className="ValueRenderer__AttributeValue-f4stpz-1 iOFzxv"
                        size="MEDIUM"
                        title="100000000 Wh"
                        value={100000000}
                      >
                        100M
                      </span>
                    </div>
                  </div>
                  <div
                    className="ValueCard__AttributeLabel-hyxf2q-4 hFUKTu"
                    size="MEDIUM"
                    title="Monthly summary"
                  >
                    Monthly summary
                  </div>
                </div>
                <div
                  className="ValueCard__AttributeWrapper-hyxf2q-1 fwYwXi"
                  size="MEDIUM"
                >
                  <div
                    className="Attribute__StyledAttribute-dhraql-0 gYrKUA"
                    label="Yearly summary"
                    size="MEDIUM"
                  >
                    <div
                      className="ValueRenderer__Attribute-f4stpz-0 hqoUNX"
                      color={null}
                    >
                      <span
                        className="ValueRenderer__AttributeValue-f4stpz-1 iOFzxv"
                        size="MEDIUM"
                        title="40000000000000 Wh"
                        value={40000000000000}
                      >
                        40T
                      </span>
                    </div>
                  </div>
                  <div
                    className="ValueCard__AttributeLabel-hyxf2q-4 hFUKTu"
                    size="MEDIUM"
                    title="Yearly summary"
                  >
                    Yearly summary
                  </div>
                </div>
              </div>
            </div>
          </div>
        </div>
      </div>
      <button
        className="info__show-button"
        onClick={[Function]}
        style={
          Object {
            "background": "#027ac5",
            "border": "none",
            "borderRadius": "0 0 0 5px",
            "color": "#fff",
            "cursor": "pointer",
            "display": "block",
            "fontFamily": "sans-serif",
            "fontSize": 12,
            "padding": "5px 15px",
            "position": "fixed",
            "right": 0,
            "top": 0,
          }
        }
        type="button"
      >
        Show Info
      </button>
    </div>
  </div>
</div>
`;

<<<<<<< HEAD
exports[`Storybook Snapshot tests and console checks Storyshots Watson IoT/ValueCard small / vertical /  3 1`] = `
=======
exports[`Storybook Snapshot tests and console checks Storyshots Watson IoT|ValueCard medium / horizontal /  2 1`] = `
>>>>>>> fe5560cc
<div
  style={
    Object {
      "alignItems": "center",
      "bottom": "0",
      "display": "flex",
      "left": "0",
      "overflow": "auto",
      "position": "fixed",
      "right": "0",
      "top": "0",
    }
  }
>
  <div
    style={
      Object {
        "margin": "auto",
        "maxHeight": "100%",
      }
    }
  >
    <div
      className="storybook-container"
      style={
        Object {
          "padding": "3rem",
        }
      }
    >
      <div
        style={
          Object {
            "position": "relative",
            "zIndex": 0,
          }
        }
      >
        <div
          style={
            Object {
              "margin": 20,
              "width": "300px",
            }
          }
        >
          <div
            className="Card__CardWrapper-v5r71h-0 bHPJyP"
            id="facilitycard"
          >
            <div
              className="card--header"
            >
              <span
                className="card--title"
                title="Facility Conditions"
              >
                <div
                  className="title--text"
                >
                  Facility Conditions
                </div>
              </span>
              <div
                className="card--toolbar"
              />
            </div>
            <div
              className="Card__CardContent-v5r71h-1 hxiPNM"
            >
              <div
                className="ValueCard__ContentWrapper-hyxf2q-0 kwZDrJ"
              >
                <div
                  className="ValueCard__AttributeWrapper-hyxf2q-1 fwYwXi"
                  size="MEDIUM"
                >
                  <div
                    className="Attribute__StyledAttribute-dhraql-0 gYrKUA"
                    label="Comfort Level"
                    size="MEDIUM"
                  >
                    <div
                      className="ValueRenderer__Attribute-f4stpz-0 hqoUNX"
                      color={null}
                    >
                      <span
                        className="ValueRenderer__AttributeValue-f4stpz-1 iOFzxv"
                        size="MEDIUM"
                        title="89 %"
                        value={89}
                      >
                        89
                      </span>
                    </div>
                  </div>
                  <div
                    className="ValueCard__AttributeLabel-hyxf2q-4 hFUKTu"
                    size="MEDIUM"
                    title="Comfort Level"
                  >
                    Comfort Level
                  </div>
                </div>
                <div
                  className="ValueCard__AttributeWrapper-hyxf2q-1 fwYwXi"
                  size="MEDIUM"
                >
                  <div
                    className="Attribute__StyledAttribute-dhraql-0 gYrKUA"
                    label="Average Temperature"
                    size="MEDIUM"
                  >
                    <div
                      className="ValueRenderer__Attribute-f4stpz-0 hqoUNX"
                      color={null}
                    >
                      <span
                        className="ValueRenderer__AttributeValue-f4stpz-1 iOFzxv"
                        size="MEDIUM"
                        title="76.7 ˚F"
                        value={76.7}
                      >
                        76.7
                      </span>
                    </div>
                  </div>
                  <div
                    className="ValueCard__AttributeLabel-hyxf2q-4 hFUKTu"
                    size="MEDIUM"
                    title="Average Temperature"
                  >
                    Average Temperature
                  </div>
                </div>
              </div>
            </div>
          </div>
        </div>
      </div>
      <button
        className="info__show-button"
        onClick={[Function]}
        style={
          Object {
            "background": "#027ac5",
            "border": "none",
            "borderRadius": "0 0 0 5px",
            "color": "#fff",
            "cursor": "pointer",
            "display": "block",
            "fontFamily": "sans-serif",
            "fontSize": 12,
            "padding": "5px 15px",
            "position": "fixed",
            "right": 0,
            "top": 0,
          }
        }
        type="button"
      >
        Show Info
      </button>
    </div>
  </div>
</div>
`;

<<<<<<< HEAD
exports[`Storybook Snapshot tests and console checks Storyshots Watson IoT/ValueCard small / vertical / multiple 1`] = `
=======
exports[`Storybook Snapshot tests and console checks Storyshots Watson IoT|ValueCard medium / horizontal /  3 1`] = `
>>>>>>> fe5560cc
<div
  style={
    Object {
      "alignItems": "center",
      "bottom": "0",
      "display": "flex",
      "left": "0",
      "overflow": "auto",
      "position": "fixed",
      "right": "0",
      "top": "0",
    }
  }
>
  <div
    style={
      Object {
        "margin": "auto",
        "maxHeight": "100%",
      }
    }
  >
    <div
      className="storybook-container"
      style={
        Object {
          "padding": "3rem",
        }
      }
    >
      <div
        style={
          Object {
            "position": "relative",
            "zIndex": 0,
          }
        }
      >
        <div
          style={
            Object {
              "margin": 20,
              "width": "300px",
            }
          }
        >
          <div
            className="Card__CardWrapper-v5r71h-0 bHPJyP"
            id="facilitycard"
          >
            <div
              className="card--header"
            >
              <span
                className="card--title"
                title="Facility Conditions"
              >
                <div
                  className="title--text"
                >
                  Facility Conditions
                </div>
              </span>
              <div
                className="card--toolbar"
              />
            </div>
            <div
              className="Card__CardContent-v5r71h-1 hxiPNM"
            >
              <div
                className="ValueCard__ContentWrapper-hyxf2q-0 jWmKBV"
              >
                <div
                  className="ValueCard__AttributeWrapper-hyxf2q-1 emVGjx"
                  size="MEDIUM"
                >
                  <div
                    className="Attribute__StyledAttribute-dhraql-0 gYrKUA"
                    label="Comfort Level"
                    size="MEDIUM"
                  >
                    <div
                      className="ValueRenderer__Attribute-f4stpz-0 hqoUNX"
                      color={null}
                    >
                      <span
                        className="ValueRenderer__AttributeValue-f4stpz-1 kuugZx"
                        size="MEDIUM"
                        title="89 %"
                        value={89}
                      >
                        89
                      </span>
                    </div>
                  </div>
                  <div
                    className="ValueCard__AttributeLabel-hyxf2q-4 hFUKTu"
                    size="MEDIUM"
                    title="Comfort Level"
                  >
                    Comfort Level
                  </div>
                </div>
                <div
                  className="ValueCard__AttributeWrapper-hyxf2q-1 emVGjx"
                  size="MEDIUM"
                >
                  <hr
                    className="ValueCard__AttributeSeparator-hyxf2q-2 hazVaq"
                  />
                </div>
                <div
                  className="ValueCard__AttributeWrapper-hyxf2q-1 emVGjx"
                  size="MEDIUM"
                >
                  <div
                    className="Attribute__StyledAttribute-dhraql-0 gYrKUA"
                    label="Average Temperature"
                    size="MEDIUM"
                  >
                    <div
                      className="ValueRenderer__Attribute-f4stpz-0 hqoUNX"
                      color={null}
                    >
                      <span
                        className="ValueRenderer__AttributeValue-f4stpz-1 kuugZx"
                        size="MEDIUM"
                        title="76.7 ˚F"
                        value={76.7}
                      >
                        76.7
                      </span>
                    </div>
                  </div>
                  <div
                    className="ValueCard__AttributeLabel-hyxf2q-4 hFUKTu"
                    size="MEDIUM"
                    title="Average Temperature"
                  >
                    Average Temperature
                  </div>
                </div>
                <div
                  className="ValueCard__AttributeWrapper-hyxf2q-1 emVGjx"
                  size="MEDIUM"
                >
                  <hr
                    className="ValueCard__AttributeSeparator-hyxf2q-2 hazVaq"
                  />
                </div>
                <div
                  className="ValueCard__AttributeWrapper-hyxf2q-1 emVGjx"
                  size="MEDIUM"
                >
                  <div
                    className="Attribute__StyledAttribute-dhraql-0 gYrKUA"
                    label="Utilization"
                    size="MEDIUM"
                  >
                    <div
                      className="ValueRenderer__Attribute-f4stpz-0 hqoUNX"
                      color={null}
                    >
                      <span
                        className="ValueRenderer__AttributeValue-f4stpz-1 kuugZx"
                        size="MEDIUM"
                        title="76 %"
                        value={76}
                      >
                        76
                      </span>
                    </div>
                  </div>
                  <div
                    className="ValueCard__AttributeLabel-hyxf2q-4 ceuwLr"
                    size="MEDIUM"
                    title="Utilization"
                  >
                    Utilization
                  </div>
                </div>
              </div>
            </div>
          </div>
        </div>
      </div>
      <button
        className="info__show-button"
        onClick={[Function]}
        style={
          Object {
            "background": "#027ac5",
            "border": "none",
            "borderRadius": "0 0 0 5px",
            "color": "#fff",
            "cursor": "pointer",
            "display": "block",
            "fontFamily": "sans-serif",
            "fontSize": 12,
            "padding": "5px 15px",
            "position": "fixed",
            "right": 0,
            "top": 0,
          }
        }
        type="button"
      >
        Show Info
      </button>
    </div>
  </div>
</div>
`;

<<<<<<< HEAD
exports[`Storybook Snapshot tests and console checks Storyshots Watson IoT/ValueCard small / vertical / single 1`] = `
=======
exports[`Storybook Snapshot tests and console checks Storyshots Watson IoT|ValueCard medium / vertical /  2 1`] = `
>>>>>>> fe5560cc
<div
  style={
    Object {
      "alignItems": "center",
      "bottom": "0",
      "display": "flex",
      "left": "0",
      "overflow": "auto",
      "position": "fixed",
      "right": "0",
      "top": "0",
    }
  }
>
  <div
    style={
      Object {
        "margin": "auto",
        "maxHeight": "100%",
      }
    }
  >
    <div
      className="storybook-container"
      style={
        Object {
          "padding": "3rem",
        }
      }
    >
      <div
        style={
          Object {
            "position": "relative",
            "zIndex": 0,
          }
        }
      >
        <div
          style={
            Object {
              "margin": 20,
              "width": "252px",
            }
          }
        >
          <div
            className="Card__CardWrapper-v5r71h-0 bHPJyP"
            id="facilitycard"
          >
            <div
              className="card--header"
            >
              <span
                className="card--title"
                title="Facility Conditions"
              >
                <div
                  className="title--text"
                >
                  Facility Conditions
                </div>
              </span>
              <div
                className="card--toolbar"
              />
            </div>
            <div
              className="Card__CardContent-v5r71h-1 hxiPNM"
            >
              <div
                className="ValueCard__ContentWrapper-hyxf2q-0 kwZDrJ"
              >
                <div
                  className="ValueCard__AttributeWrapper-hyxf2q-1 fwYwXi"
                  size="MEDIUM"
                >
                  <div
                    className="Attribute__StyledAttribute-dhraql-0 gYrKUA"
                    label="Comfort Level"
                    size="MEDIUM"
                  >
                    <div
                      className="ValueRenderer__Attribute-f4stpz-0 hqoUNX"
                      color={null}
                    >
                      <span
                        className="ValueRenderer__AttributeValue-f4stpz-1 iOFzxv"
                        size="MEDIUM"
                        title="89 %"
                        value={89}
                      >
                        89
                      </span>
                    </div>
                  </div>
                  <div
                    className="ValueCard__AttributeLabel-hyxf2q-4 hFUKTu"
                    size="MEDIUM"
                    title="Comfort Level"
                  >
                    Comfort Level
                  </div>
                </div>
                <div
                  className="ValueCard__AttributeWrapper-hyxf2q-1 fwYwXi"
                  size="MEDIUM"
                >
                  <div
                    className="Attribute__StyledAttribute-dhraql-0 gYrKUA"
                    label="Average Temperature"
                    size="MEDIUM"
                  >
                    <div
                      className="ValueRenderer__Attribute-f4stpz-0 hqoUNX"
                      color={null}
                    >
                      <span
                        className="ValueRenderer__AttributeValue-f4stpz-1 iOFzxv"
                        size="MEDIUM"
                        title="76.7 ˚F"
                        value={76.7}
                      >
                        76.7
                      </span>
                    </div>
                  </div>
                  <div
                    className="ValueCard__AttributeLabel-hyxf2q-4 hFUKTu"
                    size="MEDIUM"
                    title="Average Temperature"
                  >
                    Average Temperature
                  </div>
                </div>
              </div>
            </div>
          </div>
        </div>
      </div>
      <button
        className="info__show-button"
        onClick={[Function]}
        style={
          Object {
            "background": "#027ac5",
            "border": "none",
            "borderRadius": "0 0 0 5px",
            "color": "#fff",
            "cursor": "pointer",
            "display": "block",
            "fontFamily": "sans-serif",
            "fontSize": 12,
            "padding": "5px 15px",
            "position": "fixed",
            "right": 0,
            "top": 0,
          }
        }
        type="button"
      >
        Show Info
      </button>
    </div>
  </div>
</div>
`;

<<<<<<< HEAD
exports[`Storybook Snapshot tests and console checks Storyshots Watson IoT/ValueCard tall / vertical /  6 1`] = `
=======
exports[`Storybook Snapshot tests and console checks Storyshots Watson IoT|ValueCard medium / vertical /  3 1`] = `
>>>>>>> fe5560cc
<div
  style={
    Object {
      "alignItems": "center",
      "bottom": "0",
      "display": "flex",
      "left": "0",
      "overflow": "auto",
      "position": "fixed",
      "right": "0",
      "top": "0",
    }
  }
>
  <div
    style={
      Object {
        "margin": "auto",
        "maxHeight": "100%",
      }
    }
  >
    <div
      className="storybook-container"
      style={
        Object {
          "padding": "3rem",
        }
      }
    >
      <div
        style={
          Object {
            "position": "relative",
            "zIndex": 0,
          }
        }
      >
        <div
          style={
            Object {
              "margin": 20,
              "width": "252px",
            }
          }
        >
          <div
            className="Card__CardWrapper-v5r71h-0 bHPJyP"
            id="facilitycard"
          >
            <div
              className="card--header"
            >
              <span
                className="card--title"
                title="Facility Conditions"
              >
                <div
                  className="title--text"
                >
                  Facility Conditions
                </div>
              </span>
              <div
                className="card--toolbar"
              />
            </div>
            <div
              className="Card__CardContent-v5r71h-1 hxiPNM"
            >
              <div
                className="ValueCard__ContentWrapper-hyxf2q-0 jWmKBV"
              >
                <div
                  className="ValueCard__AttributeWrapper-hyxf2q-1 emVGjx"
                  size="MEDIUM"
                >
                  <div
                    className="Attribute__StyledAttribute-dhraql-0 gYrKUA"
                    label="Comfort Level"
                    size="MEDIUM"
                  >
                    <div
                      className="ValueRenderer__Attribute-f4stpz-0 hqoUNX"
                      color={null}
                    >
                      <span
                        className="ValueRenderer__AttributeValue-f4stpz-1 kuugZx"
                        size="MEDIUM"
                        title="89 %"
                        value={89}
                      >
                        89
                      </span>
                    </div>
                    <div
                      className="Attribute__StyledIcon-dhraql-5 gssLPC"
                    >
                      <div
                        className="Attribute__ThresholdIconWrapper-dhraql-2 iEsJiF"
                      >
                        <svg
                          aria-label="> 80"
                          className="Attribute__ThresholdIcon-dhraql-3 elzdlt"
                          fill="#F00"
                          fillRule="evenodd"
                          height="16"
                          role="img"
                          viewBox="0 0 16 16"
                          width="16"
                        >
                          <title>
                            &gt; 80
                          </title>
                          <path
                            d="M.75 16a.75.75 0 0 1-.67-1.085L7.33.415a.75.75 0 0 1 1.34 0l7.25 14.5A.75.75 0 0 1 15.25 16H.75zm6.5-10v5h1.5V6h-1.5zM8 13.5A.75.75 0 1 0 8 12a.75.75 0 0 0 0 1.5z"
                          />
                        </svg>
                      </div>
                    </div>
                  </div>
                  <div
                    className="ValueCard__AttributeLabel-hyxf2q-4 hFUKTu"
                    size="MEDIUM"
                    title="Comfort Level"
                  >
                    Comfort Level
                  </div>
                </div>
                <div
                  className="ValueCard__AttributeWrapper-hyxf2q-1 emVGjx"
                  size="MEDIUM"
                >
                  <hr
                    className="ValueCard__AttributeSeparator-hyxf2q-2 hazVaq"
                  />
                </div>
                <div
                  className="ValueCard__AttributeWrapper-hyxf2q-1 emVGjx"
                  size="MEDIUM"
                >
                  <div
                    className="Attribute__StyledAttribute-dhraql-0 gYrKUA"
                    label="Average Temperature"
                    size="MEDIUM"
                  >
                    <div
                      className="ValueRenderer__Attribute-f4stpz-0 hqoUNX"
                      color={null}
                    >
                      <span
                        className="ValueRenderer__AttributeValue-f4stpz-1 kuugZx"
                        size="MEDIUM"
                        title="null ˚F"
                        value={null}
                      >
                        --
                      </span>
                    </div>
                  </div>
                  <div
                    className="ValueCard__AttributeLabel-hyxf2q-4 hFUKTu"
                    size="MEDIUM"
                    title="Average Temperature"
                  >
                    Average Temperature
                  </div>
                </div>
                <div
                  className="ValueCard__AttributeWrapper-hyxf2q-1 emVGjx"
                  size="MEDIUM"
                >
                  <hr
                    className="ValueCard__AttributeSeparator-hyxf2q-2 hazVaq"
                  />
                </div>
                <div
                  className="ValueCard__AttributeWrapper-hyxf2q-1 emVGjx"
                  size="MEDIUM"
                >
                  <div
                    className="Attribute__StyledAttribute-dhraql-0 gYrKUA"
                    label="Humidity"
                    size="MEDIUM"
                  >
                    <div
                      className="ValueRenderer__Attribute-f4stpz-0 hqoUNX"
                      color={null}
                    >
                      <span
                        className="ValueRenderer__AttributeValue-f4stpz-1 kuugZx"
                        size="MEDIUM"
                        title="76.7 ˚F"
                        value={76.7}
                      >
                        76.7
                      </span>
                    </div>
                    <div
                      className="Attribute__StyledIcon-dhraql-5 gssLPC"
                    >
                      <div
                        className="Attribute__ThresholdIconWrapper-dhraql-2 iEsJiF"
                      >
                        <svg
                          aria-label="< 80"
                          className="Attribute__ThresholdIcon-dhraql-3 elzdlt"
                          fill="#5aa700"
                          fillRule="evenodd"
                          height="16"
                          role="img"
                          viewBox="0 0 16 16"
                          width="16"
                        >
                          <title>
                            &lt; 80
                          </title>
                          <path
                            d="M8 16A8 8 0 1 1 8 0a8 8 0 0 1 0 16zm3.293-11.332L6.75 9.21 4.707 7.168 3.293 8.582 6.75 12.04l5.957-5.957-1.414-1.414z"
                          />
                        </svg>
                      </div>
                    </div>
                  </div>
                  <div
                    className="ValueCard__AttributeLabel-hyxf2q-4 ceuwLr"
                    size="MEDIUM"
                    title="Humidity"
                  >
                    Humidity
                  </div>
                </div>
              </div>
            </div>
          </div>
        </div>
      </div>
      <button
        className="info__show-button"
        onClick={[Function]}
        style={
          Object {
            "background": "#027ac5",
            "border": "none",
            "borderRadius": "0 0 0 5px",
            "color": "#fff",
            "cursor": "pointer",
            "display": "block",
            "fontFamily": "sans-serif",
            "fontSize": 12,
            "padding": "5px 15px",
            "position": "fixed",
            "right": 0,
            "top": 0,
          }
        }
        type="button"
      >
        Show Info
      </button>
    </div>
  </div>
</div>
`;

<<<<<<< HEAD
exports[`Storybook Snapshot tests and console checks Storyshots Watson IoT/ValueCard wide / horizontal /  3 1`] = `
=======
exports[`Storybook Snapshot tests and console checks Storyshots Watson IoT|ValueCard medium / vertical / multiple 1`] = `
>>>>>>> fe5560cc
<div
  style={
    Object {
      "alignItems": "center",
      "bottom": "0",
      "display": "flex",
      "left": "0",
      "overflow": "auto",
      "position": "fixed",
      "right": "0",
      "top": "0",
    }
  }
>
  <div
    style={
      Object {
        "margin": "auto",
        "maxHeight": "100%",
      }
    }
  >
    <div
      className="storybook-container"
      style={
        Object {
          "padding": "3rem",
        }
      }
    >
      <div
        style={
          Object {
            "position": "relative",
            "zIndex": 0,
          }
        }
      >
        <div
          style={
            Object {
              "margin": 20,
              "width": "252px",
            }
          }
        >
          <div
            className="Card__CardWrapper-v5r71h-0 bHPJyP"
            id="facilitycard"
          >
            <div
              className="card--header"
            >
              <span
                className="card--title"
                title="Facility Conditions"
              >
                <div
                  className="title--text"
                >
                  Facility Conditions
                </div>
              </span>
              <div
                className="card--toolbar"
              />
            </div>
            <div
              className="Card__CardContent-v5r71h-1 hxiPNM"
            >
              <div
                className="ValueCard__ContentWrapper-hyxf2q-0 jWmKBV"
              >
                <div
                  className="ValueCard__AttributeWrapper-hyxf2q-1 emVGjx"
                  size="MEDIUM"
                >
                  <div
                    className="Attribute__StyledAttribute-dhraql-0 gYrKUA"
                    label="Comfort Level"
                    size="MEDIUM"
                  >
                    <div
                      className="ValueRenderer__Attribute-f4stpz-0 hqoUNX"
                      color={null}
                    >
                      <span
                        className="ValueRenderer__AttributeValue-f4stpz-1 kuugZx"
                        size="MEDIUM"
                        title="89 %"
                        value={89}
                      >
                        89
                      </span>
                    </div>
                  </div>
                  <div
                    className="ValueCard__AttributeLabel-hyxf2q-4 hFUKTu"
                    size="MEDIUM"
                    title="Comfort Level"
                  >
                    Comfort Level
                  </div>
                </div>
                <div
                  className="ValueCard__AttributeWrapper-hyxf2q-1 emVGjx"
                  size="MEDIUM"
                >
                  <hr
                    className="ValueCard__AttributeSeparator-hyxf2q-2 hazVaq"
                  />
                </div>
                <div
                  className="ValueCard__AttributeWrapper-hyxf2q-1 emVGjx"
                  size="MEDIUM"
                >
                  <div
                    className="Attribute__StyledAttribute-dhraql-0 gYrKUA"
                    label="Average Temperature"
                    size="MEDIUM"
                  >
                    <div
                      className="ValueRenderer__Attribute-f4stpz-0 hqoUNX"
                      color={null}
                    >
                      <span
                        className="ValueRenderer__AttributeValue-f4stpz-1 kuugZx"
                        size="MEDIUM"
                        title="76.7 ˚F"
                        value={76.7}
                      >
                        76.7
                      </span>
                    </div>
                  </div>
                  <div
                    className="ValueCard__AttributeLabel-hyxf2q-4 hFUKTu"
                    size="MEDIUM"
                    title="Average Temperature"
                  >
                    Average Temperature
                  </div>
                </div>
                <div
                  className="ValueCard__AttributeWrapper-hyxf2q-1 emVGjx"
                  size="MEDIUM"
                >
                  <hr
                    className="ValueCard__AttributeSeparator-hyxf2q-2 hazVaq"
                  />
                </div>
                <div
                  className="ValueCard__AttributeWrapper-hyxf2q-1 emVGjx"
                  size="MEDIUM"
                >
                  <div
                    className="Attribute__StyledAttribute-dhraql-0 gYrKUA"
                    label="Utilization"
                    size="MEDIUM"
                  >
                    <div
                      className="ValueRenderer__Attribute-f4stpz-0 hqoUNX"
                      color={null}
                    >
                      <span
                        className="ValueRenderer__AttributeValue-f4stpz-1 kuugZx"
                        size="MEDIUM"
                        title="76 %"
                        value={76}
                      >
                        76
                      </span>
                    </div>
                  </div>
                  <div
                    className="ValueCard__AttributeLabel-hyxf2q-4 ceuwLr"
                    size="MEDIUM"
                    title="Utilization"
                  >
                    Utilization
                  </div>
                </div>
              </div>
            </div>
          </div>
        </div>
      </div>
      <button
        className="info__show-button"
        onClick={[Function]}
        style={
          Object {
            "background": "#027ac5",
            "border": "none",
            "borderRadius": "0 0 0 5px",
            "color": "#fff",
            "cursor": "pointer",
            "display": "block",
            "fontFamily": "sans-serif",
            "fontSize": 12,
            "padding": "5px 15px",
            "position": "fixed",
            "right": 0,
            "top": 0,
          }
        }
        type="button"
      >
        Show Info
      </button>
    </div>
  </div>
</div>
`;

<<<<<<< HEAD
exports[`Storybook Snapshot tests and console checks Storyshots Watson IoT/ValueCard with boolean 1`] = `
=======
exports[`Storybook Snapshot tests and console checks Storyshots Watson IoT|ValueCard medium / vertical / single 1`] = `
>>>>>>> fe5560cc
<div
  style={
    Object {
      "alignItems": "center",
      "bottom": "0",
      "display": "flex",
      "left": "0",
      "overflow": "auto",
      "position": "fixed",
      "right": "0",
      "top": "0",
    }
  }
>
  <div
    style={
      Object {
        "margin": "auto",
        "maxHeight": "100%",
      }
    }
  >
    <div
      className="storybook-container"
      style={
        Object {
          "padding": "3rem",
        }
      }
    >
      <div
        style={
          Object {
            "position": "relative",
            "zIndex": 0,
          }
        }
      >
        <div
          style={
            Object {
              "margin": 20,
              "width": "252px",
            }
          }
        >
          <div
            className="Card__CardWrapper-v5r71h-0 bHPJyP"
            id="facilitycard"
          >
            <div
              className="card--header"
            >
              <span
                className="card--title"
                title="Facility Conditions"
              >
                <div
                  className="title--text"
                >
                  Facility Conditions
                </div>
              </span>
              <div
                className="card--toolbar"
              />
            </div>
            <div
              className="Card__CardContent-v5r71h-1 hxiPNM"
            >
              <div
                className="ValueCard__ContentWrapper-hyxf2q-0 kwZDrJ"
              >
                <div
                  className="ValueCard__AttributeWrapper-hyxf2q-1 eGXBSf"
                  size="MEDIUM"
                >
                  <div
                    className="Attribute__StyledAttribute-dhraql-0 eCIOAU"
                    label="Comfort Level"
                    size="MEDIUM"
                  >
                    <div
                      className="ValueRenderer__Attribute-f4stpz-0 loxLrG"
                      color={null}
                    >
                      <span
                        className="ValueRenderer__AttributeValue-f4stpz-1 iOFzxv"
                        size="MEDIUM"
                        title="89 %"
                        value={89}
                      >
                        89
                      </span>
                    </div>
                  </div>
                  <div
                    className="ValueCard__AttributeLabel-hyxf2q-4 cAyPcU"
                    size="MEDIUM"
                    title="Comfort Level"
                  >
                    Comfort Level
                  </div>
                </div>
              </div>
            </div>
          </div>
        </div>
      </div>
      <button
        className="info__show-button"
        onClick={[Function]}
        style={
          Object {
            "background": "#027ac5",
            "border": "none",
            "borderRadius": "0 0 0 5px",
            "color": "#fff",
            "cursor": "pointer",
            "display": "block",
            "fontFamily": "sans-serif",
            "fontSize": "12px",
            "padding": "5px 15px",
            "position": "fixed",
            "right": 0,
            "top": 0,
          }
        }
        type="button"
      >
        Show Info
      </button>
    </div>
  </div>
</div>
`;

exports[`Storybook Snapshot tests and console checks Storyshots Watson IoT|ValueCard medium-wide / horizontal /  3 1`] = `
<div
  style={
    Object {
      "alignItems": "center",
      "bottom": "0",
      "display": "flex",
      "left": "0",
      "overflow": "auto",
      "position": "fixed",
      "right": "0",
      "top": "0",
    }
  }
>
  <div
    style={
      Object {
        "margin": "auto",
        "maxHeight": "100%",
      }
    }
  >
    <div
      className="storybook-container"
      style={
        Object {
          "padding": "3rem",
        }
      }
    >
      <div
        style={
          Object {
            "position": "relative",
            "zIndex": 0,
          }
        }
      >
        <div
          style={
            Object {
              "margin": 20,
              "width": "300px",
            }
          }
        >
          <div
            className="Card__CardWrapper-v5r71h-0 bHPJyP"
            id="facilitycard"
          >
            <div
              className="card--header"
            >
              <span
                className="card--title"
                title="Facility Conditions"
              >
                <div
                  className="title--text"
                >
                  Facility Conditions
                </div>
              </span>
              <div
                className="card--toolbar"
              />
            </div>
            <div
              className="Card__CardContent-v5r71h-1 hxiPNM"
            >
              <div
                className="ValueCard__ContentWrapper-hyxf2q-0 jWmKBV"
              >
                <div
                  className="ValueCard__AttributeWrapper-hyxf2q-1 emVGjx"
                  size="MEDIUMWIDE"
                >
                  <div
                    className="Attribute__StyledAttribute-dhraql-0 gYrKUA"
                    label="Comfort Level"
                    size="MEDIUMWIDE"
                  >
                    <div
                      className="ValueRenderer__Attribute-f4stpz-0 hqoUNX"
                      color={null}
                    >
                      <span
                        className="ValueRenderer__AttributeValue-f4stpz-1 kuugZx"
                        size="MEDIUMWIDE"
                        title="89 %"
                        value={89}
                      >
                        89
                      </span>
                    </div>
                  </div>
                  <div
                    className="ValueCard__AttributeLabel-hyxf2q-4 jvOQzz"
                    size="MEDIUMWIDE"
                    title="Comfort Level"
                  >
                    Comfort Level
                  </div>
                </div>
                <div
                  className="ValueCard__AttributeWrapper-hyxf2q-1 emVGjx"
                  size="MEDIUMWIDE"
                >
                  <hr
                    className="ValueCard__AttributeSeparator-hyxf2q-2 hazVaq"
                  />
                </div>
                <div
                  className="ValueCard__AttributeWrapper-hyxf2q-1 emVGjx"
                  size="MEDIUMWIDE"
                >
                  <div
                    className="Attribute__StyledAttribute-dhraql-0 gYrKUA"
                    label="Average Temperature"
                    size="MEDIUMWIDE"
                  >
                    <div
                      className="ValueRenderer__Attribute-f4stpz-0 hqoUNX"
                      color={null}
                    >
                      <span
                        className="ValueRenderer__AttributeValue-f4stpz-1 kuugZx"
                        size="MEDIUMWIDE"
                        title="76.7 ˚F"
                        value={76.7}
                      >
                        76.7
                      </span>
                    </div>
                  </div>
                  <div
                    className="ValueCard__AttributeLabel-hyxf2q-4 jvOQzz"
                    size="MEDIUMWIDE"
                    title="Average Temperature"
                  >
                    Average Temperature
                  </div>
                </div>
                <div
                  className="ValueCard__AttributeWrapper-hyxf2q-1 emVGjx"
                  size="MEDIUMWIDE"
                >
                  <hr
                    className="ValueCard__AttributeSeparator-hyxf2q-2 hazVaq"
                  />
                </div>
                <div
                  className="ValueCard__AttributeWrapper-hyxf2q-1 emVGjx"
                  size="MEDIUMWIDE"
                >
                  <div
                    className="Attribute__StyledAttribute-dhraql-0 gYrKUA"
                    label="Utilization"
                    size="MEDIUMWIDE"
                  >
                    <div
                      className="ValueRenderer__Attribute-f4stpz-0 hqoUNX"
                      color={null}
                    >
                      <span
                        className="ValueRenderer__AttributeValue-f4stpz-1 kuugZx"
                        size="MEDIUMWIDE"
                        title="76 %"
                        value={76}
                      >
                        76
                      </span>
                    </div>
                  </div>
                  <div
                    className="ValueCard__AttributeLabel-hyxf2q-4 krPcSU"
                    size="MEDIUMWIDE"
                    title="Utilization"
                  >
                    Utilization
                  </div>
                </div>
              </div>
            </div>
          </div>
        </div>
      </div>
      <button
        className="info__show-button"
        onClick={[Function]}
        style={
          Object {
            "background": "#027ac5",
            "border": "none",
            "borderRadius": "0 0 0 5px",
            "color": "#fff",
            "cursor": "pointer",
            "display": "block",
            "fontFamily": "sans-serif",
            "fontSize": 12,
            "padding": "5px 15px",
            "position": "fixed",
            "right": 0,
            "top": 0,
          }
        }
        type="button"
      >
        Show Info
      </button>
    </div>
  </div>
</div>
`;

<<<<<<< HEAD
exports[`Storybook Snapshot tests and console checks Storyshots Watson IoT/ValueCard xsmall / basic 1`] = `
=======
exports[`Storybook Snapshot tests and console checks Storyshots Watson IoT|ValueCard small / basic 1`] = `
>>>>>>> fe5560cc
<div
  style={
    Object {
      "alignItems": "center",
      "bottom": "0",
      "display": "flex",
      "left": "0",
      "overflow": "auto",
      "position": "fixed",
      "right": "0",
      "top": "0",
    }
  }
>
  <div
    style={
      Object {
        "margin": "auto",
        "maxHeight": "100%",
      }
    }
  >
    <div
      className="storybook-container"
      style={
        Object {
          "padding": "3rem",
        }
      }
    >
      <div
        style={
          Object {
            "position": "relative",
            "zIndex": 0,
          }
        }
      >
        <div
          style={
            Object {
              "margin": 20,
              "width": "252px",
            }
          }
        >
          <div
            className="Card__CardWrapper-v5r71h-0 bAafuV"
            id="facilitycard"
          >
            <div
              className="card--header"
            >
              <span
                className="card--title"
                title="Occupancy"
              >
                <div
                  className="title--text"
                >
                  Occupancy
                </div>
              </span>
              <div
                className="card--toolbar"
              />
            </div>
            <div
              className="Card__CardContent-v5r71h-1 ggrDpu"
            >
              <div
                className="ValueCard__ContentWrapper-hyxf2q-0 kwZDrJ"
              >
                <div
                  className="ValueCard__AttributeWrapper-hyxf2q-1 emVGjx"
                  size="SMALL"
                >
                  <div
                    className="Attribute__StyledAttribute-dhraql-0 eCIOAU"
                    label={null}
                    size="SMALL"
                  >
                    <div
                      className="ValueRenderer__Attribute-f4stpz-0 hqoUNX"
                      color={null}
                    >
                      <span
                        className="ValueRenderer__AttributeValue-f4stpz-1 iOFzxv"
                        size="SMALL"
                        title="88 %"
                        value={88}
                      >
                        88
                      </span>
                    </div>
                  </div>
                  <div
                    className="ValueCard__AttributeLabel-hyxf2q-4 cAOhas"
                    size="SMALL"
                  />
                </div>
              </div>
            </div>
          </div>
        </div>
      </div>
      <button
        className="info__show-button"
        onClick={[Function]}
        style={
          Object {
            "background": "#027ac5",
            "border": "none",
            "borderRadius": "0 0 0 5px",
            "color": "#fff",
            "cursor": "pointer",
            "display": "block",
            "fontFamily": "sans-serif",
            "fontSize": 12,
            "padding": "5px 15px",
            "position": "fixed",
            "right": 0,
            "top": 0,
          }
        }
        type="button"
      >
        Show Info
      </button>
    </div>
  </div>
</div>
`;

<<<<<<< HEAD
exports[`Storybook Snapshot tests and console checks Storyshots Watson IoT/ValueCard xsmall / long 1`] = `
=======
exports[`Storybook Snapshot tests and console checks Storyshots Watson IoT|ValueCard small / long 1`] = `
>>>>>>> fe5560cc
<div
  style={
    Object {
      "alignItems": "center",
      "bottom": "0",
      "display": "flex",
      "left": "0",
      "overflow": "auto",
      "position": "fixed",
      "right": "0",
      "top": "0",
    }
  }
>
  <div
    style={
      Object {
        "margin": "auto",
        "maxHeight": "100%",
      }
    }
  >
    <div
      className="storybook-container"
      style={
        Object {
          "padding": "3rem",
        }
      }
    >
      <div
        style={
          Object {
            "position": "relative",
            "zIndex": 0,
          }
        }
      >
        <div
          style={
            Object {
              "margin": 20,
              "width": "252px",
            }
          }
        >
          <div
            className="Card__CardWrapper-v5r71h-0 bAafuV"
            id="facilitycard"
          >
            <div
              className="card--header"
            >
              <span
                className="card--title"
                title="Occupancy"
              >
                <div
                  className="title--text"
                >
                  Occupancy
                </div>
              </span>
              <div
                className="card--toolbar"
              />
            </div>
            <div
              className="Card__CardContent-v5r71h-1 ggrDpu"
            >
              <div
                className="ValueCard__ContentWrapper-hyxf2q-0 kwZDrJ"
              >
                <div
                  className="ValueCard__AttributeWrapper-hyxf2q-1 emVGjx"
                  size="SMALL"
                >
                  <div
                    className="Attribute__StyledAttribute-dhraql-0 eCIOAU"
                    label={null}
                    size="SMALL"
                  >
                    <div
                      className="ValueRenderer__Attribute-f4stpz-0 hqoUNX"
                      color={null}
                    >
                      <span
                        className="ValueRenderer__AttributeValue-f4stpz-1 bztBvA"
                        size="SMALL"
                        title="Really really busy %"
                        value="Really really busy"
                      >
                        Really really busy
                      </span>
                    </div>
                  </div>
                  <div
                    className="ValueCard__AttributeLabel-hyxf2q-4 cAOhas"
                    size="SMALL"
                  />
                </div>
              </div>
            </div>
          </div>
        </div>
      </div>
      <button
        className="info__show-button"
        onClick={[Function]}
        style={
          Object {
            "background": "#027ac5",
            "border": "none",
            "borderRadius": "0 0 0 5px",
            "color": "#fff",
            "cursor": "pointer",
            "display": "block",
            "fontFamily": "sans-serif",
            "fontSize": 12,
            "padding": "5px 15px",
            "position": "fixed",
            "right": 0,
            "top": 0,
          }
        }
        type="button"
      >
        Show Info
      </button>
    </div>
  </div>
</div>
`;

<<<<<<< HEAD
exports[`Storybook Snapshot tests and console checks Storyshots Watson IoT/ValueCard xsmall / thresholds (number, custom renderIconByName) 1`] = `
=======
exports[`Storybook Snapshot tests and console checks Storyshots Watson IoT|ValueCard small / thresholds (number, custom renderIconByName) 1`] = `
>>>>>>> fe5560cc
<div
  style={
    Object {
      "alignItems": "center",
      "bottom": "0",
      "display": "flex",
      "left": "0",
      "overflow": "auto",
      "position": "fixed",
      "right": "0",
      "top": "0",
    }
  }
>
  <div
    style={
      Object {
        "margin": "auto",
        "maxHeight": "100%",
      }
    }
  >
    <div
      className="storybook-container"
      style={
        Object {
          "padding": "3rem",
        }
      }
    >
      <div
        style={
          Object {
            "position": "relative",
            "zIndex": 0,
          }
        }
      >
        <div
          style={
            Object {
              "margin": 20,
              "width": "252px",
            }
          }
        >
          <div
            className="Card__CardWrapper-v5r71h-0 bAafuV"
            id="facilitycard"
          >
            <div
              className="card--header"
            >
              <span
                className="card--title"
                title="Alert Count"
              >
                <div
                  className="title--text"
                >
                  Alert Count
                </div>
              </span>
              <div
                className="card--toolbar"
              />
            </div>
            <div
              className="Card__CardContent-v5r71h-1 ggrDpu"
            >
              <div
                className="ValueCard__ContentWrapper-hyxf2q-0 kwZDrJ"
              >
                <div
                  className="ValueCard__AttributeWrapper-hyxf2q-1 emVGjx"
                  size="SMALL"
                >
                  <div
                    className="Attribute__StyledAttribute-dhraql-0 eCIOAU"
                    label={null}
                    size="SMALL"
                  >
                    <div
                      className="ValueRenderer__Attribute-f4stpz-0 loxLrG"
                      color={null}
                    >
                      <span
                        className="ValueRenderer__AttributeValue-f4stpz-1 iOFzxv"
                        size="SMALL"
                        title="4 "
                        value={4}
                      >
                        4
                      </span>
                    </div>
                    <div
                      className="Attribute__StyledIcon-dhraql-5 gssLPC"
                    >
                      <div
                        className="Attribute__ThresholdIconWrapper-dhraql-2 iEsJiF"
                      >
                        <svg
                          description="< 5"
                          fill="green"
                          focusable="true"
                          height={16}
                          preserveAspectRatio="xMidYMid meet"
                          role="img"
                          style={
                            Object {
                              "willChange": "transform",
                            }
                          }
                          tabIndex="0"
                          title="< 5"
                          viewBox="0 0 32 32"
                          width={16}
                          xmlns="http://www.w3.org/2000/svg"
                        >
                          <path
                            d="M16 10a6 6 0 0 0-6 6v8a6 6 0 0 0 12 0v-8a6 6 0 0 0-6-6zm-4.25 7.87h8.5v4.25h-8.5zM16 28.25A4.27 4.27 0 0 1 11.75 24v-.13h8.5V24A4.27 4.27 0 0 1 16 28.25zm4.25-12.13h-8.5V16a4.25 4.25 0 0 1 8.5 0zm10.41 3.09L24 13v9.1a4 4 0 0 0 8 0 3.83 3.83 0 0 0-1.34-2.89zM28 24.35a2.25 2.25 0 0 1-2.25-2.25V17l3.72 3.47A2.05 2.05 0 0 1 30.2 22a2.25 2.25 0 0 1-2.2 2.35zM0 22.1a4 4 0 0 0 8 0V13l-6.66 6.21A3.88 3.88 0 0 0 0 22.1zm2.48-1.56L6.25 17v5.1a2.25 2.25 0 0 1-4.5 0 2.05 2.05 0 0 1 .73-1.56zM15 5.5A3.5 3.5 0 1 0 11.5 9 3.5 3.5 0 0 0 15 5.5zm-5.25 0a1.75 1.75 0 1 1 1.75 1.75A1.77 1.77 0 0 1 9.75 5.5zM20.5 2A3.5 3.5 0 1 0 24 5.5 3.5 3.5 0 0 0 20.5 2zm0 5.25a1.75 1.75 0 1 1 1.75-1.75 1.77 1.77 0 0 1-1.75 1.75z"
                          />
                          <title>
                            &lt; 5
                          </title>
                        </svg>
                      </div>
                    </div>
                  </div>
                  <div
                    className="ValueCard__AttributeLabel-hyxf2q-4 cAOhas"
                    size="SMALL"
                  />
                </div>
              </div>
            </div>
          </div>
        </div>
      </div>
      <button
        className="info__show-button"
        onClick={[Function]}
        style={
          Object {
            "background": "#027ac5",
            "border": "none",
            "borderRadius": "0 0 0 5px",
            "color": "#fff",
            "cursor": "pointer",
            "display": "block",
            "fontFamily": "sans-serif",
            "fontSize": 12,
            "padding": "5px 15px",
            "position": "fixed",
            "right": 0,
            "top": 0,
          }
        }
        type="button"
      >
        Show Info
      </button>
    </div>
  </div>
</div>
`;

<<<<<<< HEAD
exports[`Storybook Snapshot tests and console checks Storyshots Watson IoT/ValueCard xsmall / thresholds (number, icon) 1`] = `
=======
exports[`Storybook Snapshot tests and console checks Storyshots Watson IoT|ValueCard small / thresholds (number, icon) 1`] = `
>>>>>>> fe5560cc
<div
  style={
    Object {
      "alignItems": "center",
      "bottom": "0",
      "display": "flex",
      "left": "0",
      "overflow": "auto",
      "position": "fixed",
      "right": "0",
      "top": "0",
    }
  }
>
  <div
    style={
      Object {
        "margin": "auto",
        "maxHeight": "100%",
      }
    }
  >
    <div
      className="storybook-container"
      style={
        Object {
          "padding": "3rem",
        }
      }
    >
      <div
        style={
          Object {
            "position": "relative",
            "zIndex": 0,
          }
        }
      >
        <div
          style={
            Object {
              "margin": 20,
              "width": "252px",
            }
          }
        >
          <div
            className="Card__CardWrapper-v5r71h-0 bAafuV"
            id="facilitycard"
          >
            <div
              className="card--header"
            >
              <span
                className="card--title"
                title="Alert Count"
              >
                <div
                  className="title--text"
                >
                  Alert Count
                </div>
              </span>
              <div
                className="card--toolbar"
              />
            </div>
            <div
              className="Card__CardContent-v5r71h-1 ggrDpu"
            >
              <div
                className="ValueCard__ContentWrapper-hyxf2q-0 kwZDrJ"
              >
                <div
                  className="ValueCard__AttributeWrapper-hyxf2q-1 emVGjx"
                  size="SMALL"
                >
                  <div
                    className="Attribute__StyledAttribute-dhraql-0 eCIOAU"
                    label={null}
                    size="SMALL"
                  >
                    <div
                      className="ValueRenderer__Attribute-f4stpz-0 loxLrG"
                      color={null}
                    >
                      <span
                        className="ValueRenderer__AttributeValue-f4stpz-1 iOFzxv"
                        size="SMALL"
                        title="4 "
                        value={4}
                      >
                        4
                      </span>
                    </div>
                    <div
                      className="Attribute__StyledIcon-dhraql-5 gssLPC"
                    >
                      <div
                        className="Attribute__ThresholdIconWrapper-dhraql-2 iEsJiF"
                      >
                        <svg
                          aria-label="< 5"
                          className="Attribute__ThresholdIcon-dhraql-3 elzdlt"
                          fill="green"
                          fillRule="evenodd"
                          height="16"
                          role="img"
                          viewBox="0 0 16 16"
                          width="16"
                        >
                          <title>
                            &lt; 5
                          </title>
                          <path
                            d="M8 16A8 8 0 1 1 8 0a8 8 0 0 1 0 16zm3.293-11.332L6.75 9.21 4.707 7.168 3.293 8.582 6.75 12.04l5.957-5.957-1.414-1.414z"
                          />
                        </svg>
                      </div>
                    </div>
                  </div>
                  <div
                    className="ValueCard__AttributeLabel-hyxf2q-4 cAOhas"
                    size="SMALL"
                  />
                </div>
              </div>
            </div>
          </div>
        </div>
      </div>
      <button
        className="info__show-button"
        onClick={[Function]}
        style={
          Object {
            "background": "#027ac5",
            "border": "none",
            "borderRadius": "0 0 0 5px",
            "color": "#fff",
            "cursor": "pointer",
            "display": "block",
            "fontFamily": "sans-serif",
            "fontSize": 12,
            "padding": "5px 15px",
            "position": "fixed",
            "right": 0,
            "top": 0,
          }
        }
        type="button"
      >
        Show Info
      </button>
    </div>
  </div>
</div>
`;

<<<<<<< HEAD
exports[`Storybook Snapshot tests and console checks Storyshots Watson IoT/ValueCard xsmall / thresholds (number, no icon) 1`] = `
=======
exports[`Storybook Snapshot tests and console checks Storyshots Watson IoT|ValueCard small / thresholds (number, no icon) 1`] = `
>>>>>>> fe5560cc
<div
  style={
    Object {
      "alignItems": "center",
      "bottom": "0",
      "display": "flex",
      "left": "0",
      "overflow": "auto",
      "position": "fixed",
      "right": "0",
      "top": "0",
    }
  }
>
  <div
    style={
      Object {
        "margin": "auto",
        "maxHeight": "100%",
      }
    }
  >
    <div
      className="storybook-container"
      style={
        Object {
          "padding": "3rem",
        }
      }
    >
      <div
        style={
          Object {
            "position": "relative",
            "zIndex": 0,
          }
        }
      >
        <div
          style={
            Object {
              "margin": 20,
              "width": "252px",
            }
          }
        >
          <div
            className="Card__CardWrapper-v5r71h-0 bAafuV"
            id="facilitycard"
          >
            <div
              className="card--header"
            >
              <span
                className="card--title"
                title="Alert Count"
              >
                <div
                  className="title--text"
                >
                  Alert Count
                </div>
              </span>
              <div
                className="card--toolbar"
              />
            </div>
            <div
              className="Card__CardContent-v5r71h-1 ggrDpu"
            >
              <div
                className="ValueCard__ContentWrapper-hyxf2q-0 kwZDrJ"
              >
                <div
                  className="ValueCard__AttributeWrapper-hyxf2q-1 emVGjx"
                  size="SMALL"
                >
                  <div
                    className="Attribute__StyledAttribute-dhraql-0 eCIOAU"
                    label={null}
                    size="SMALL"
                  >
                    <div
                      className="ValueRenderer__Attribute-f4stpz-0 bShNpT"
                      color="red"
                    >
                      <span
                        className="ValueRenderer__AttributeValue-f4stpz-1 iOFzxv"
                        size="SMALL"
                        title="35 "
                        value={35}
                      >
                        35
                      </span>
                    </div>
                  </div>
                  <div
                    className="ValueCard__AttributeLabel-hyxf2q-4 cAOhas"
                    size="SMALL"
                  />
                </div>
              </div>
            </div>
          </div>
        </div>
      </div>
      <button
        className="info__show-button"
        onClick={[Function]}
        style={
          Object {
            "background": "#027ac5",
            "border": "none",
            "borderRadius": "0 0 0 5px",
            "color": "#fff",
            "cursor": "pointer",
            "display": "block",
            "fontFamily": "sans-serif",
            "fontSize": 12,
            "padding": "5px 15px",
            "position": "fixed",
            "right": 0,
            "top": 0,
          }
        }
        type="button"
      >
        Show Info
      </button>
    </div>
  </div>
</div>
`;

<<<<<<< HEAD
exports[`Storybook Snapshot tests and console checks Storyshots Watson IoT/ValueCard xsmall / title 1`] = `
=======
exports[`Storybook Snapshot tests and console checks Storyshots Watson IoT|ValueCard small / title 1`] = `
>>>>>>> fe5560cc
<div
  style={
    Object {
      "alignItems": "center",
      "bottom": "0",
      "display": "flex",
      "left": "0",
      "overflow": "auto",
      "position": "fixed",
      "right": "0",
      "top": "0",
    }
  }
>
  <div
    style={
      Object {
        "margin": "auto",
        "maxHeight": "100%",
      }
    }
  >
    <div
      className="storybook-container"
      style={
        Object {
          "padding": "3rem",
        }
      }
    >
      <div
        style={
          Object {
            "position": "relative",
            "zIndex": 0,
          }
        }
      >
        <div
          style={
            Object {
              "margin": 20,
              "width": "252px",
            }
          }
        >
          <div
            className="Card__CardWrapper-v5r71h-0 bAafuV"
            id="facilitycard"
          >
            <div
              className="card--header"
            >
              <span
                className="card--title"
                title="Foot Traffic"
              >
                <div
                  className="title--text"
                >
                  Foot Traffic
                </div>
              </span>
              <div
                className="card--toolbar"
              />
            </div>
            <div
              className="Card__CardContent-v5r71h-1 ggrDpu"
            >
              <div
                className="ValueCard__ContentWrapper-hyxf2q-0 kwZDrJ"
              >
                <div
                  className="ValueCard__AttributeWrapper-hyxf2q-1 emVGjx"
                  size="SMALL"
                >
                  <div
                    className="Attribute__StyledAttribute-dhraql-0 eCIOAU"
                    label="Average"
                    size="SMALL"
                  >
                    <div
                      className="ValueRenderer__Attribute-f4stpz-0 hqoUNX"
                      color={null}
                    >
                      <span
                        className="ValueRenderer__AttributeValue-f4stpz-1 hbzXyh"
                        size="SMALL"
                        title="13572 "
                        value={13572}
                      >
                        14K
                      </span>
                    </div>
                  </div>
                  <div
                    className="ValueCard__AttributeLabel-hyxf2q-4 cAOhas"
                    size="SMALL"
                    title="Average"
                  >
                    Average
                  </div>
                </div>
              </div>
            </div>
          </div>
        </div>
      </div>
      <button
        className="info__show-button"
        onClick={[Function]}
        style={
          Object {
            "background": "#027ac5",
            "border": "none",
            "borderRadius": "0 0 0 5px",
            "color": "#fff",
            "cursor": "pointer",
            "display": "block",
            "fontFamily": "sans-serif",
            "fontSize": 12,
            "padding": "5px 15px",
            "position": "fixed",
            "right": 0,
            "top": 0,
          }
        }
        type="button"
      >
        Show Info
      </button>
    </div>
  </div>
</div>
`;

<<<<<<< HEAD
exports[`Storybook Snapshot tests and console checks Storyshots Watson IoT/ValueCard xsmall / trend down 1`] = `
=======
exports[`Storybook Snapshot tests and console checks Storyshots Watson IoT|ValueCard small / trend down 1`] = `
>>>>>>> fe5560cc
<div
  style={
    Object {
      "alignItems": "center",
      "bottom": "0",
      "display": "flex",
      "left": "0",
      "overflow": "auto",
      "position": "fixed",
      "right": "0",
      "top": "0",
    }
  }
>
  <div
    style={
      Object {
        "margin": "auto",
        "maxHeight": "100%",
      }
    }
  >
    <div
      className="storybook-container"
      style={
        Object {
          "padding": "3rem",
        }
      }
    >
      <div
        style={
          Object {
            "position": "relative",
            "zIndex": 0,
          }
        }
      >
        <div
          style={
            Object {
              "margin": 20,
              "width": "150px",
            }
          }
        >
          <div
            className="Card__CardWrapper-v5r71h-0 bAafuV"
            id="facilitycard"
          >
            <div
              className="card--header"
            >
              <span
                className="card--title"
                title="Foot Traffic"
              >
                <div
                  className="title--text"
                >
                  Foot Traffic
                </div>
              </span>
              <div
                className="card--toolbar"
              />
            </div>
            <div
              className="Card__CardContent-v5r71h-1 ggrDpu"
            >
              <div
                className="ValueCard__ContentWrapper-hyxf2q-0 kwZDrJ"
              >
                <div
                  className="ValueCard__AttributeWrapper-hyxf2q-1 emVGjx"
                  size="SMALL"
                >
                  <div
                    className="Attribute__StyledAttribute-dhraql-0 eCIOAU"
                    label={null}
                    size="SMALL"
                  >
                    <div
                      className="ValueRenderer__Attribute-f4stpz-0 hqoUNX"
                      color={null}
                    >
                      <span
                        className="ValueRenderer__AttributeValue-f4stpz-1 hbzXyh"
                        size="SMALL"
                        title="13572 "
                        value={13572}
                      >
                        14K
                      </span>
                    </div>
                  </div>
                  <div
                    className="ValueCard__AttributeLabel-hyxf2q-4 cAOhas"
                    size="SMALL"
                  />
                </div>
              </div>
            </div>
          </div>
        </div>
      </div>
      <button
        className="info__show-button"
        onClick={[Function]}
        style={
          Object {
            "background": "#027ac5",
            "border": "none",
            "borderRadius": "0 0 0 5px",
            "color": "#fff",
            "cursor": "pointer",
            "display": "block",
            "fontFamily": "sans-serif",
            "fontSize": 12,
            "padding": "5px 15px",
            "position": "fixed",
            "right": 0,
            "top": 0,
          }
        }
        type="button"
      >
        Show Info
      </button>
    </div>
  </div>
</div>
`;

<<<<<<< HEAD
exports[`Storybook Snapshot tests and console checks Storyshots Watson IoT/ValueCard xsmall / trend up 1`] = `
=======
exports[`Storybook Snapshot tests and console checks Storyshots Watson IoT|ValueCard small / trend up 1`] = `
>>>>>>> fe5560cc
<div
  style={
    Object {
      "alignItems": "center",
      "bottom": "0",
      "display": "flex",
      "left": "0",
      "overflow": "auto",
      "position": "fixed",
      "right": "0",
      "top": "0",
    }
  }
>
  <div
    style={
      Object {
        "margin": "auto",
        "maxHeight": "100%",
      }
    }
  >
    <div
      className="storybook-container"
      style={
        Object {
          "padding": "3rem",
        }
      }
    >
      <div
        style={
          Object {
            "position": "relative",
            "zIndex": 0,
          }
        }
      >
        <div
          style={
            Object {
              "margin": 20,
              "width": "150px",
            }
          }
        >
          <div
            className="Card__CardWrapper-v5r71h-0 bAafuV"
            id="facilitycard"
          >
            <div
              className="card--header"
            >
              <span
                className="card--title"
                title="Alert Count"
              >
                <div
                  className="title--text"
                >
                  Alert Count
                </div>
              </span>
              <div
                className="card--toolbar"
              />
            </div>
            <div
              className="Card__CardContent-v5r71h-1 ggrDpu"
            >
              <div
                className="ValueCard__ContentWrapper-hyxf2q-0 kwZDrJ"
              >
                <div
                  className="ValueCard__AttributeWrapper-hyxf2q-1 emVGjx"
                  size="SMALL"
                >
                  <div
                    className="Attribute__StyledAttribute-dhraql-0 eCIOAU"
                    label={null}
                    size="SMALL"
                  >
                    <div
                      className="ValueRenderer__Attribute-f4stpz-0 hqoUNX"
                      color={null}
                    >
                      <span
                        className="ValueRenderer__AttributeValue-f4stpz-1 hbzXyh"
                        size="SMALL"
                        title="35 "
                        value={35}
                      >
                        35
                      </span>
                    </div>
                  </div>
                  <div
                    className="ValueCard__AttributeLabel-hyxf2q-4 cAOhas"
                    size="SMALL"
                  />
                </div>
              </div>
            </div>
          </div>
        </div>
      </div>
      <button
        className="info__show-button"
        onClick={[Function]}
        style={
          Object {
            "background": "#027ac5",
            "border": "none",
            "borderRadius": "0 0 0 5px",
            "color": "#fff",
            "cursor": "pointer",
            "display": "block",
            "fontFamily": "sans-serif",
            "fontSize": 12,
            "padding": "5px 15px",
            "position": "fixed",
            "right": 0,
            "top": 0,
          }
        }
        type="button"
      >
        Show Info
      </button>
    </div>
  </div>
</div>
`;

<<<<<<< HEAD
exports[`Storybook Snapshot tests and console checks Storyshots Watson IoT/ValueCard xsmall / units 1`] = `
=======
exports[`Storybook Snapshot tests and console checks Storyshots Watson IoT|ValueCard small / units 1`] = `
>>>>>>> fe5560cc
<div
  style={
    Object {
      "alignItems": "center",
      "bottom": "0",
      "display": "flex",
      "left": "0",
      "overflow": "auto",
      "position": "fixed",
      "right": "0",
      "top": "0",
    }
  }
>
  <div
    style={
      Object {
        "margin": "auto",
        "maxHeight": "100%",
      }
    }
  >
    <div
      className="storybook-container"
      style={
        Object {
          "padding": "3rem",
        }
      }
    >
      <div
        style={
          Object {
            "position": "relative",
            "zIndex": 0,
          }
        }
      >
        <div
          style={
            Object {
              "margin": 20,
              "width": "150px",
            }
          }
        >
          <div
            className="Card__CardWrapper-v5r71h-0 bAafuV"
            id="facilitycard"
          >
            <div
              className="card--header"
            >
              <span
                className="card--title"
                title="Occupancy"
              >
                <div
                  className="title--text"
                >
                  Occupancy
                </div>
              </span>
              <div
                className="card--toolbar"
              />
            </div>
            <div
              className="Card__CardContent-v5r71h-1 ggrDpu"
            >
              <div
                className="ValueCard__ContentWrapper-hyxf2q-0 kwZDrJ"
              >
                <div
                  className="ValueCard__AttributeWrapper-hyxf2q-1 emVGjx"
                  size="SMALL"
                >
                  <div
                    className="Attribute__StyledAttribute-dhraql-0 eCIOAU"
                    label={null}
                    size="SMALL"
                  >
                    <div
                      className="ValueRenderer__Attribute-f4stpz-0 hqoUNX"
                      color={null}
                    >
                      <span
                        className="ValueRenderer__AttributeValue-f4stpz-1 iOFzxv"
                        size="SMALL"
                        title="88 %"
                        value={88}
                      >
                        88
                      </span>
                    </div>
                  </div>
                  <div
                    className="ValueCard__AttributeLabel-hyxf2q-4 cAOhas"
                    size="SMALL"
                  />
                </div>
              </div>
            </div>
          </div>
        </div>
      </div>
      <button
        className="info__show-button"
        onClick={[Function]}
        style={
          Object {
            "background": "#027ac5",
            "border": "none",
            "borderRadius": "0 0 0 5px",
            "color": "#fff",
            "cursor": "pointer",
            "display": "block",
            "fontFamily": "sans-serif",
            "fontSize": 12,
            "padding": "5px 15px",
            "position": "fixed",
            "right": 0,
            "top": 0,
          }
        }
        type="button"
      >
        Show Info
      </button>
    </div>
  </div>
</div>
`;

<<<<<<< HEAD
exports[`Storybook Snapshot tests and console checks Storyshots Watson IoT/ValueCard xsmallwide / horizontal 2 1`] = `
=======
exports[`Storybook Snapshot tests and console checks Storyshots Watson IoT|ValueCard smallwide / horizontal 2 1`] = `
>>>>>>> fe5560cc
<div
  style={
    Object {
      "alignItems": "center",
      "bottom": "0",
      "display": "flex",
      "left": "0",
      "overflow": "auto",
      "position": "fixed",
      "right": "0",
      "top": "0",
    }
  }
>
  <div
    style={
      Object {
        "margin": "auto",
        "maxHeight": "100%",
      }
    }
  >
    <div
      className="storybook-container"
      style={
        Object {
          "padding": "3rem",
        }
      }
    >
      <div
        style={
          Object {
            "position": "relative",
            "zIndex": 0,
          }
        }
      >
        <div
          style={
            Object {
              "margin": 20,
              "width": "300px",
            }
          }
        >
          <div
            className="Card__CardWrapper-v5r71h-0 bAafuV"
            id="facilitycard"
          >
            <div
              className="card--header"
            >
              <span
                className="card--title"
                title="Status"
              >
                <div
                  className="title--text"
                >
                  Status
                </div>
              </span>
              <div
                className="card--toolbar"
              />
            </div>
            <div
              className="Card__CardContent-v5r71h-1 ggrDpu"
            >
              <div
                className="ValueCard__ContentWrapper-hyxf2q-0 kwZDrJ"
              >
                <div
                  className="ValueCard__AttributeWrapper-hyxf2q-1 plcOs"
                  size="SMALLWIDE"
                >
                  <div
                    className="Attribute__StyledAttribute-dhraql-0 eCIOAU"
                    label="Status"
                    size="SMALLWIDE"
                  >
                    <div
                      className="ValueRenderer__Attribute-f4stpz-0 loxLrG"
                      color={null}
                    >
                      <span
                        className="ValueRenderer__AttributeValue-f4stpz-1 fgQTCd"
                        size="SMALLWIDE"
                        title="Problem "
                        value="Problem"
                      >
                        Problem
                      </span>
                    </div>
                  </div>
                  <div
                    className="ValueCard__AttributeLabel-hyxf2q-4 iJHIKN"
                    size="SMALLWIDE"
                    title="Status"
                  >
                    Status
                  </div>
                </div>
                <div
                  className="ValueCard__AttributeWrapper-hyxf2q-1 plcOs"
                  size="SMALLWIDE"
                >
                  <div
                    className="Attribute__StyledAttribute-dhraql-0 eCIOAU"
                    label="Comfort level"
                    size="SMALLWIDE"
                  >
                    <div
                      className="ValueRenderer__Attribute-f4stpz-0 loxLrG"
                      color={null}
                    >
                      <span
                        className="ValueRenderer__AttributeValue-f4stpz-1 fgQTCd"
                        size="SMALLWIDE"
                        title="Healthy feels"
                        value="Healthy"
                      >
                        Healthy
                      </span>
                    </div>
                  </div>
                  <div
                    className="ValueCard__AttributeLabel-hyxf2q-4 iJHIKN"
                    size="SMALLWIDE"
                    title="Comfort level"
                  >
                    Comfort level
                  </div>
                </div>
              </div>
            </div>
          </div>
        </div>
      </div>
      <button
        className="info__show-button"
        onClick={[Function]}
        style={
          Object {
            "background": "#027ac5",
            "border": "none",
            "borderRadius": "0 0 0 5px",
            "color": "#fff",
            "cursor": "pointer",
            "display": "block",
            "fontFamily": "sans-serif",
            "fontSize": 12,
            "padding": "5px 15px",
            "position": "fixed",
            "right": 0,
            "top": 0,
          }
        }
        type="button"
      >
        Show Info
      </button>
    </div>
  </div>
</div>
`;

<<<<<<< HEAD
exports[`Storybook Snapshot tests and console checks Storyshots Watson IoT/ValueCard xsmallwide / thresholds (string) 1`] = `
=======
exports[`Storybook Snapshot tests and console checks Storyshots Watson IoT|ValueCard smallwide / thresholds (string) 1`] = `
>>>>>>> fe5560cc
<div
  style={
    Object {
      "alignItems": "center",
      "bottom": "0",
      "display": "flex",
      "left": "0",
      "overflow": "auto",
      "position": "fixed",
      "right": "0",
      "top": "0",
    }
  }
>
  <div
    style={
      Object {
        "margin": "auto",
        "maxHeight": "100%",
      }
    }
  >
    <div
      className="storybook-container"
      style={
        Object {
          "padding": "3rem",
        }
      }
    >
      <div
        style={
          Object {
            "position": "relative",
            "zIndex": 0,
          }
        }
      >
        <div
          style={
            Object {
              "margin": 20,
              "width": "252px",
            }
          }
        >
          <div
            className="Card__CardWrapper-v5r71h-0 bAafuV"
            id="facilitycard"
          >
            <div
              className="card--header"
            >
              <span
                className="card--title"
                title="Status"
              >
                <div
                  className="title--text"
                >
                  Status
                </div>
              </span>
              <div
                className="card--toolbar"
              />
            </div>
            <div
              className="Card__CardContent-v5r71h-1 ggrDpu"
            >
              <div
                className="ValueCard__ContentWrapper-hyxf2q-0 kwZDrJ"
              >
                <div
                  className="ValueCard__AttributeWrapper-hyxf2q-1 eGXBSf"
                  size="SMALLWIDE"
                >
                  <div
                    className="Attribute__StyledAttribute-dhraql-0 eCIOAU"
                    label={null}
                    size="SMALLWIDE"
                  >
                    <div
                      className="ValueRenderer__Attribute-f4stpz-0 loxLrG"
                      color={null}
                    >
                      <span
                        className="ValueRenderer__AttributeValue-f4stpz-1 fgQTCd"
                        size="SMALLWIDE"
                        title="Unhealthy "
                        value="Unhealthy"
                      >
                        Unhealthy
                      </span>
                    </div>
                    <div
                      className="Attribute__StyledIcon-dhraql-5 gssLPC"
                    >
                      <div
                        className="Attribute__ThresholdIconWrapper-dhraql-2 iEsJiF"
                      >
                        <svg
                          aria-label="= Unhealthy"
                          className="Attribute__ThresholdIcon-dhraql-3 elzdlt"
                          fill="red"
                          fillRule="evenodd"
                          height="16"
                          role="img"
                          viewBox="0 0 16 16"
                          width="16"
                        >
                          <title>
                            = Unhealthy
                          </title>
                          <path
                            d="M8 6.586L5.879 4.464 4.464 5.88 6.586 8l-2.122 2.121 1.415 1.415L8 9.414l2.121 2.122 1.415-1.415L9.414 8l2.122-2.121-1.415-1.415L8 6.586zM8 16A8 8 0 1 1 8 0a8 8 0 0 1 0 16z"
                          />
                        </svg>
                      </div>
                    </div>
                  </div>
                  <div
                    className="ValueCard__AttributeLabel-hyxf2q-4 iJHIKN"
                    size="SMALLWIDE"
                  />
                </div>
              </div>
            </div>
          </div>
        </div>
      </div>
      <button
        className="info__show-button"
        onClick={[Function]}
        style={
          Object {
            "background": "#027ac5",
            "border": "none",
            "borderRadius": "0 0 0 5px",
            "color": "#fff",
            "cursor": "pointer",
            "display": "block",
            "fontFamily": "sans-serif",
            "fontSize": 12,
            "padding": "5px 15px",
            "position": "fixed",
            "right": 0,
            "top": 0,
          }
        }
        type="button"
      >
        Show Info
      </button>
    </div>
  </div>
</div>
`;

<<<<<<< HEAD
exports[`Storybook Snapshot tests and console checks Storyshots Watson IoT/ValueCard xsmallwide / vertical 2 1`] = `
=======
exports[`Storybook Snapshot tests and console checks Storyshots Watson IoT|ValueCard smallwide / vertical 2 1`] = `
>>>>>>> fe5560cc
<div
  style={
    Object {
      "alignItems": "center",
      "bottom": "0",
      "display": "flex",
      "left": "0",
      "overflow": "auto",
      "position": "fixed",
      "right": "0",
      "top": "0",
    }
  }
>
  <div
    style={
      Object {
        "margin": "auto",
        "maxHeight": "100%",
      }
    }
  >
    <div
      className="storybook-container"
      style={
        Object {
          "padding": "3rem",
        }
      }
    >
      <div
        style={
          Object {
            "position": "relative",
            "zIndex": 0,
          }
        }
      >
        <div
          style={
            Object {
              "margin": 20,
              "width": "252px",
            }
          }
        >
          <div
            className="Card__CardWrapper-v5r71h-0 bAafuV"
            id="facilitycard"
          >
            <div
              className="card--header"
            >
              <span
                className="card--title"
                title="Status"
              >
                <div
                  className="title--text"
                >
                  Status
                </div>
              </span>
              <div
                className="card--toolbar"
              />
            </div>
            <div
              className="Card__CardContent-v5r71h-1 ggrDpu"
            >
              <div
                className="ValueCard__ContentWrapper-hyxf2q-0 kwZDrJ"
              >
                <div
                  className="ValueCard__AttributeWrapper-hyxf2q-1 plcOs"
                  size="SMALLWIDE"
                >
                  <div
                    className="Attribute__StyledAttribute-dhraql-0 eCIOAU"
                    label="Status"
                    size="SMALLWIDE"
                  >
                    <div
                      className="ValueRenderer__Attribute-f4stpz-0 loxLrG"
                      color={null}
                    >
                      <span
                        className="ValueRenderer__AttributeValue-f4stpz-1 fgQTCd"
                        size="SMALLWIDE"
                        title="Good "
                        value="Good"
                      >
                        Good
                      </span>
                    </div>
                  </div>
                  <div
                    className="ValueCard__AttributeLabel-hyxf2q-4 iJHIKN"
                    size="SMALLWIDE"
                    title="Status"
                  >
                    Status
                  </div>
                </div>
                <div
                  className="ValueCard__AttributeWrapper-hyxf2q-1 plcOs"
                  size="SMALLWIDE"
                >
                  <div
                    className="Attribute__StyledAttribute-dhraql-0 eCIOAU"
                    label="Comfort level"
                    size="SMALLWIDE"
                  >
                    <div
                      className="ValueRenderer__Attribute-f4stpz-0 loxLrG"
                      color={null}
                    >
                      <span
                        className="ValueRenderer__AttributeValue-f4stpz-1 fgQTCd"
                        size="SMALLWIDE"
                        title="Healthy "
                        value="Healthy"
                      >
                        Healthy
                      </span>
                    </div>
                  </div>
                  <div
                    className="ValueCard__AttributeLabel-hyxf2q-4 iJHIKN"
                    size="SMALLWIDE"
                    title="Comfort level"
                  >
                    Comfort level
                  </div>
                </div>
              </div>
            </div>
          </div>
        </div>
      </div>
      <button
        className="info__show-button"
        onClick={[Function]}
        style={
          Object {
            "background": "#027ac5",
            "border": "none",
            "borderRadius": "0 0 0 5px",
            "color": "#fff",
            "cursor": "pointer",
            "display": "block",
            "fontFamily": "sans-serif",
            "fontSize": 12,
            "padding": "5px 15px",
            "position": "fixed",
            "right": 0,
            "top": 0,
          }
        }
        type="button"
      >
        Show Info
      </button>
    </div>
  </div>
</div>
`;

exports[`Storybook Snapshot tests and console checks Storyshots Watson IoT|ValueCard with boolean 1`] = `
<div
  style={
    Object {
      "alignItems": "center",
      "bottom": "0",
      "display": "flex",
      "left": "0",
      "overflow": "auto",
      "position": "fixed",
      "right": "0",
      "top": "0",
    }
  }
>
  <div
    style={
      Object {
        "margin": "auto",
        "maxHeight": "100%",
      }
    }
  >
    <div
      className="storybook-container"
      style={
        Object {
          "padding": "3rem",
        }
      }
    >
      <div
        style={
          Object {
            "position": "relative",
            "zIndex": 0,
          }
        }
      >
        <div
          style={
            Object {
              "margin": 20,
              "width": "252px",
            }
          }
        >
          <div
            className="Card__CardWrapper-v5r71h-0 bAafuV"
            id="facilitycard"
          >
            <div
              className="card--header"
            >
              <span
                className="card--title"
                title="Uncomfortable?"
              >
                <div
                  className="title--text"
                >
                  Uncomfortable?
                </div>
              </span>
              <div
                className="card--toolbar"
              />
            </div>
            <div
              className="Card__CardContent-v5r71h-1 ggrDpu"
            >
              <div
                className="ValueCard__ContentWrapper-hyxf2q-0 kwZDrJ"
              >
                <div
                  className="ValueCard__AttributeWrapper-hyxf2q-1 emVGjx"
                  size="SMALL"
                >
                  <div
                    className="Attribute__StyledAttribute-dhraql-0 eCIOAU"
                    label="Monthly summary"
                    size="SMALL"
                  >
                    <div
                      className="ValueRenderer__Attribute-f4stpz-0 hqoUNX"
                      color={null}
                    >
                      <span
                        className="ValueRenderer__AttributeValue-f4stpz-1 hbzXyh"
                        size="SMALL"
                        title="false "
                        value={false}
                      >
                        <span
                          className="ValueRenderer__StyledBoolean-f4stpz-2 jHJBse"
                        >
                          false
                        </span>
                      </span>
                    </div>
                  </div>
                  <div
                    className="ValueCard__AttributeLabel-hyxf2q-4 gHjNPp"
                    size="SMALL"
                    title="Monthly summary"
                  >
                    Monthly summary
                  </div>
                </div>
              </div>
            </div>
          </div>
        </div>
      </div>
      <button
        className="info__show-button"
        onClick={[Function]}
        style={
          Object {
            "background": "#027ac5",
            "border": "none",
            "borderRadius": "0 0 0 5px",
            "color": "#fff",
            "cursor": "pointer",
            "display": "block",
            "fontFamily": "sans-serif",
            "fontSize": "12px",
            "padding": "5px 15px",
            "position": "fixed",
            "right": 0,
            "top": 0,
          }
        }
        type="button"
      >
        Show Info
      </button>
    </div>
  </div>
</div>
`;<|MERGE_RESOLUTION|>--- conflicted
+++ resolved
@@ -740,11 +740,7 @@
 </div>
 `;
 
-<<<<<<< HEAD
-exports[`Storybook Snapshot tests and console checks Storyshots Watson IoT/ValueCard long titles and values 1`] = `
-=======
-exports[`Storybook Snapshot tests and console checks Storyshots Watson IoT|ValueCard large-thin / vertical /  6 1`] = `
->>>>>>> fe5560cc
+exports[`Storybook Snapshot tests and console checks Storyshots Watson IoT/ValueCard large-thin / vertical /  6 1`] = `
 <div
   style={
     Object {
@@ -849,7 +845,378 @@
                     Comfort Level
                   </div>
                 </div>
-<<<<<<< HEAD
+                <div
+                  className="ValueCard__AttributeWrapper-hyxf2q-1 emVGjx"
+                  size="LARGETHIN"
+                >
+                  <hr
+                    className="ValueCard__AttributeSeparator-hyxf2q-2 hazVaq"
+                  />
+                </div>
+                <div
+                  className="ValueCard__AttributeWrapper-hyxf2q-1 emVGjx"
+                  size="LARGETHIN"
+                >
+                  <div
+                    className="Attribute__StyledAttribute-dhraql-0 gYrKUA"
+                    label="Average Temperature"
+                    size="LARGETHIN"
+                  >
+                    <div
+                      className="ValueRenderer__Attribute-f4stpz-0 hqoUNX"
+                      color={null}
+                    >
+                      <span
+                        className="ValueRenderer__AttributeValue-f4stpz-1 kuugZx"
+                        size="LARGETHIN"
+                        title="76.7 ˚F"
+                        value={76.7}
+                      >
+                        76.7
+                      </span>
+                    </div>
+                  </div>
+                  <div
+                    className="ValueCard__AttributeLabel-hyxf2q-4 IgeiL"
+                    size="LARGETHIN"
+                    title="Average Temperature"
+                  >
+                    Average Temperature
+                  </div>
+                </div>
+                <div
+                  className="ValueCard__AttributeWrapper-hyxf2q-1 emVGjx"
+                  size="LARGETHIN"
+                >
+                  <hr
+                    className="ValueCard__AttributeSeparator-hyxf2q-2 hazVaq"
+                  />
+                </div>
+                <div
+                  className="ValueCard__AttributeWrapper-hyxf2q-1 emVGjx"
+                  size="LARGETHIN"
+                >
+                  <div
+                    className="Attribute__StyledAttribute-dhraql-0 gYrKUA"
+                    label="Utilization"
+                    size="LARGETHIN"
+                  >
+                    <div
+                      className="ValueRenderer__Attribute-f4stpz-0 hqoUNX"
+                      color={null}
+                    >
+                      <span
+                        className="ValueRenderer__AttributeValue-f4stpz-1 kuugZx"
+                        size="LARGETHIN"
+                        title="76 %"
+                        value={76}
+                      >
+                        76
+                      </span>
+                    </div>
+                  </div>
+                  <div
+                    className="ValueCard__AttributeLabel-hyxf2q-4 fVxPsv"
+                    size="LARGETHIN"
+                    title="Utilization"
+                  >
+                    Utilization
+                  </div>
+                </div>
+                <div
+                  className="ValueCard__AttributeWrapper-hyxf2q-1 emVGjx"
+                  size="LARGETHIN"
+                >
+                  <hr
+                    className="ValueCard__AttributeSeparator-hyxf2q-2 hazVaq"
+                  />
+                </div>
+                <div
+                  className="ValueCard__AttributeWrapper-hyxf2q-1 emVGjx"
+                  size="LARGETHIN"
+                >
+                  <div
+                    className="Attribute__StyledAttribute-dhraql-0 gYrKUA"
+                    label="CPU"
+                    size="LARGETHIN"
+                  >
+                    <div
+                      className="ValueRenderer__Attribute-f4stpz-0 hqoUNX"
+                      color={null}
+                    >
+                      <span
+                        className="ValueRenderer__AttributeValue-f4stpz-1 kuugZx"
+                        size="LARGETHIN"
+                        title="76 %"
+                        value={76}
+                      >
+                        76
+                      </span>
+                    </div>
+                  </div>
+                  <div
+                    className="ValueCard__AttributeLabel-hyxf2q-4 fVxPsv"
+                    size="LARGETHIN"
+                    title="CPU"
+                  >
+                    CPU
+                  </div>
+                </div>
+                <div
+                  className="ValueCard__AttributeWrapper-hyxf2q-1 emVGjx"
+                  size="LARGETHIN"
+                >
+                  <hr
+                    className="ValueCard__AttributeSeparator-hyxf2q-2 hazVaq"
+                  />
+                </div>
+                <div
+                  className="ValueCard__AttributeWrapper-hyxf2q-1 emVGjx"
+                  size="LARGETHIN"
+                >
+                  <div
+                    className="Attribute__StyledAttribute-dhraql-0 gYrKUA"
+                    label="Humidity"
+                    size="LARGETHIN"
+                  >
+                    <div
+                      className="ValueRenderer__Attribute-f4stpz-0 hqoUNX"
+                      color={null}
+                    >
+                      <span
+                        className="ValueRenderer__AttributeValue-f4stpz-1 kuugZx"
+                        size="LARGETHIN"
+                        title="76 %"
+                        value={76}
+                      >
+                        76
+                      </span>
+                    </div>
+                  </div>
+                  <div
+                    className="ValueCard__AttributeLabel-hyxf2q-4 fVxPsv"
+                    size="LARGETHIN"
+                    title="Humidity"
+                  >
+                    Humidity
+                  </div>
+                </div>
+                <div
+                  className="ValueCard__AttributeWrapper-hyxf2q-1 emVGjx"
+                  size="LARGETHIN"
+                >
+                  <hr
+                    className="ValueCard__AttributeSeparator-hyxf2q-2 hazVaq"
+                  />
+                </div>
+                <div
+                  className="ValueCard__AttributeWrapper-hyxf2q-1 emVGjx"
+                  size="LARGETHIN"
+                >
+                  <div
+                    className="Attribute__StyledAttribute-dhraql-0 gYrKUA"
+                    label="Air flow"
+                    size="LARGETHIN"
+                  >
+                    <div
+                      className="ValueRenderer__Attribute-f4stpz-0 hqoUNX"
+                      color={null}
+                    >
+                      <span
+                        className="ValueRenderer__AttributeValue-f4stpz-1 kuugZx"
+                        size="LARGETHIN"
+                        title="76 %"
+                        value={76}
+                      >
+                        76
+                      </span>
+                    </div>
+                  </div>
+                  <div
+                    className="ValueCard__AttributeLabel-hyxf2q-4 IgeiL"
+                    size="LARGETHIN"
+                    title="Air flow"
+                  >
+                    Air flow
+                  </div>
+                </div>
+                <div
+                  className="ValueCard__AttributeWrapper-hyxf2q-1 emVGjx"
+                  size="LARGETHIN"
+                >
+                  <hr
+                    className="ValueCard__AttributeSeparator-hyxf2q-2 hazVaq"
+                  />
+                </div>
+                <div
+                  className="ValueCard__AttributeWrapper-hyxf2q-1 emVGjx"
+                  size="LARGETHIN"
+                >
+                  <div
+                    className="Attribute__StyledAttribute-dhraql-0 gYrKUA"
+                    label="Air quality"
+                    size="LARGETHIN"
+                  >
+                    <div
+                      className="ValueRenderer__Attribute-f4stpz-0 hqoUNX"
+                      color={null}
+                    >
+                      <span
+                        className="ValueRenderer__AttributeValue-f4stpz-1 kuugZx"
+                        size="LARGETHIN"
+                        title="76 %"
+                        value={76}
+                      >
+                        76
+                      </span>
+                    </div>
+                  </div>
+                  <div
+                    className="ValueCard__AttributeLabel-hyxf2q-4 IgeiL"
+                    size="LARGETHIN"
+                    title="Air quality"
+                  >
+                    Air quality
+                  </div>
+                </div>
+              </div>
+            </div>
+          </div>
+        </div>
+      </div>
+      <button
+        className="info__show-button"
+        onClick={[Function]}
+        style={
+          Object {
+            "background": "#027ac5",
+            "border": "none",
+            "borderRadius": "0 0 0 5px",
+            "color": "#fff",
+            "cursor": "pointer",
+            "display": "block",
+            "fontFamily": "sans-serif",
+            "fontSize": 12,
+            "padding": "5px 15px",
+            "position": "fixed",
+            "right": 0,
+            "top": 0,
+          }
+        }
+        type="button"
+      >
+        Show Info
+      </button>
+    </div>
+  </div>
+</div>
+`;
+
+exports[`Storybook Snapshot tests and console checks Storyshots Watson IoT/ValueCard long titles and values 1`] = `
+<div
+  style={
+    Object {
+      "alignItems": "center",
+      "bottom": "0",
+      "display": "flex",
+      "left": "0",
+      "overflow": "auto",
+      "position": "fixed",
+      "right": "0",
+      "top": "0",
+    }
+  }
+>
+  <div
+    style={
+      Object {
+        "margin": "auto",
+        "maxHeight": "100%",
+      }
+    }
+  >
+    <div
+      className="storybook-container"
+      style={
+        Object {
+          "padding": "3rem",
+        }
+      }
+    >
+      <div
+        style={
+          Object {
+            "position": "relative",
+            "zIndex": 0,
+          }
+        }
+      >
+        <div
+          style={
+            Object {
+              "margin": 20,
+              "width": "252px",
+            }
+          }
+        >
+          <div
+            className="Card__CardWrapper-v5r71h-0 bAafuV"
+            id="facilitycard"
+          >
+            <div
+              className="card--header"
+            >
+              <span
+                className="card--title"
+                title="Really long card title?"
+              >
+                <div
+                  className="title--text"
+                >
+                  Really long card title?
+                </div>
+              </span>
+              <div
+                className="card--toolbar"
+              />
+            </div>
+            <div
+              className="Card__CardContent-v5r71h-1 ggrDpu"
+            >
+              <div
+                className="ValueCard__ContentWrapper-hyxf2q-0 kwZDrJ"
+              >
+                <div
+                  className="ValueCard__AttributeWrapper-hyxf2q-1 emVGjx"
+                  size="SMALL"
+                >
+                  <div
+                    className="Attribute__StyledAttribute-dhraql-0 eCIOAU"
+                    label="Monthly summary"
+                    size="SMALL"
+                  >
+                    <div
+                      className="ValueRenderer__Attribute-f4stpz-0 hqoUNX"
+                      color={null}
+                    >
+                      <span
+                        className="ValueRenderer__AttributeValue-f4stpz-1 hbzXyh"
+                        size="SMALL"
+                        title="20000000000000000 "
+                        value={20000000000000000}
+                      >
+                        20000T
+                      </span>
+                    </div>
+                  </div>
+                  <div
+                    className="ValueCard__AttributeLabel-hyxf2q-4 gHjNPp"
+                    size="SMALL"
+                    title="Monthly summary"
+                  >
+                    Monthly summary
+                  </div>
+                </div>
               </div>
             </div>
           </div>
@@ -941,32 +1308,238 @@
                 className="card--title"
                 title="Really really really long card title?"
               >
-=======
->>>>>>> fe5560cc
-                <div
-                  className="ValueCard__AttributeWrapper-hyxf2q-1 emVGjx"
-                  size="LARGETHIN"
-                >
-                  <hr
-                    className="ValueCard__AttributeSeparator-hyxf2q-2 hazVaq"
-                  />
-                </div>
-                <div
-                  className="ValueCard__AttributeWrapper-hyxf2q-1 emVGjx"
-                  size="LARGETHIN"
+                <div
+                  className="title--text"
+                >
+                  Really really really long card title?
+                </div>
+              </span>
+              <div
+                className="card--toolbar"
+              />
+            </div>
+            <div
+              className="Card__CardContent-v5r71h-1 hxiPNM"
+            >
+              <div
+                className="ValueCard__ContentWrapper-hyxf2q-0 kwZDrJ"
+              >
+                <div
+                  className="ValueCard__AttributeWrapper-hyxf2q-1 fwYwXi"
+                  size="MEDIUM"
+                >
+                  <div
+                    className="Attribute__StyledAttribute-dhraql-0 gYrKUA"
+                    label="Monthly summary"
+                    size="MEDIUM"
+                  >
+                    <div
+                      className="ValueRenderer__Attribute-f4stpz-0 hqoUNX"
+                      color={null}
+                    >
+                      <span
+                        className="ValueRenderer__AttributeValue-f4stpz-1 iOFzxv"
+                        size="MEDIUM"
+                        title="100000000 Wh"
+                        value={100000000}
+                      >
+                        100M
+                      </span>
+                    </div>
+                  </div>
+                  <div
+                    className="ValueCard__AttributeLabel-hyxf2q-4 hFUKTu"
+                    size="MEDIUM"
+                    title="Monthly summary"
+                  >
+                    Monthly summary
+                  </div>
+                </div>
+                <div
+                  className="ValueCard__AttributeWrapper-hyxf2q-1 fwYwXi"
+                  size="MEDIUM"
+                >
+                  <div
+                    className="Attribute__StyledAttribute-dhraql-0 gYrKUA"
+                    label="Yearly summary"
+                    size="MEDIUM"
+                  >
+                    <div
+                      className="ValueRenderer__Attribute-f4stpz-0 hqoUNX"
+                      color={null}
+                    >
+                      <span
+                        className="ValueRenderer__AttributeValue-f4stpz-1 iOFzxv"
+                        size="MEDIUM"
+                        title="40000000000000 Wh"
+                        value={40000000000000}
+                      >
+                        40T
+                      </span>
+                    </div>
+                  </div>
+                  <div
+                    className="ValueCard__AttributeLabel-hyxf2q-4 hFUKTu"
+                    size="MEDIUM"
+                    title="Yearly summary"
+                  >
+                    Yearly summary
+                  </div>
+                </div>
+              </div>
+            </div>
+          </div>
+        </div>
+      </div>
+      <button
+        className="info__show-button"
+        onClick={[Function]}
+        style={
+          Object {
+            "background": "#027ac5",
+            "border": "none",
+            "borderRadius": "0 0 0 5px",
+            "color": "#fff",
+            "cursor": "pointer",
+            "display": "block",
+            "fontFamily": "sans-serif",
+            "fontSize": 12,
+            "padding": "5px 15px",
+            "position": "fixed",
+            "right": 0,
+            "top": 0,
+          }
+        }
+        type="button"
+      >
+        Show Info
+      </button>
+    </div>
+  </div>
+</div>
+`;
+
+exports[`Storybook Snapshot tests and console checks Storyshots Watson IoT/ValueCard medium / horizontal /  2 1`] = `
+<div
+  style={
+    Object {
+      "alignItems": "center",
+      "bottom": "0",
+      "display": "flex",
+      "left": "0",
+      "overflow": "auto",
+      "position": "fixed",
+      "right": "0",
+      "top": "0",
+    }
+  }
+>
+  <div
+    style={
+      Object {
+        "margin": "auto",
+        "maxHeight": "100%",
+      }
+    }
+  >
+    <div
+      className="storybook-container"
+      style={
+        Object {
+          "padding": "3rem",
+        }
+      }
+    >
+      <div
+        style={
+          Object {
+            "position": "relative",
+            "zIndex": 0,
+          }
+        }
+      >
+        <div
+          style={
+            Object {
+              "margin": 20,
+              "width": "300px",
+            }
+          }
+        >
+          <div
+            className="Card__CardWrapper-v5r71h-0 bHPJyP"
+            id="facilitycard"
+          >
+            <div
+              className="card--header"
+            >
+              <span
+                className="card--title"
+                title="Facility Conditions"
+              >
+                <div
+                  className="title--text"
+                >
+                  Facility Conditions
+                </div>
+              </span>
+              <div
+                className="card--toolbar"
+              />
+            </div>
+            <div
+              className="Card__CardContent-v5r71h-1 hxiPNM"
+            >
+              <div
+                className="ValueCard__ContentWrapper-hyxf2q-0 kwZDrJ"
+              >
+                <div
+                  className="ValueCard__AttributeWrapper-hyxf2q-1 fwYwXi"
+                  size="MEDIUM"
+                >
+                  <div
+                    className="Attribute__StyledAttribute-dhraql-0 gYrKUA"
+                    label="Comfort Level"
+                    size="MEDIUM"
+                  >
+                    <div
+                      className="ValueRenderer__Attribute-f4stpz-0 hqoUNX"
+                      color={null}
+                    >
+                      <span
+                        className="ValueRenderer__AttributeValue-f4stpz-1 iOFzxv"
+                        size="MEDIUM"
+                        title="89 %"
+                        value={89}
+                      >
+                        89
+                      </span>
+                    </div>
+                  </div>
+                  <div
+                    className="ValueCard__AttributeLabel-hyxf2q-4 hFUKTu"
+                    size="MEDIUM"
+                    title="Comfort Level"
+                  >
+                    Comfort Level
+                  </div>
+                </div>
+                <div
+                  className="ValueCard__AttributeWrapper-hyxf2q-1 fwYwXi"
+                  size="MEDIUM"
                 >
                   <div
                     className="Attribute__StyledAttribute-dhraql-0 gYrKUA"
                     label="Average Temperature"
-                    size="LARGETHIN"
+                    size="MEDIUM"
                   >
                     <div
                       className="ValueRenderer__Attribute-f4stpz-0 hqoUNX"
                       color={null}
                     >
                       <span
-                        className="ValueRenderer__AttributeValue-f4stpz-1 kuugZx"
-                        size="LARGETHIN"
+                        className="ValueRenderer__AttributeValue-f4stpz-1 iOFzxv"
+                        size="MEDIUM"
                         title="76.7 ˚F"
                         value={76.7}
                       >
@@ -975,53 +1548,13 @@
                     </div>
                   </div>
                   <div
-                    className="ValueCard__AttributeLabel-hyxf2q-4 IgeiL"
-                    size="LARGETHIN"
+                    className="ValueCard__AttributeLabel-hyxf2q-4 hFUKTu"
+                    size="MEDIUM"
                     title="Average Temperature"
                   >
                     Average Temperature
                   </div>
                 </div>
-                <div
-                  className="ValueCard__AttributeWrapper-hyxf2q-1 emVGjx"
-                  size="LARGETHIN"
-                >
-                  <hr
-                    className="ValueCard__AttributeSeparator-hyxf2q-2 hazVaq"
-                  />
-                </div>
-                <div
-                  className="ValueCard__AttributeWrapper-hyxf2q-1 emVGjx"
-                  size="LARGETHIN"
-                >
-                  <div
-                    className="Attribute__StyledAttribute-dhraql-0 gYrKUA"
-                    label="Utilization"
-                    size="LARGETHIN"
-                  >
-                    <div
-                      className="ValueRenderer__Attribute-f4stpz-0 hqoUNX"
-                      color={null}
-                    >
-                      <span
-                        className="ValueRenderer__AttributeValue-f4stpz-1 kuugZx"
-                        size="LARGETHIN"
-                        title="76 %"
-                        value={76}
-                      >
-                        76
-                      </span>
-                    </div>
-                  </div>
-                  <div
-                    className="ValueCard__AttributeLabel-hyxf2q-4 fVxPsv"
-                    size="LARGETHIN"
-                    title="Utilization"
-                  >
-                    Utilization
-                  </div>
-                </div>
-<<<<<<< HEAD
               </div>
             </div>
           </div>
@@ -1113,11 +1646,56 @@
                 className="card--title"
                 title="Facility Conditions"
               >
-=======
->>>>>>> fe5560cc
-                <div
-                  className="ValueCard__AttributeWrapper-hyxf2q-1 emVGjx"
-                  size="LARGETHIN"
+                <div
+                  className="title--text"
+                >
+                  Facility Conditions
+                </div>
+              </span>
+              <div
+                className="card--toolbar"
+              />
+            </div>
+            <div
+              className="Card__CardContent-v5r71h-1 hxiPNM"
+            >
+              <div
+                className="ValueCard__ContentWrapper-hyxf2q-0 jWmKBV"
+              >
+                <div
+                  className="ValueCard__AttributeWrapper-hyxf2q-1 emVGjx"
+                  size="MEDIUM"
+                >
+                  <div
+                    className="Attribute__StyledAttribute-dhraql-0 gYrKUA"
+                    label="Comfort Level"
+                    size="MEDIUM"
+                  >
+                    <div
+                      className="ValueRenderer__Attribute-f4stpz-0 hqoUNX"
+                      color={null}
+                    >
+                      <span
+                        className="ValueRenderer__AttributeValue-f4stpz-1 kuugZx"
+                        size="MEDIUM"
+                        title="89 %"
+                        value={89}
+                      >
+                        89
+                      </span>
+                    </div>
+                  </div>
+                  <div
+                    className="ValueCard__AttributeLabel-hyxf2q-4 hFUKTu"
+                    size="MEDIUM"
+                    title="Comfort Level"
+                  >
+                    Comfort Level
+                  </div>
+                </div>
+                <div
+                  className="ValueCard__AttributeWrapper-hyxf2q-1 emVGjx"
+                  size="MEDIUM"
                 >
                   <hr
                     className="ValueCard__AttributeSeparator-hyxf2q-2 hazVaq"
@@ -1125,12 +1703,12 @@
                 </div>
                 <div
                   className="ValueCard__AttributeWrapper-hyxf2q-1 emVGjx"
-                  size="LARGETHIN"
+                  size="MEDIUM"
                 >
                   <div
                     className="Attribute__StyledAttribute-dhraql-0 gYrKUA"
-                    label="CPU"
-                    size="LARGETHIN"
+                    label="Average Temperature"
+                    size="MEDIUM"
                   >
                     <div
                       className="ValueRenderer__Attribute-f4stpz-0 hqoUNX"
@@ -1138,25 +1716,25 @@
                     >
                       <span
                         className="ValueRenderer__AttributeValue-f4stpz-1 kuugZx"
-                        size="LARGETHIN"
-                        title="76 %"
-                        value={76}
-                      >
-                        76
-                      </span>
-                    </div>
-                  </div>
-                  <div
-                    className="ValueCard__AttributeLabel-hyxf2q-4 fVxPsv"
-                    size="LARGETHIN"
-                    title="CPU"
-                  >
-                    CPU
-                  </div>
-                </div>
-                <div
-                  className="ValueCard__AttributeWrapper-hyxf2q-1 emVGjx"
-                  size="LARGETHIN"
+                        size="MEDIUM"
+                        title="76.7 ˚F"
+                        value={76.7}
+                      >
+                        76.7
+                      </span>
+                    </div>
+                  </div>
+                  <div
+                    className="ValueCard__AttributeLabel-hyxf2q-4 hFUKTu"
+                    size="MEDIUM"
+                    title="Average Temperature"
+                  >
+                    Average Temperature
+                  </div>
+                </div>
+                <div
+                  className="ValueCard__AttributeWrapper-hyxf2q-1 emVGjx"
+                  size="MEDIUM"
                 >
                   <hr
                     className="ValueCard__AttributeSeparator-hyxf2q-2 hazVaq"
@@ -1164,12 +1742,12 @@
                 </div>
                 <div
                   className="ValueCard__AttributeWrapper-hyxf2q-1 emVGjx"
-                  size="LARGETHIN"
+                  size="MEDIUM"
                 >
                   <div
                     className="Attribute__StyledAttribute-dhraql-0 gYrKUA"
-                    label="Humidity"
-                    size="LARGETHIN"
+                    label="Utilization"
+                    size="MEDIUM"
                   >
                     <div
                       className="ValueRenderer__Attribute-f4stpz-0 hqoUNX"
@@ -1177,7 +1755,7 @@
                     >
                       <span
                         className="ValueRenderer__AttributeValue-f4stpz-1 kuugZx"
-                        size="LARGETHIN"
+                        size="MEDIUM"
                         title="76 %"
                         value={76}
                       >
@@ -1186,89 +1764,11 @@
                     </div>
                   </div>
                   <div
-                    className="ValueCard__AttributeLabel-hyxf2q-4 fVxPsv"
-                    size="LARGETHIN"
-                    title="Humidity"
-                  >
-                    Humidity
-                  </div>
-                </div>
-                <div
-                  className="ValueCard__AttributeWrapper-hyxf2q-1 emVGjx"
-                  size="LARGETHIN"
-                >
-                  <hr
-                    className="ValueCard__AttributeSeparator-hyxf2q-2 hazVaq"
-                  />
-                </div>
-                <div
-                  className="ValueCard__AttributeWrapper-hyxf2q-1 emVGjx"
-                  size="LARGETHIN"
-                >
-                  <div
-                    className="Attribute__StyledAttribute-dhraql-0 gYrKUA"
-                    label="Air flow"
-                    size="LARGETHIN"
-                  >
-                    <div
-                      className="ValueRenderer__Attribute-f4stpz-0 hqoUNX"
-                      color={null}
-                    >
-                      <span
-                        className="ValueRenderer__AttributeValue-f4stpz-1 kuugZx"
-                        size="LARGETHIN"
-                        title="76 %"
-                        value={76}
-                      >
-                        76
-                      </span>
-                    </div>
-                  </div>
-                  <div
-                    className="ValueCard__AttributeLabel-hyxf2q-4 IgeiL"
-                    size="LARGETHIN"
-                    title="Air flow"
-                  >
-                    Air flow
-                  </div>
-                </div>
-                <div
-                  className="ValueCard__AttributeWrapper-hyxf2q-1 emVGjx"
-                  size="LARGETHIN"
-                >
-                  <hr
-                    className="ValueCard__AttributeSeparator-hyxf2q-2 hazVaq"
-                  />
-                </div>
-                <div
-                  className="ValueCard__AttributeWrapper-hyxf2q-1 emVGjx"
-                  size="LARGETHIN"
-                >
-                  <div
-                    className="Attribute__StyledAttribute-dhraql-0 gYrKUA"
-                    label="Air quality"
-                    size="LARGETHIN"
-                  >
-                    <div
-                      className="ValueRenderer__Attribute-f4stpz-0 hqoUNX"
-                      color={null}
-                    >
-                      <span
-                        className="ValueRenderer__AttributeValue-f4stpz-1 kuugZx"
-                        size="LARGETHIN"
-                        title="76 %"
-                        value={76}
-                      >
-                        76
-                      </span>
-                    </div>
-                  </div>
-                  <div
-                    className="ValueCard__AttributeLabel-hyxf2q-4 IgeiL"
-                    size="LARGETHIN"
-                    title="Air quality"
-                  >
-                    Air quality
+                    className="ValueCard__AttributeLabel-hyxf2q-4 ceuwLr"
+                    size="MEDIUM"
+                    title="Utilization"
+                  >
+                    Utilization
                   </div>
                 </div>
               </div>
@@ -1304,11 +1804,7 @@
 </div>
 `;
 
-<<<<<<< HEAD
-exports[`Storybook Snapshot tests and console checks Storyshots Watson IoT/ValueCard small / horizontal /  2 1`] = `
-=======
-exports[`Storybook Snapshot tests and console checks Storyshots Watson IoT|ValueCard long titles and values 1`] = `
->>>>>>> fe5560cc
+exports[`Storybook Snapshot tests and console checks Storyshots Watson IoT/ValueCard medium / vertical /  2 1`] = `
 <div
   style={
     Object {
@@ -1356,7 +1852,7 @@
           }
         >
           <div
-            className="Card__CardWrapper-v5r71h-0 bAafuV"
+            className="Card__CardWrapper-v5r71h-0 bHPJyP"
             id="facilitycard"
           >
             <div
@@ -1364,12 +1860,12 @@
             >
               <span
                 className="card--title"
-                title="Really long card title?"
+                title="Facility Conditions"
               >
                 <div
                   className="title--text"
                 >
-                  Really long card title?
+                  Facility Conditions
                 </div>
               </span>
               <div
@@ -1377,40 +1873,71 @@
               />
             </div>
             <div
-              className="Card__CardContent-v5r71h-1 ggrDpu"
+              className="Card__CardContent-v5r71h-1 hxiPNM"
             >
               <div
                 className="ValueCard__ContentWrapper-hyxf2q-0 kwZDrJ"
               >
                 <div
-                  className="ValueCard__AttributeWrapper-hyxf2q-1 emVGjx"
-                  size="SMALL"
-                >
-                  <div
-                    className="Attribute__StyledAttribute-dhraql-0 eCIOAU"
-                    label="Monthly summary"
-                    size="SMALL"
+                  className="ValueCard__AttributeWrapper-hyxf2q-1 fwYwXi"
+                  size="MEDIUM"
+                >
+                  <div
+                    className="Attribute__StyledAttribute-dhraql-0 gYrKUA"
+                    label="Comfort Level"
+                    size="MEDIUM"
                   >
                     <div
                       className="ValueRenderer__Attribute-f4stpz-0 hqoUNX"
                       color={null}
                     >
                       <span
-                        className="ValueRenderer__AttributeValue-f4stpz-1 hbzXyh"
-                        size="SMALL"
-                        title="20000000000000000 "
-                        value={20000000000000000}
-                      >
-                        20000T
-                      </span>
-                    </div>
-                  </div>
-                  <div
-                    className="ValueCard__AttributeLabel-hyxf2q-4 gHjNPp"
-                    size="SMALL"
-                    title="Monthly summary"
-                  >
-                    Monthly summary
+                        className="ValueRenderer__AttributeValue-f4stpz-1 iOFzxv"
+                        size="MEDIUM"
+                        title="89 %"
+                        value={89}
+                      >
+                        89
+                      </span>
+                    </div>
+                  </div>
+                  <div
+                    className="ValueCard__AttributeLabel-hyxf2q-4 hFUKTu"
+                    size="MEDIUM"
+                    title="Comfort Level"
+                  >
+                    Comfort Level
+                  </div>
+                </div>
+                <div
+                  className="ValueCard__AttributeWrapper-hyxf2q-1 fwYwXi"
+                  size="MEDIUM"
+                >
+                  <div
+                    className="Attribute__StyledAttribute-dhraql-0 gYrKUA"
+                    label="Average Temperature"
+                    size="MEDIUM"
+                  >
+                    <div
+                      className="ValueRenderer__Attribute-f4stpz-0 hqoUNX"
+                      color={null}
+                    >
+                      <span
+                        className="ValueRenderer__AttributeValue-f4stpz-1 iOFzxv"
+                        size="MEDIUM"
+                        title="76.7 ˚F"
+                        value={76.7}
+                      >
+                        76.7
+                      </span>
+                    </div>
+                  </div>
+                  <div
+                    className="ValueCard__AttributeLabel-hyxf2q-4 hFUKTu"
+                    size="MEDIUM"
+                    title="Average Temperature"
+                  >
+                    Average Temperature
                   </div>
                 </div>
               </div>
@@ -1446,750 +1973,7 @@
 </div>
 `;
 
-<<<<<<< HEAD
-exports[`Storybook Snapshot tests and console checks Storyshots Watson IoT/ValueCard small / vertical /  2 1`] = `
-=======
-exports[`Storybook Snapshot tests and console checks Storyshots Watson IoT|ValueCard long titles and values/multiple 1`] = `
->>>>>>> fe5560cc
-<div
-  style={
-    Object {
-      "alignItems": "center",
-      "bottom": "0",
-      "display": "flex",
-      "left": "0",
-      "overflow": "auto",
-      "position": "fixed",
-      "right": "0",
-      "top": "0",
-    }
-  }
->
-  <div
-    style={
-      Object {
-        "margin": "auto",
-        "maxHeight": "100%",
-      }
-    }
-  >
-    <div
-      className="storybook-container"
-      style={
-        Object {
-          "padding": "3rem",
-        }
-      }
-    >
-      <div
-        style={
-          Object {
-            "position": "relative",
-            "zIndex": 0,
-          }
-        }
-      >
-        <div
-          style={
-            Object {
-              "margin": 20,
-              "width": "252px",
-            }
-          }
-        >
-          <div
-            className="Card__CardWrapper-v5r71h-0 bHPJyP"
-            id="facilitycard"
-          >
-            <div
-              className="card--header"
-            >
-              <span
-                className="card--title"
-                title="Really really really long card title?"
-              >
-                <div
-                  className="title--text"
-                >
-                  Really really really long card title?
-                </div>
-              </span>
-              <div
-                className="card--toolbar"
-              />
-            </div>
-            <div
-              className="Card__CardContent-v5r71h-1 hxiPNM"
-            >
-              <div
-                className="ValueCard__ContentWrapper-hyxf2q-0 kwZDrJ"
-              >
-                <div
-                  className="ValueCard__AttributeWrapper-hyxf2q-1 fwYwXi"
-                  size="MEDIUM"
-                >
-                  <div
-                    className="Attribute__StyledAttribute-dhraql-0 gYrKUA"
-                    label="Monthly summary"
-                    size="MEDIUM"
-                  >
-                    <div
-                      className="ValueRenderer__Attribute-f4stpz-0 hqoUNX"
-                      color={null}
-                    >
-                      <span
-                        className="ValueRenderer__AttributeValue-f4stpz-1 iOFzxv"
-                        size="MEDIUM"
-                        title="100000000 Wh"
-                        value={100000000}
-                      >
-                        100M
-                      </span>
-                    </div>
-                  </div>
-                  <div
-                    className="ValueCard__AttributeLabel-hyxf2q-4 hFUKTu"
-                    size="MEDIUM"
-                    title="Monthly summary"
-                  >
-                    Monthly summary
-                  </div>
-                </div>
-                <div
-                  className="ValueCard__AttributeWrapper-hyxf2q-1 fwYwXi"
-                  size="MEDIUM"
-                >
-                  <div
-                    className="Attribute__StyledAttribute-dhraql-0 gYrKUA"
-                    label="Yearly summary"
-                    size="MEDIUM"
-                  >
-                    <div
-                      className="ValueRenderer__Attribute-f4stpz-0 hqoUNX"
-                      color={null}
-                    >
-                      <span
-                        className="ValueRenderer__AttributeValue-f4stpz-1 iOFzxv"
-                        size="MEDIUM"
-                        title="40000000000000 Wh"
-                        value={40000000000000}
-                      >
-                        40T
-                      </span>
-                    </div>
-                  </div>
-                  <div
-                    className="ValueCard__AttributeLabel-hyxf2q-4 hFUKTu"
-                    size="MEDIUM"
-                    title="Yearly summary"
-                  >
-                    Yearly summary
-                  </div>
-                </div>
-              </div>
-            </div>
-          </div>
-        </div>
-      </div>
-      <button
-        className="info__show-button"
-        onClick={[Function]}
-        style={
-          Object {
-            "background": "#027ac5",
-            "border": "none",
-            "borderRadius": "0 0 0 5px",
-            "color": "#fff",
-            "cursor": "pointer",
-            "display": "block",
-            "fontFamily": "sans-serif",
-            "fontSize": 12,
-            "padding": "5px 15px",
-            "position": "fixed",
-            "right": 0,
-            "top": 0,
-          }
-        }
-        type="button"
-      >
-        Show Info
-      </button>
-    </div>
-  </div>
-</div>
-`;
-
-<<<<<<< HEAD
-exports[`Storybook Snapshot tests and console checks Storyshots Watson IoT/ValueCard small / vertical /  3 1`] = `
-=======
-exports[`Storybook Snapshot tests and console checks Storyshots Watson IoT|ValueCard medium / horizontal /  2 1`] = `
->>>>>>> fe5560cc
-<div
-  style={
-    Object {
-      "alignItems": "center",
-      "bottom": "0",
-      "display": "flex",
-      "left": "0",
-      "overflow": "auto",
-      "position": "fixed",
-      "right": "0",
-      "top": "0",
-    }
-  }
->
-  <div
-    style={
-      Object {
-        "margin": "auto",
-        "maxHeight": "100%",
-      }
-    }
-  >
-    <div
-      className="storybook-container"
-      style={
-        Object {
-          "padding": "3rem",
-        }
-      }
-    >
-      <div
-        style={
-          Object {
-            "position": "relative",
-            "zIndex": 0,
-          }
-        }
-      >
-        <div
-          style={
-            Object {
-              "margin": 20,
-              "width": "300px",
-            }
-          }
-        >
-          <div
-            className="Card__CardWrapper-v5r71h-0 bHPJyP"
-            id="facilitycard"
-          >
-            <div
-              className="card--header"
-            >
-              <span
-                className="card--title"
-                title="Facility Conditions"
-              >
-                <div
-                  className="title--text"
-                >
-                  Facility Conditions
-                </div>
-              </span>
-              <div
-                className="card--toolbar"
-              />
-            </div>
-            <div
-              className="Card__CardContent-v5r71h-1 hxiPNM"
-            >
-              <div
-                className="ValueCard__ContentWrapper-hyxf2q-0 kwZDrJ"
-              >
-                <div
-                  className="ValueCard__AttributeWrapper-hyxf2q-1 fwYwXi"
-                  size="MEDIUM"
-                >
-                  <div
-                    className="Attribute__StyledAttribute-dhraql-0 gYrKUA"
-                    label="Comfort Level"
-                    size="MEDIUM"
-                  >
-                    <div
-                      className="ValueRenderer__Attribute-f4stpz-0 hqoUNX"
-                      color={null}
-                    >
-                      <span
-                        className="ValueRenderer__AttributeValue-f4stpz-1 iOFzxv"
-                        size="MEDIUM"
-                        title="89 %"
-                        value={89}
-                      >
-                        89
-                      </span>
-                    </div>
-                  </div>
-                  <div
-                    className="ValueCard__AttributeLabel-hyxf2q-4 hFUKTu"
-                    size="MEDIUM"
-                    title="Comfort Level"
-                  >
-                    Comfort Level
-                  </div>
-                </div>
-                <div
-                  className="ValueCard__AttributeWrapper-hyxf2q-1 fwYwXi"
-                  size="MEDIUM"
-                >
-                  <div
-                    className="Attribute__StyledAttribute-dhraql-0 gYrKUA"
-                    label="Average Temperature"
-                    size="MEDIUM"
-                  >
-                    <div
-                      className="ValueRenderer__Attribute-f4stpz-0 hqoUNX"
-                      color={null}
-                    >
-                      <span
-                        className="ValueRenderer__AttributeValue-f4stpz-1 iOFzxv"
-                        size="MEDIUM"
-                        title="76.7 ˚F"
-                        value={76.7}
-                      >
-                        76.7
-                      </span>
-                    </div>
-                  </div>
-                  <div
-                    className="ValueCard__AttributeLabel-hyxf2q-4 hFUKTu"
-                    size="MEDIUM"
-                    title="Average Temperature"
-                  >
-                    Average Temperature
-                  </div>
-                </div>
-              </div>
-            </div>
-          </div>
-        </div>
-      </div>
-      <button
-        className="info__show-button"
-        onClick={[Function]}
-        style={
-          Object {
-            "background": "#027ac5",
-            "border": "none",
-            "borderRadius": "0 0 0 5px",
-            "color": "#fff",
-            "cursor": "pointer",
-            "display": "block",
-            "fontFamily": "sans-serif",
-            "fontSize": 12,
-            "padding": "5px 15px",
-            "position": "fixed",
-            "right": 0,
-            "top": 0,
-          }
-        }
-        type="button"
-      >
-        Show Info
-      </button>
-    </div>
-  </div>
-</div>
-`;
-
-<<<<<<< HEAD
-exports[`Storybook Snapshot tests and console checks Storyshots Watson IoT/ValueCard small / vertical / multiple 1`] = `
-=======
-exports[`Storybook Snapshot tests and console checks Storyshots Watson IoT|ValueCard medium / horizontal /  3 1`] = `
->>>>>>> fe5560cc
-<div
-  style={
-    Object {
-      "alignItems": "center",
-      "bottom": "0",
-      "display": "flex",
-      "left": "0",
-      "overflow": "auto",
-      "position": "fixed",
-      "right": "0",
-      "top": "0",
-    }
-  }
->
-  <div
-    style={
-      Object {
-        "margin": "auto",
-        "maxHeight": "100%",
-      }
-    }
-  >
-    <div
-      className="storybook-container"
-      style={
-        Object {
-          "padding": "3rem",
-        }
-      }
-    >
-      <div
-        style={
-          Object {
-            "position": "relative",
-            "zIndex": 0,
-          }
-        }
-      >
-        <div
-          style={
-            Object {
-              "margin": 20,
-              "width": "300px",
-            }
-          }
-        >
-          <div
-            className="Card__CardWrapper-v5r71h-0 bHPJyP"
-            id="facilitycard"
-          >
-            <div
-              className="card--header"
-            >
-              <span
-                className="card--title"
-                title="Facility Conditions"
-              >
-                <div
-                  className="title--text"
-                >
-                  Facility Conditions
-                </div>
-              </span>
-              <div
-                className="card--toolbar"
-              />
-            </div>
-            <div
-              className="Card__CardContent-v5r71h-1 hxiPNM"
-            >
-              <div
-                className="ValueCard__ContentWrapper-hyxf2q-0 jWmKBV"
-              >
-                <div
-                  className="ValueCard__AttributeWrapper-hyxf2q-1 emVGjx"
-                  size="MEDIUM"
-                >
-                  <div
-                    className="Attribute__StyledAttribute-dhraql-0 gYrKUA"
-                    label="Comfort Level"
-                    size="MEDIUM"
-                  >
-                    <div
-                      className="ValueRenderer__Attribute-f4stpz-0 hqoUNX"
-                      color={null}
-                    >
-                      <span
-                        className="ValueRenderer__AttributeValue-f4stpz-1 kuugZx"
-                        size="MEDIUM"
-                        title="89 %"
-                        value={89}
-                      >
-                        89
-                      </span>
-                    </div>
-                  </div>
-                  <div
-                    className="ValueCard__AttributeLabel-hyxf2q-4 hFUKTu"
-                    size="MEDIUM"
-                    title="Comfort Level"
-                  >
-                    Comfort Level
-                  </div>
-                </div>
-                <div
-                  className="ValueCard__AttributeWrapper-hyxf2q-1 emVGjx"
-                  size="MEDIUM"
-                >
-                  <hr
-                    className="ValueCard__AttributeSeparator-hyxf2q-2 hazVaq"
-                  />
-                </div>
-                <div
-                  className="ValueCard__AttributeWrapper-hyxf2q-1 emVGjx"
-                  size="MEDIUM"
-                >
-                  <div
-                    className="Attribute__StyledAttribute-dhraql-0 gYrKUA"
-                    label="Average Temperature"
-                    size="MEDIUM"
-                  >
-                    <div
-                      className="ValueRenderer__Attribute-f4stpz-0 hqoUNX"
-                      color={null}
-                    >
-                      <span
-                        className="ValueRenderer__AttributeValue-f4stpz-1 kuugZx"
-                        size="MEDIUM"
-                        title="76.7 ˚F"
-                        value={76.7}
-                      >
-                        76.7
-                      </span>
-                    </div>
-                  </div>
-                  <div
-                    className="ValueCard__AttributeLabel-hyxf2q-4 hFUKTu"
-                    size="MEDIUM"
-                    title="Average Temperature"
-                  >
-                    Average Temperature
-                  </div>
-                </div>
-                <div
-                  className="ValueCard__AttributeWrapper-hyxf2q-1 emVGjx"
-                  size="MEDIUM"
-                >
-                  <hr
-                    className="ValueCard__AttributeSeparator-hyxf2q-2 hazVaq"
-                  />
-                </div>
-                <div
-                  className="ValueCard__AttributeWrapper-hyxf2q-1 emVGjx"
-                  size="MEDIUM"
-                >
-                  <div
-                    className="Attribute__StyledAttribute-dhraql-0 gYrKUA"
-                    label="Utilization"
-                    size="MEDIUM"
-                  >
-                    <div
-                      className="ValueRenderer__Attribute-f4stpz-0 hqoUNX"
-                      color={null}
-                    >
-                      <span
-                        className="ValueRenderer__AttributeValue-f4stpz-1 kuugZx"
-                        size="MEDIUM"
-                        title="76 %"
-                        value={76}
-                      >
-                        76
-                      </span>
-                    </div>
-                  </div>
-                  <div
-                    className="ValueCard__AttributeLabel-hyxf2q-4 ceuwLr"
-                    size="MEDIUM"
-                    title="Utilization"
-                  >
-                    Utilization
-                  </div>
-                </div>
-              </div>
-            </div>
-          </div>
-        </div>
-      </div>
-      <button
-        className="info__show-button"
-        onClick={[Function]}
-        style={
-          Object {
-            "background": "#027ac5",
-            "border": "none",
-            "borderRadius": "0 0 0 5px",
-            "color": "#fff",
-            "cursor": "pointer",
-            "display": "block",
-            "fontFamily": "sans-serif",
-            "fontSize": 12,
-            "padding": "5px 15px",
-            "position": "fixed",
-            "right": 0,
-            "top": 0,
-          }
-        }
-        type="button"
-      >
-        Show Info
-      </button>
-    </div>
-  </div>
-</div>
-`;
-
-<<<<<<< HEAD
-exports[`Storybook Snapshot tests and console checks Storyshots Watson IoT/ValueCard small / vertical / single 1`] = `
-=======
-exports[`Storybook Snapshot tests and console checks Storyshots Watson IoT|ValueCard medium / vertical /  2 1`] = `
->>>>>>> fe5560cc
-<div
-  style={
-    Object {
-      "alignItems": "center",
-      "bottom": "0",
-      "display": "flex",
-      "left": "0",
-      "overflow": "auto",
-      "position": "fixed",
-      "right": "0",
-      "top": "0",
-    }
-  }
->
-  <div
-    style={
-      Object {
-        "margin": "auto",
-        "maxHeight": "100%",
-      }
-    }
-  >
-    <div
-      className="storybook-container"
-      style={
-        Object {
-          "padding": "3rem",
-        }
-      }
-    >
-      <div
-        style={
-          Object {
-            "position": "relative",
-            "zIndex": 0,
-          }
-        }
-      >
-        <div
-          style={
-            Object {
-              "margin": 20,
-              "width": "252px",
-            }
-          }
-        >
-          <div
-            className="Card__CardWrapper-v5r71h-0 bHPJyP"
-            id="facilitycard"
-          >
-            <div
-              className="card--header"
-            >
-              <span
-                className="card--title"
-                title="Facility Conditions"
-              >
-                <div
-                  className="title--text"
-                >
-                  Facility Conditions
-                </div>
-              </span>
-              <div
-                className="card--toolbar"
-              />
-            </div>
-            <div
-              className="Card__CardContent-v5r71h-1 hxiPNM"
-            >
-              <div
-                className="ValueCard__ContentWrapper-hyxf2q-0 kwZDrJ"
-              >
-                <div
-                  className="ValueCard__AttributeWrapper-hyxf2q-1 fwYwXi"
-                  size="MEDIUM"
-                >
-                  <div
-                    className="Attribute__StyledAttribute-dhraql-0 gYrKUA"
-                    label="Comfort Level"
-                    size="MEDIUM"
-                  >
-                    <div
-                      className="ValueRenderer__Attribute-f4stpz-0 hqoUNX"
-                      color={null}
-                    >
-                      <span
-                        className="ValueRenderer__AttributeValue-f4stpz-1 iOFzxv"
-                        size="MEDIUM"
-                        title="89 %"
-                        value={89}
-                      >
-                        89
-                      </span>
-                    </div>
-                  </div>
-                  <div
-                    className="ValueCard__AttributeLabel-hyxf2q-4 hFUKTu"
-                    size="MEDIUM"
-                    title="Comfort Level"
-                  >
-                    Comfort Level
-                  </div>
-                </div>
-                <div
-                  className="ValueCard__AttributeWrapper-hyxf2q-1 fwYwXi"
-                  size="MEDIUM"
-                >
-                  <div
-                    className="Attribute__StyledAttribute-dhraql-0 gYrKUA"
-                    label="Average Temperature"
-                    size="MEDIUM"
-                  >
-                    <div
-                      className="ValueRenderer__Attribute-f4stpz-0 hqoUNX"
-                      color={null}
-                    >
-                      <span
-                        className="ValueRenderer__AttributeValue-f4stpz-1 iOFzxv"
-                        size="MEDIUM"
-                        title="76.7 ˚F"
-                        value={76.7}
-                      >
-                        76.7
-                      </span>
-                    </div>
-                  </div>
-                  <div
-                    className="ValueCard__AttributeLabel-hyxf2q-4 hFUKTu"
-                    size="MEDIUM"
-                    title="Average Temperature"
-                  >
-                    Average Temperature
-                  </div>
-                </div>
-              </div>
-            </div>
-          </div>
-        </div>
-      </div>
-      <button
-        className="info__show-button"
-        onClick={[Function]}
-        style={
-          Object {
-            "background": "#027ac5",
-            "border": "none",
-            "borderRadius": "0 0 0 5px",
-            "color": "#fff",
-            "cursor": "pointer",
-            "display": "block",
-            "fontFamily": "sans-serif",
-            "fontSize": 12,
-            "padding": "5px 15px",
-            "position": "fixed",
-            "right": 0,
-            "top": 0,
-          }
-        }
-        type="button"
-      >
-        Show Info
-      </button>
-    </div>
-  </div>
-</div>
-`;
-
-<<<<<<< HEAD
-exports[`Storybook Snapshot tests and console checks Storyshots Watson IoT/ValueCard tall / vertical /  6 1`] = `
-=======
-exports[`Storybook Snapshot tests and console checks Storyshots Watson IoT|ValueCard medium / vertical /  3 1`] = `
->>>>>>> fe5560cc
+exports[`Storybook Snapshot tests and console checks Storyshots Watson IoT/ValueCard medium / vertical /  3 1`] = `
 <div
   style={
     Object {
@@ -2455,11 +2239,7 @@
 </div>
 `;
 
-<<<<<<< HEAD
-exports[`Storybook Snapshot tests and console checks Storyshots Watson IoT/ValueCard wide / horizontal /  3 1`] = `
-=======
-exports[`Storybook Snapshot tests and console checks Storyshots Watson IoT|ValueCard medium / vertical / multiple 1`] = `
->>>>>>> fe5560cc
+exports[`Storybook Snapshot tests and console checks Storyshots Watson IoT/ValueCard medium / vertical / multiple 1`] = `
 <div
   style={
     Object {
@@ -2675,11 +2455,7 @@
 </div>
 `;
 
-<<<<<<< HEAD
-exports[`Storybook Snapshot tests and console checks Storyshots Watson IoT/ValueCard with boolean 1`] = `
-=======
-exports[`Storybook Snapshot tests and console checks Storyshots Watson IoT|ValueCard medium / vertical / single 1`] = `
->>>>>>> fe5560cc
+exports[`Storybook Snapshot tests and console checks Storyshots Watson IoT/ValueCard medium / vertical / single 1`] = `
 <div
   style={
     Object {
@@ -2782,222 +2558,6 @@
                     title="Comfort Level"
                   >
                     Comfort Level
-                  </div>
-                </div>
-              </div>
-            </div>
-          </div>
-        </div>
-      </div>
-      <button
-        className="info__show-button"
-        onClick={[Function]}
-        style={
-          Object {
-            "background": "#027ac5",
-            "border": "none",
-            "borderRadius": "0 0 0 5px",
-            "color": "#fff",
-            "cursor": "pointer",
-            "display": "block",
-            "fontFamily": "sans-serif",
-            "fontSize": "12px",
-            "padding": "5px 15px",
-            "position": "fixed",
-            "right": 0,
-            "top": 0,
-          }
-        }
-        type="button"
-      >
-        Show Info
-      </button>
-    </div>
-  </div>
-</div>
-`;
-
-exports[`Storybook Snapshot tests and console checks Storyshots Watson IoT|ValueCard medium-wide / horizontal /  3 1`] = `
-<div
-  style={
-    Object {
-      "alignItems": "center",
-      "bottom": "0",
-      "display": "flex",
-      "left": "0",
-      "overflow": "auto",
-      "position": "fixed",
-      "right": "0",
-      "top": "0",
-    }
-  }
->
-  <div
-    style={
-      Object {
-        "margin": "auto",
-        "maxHeight": "100%",
-      }
-    }
-  >
-    <div
-      className="storybook-container"
-      style={
-        Object {
-          "padding": "3rem",
-        }
-      }
-    >
-      <div
-        style={
-          Object {
-            "position": "relative",
-            "zIndex": 0,
-          }
-        }
-      >
-        <div
-          style={
-            Object {
-              "margin": 20,
-              "width": "300px",
-            }
-          }
-        >
-          <div
-            className="Card__CardWrapper-v5r71h-0 bHPJyP"
-            id="facilitycard"
-          >
-            <div
-              className="card--header"
-            >
-              <span
-                className="card--title"
-                title="Facility Conditions"
-              >
-                <div
-                  className="title--text"
-                >
-                  Facility Conditions
-                </div>
-              </span>
-              <div
-                className="card--toolbar"
-              />
-            </div>
-            <div
-              className="Card__CardContent-v5r71h-1 hxiPNM"
-            >
-              <div
-                className="ValueCard__ContentWrapper-hyxf2q-0 jWmKBV"
-              >
-                <div
-                  className="ValueCard__AttributeWrapper-hyxf2q-1 emVGjx"
-                  size="MEDIUMWIDE"
-                >
-                  <div
-                    className="Attribute__StyledAttribute-dhraql-0 gYrKUA"
-                    label="Comfort Level"
-                    size="MEDIUMWIDE"
-                  >
-                    <div
-                      className="ValueRenderer__Attribute-f4stpz-0 hqoUNX"
-                      color={null}
-                    >
-                      <span
-                        className="ValueRenderer__AttributeValue-f4stpz-1 kuugZx"
-                        size="MEDIUMWIDE"
-                        title="89 %"
-                        value={89}
-                      >
-                        89
-                      </span>
-                    </div>
-                  </div>
-                  <div
-                    className="ValueCard__AttributeLabel-hyxf2q-4 jvOQzz"
-                    size="MEDIUMWIDE"
-                    title="Comfort Level"
-                  >
-                    Comfort Level
-                  </div>
-                </div>
-                <div
-                  className="ValueCard__AttributeWrapper-hyxf2q-1 emVGjx"
-                  size="MEDIUMWIDE"
-                >
-                  <hr
-                    className="ValueCard__AttributeSeparator-hyxf2q-2 hazVaq"
-                  />
-                </div>
-                <div
-                  className="ValueCard__AttributeWrapper-hyxf2q-1 emVGjx"
-                  size="MEDIUMWIDE"
-                >
-                  <div
-                    className="Attribute__StyledAttribute-dhraql-0 gYrKUA"
-                    label="Average Temperature"
-                    size="MEDIUMWIDE"
-                  >
-                    <div
-                      className="ValueRenderer__Attribute-f4stpz-0 hqoUNX"
-                      color={null}
-                    >
-                      <span
-                        className="ValueRenderer__AttributeValue-f4stpz-1 kuugZx"
-                        size="MEDIUMWIDE"
-                        title="76.7 ˚F"
-                        value={76.7}
-                      >
-                        76.7
-                      </span>
-                    </div>
-                  </div>
-                  <div
-                    className="ValueCard__AttributeLabel-hyxf2q-4 jvOQzz"
-                    size="MEDIUMWIDE"
-                    title="Average Temperature"
-                  >
-                    Average Temperature
-                  </div>
-                </div>
-                <div
-                  className="ValueCard__AttributeWrapper-hyxf2q-1 emVGjx"
-                  size="MEDIUMWIDE"
-                >
-                  <hr
-                    className="ValueCard__AttributeSeparator-hyxf2q-2 hazVaq"
-                  />
-                </div>
-                <div
-                  className="ValueCard__AttributeWrapper-hyxf2q-1 emVGjx"
-                  size="MEDIUMWIDE"
-                >
-                  <div
-                    className="Attribute__StyledAttribute-dhraql-0 gYrKUA"
-                    label="Utilization"
-                    size="MEDIUMWIDE"
-                  >
-                    <div
-                      className="ValueRenderer__Attribute-f4stpz-0 hqoUNX"
-                      color={null}
-                    >
-                      <span
-                        className="ValueRenderer__AttributeValue-f4stpz-1 kuugZx"
-                        size="MEDIUMWIDE"
-                        title="76 %"
-                        value={76}
-                      >
-                        76
-                      </span>
-                    </div>
-                  </div>
-                  <div
-                    className="ValueCard__AttributeLabel-hyxf2q-4 krPcSU"
-                    size="MEDIUMWIDE"
-                    title="Utilization"
-                  >
-                    Utilization
                   </div>
                 </div>
               </div>
@@ -3033,11 +2593,7 @@
 </div>
 `;
 
-<<<<<<< HEAD
-exports[`Storybook Snapshot tests and console checks Storyshots Watson IoT/ValueCard xsmall / basic 1`] = `
-=======
-exports[`Storybook Snapshot tests and console checks Storyshots Watson IoT|ValueCard small / basic 1`] = `
->>>>>>> fe5560cc
+exports[`Storybook Snapshot tests and console checks Storyshots Watson IoT/ValueCard medium-wide / horizontal /  3 1`] = `
 <div
   style={
     Object {
@@ -3080,12 +2636,12 @@
           style={
             Object {
               "margin": 20,
-              "width": "252px",
+              "width": "300px",
             }
           }
         >
           <div
-            className="Card__CardWrapper-v5r71h-0 bAafuV"
+            className="Card__CardWrapper-v5r71h-0 bHPJyP"
             id="facilitycard"
           >
             <div
@@ -3093,12 +2649,12 @@
             >
               <span
                 className="card--title"
-                title="Occupancy"
+                title="Facility Conditions"
               >
                 <div
                   className="title--text"
                 >
-                  Occupancy
+                  Facility Conditions
                 </div>
               </span>
               <div
@@ -3106,38 +2662,119 @@
               />
             </div>
             <div
-              className="Card__CardContent-v5r71h-1 ggrDpu"
-            >
-              <div
-                className="ValueCard__ContentWrapper-hyxf2q-0 kwZDrJ"
-              >
-                <div
-                  className="ValueCard__AttributeWrapper-hyxf2q-1 emVGjx"
-                  size="SMALL"
-                >
-                  <div
-                    className="Attribute__StyledAttribute-dhraql-0 eCIOAU"
-                    label={null}
-                    size="SMALL"
+              className="Card__CardContent-v5r71h-1 hxiPNM"
+            >
+              <div
+                className="ValueCard__ContentWrapper-hyxf2q-0 jWmKBV"
+              >
+                <div
+                  className="ValueCard__AttributeWrapper-hyxf2q-1 emVGjx"
+                  size="MEDIUMWIDE"
+                >
+                  <div
+                    className="Attribute__StyledAttribute-dhraql-0 gYrKUA"
+                    label="Comfort Level"
+                    size="MEDIUMWIDE"
                   >
                     <div
                       className="ValueRenderer__Attribute-f4stpz-0 hqoUNX"
                       color={null}
                     >
                       <span
-                        className="ValueRenderer__AttributeValue-f4stpz-1 iOFzxv"
-                        size="SMALL"
-                        title="88 %"
-                        value={88}
-                      >
-                        88
-                      </span>
-                    </div>
-                  </div>
-                  <div
-                    className="ValueCard__AttributeLabel-hyxf2q-4 cAOhas"
-                    size="SMALL"
+                        className="ValueRenderer__AttributeValue-f4stpz-1 kuugZx"
+                        size="MEDIUMWIDE"
+                        title="89 %"
+                        value={89}
+                      >
+                        89
+                      </span>
+                    </div>
+                  </div>
+                  <div
+                    className="ValueCard__AttributeLabel-hyxf2q-4 jvOQzz"
+                    size="MEDIUMWIDE"
+                    title="Comfort Level"
+                  >
+                    Comfort Level
+                  </div>
+                </div>
+                <div
+                  className="ValueCard__AttributeWrapper-hyxf2q-1 emVGjx"
+                  size="MEDIUMWIDE"
+                >
+                  <hr
+                    className="ValueCard__AttributeSeparator-hyxf2q-2 hazVaq"
                   />
+                </div>
+                <div
+                  className="ValueCard__AttributeWrapper-hyxf2q-1 emVGjx"
+                  size="MEDIUMWIDE"
+                >
+                  <div
+                    className="Attribute__StyledAttribute-dhraql-0 gYrKUA"
+                    label="Average Temperature"
+                    size="MEDIUMWIDE"
+                  >
+                    <div
+                      className="ValueRenderer__Attribute-f4stpz-0 hqoUNX"
+                      color={null}
+                    >
+                      <span
+                        className="ValueRenderer__AttributeValue-f4stpz-1 kuugZx"
+                        size="MEDIUMWIDE"
+                        title="76.7 ˚F"
+                        value={76.7}
+                      >
+                        76.7
+                      </span>
+                    </div>
+                  </div>
+                  <div
+                    className="ValueCard__AttributeLabel-hyxf2q-4 jvOQzz"
+                    size="MEDIUMWIDE"
+                    title="Average Temperature"
+                  >
+                    Average Temperature
+                  </div>
+                </div>
+                <div
+                  className="ValueCard__AttributeWrapper-hyxf2q-1 emVGjx"
+                  size="MEDIUMWIDE"
+                >
+                  <hr
+                    className="ValueCard__AttributeSeparator-hyxf2q-2 hazVaq"
+                  />
+                </div>
+                <div
+                  className="ValueCard__AttributeWrapper-hyxf2q-1 emVGjx"
+                  size="MEDIUMWIDE"
+                >
+                  <div
+                    className="Attribute__StyledAttribute-dhraql-0 gYrKUA"
+                    label="Utilization"
+                    size="MEDIUMWIDE"
+                  >
+                    <div
+                      className="ValueRenderer__Attribute-f4stpz-0 hqoUNX"
+                      color={null}
+                    >
+                      <span
+                        className="ValueRenderer__AttributeValue-f4stpz-1 kuugZx"
+                        size="MEDIUMWIDE"
+                        title="76 %"
+                        value={76}
+                      >
+                        76
+                      </span>
+                    </div>
+                  </div>
+                  <div
+                    className="ValueCard__AttributeLabel-hyxf2q-4 krPcSU"
+                    size="MEDIUMWIDE"
+                    title="Utilization"
+                  >
+                    Utilization
+                  </div>
                 </div>
               </div>
             </div>
@@ -3172,11 +2809,7 @@
 </div>
 `;
 
-<<<<<<< HEAD
-exports[`Storybook Snapshot tests and console checks Storyshots Watson IoT/ValueCard xsmall / long 1`] = `
-=======
-exports[`Storybook Snapshot tests and console checks Storyshots Watson IoT|ValueCard small / long 1`] = `
->>>>>>> fe5560cc
+exports[`Storybook Snapshot tests and console checks Storyshots Watson IoT/ValueCard small / basic 1`] = `
 <div
   style={
     Object {
@@ -3264,12 +2897,12 @@
                       color={null}
                     >
                       <span
-                        className="ValueRenderer__AttributeValue-f4stpz-1 bztBvA"
+                        className="ValueRenderer__AttributeValue-f4stpz-1 iOFzxv"
                         size="SMALL"
-                        title="Really really busy %"
-                        value="Really really busy"
-                      >
-                        Really really busy
+                        title="88 %"
+                        value={88}
+                      >
+                        88
                       </span>
                     </div>
                   </div>
@@ -3311,11 +2944,142 @@
 </div>
 `;
 
-<<<<<<< HEAD
-exports[`Storybook Snapshot tests and console checks Storyshots Watson IoT/ValueCard xsmall / thresholds (number, custom renderIconByName) 1`] = `
-=======
-exports[`Storybook Snapshot tests and console checks Storyshots Watson IoT|ValueCard small / thresholds (number, custom renderIconByName) 1`] = `
->>>>>>> fe5560cc
+exports[`Storybook Snapshot tests and console checks Storyshots Watson IoT/ValueCard small / long 1`] = `
+<div
+  style={
+    Object {
+      "alignItems": "center",
+      "bottom": "0",
+      "display": "flex",
+      "left": "0",
+      "overflow": "auto",
+      "position": "fixed",
+      "right": "0",
+      "top": "0",
+    }
+  }
+>
+  <div
+    style={
+      Object {
+        "margin": "auto",
+        "maxHeight": "100%",
+      }
+    }
+  >
+    <div
+      className="storybook-container"
+      style={
+        Object {
+          "padding": "3rem",
+        }
+      }
+    >
+      <div
+        style={
+          Object {
+            "position": "relative",
+            "zIndex": 0,
+          }
+        }
+      >
+        <div
+          style={
+            Object {
+              "margin": 20,
+              "width": "252px",
+            }
+          }
+        >
+          <div
+            className="Card__CardWrapper-v5r71h-0 bAafuV"
+            id="facilitycard"
+          >
+            <div
+              className="card--header"
+            >
+              <span
+                className="card--title"
+                title="Occupancy"
+              >
+                <div
+                  className="title--text"
+                >
+                  Occupancy
+                </div>
+              </span>
+              <div
+                className="card--toolbar"
+              />
+            </div>
+            <div
+              className="Card__CardContent-v5r71h-1 ggrDpu"
+            >
+              <div
+                className="ValueCard__ContentWrapper-hyxf2q-0 kwZDrJ"
+              >
+                <div
+                  className="ValueCard__AttributeWrapper-hyxf2q-1 emVGjx"
+                  size="SMALL"
+                >
+                  <div
+                    className="Attribute__StyledAttribute-dhraql-0 eCIOAU"
+                    label={null}
+                    size="SMALL"
+                  >
+                    <div
+                      className="ValueRenderer__Attribute-f4stpz-0 hqoUNX"
+                      color={null}
+                    >
+                      <span
+                        className="ValueRenderer__AttributeValue-f4stpz-1 bztBvA"
+                        size="SMALL"
+                        title="Really really busy %"
+                        value="Really really busy"
+                      >
+                        Really really busy
+                      </span>
+                    </div>
+                  </div>
+                  <div
+                    className="ValueCard__AttributeLabel-hyxf2q-4 cAOhas"
+                    size="SMALL"
+                  />
+                </div>
+              </div>
+            </div>
+          </div>
+        </div>
+      </div>
+      <button
+        className="info__show-button"
+        onClick={[Function]}
+        style={
+          Object {
+            "background": "#027ac5",
+            "border": "none",
+            "borderRadius": "0 0 0 5px",
+            "color": "#fff",
+            "cursor": "pointer",
+            "display": "block",
+            "fontFamily": "sans-serif",
+            "fontSize": 12,
+            "padding": "5px 15px",
+            "position": "fixed",
+            "right": 0,
+            "top": 0,
+          }
+        }
+        type="button"
+      >
+        Show Info
+      </button>
+    </div>
+  </div>
+</div>
+`;
+
+exports[`Storybook Snapshot tests and console checks Storyshots Watson IoT/ValueCard small / thresholds (number, custom renderIconByName) 1`] = `
 <div
   style={
     Object {
@@ -3483,11 +3247,7 @@
 </div>
 `;
 
-<<<<<<< HEAD
-exports[`Storybook Snapshot tests and console checks Storyshots Watson IoT/ValueCard xsmall / thresholds (number, icon) 1`] = `
-=======
-exports[`Storybook Snapshot tests and console checks Storyshots Watson IoT|ValueCard small / thresholds (number, icon) 1`] = `
->>>>>>> fe5560cc
+exports[`Storybook Snapshot tests and console checks Storyshots Watson IoT/ValueCard small / thresholds (number, icon) 1`] = `
 <div
   style={
     Object {
@@ -3647,11 +3407,7 @@
 </div>
 `;
 
-<<<<<<< HEAD
-exports[`Storybook Snapshot tests and console checks Storyshots Watson IoT/ValueCard xsmall / thresholds (number, no icon) 1`] = `
-=======
-exports[`Storybook Snapshot tests and console checks Storyshots Watson IoT|ValueCard small / thresholds (number, no icon) 1`] = `
->>>>>>> fe5560cc
+exports[`Storybook Snapshot tests and console checks Storyshots Watson IoT/ValueCard small / thresholds (number, no icon) 1`] = `
 <div
   style={
     Object {
@@ -3786,11 +3542,7 @@
 </div>
 `;
 
-<<<<<<< HEAD
-exports[`Storybook Snapshot tests and console checks Storyshots Watson IoT/ValueCard xsmall / title 1`] = `
-=======
-exports[`Storybook Snapshot tests and console checks Storyshots Watson IoT|ValueCard small / title 1`] = `
->>>>>>> fe5560cc
+exports[`Storybook Snapshot tests and console checks Storyshots Watson IoT/ValueCard small / title 1`] = `
 <div
   style={
     Object {
@@ -3928,11 +3680,7 @@
 </div>
 `;
 
-<<<<<<< HEAD
-exports[`Storybook Snapshot tests and console checks Storyshots Watson IoT/ValueCard xsmall / trend down 1`] = `
-=======
-exports[`Storybook Snapshot tests and console checks Storyshots Watson IoT|ValueCard small / trend down 1`] = `
->>>>>>> fe5560cc
+exports[`Storybook Snapshot tests and console checks Storyshots Watson IoT/ValueCard small / trend down 1`] = `
 <div
   style={
     Object {
@@ -4067,11 +3815,7 @@
 </div>
 `;
 
-<<<<<<< HEAD
-exports[`Storybook Snapshot tests and console checks Storyshots Watson IoT/ValueCard xsmall / trend up 1`] = `
-=======
-exports[`Storybook Snapshot tests and console checks Storyshots Watson IoT|ValueCard small / trend up 1`] = `
->>>>>>> fe5560cc
+exports[`Storybook Snapshot tests and console checks Storyshots Watson IoT/ValueCard small / trend up 1`] = `
 <div
   style={
     Object {
@@ -4206,11 +3950,7 @@
 </div>
 `;
 
-<<<<<<< HEAD
-exports[`Storybook Snapshot tests and console checks Storyshots Watson IoT/ValueCard xsmall / units 1`] = `
-=======
-exports[`Storybook Snapshot tests and console checks Storyshots Watson IoT|ValueCard small / units 1`] = `
->>>>>>> fe5560cc
+exports[`Storybook Snapshot tests and console checks Storyshots Watson IoT/ValueCard small / units 1`] = `
 <div
   style={
     Object {
@@ -4345,11 +4085,7 @@
 </div>
 `;
 
-<<<<<<< HEAD
-exports[`Storybook Snapshot tests and console checks Storyshots Watson IoT/ValueCard xsmallwide / horizontal 2 1`] = `
-=======
-exports[`Storybook Snapshot tests and console checks Storyshots Watson IoT|ValueCard smallwide / horizontal 2 1`] = `
->>>>>>> fe5560cc
+exports[`Storybook Snapshot tests and console checks Storyshots Watson IoT/ValueCard smallwide / horizontal 2 1`] = `
 <div
   style={
     Object {
@@ -4518,11 +4254,7 @@
 </div>
 `;
 
-<<<<<<< HEAD
-exports[`Storybook Snapshot tests and console checks Storyshots Watson IoT/ValueCard xsmallwide / thresholds (string) 1`] = `
-=======
-exports[`Storybook Snapshot tests and console checks Storyshots Watson IoT|ValueCard smallwide / thresholds (string) 1`] = `
->>>>>>> fe5560cc
+exports[`Storybook Snapshot tests and console checks Storyshots Watson IoT/ValueCard smallwide / thresholds (string) 1`] = `
 <div
   style={
     Object {
@@ -4682,11 +4414,7 @@
 </div>
 `;
 
-<<<<<<< HEAD
-exports[`Storybook Snapshot tests and console checks Storyshots Watson IoT/ValueCard xsmallwide / vertical 2 1`] = `
-=======
-exports[`Storybook Snapshot tests and console checks Storyshots Watson IoT|ValueCard smallwide / vertical 2 1`] = `
->>>>>>> fe5560cc
+exports[`Storybook Snapshot tests and console checks Storyshots Watson IoT/ValueCard smallwide / vertical 2 1`] = `
 <div
   style={
     Object {
@@ -4855,7 +4583,7 @@
 </div>
 `;
 
-exports[`Storybook Snapshot tests and console checks Storyshots Watson IoT|ValueCard with boolean 1`] = `
+exports[`Storybook Snapshot tests and console checks Storyshots Watson IoT/ValueCard with boolean 1`] = `
 <div
   style={
     Object {
@@ -4981,7 +4709,7 @@
             "cursor": "pointer",
             "display": "block",
             "fontFamily": "sans-serif",
-            "fontSize": "12px",
+            "fontSize": 12,
             "padding": "5px 15px",
             "position": "fixed",
             "right": 0,
