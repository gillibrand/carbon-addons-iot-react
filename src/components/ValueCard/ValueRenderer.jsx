import React from 'react';
import PropTypes from 'prop-types';
import styled from 'styled-components';
import isNil from 'lodash/isNil';
import classNames from 'classnames';

import { CARD_LAYOUTS, CARD_SIZES } from '../../constants/LayoutConstants';
<<<<<<< HEAD
import { settings } from '../../constants/Settings';

const { iotPrefix } = settings;
=======
import { getUpdatedCardSize } from '../../utils/cardUtilityFunctions';
>>>>>>> d2cfa47d

const propTypes = {
  value: PropTypes.any, // eslint-disable-line
  unit: PropTypes.any, // eslint-disable-line
  layout: PropTypes.oneOf(Object.values(CARD_LAYOUTS)),
  isSmall: PropTypes.bool,
  isMini: PropTypes.bool,
  precision: PropTypes.number,
  /** the card size */
  size: PropTypes.string.isRequired,
  color: PropTypes.string,
  isVertical: PropTypes.bool,
  allowedToWrap: PropTypes.bool.isRequired,
  wrapCompact: PropTypes.bool,
};

const defaultProps = {
  layout: CARD_LAYOUTS.HORIZONTAL,
  isSmall: false,
  isMini: false,
  precision: 1,
  color: null,
  isVertical: false,
  wrapCompact: false,
};

const Attribute = styled.div`
  overflow: hidden;
  text-overflow: ellipsis;
  ${props => (props.unit || props.isSmall) && !props.isVertical && `max-width: 66%`};
  ${props => props.color && `color: ${props.color}`};
  display: flex;
  ${props => props.isMini && 'align-items: center;'}
`;

/** Returns font size in rem */
const determineFontSize = ({ value, size, isSmall, isMini, layout }) => {
  if (typeof value === 'string') {
    switch (size) {
      case CARD_SIZES.SMALL:
        return value.length > 4 ? 1 : 2;
      case CARD_SIZES.SMALLWIDE:
        return layout === CARD_LAYOUTS.HORIZONTAL ? 1.25 : 1;
      default:
    }
  }
  return isMini ? 1 : isSmall ? 2 : 2.5;
};

/** Renders the actual attribute value */
const AttributeValue = styled.span`
  line-height: ${props => (props.isMini ? '1.0rem' : props.isSmall ? '2.0rem' : '2.5rem')};
  font-size: ${props => `${determineFontSize(props)}rem`};
  padding-bottom: 0.25rem;
  font-weight: ${props => (props.isMini ? 'normal' : 'lighter')};
  ${props => props.layout === CARD_LAYOUTS.VERTICAL && `text-align: left;`};
  white-space: nowrap;
  overflow: hidden;
  text-overflow: ellipsis;
`;

const StyledBoolean = styled.span`
  text-transform: capitalize;
`;

const determinePrecision = (size, value, precision) => {
  // If it's an integer don't return extra values
  if (Number.isInteger(value)) {
    return 0;
  }
  // If the card is xsmall we don't have room for decimals!
  switch (size) {
    case CARD_SIZES.SMALL:
      return Math.abs(value) > 9 ? 0 : precision;
    default:
  }
  return precision;
};

/** This components job is determining how to render different kinds of card values */
const ValueRenderer = ({
  value,
  size,
  unit,
  layout,
  precision: precisionProp,
  isSmall,
  isMini,
  color,
  isVertical,
  allowedToWrap,
  wrapCompact,
}) => {
  // Checks size property against new size naming convention and reassigns to closest supported size if necessary.
  const newSize = getUpdatedCardSize(size);

  const precision = determinePrecision(newSize, value, precisionProp);
  let renderValue = value;
  if (typeof value === 'boolean') {
    renderValue = <StyledBoolean>{value.toString()}</StyledBoolean>;
  }
  if (typeof value === 'number') {
    renderValue =
      value > 1000000000000
        ? `${(value / 1000000000000).toFixed(precision)}T`
        : value > 1000000000
        ? `${(value / 1000000000).toFixed(precision)}B`
        : value > 1000000
        ? `${(value / 1000000).toFixed(precision)}M`
        : value > 1000
        ? `${(value / 1000).toFixed(precision)}K`
        : value.toFixed(precision);
  } else if (isNil(value)) {
    renderValue = '--';
  }
  return (
    <Attribute
      unit={unit}
      isSmall={isSmall}
      isMini={isMini}
      color={color}
      isVertical={isVertical}
      allowedToWrap={allowedToWrap}
      className={classNames({
        [`${iotPrefix}--value-card__attribute-value--wrappable`]: allowedToWrap,
        [`${iotPrefix}--value-card__attribute-value--wrappable-compact`]: wrapCompact,
      })}
    >
      <AttributeValue
        size={newSize}
        title={`${value} ${unit || ''}`}
        layout={layout}
        isSmall={isSmall}
        isMini={isMini}
        value={value}
      >
        {renderValue}
      </AttributeValue>
    </Attribute>
  );
};

ValueRenderer.propTypes = propTypes;
ValueRenderer.defaultProps = defaultProps;

export default ValueRenderer;<|MERGE_RESOLUTION|>--- conflicted
+++ resolved
@@ -5,13 +5,10 @@
 import classNames from 'classnames';
 
 import { CARD_LAYOUTS, CARD_SIZES } from '../../constants/LayoutConstants';
-<<<<<<< HEAD
+import { getUpdatedCardSize } from '../../utils/cardUtilityFunctions';
 import { settings } from '../../constants/Settings';
 
 const { iotPrefix } = settings;
-=======
-import { getUpdatedCardSize } from '../../utils/cardUtilityFunctions';
->>>>>>> d2cfa47d
 
 const propTypes = {
   value: PropTypes.any, // eslint-disable-line
