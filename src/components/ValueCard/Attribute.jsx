--- conflicted
+++ resolved
@@ -32,17 +32,7 @@
   margin-right: 0.25rem;
 `;
 
-<<<<<<< HEAD
-const ThresholdIconWrapper = styled.div`
-  width: 1rem;
-  height: 1rem;
-  ${props => !props.isMini && 'margin: 0 0 0.5rem 0.5rem;'}
-`;
-
 const ThresholdIcon = styled(CardIcon)`
-=======
-const ThresholdIcon = styled(Icon)`
->>>>>>> 54bfb3a7
   ${props =>
     props.color &&
     `
@@ -149,29 +139,7 @@
     .concat([null])[0];
   const valueColor =
     matchingThreshold && matchingThreshold.icon === undefined ? matchingThreshold.color : null;
-<<<<<<< HEAD
-
-  const thresholdIcon =
-    matchingThreshold && matchingThreshold.icon ? (
-      <ThresholdIconWrapper isMini={isMini}>
-        <ThresholdIcon
-          {...matchingThreshold}
-          width={16}
-          height={16}
-          title={`${matchingThreshold.comparison} ${matchingThreshold.value}`}
-          renderIconByName={renderIconByName}
-        />
-      </ThresholdIconWrapper>
-    ) : null;
-=======
-  const thresholdIconProps = matchingThreshold
-    ? {
-        title: `${matchingThreshold.comparison} ${matchingThreshold.value}`,
-        fill: matchingThreshold.color,
-        tabIndex: '0',
-        description: `${matchingThreshold.comparison} ${matchingThreshold.value}`,
-      }
-    : {};
+
   const bemBase = `${iotPrefix}--value-card__attribute`;
 
   const renderThresholdIcon = allowedToWrap => {
@@ -182,20 +150,16 @@
           [`${bemBase}-threshold-icon-container--wrappable`]: allowedToWrap,
         })}
       >
-        {renderIconByName ? (
-          renderIconByName(matchingThreshold.icon, thresholdIconProps)
-        ) : (
-          <ThresholdIcon
-            icon={icons[matchingThreshold.icon] || icons.help}
-            iconTitle={`${matchingThreshold.comparison} ${matchingThreshold.value}`}
-            fill={matchingThreshold.color}
-            description={`${matchingThreshold.comparison} ${matchingThreshold.value}`}
-          />
-        )}
+        <ThresholdIcon
+          {...matchingThreshold}
+          width={16}
+          height={16}
+          title={`${matchingThreshold.comparison} ${matchingThreshold.value}`}
+          renderIconByName={renderIconByName}
+        />
       </div>
     );
   };
->>>>>>> 54bfb3a7
 
   return (
     <withSize.SizeMe>
