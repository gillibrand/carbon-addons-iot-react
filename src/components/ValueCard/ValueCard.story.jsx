--- conflicted
+++ resolved
@@ -8,9 +8,6 @@
 
 import ValueCard from './ValueCard';
 
-<<<<<<< HEAD
-storiesOf('Watson IoT/ValueCard', module)
-=======
 function getDataStateProp() {
   return {
     label: text('dataState : Label', 'No data available for this score at this time'),
@@ -30,8 +27,7 @@
   };
 }
 
-storiesOf('Watson IoT|ValueCard', module)
->>>>>>> 027c8315
+storiesOf('Watson IoT/ValueCard', module)
   .add('small / basic', () => {
     const size = select('size', Object.keys(CARD_SIZES), CARD_SIZES.SMALL);
     return (
