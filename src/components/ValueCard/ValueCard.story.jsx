--- conflicted
+++ resolved
@@ -170,27 +170,6 @@
         <ValueCard
           title={text('title', 'Status')}
           id="facilitycard"
-<<<<<<< HEAD
-          content={object('content', [
-            {
-              value: text('value', 'Unhealthy'),
-              thresholds: [
-                {
-                  comparison: '=',
-                  value: 'Healthy',
-                  icon: 'icon--checkmark--solid',
-                  color: 'green',
-                },
-                {
-                  comparison: '=',
-                  value: 'Unhealthy',
-                  icon: 'icon--close--solid',
-                  color: 'red',
-                },
-              ],
-            },
-          ])}
-=======
           content={{
             attributes: object('attributes', [
               {
@@ -198,13 +177,13 @@
                 thresholds: [
                   {
                     comparison: '=',
-                    value: 'Good',
+                    value: 'Healthy',
                     icon: 'icon--checkmark--solid',
                     color: 'green',
                   },
                   {
                     comparison: '=',
-                    value: 'Bad',
+                    value: 'Unhealthy',
                     icon: 'icon--close--solid',
                     color: 'red',
                   },
@@ -212,7 +191,6 @@
               },
             ]),
           }}
->>>>>>> 359848bc
           breakpoint="lg"
           size={size}
           values={{ status: text('status', 'Bad') }}
