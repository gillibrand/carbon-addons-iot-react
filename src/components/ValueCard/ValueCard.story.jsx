import React from 'react';
import { storiesOf } from '@storybook/react';
import { text, select, object, boolean, number } from '@storybook/addon-knobs';
import { Bee16, Checkmark16 } from '@carbon/icons-react';

import { CARD_SIZES, VALUE_CARD_DATA_STATE } from '../../constants/LayoutConstants';
import { getCardMinSize } from '../../utils/componentUtilityFunctions';

import ValueCard from './ValueCard';

function getDataStateProp() {
  return {
    label: text('dataState : Label', 'No data available for this score at this time'),
    description: text(
      'dataState : Description',
      'The last successful score was 68 at 13:21 - 10/21/2019 but wait, there is more, according to the latest test results this line is too long.'
    ),
    extraTooltipText: text(
      'dataState : ExtraTooltipText',
      'Lorem ipsum dolor sit amet, consectetur adipiscing elit, sed do eiusmod tempor incididunt ut labore et dolore magna aliqua.'
    ),
    learnMoreElement: (
      <a className="bx--link" href="#top">
        Learn more
      </a>
    ),
  };
}

storiesOf('Watson IoT|ValueCard', module)
  .add('small / basic', () => {
    const size = select('size', Object.keys(CARD_SIZES), CARD_SIZES.SMALL);
    return (
      <div style={{ width: text('cardWidth', `${getCardMinSize('lg', size).x}px`), margin: 20 }}>
        <ValueCard
          title={text('title', 'Occupancy')}
          id="facilitycard"
          content={{
            attributes: object('attributes', [
              {
                dataSourceId: 'occupancy',
                unit: '%',
              },
            ]),
          }}
          breakpoint="lg"
          size={size}
          values={{ occupancy: number('occupancy', 88) }}
        />
      </div>
    );
  })
  .add('small / long', () => {
    const size = select('size', Object.keys(CARD_SIZES), CARD_SIZES.SMALL);
    return (
      <div style={{ width: text('cardWidth', `${getCardMinSize('lg', size).x}px`), margin: 20 }}>
        <ValueCard
          title={text('title', 'Occupancy')}
          id="facilitycard"
          content={{
            attributes: object('attributes', [
              {
                dataSourceId: 'occupancy',
                unit: '%',
              },
            ]),
          }}
          breakpoint="lg"
          size={size}
          values={{ occupancy: text('occupancy', 'Really really busy') }}
        />
      </div>
    );
  })
<<<<<<< HEAD
  .add('xsmall / wrapping', () => {
    const size = select('size', Object.keys(CARD_SIZES), CARD_SIZES.XSMALL);
    return (
      <div style={{ width: text('cardWidth', '120px'), margin: 20 }}>
        <ValueCard
          title={text('title', 'Occupancy')}
          id="facilitycard"
          content={{
            attributes: object('attributes', [
              {
                dataSourceId: 'occupancy',
                unit: '%',
              },
            ]),
          }}
          breakpoint="lg"
          size={size}
          values={{
            occupancy: text('occupancy', 'Really really busy loong long long long'),
          }}
        />
      </div>
    );
  })
  .add('xsmall / units', () => {
    const size = select('size', Object.keys(CARD_SIZES), CARD_SIZES.XSMALL);
=======
  .add('small / units', () => {
    const size = select('size', Object.keys(CARD_SIZES), CARD_SIZES.SMALL);
>>>>>>> d2cfa47d
    return (
      <div style={{ width: text('cardWidth', `150px`), margin: 20 }}>
        <ValueCard
          title={text('title', 'Occupancy')}
          id="facilitycard"
          content={{
            attributes: object('attributes', [
              {
                dataSourceId: 'occupancy',
                unit: '%',
              },
            ]),
          }}
          breakpoint="lg"
          size={size}
          values={{ occupancy: number('occupancy', 88) }}
        />
      </div>
    );
  })
  .add('small / title', () => {
    const size = select('size', Object.keys(CARD_SIZES), CARD_SIZES.SMALL);
    return (
      <div style={{ width: text('cardWidth', `${getCardMinSize('lg', size).x}px`), margin: 20 }}>
        <ValueCard
          title={text('title', 'Foot Traffic')}
          id="facilitycard"
          content={{
            attributes: object('attributes', [
              {
                label: 'Average',
                dataSourceId: 'footTraffic',
              },
            ]),
          }}
          breakpoint="lg"
          size={size}
          values={{ footTraffic: number('footTraffic', 13572) }}
        />
      </div>
    );
  })
  .add('small / trend down', () => {
    const size = select('size', Object.keys(CARD_SIZES), CARD_SIZES.SMALL);
    return (
      <div style={{ width: text('cardWidth', `150px`), margin: 20 }}>
        <ValueCard
          title={text('title', 'Foot Traffic')}
          id="facilitycard"
          content={{
            attributes: object('attributes', [
              {
                dataSourceId: 'footTraffic',
                secondaryValue: { dataSourceId: 'trend', trend: 'down', color: 'red' },
              },
            ]),
          }}
          breakpoint="lg"
          size={size}
          values={{ footTraffic: number('footTraffic', 13572), trend: text('trend', '22%') }}
        />
      </div>
    );
  })
  .add('small / trend up', () => {
    const size = select('size', Object.keys(CARD_SIZES), CARD_SIZES.SMALL);
    return (
      <div style={{ width: text('cardWidth', `150px`), margin: 20 }}>
        <ValueCard
          title={text('title', 'Alert Count')}
          id="facilitycard"
          content={{
            attributes: object('attributes', [
              {
                dataSourceId: 'alerts',
                secondaryValue: { dataSourceId: 'trend', trend: 'up', color: 'green' },
              },
            ]),
          }}
          breakpoint="lg"
          size={size}
          values={{ alerts: number('alerts', 35), trend: number('trend', 12) }}
        />
      </div>
    );
  })
  .add('small / thresholds (number, no icon)', () => {
    const size = select('size', Object.keys(CARD_SIZES), CARD_SIZES.SMALL);
    return (
      <div style={{ width: `${getCardMinSize('lg', size).x}px`, margin: 20 }}>
        <ValueCard
          title={text('title', 'Alert Count')}
          id="facilitycard"
          content={{
            attributes: [
              {
                dataSourceId: 'alertCount',
                thresholds: [
                  {
                    comparison: '>=',
                    value: 30,
                    color: 'red',
                  },
                  {
                    comparison: '<=',
                    value: 5,
                    color: 'green',
                  },
                  {
                    comparison: '<',
                    value: 30,
                    color: 'orange',
                  },
                ],
              },
            ],
          }}
          breakpoint="lg"
          size={size}
          values={{ alertCount: number('alertCount', 35) }}
        />
      </div>
    );
  })
  .add('small / thresholds (number, icon)', () => {
    const size = select('size', Object.keys(CARD_SIZES), CARD_SIZES.SMALL);
    return (
      <div style={{ width: `${number('cardWidth', 300)}px`, margin: 20 }}>
        <ValueCard
          title={text('title', 'Alert Count')}
          id="facilitycard"
          content={{
            attributes: [
              {
                dataSourceId: 'alertCount',
                thresholds: [
                  {
                    comparison: '>',
                    value: 5,
                    icon: 'checkmark',
                    color: 'green',
                  },
                ],
              },
            ],
          }}
          breakpoint="lg"
          size={size}
          values={{ alertCount: number('alertCount', 70) }}
        />
      </div>
    );
  })
  .add('small / thresholds (number, custom renderIconByName)', () => {
    const size = select('size', Object.keys(CARD_SIZES), CARD_SIZES.SMALL);
    return (
      <div style={{ width: `${getCardMinSize('lg', size).x}px`, margin: 20 }}>
        <ValueCard
          title={text('title', 'Alert Count')}
          id="facilitycard"
          renderIconByName={(name, props = {}) =>
            name === 'bee' ? (
              <Bee16 {...props}>
                <title>{props.title}</title>
              </Bee16>
            ) : name === 'checkmark' ? (
              <Checkmark16 {...props}>
                <title>{props.title}</title>
              </Checkmark16>
            ) : (
              <span>Unknown</span>
            )
          }
          content={{
            attributes: [
              {
                dataSourceId: 'alertCount',
                thresholds: [
                  {
                    comparison: '<',
                    value: 5,
                    icon: 'bee',
                    color: 'green',
                  },
                ],
              },
            ],
          }}
          breakpoint="lg"
          size={size}
          values={{ alertCount: number('alertCount', 4) }}
        />
      </div>
    );
  })
  .add('smallwide / thresholds (string)', () => {
    const size = select('size', Object.keys(CARD_SIZES), CARD_SIZES.SMALLWIDE);
    return (
      <div style={{ width: `${getCardMinSize('lg', size).x}px`, margin: 20 }}>
        <ValueCard
          title={text('title', 'Status')}
          id="facilitycard"
          content={{
            attributes: object('attributes', [
              {
                dataSourceId: 'status',
                thresholds: [
                  {
                    comparison: '=',
                    value: 'Healthy',
                    icon: 'checkmark',
                    color: 'green',
                  },
                  {
                    comparison: '=',
                    value: 'Unhealthy',
                    icon: 'close',
                    color: 'red',
                  },
                ],
              },
            ]),
          }}
          breakpoint="lg"
          size={size}
          values={{ status: text('status', 'Unhealthy') }}
        />
      </div>
    );
  })
  .add('smallwide / vertical 2', () => {
    const size = select('size', Object.keys(CARD_SIZES), CARD_SIZES.SMALLWIDE);
    return (
      <div style={{ width: `${getCardMinSize('lg', size).x}px`, margin: 20 }}>
        <ValueCard
          title={text('title', 'Status')}
          id="facilitycard"
          content={{
            attributes: object('attributes', [
              {
                dataSourceId: 'status',
                label: 'Status',
              },
              {
                dataSourceId: 'comfortLevel',
                label: 'Comfort level',
              },
            ]),
          }}
          breakpoint="lg"
          size={size}
          values={{ status: text('status', 'Good'), comfortLevel: text('comfortLevel', 'Healthy') }}
        />
      </div>
    );
  })
  .add('smallwide / horizontal 2', () => {
    const size = select('size', Object.keys(CARD_SIZES), CARD_SIZES.SMALLWIDE);
    return (
      <div style={{ width: `${number('cardWidth', 300)}px`, margin: 20 }}>
        <ValueCard
          title={text('title', 'Status')}
          id="facilitycard"
          content={{
            attributes: object('attributes', [
              {
                dataSourceId: 'status',
                label: 'Status',
              },
              {
                dataSourceId: 'comfortLevel',
                label: 'Comfort level',
                unit: 'feels',
              },
            ]),
          }}
          breakpoint="lg"
          size={size}
          values={{
            status: text('status', 'Problem'),
            comfortLevel: text('comfortLevel', 'Healthy'),
          }}
        />
      </div>
    );
  })
  .add('medium / vertical / single', () => {
    const size = select('size', Object.keys(CARD_SIZES), CARD_SIZES.MEDIUM);
    return (
      <div style={{ width: text('cardWidth', `${getCardMinSize('lg', size).x}px`), margin: 20 }}>
        <ValueCard
          title={text('title', 'Facility Conditions')}
          id="facilitycard"
          content={{
            attributes: object('attributes', [
              { label: 'Comfort Level', dataSourceId: 'comfortLevel', unit: '%' },
            ]),
          }}
          breakpoint="lg"
          size={size}
          values={{ comfortLevel: number('comfortLevel', 89) }}
        />
      </div>
    );
  })
  .add('medium / vertical / multiple', () => {
    const size = select('size', Object.keys(CARD_SIZES), CARD_SIZES.MEDIUM);
    return (
      <div style={{ width: text('cardWidth', `${getCardMinSize('lg', size).x}px`), margin: 20 }}>
        <ValueCard
          title={text('title', 'Facility Conditions')}
          id="facilitycard"
          content={{
            attributes: object('attributes', [
              { label: 'Comfort Level', dataSourceId: 'comfortLevel', unit: '%' },
              {
                label: 'Average Temperature',
                dataSourceId: 'averageTemp',
                unit: '˚F',
                precision: 1,
              },
              { label: 'Utilization', dataSourceId: 'utilization', unit: '%' },
            ]),
          }}
          breakpoint="lg"
          size={size}
          values={{
            comfortLevel: number('comfortLevel', 89),
            averageTemp: number('averageTemp', 76.7),
            utilization: number('utilization', 76),
          }}
        />
      </div>
    );
  })
  .add('medium / vertical /  2', () => {
    const size = select('size', Object.keys(CARD_SIZES), CARD_SIZES.MEDIUM);
    return (
      <div style={{ width: text('cardWidth', `${getCardMinSize('lg', size).x}px`), margin: 20 }}>
        <ValueCard
          title={text('title', 'Facility Conditions')}
          id="facilitycard"
          content={{
            attributes: object('attributes', [
              { label: 'Comfort Level', dataSourceId: 'comfortLevel', unit: '%' },
              {
                label: 'Average Temperature',
                dataSourceId: 'averageTemp',
                unit: '˚F',
                precision: 1,
              },
            ]),
          }}
          breakpoint="lg"
          size={size}
          values={{
            comfortLevel: number('comfortLevel', 89),
            averageTemp: number('averageTemp', 76.7),
          }}
        />
      </div>
    );
  })
  .add('medium / vertical /  3', () => {
    const size = select('size', Object.keys(CARD_SIZES), CARD_SIZES.MEDIUM);
    return (
      <div style={{ width: text('cardWidth', `120px`), margin: 20 }}>
        <ValueCard
          title={text('title', 'Facility Conditions')}
          id="facilitycard"
          content={{
            attributes: [
              {
                label: 'Comfort Level',
                dataSourceId: 'comfortLevel',
                unit: '%',
                thresholds: [
                  {
                    comparison: '>',
                    value: 80,
                    color: '#F00',
                    icon: 'warning',
                  },
                  {
                    comparison: '<',
                    value: 80,
                    color: '#5aa700',
                    icon: 'checkmark',
                  },
                ],
              },
              {
                label: 'Average Temperature',
                dataSourceId: 'averageTemp',
                unit: '˚F',
                precision: 1,
                thresholds: [
                  {
                    comparison: '>',
                    value: 80,
                    color: '#F00',
                    icon: 'warning',
                  },
                  {
                    comparison: '<',
                    value: 80,
                    color: '#5aa700',
                    icon: 'checkmark',
                  },
                ],
              },
              {
                label: 'Humidity',
                dataSourceId: 'humidity',
                unit: '˚F',
                precision: 1,
                thresholds: [
                  {
                    comparison: '>',
                    value: 80,
                    color: '#F00',
                    icon: 'warning',
                  },
                  {
                    comparison: '<',
                    value: 80,
                    color: '#5aa700',
                    icon: 'checkmark',
                  },
                ],
              },
            ],
          }}
          breakpoint="lg"
          size={size}
          values={{
            comfortLevel: number('comfortLevel', 345678234234234234),
            averageTemp: number('averageTemp', 456778234234234234),
            humidity: number('humidity', 88888678234234234234),
          }}
        />
      </div>
    );
  })
  .add('medium / horizontal /  2', () => {
    const size = select('size', Object.keys(CARD_SIZES), CARD_SIZES.MEDIUM);
    return (
      <div style={{ width: text('cardWidth', `300px`), margin: 20 }}>
        <ValueCard
          title={text('title', 'Facility Conditions')}
          id="facilitycard"
          content={{
            attributes: object('attributes', [
              { label: 'Comfort Level', dataSourceId: 'comfortLevel', unit: '%' },
              {
                label: 'Average Temperature',
                dataSourceId: 'averageTemp',
                unit: '˚F',
                precision: 1,
              },
            ]),
          }}
          breakpoint="lg"
          size={size}
          values={{
            comfortLevel: number('comfortLevel', 89),
            averageTemp: number('averageTemp', 76.7),
          }}
        />
      </div>
    );
  })
  .add('medium / horizontal /  3', () => {
    const size = select('size', Object.keys(CARD_SIZES), CARD_SIZES.MEDIUM);
    return (
      <div style={{ width: text('cardWidth', `300px`), margin: 20 }}>
        <ValueCard
          title={text('title', 'Facility Conditions')}
          id="facilitycard"
          content={{
            attributes: object('attributes', [
              { label: 'Comfort Level', dataSourceId: 'comfortLevel', unit: '%' },
              {
                label: 'Average Temperature',
                dataSourceId: 'averageTemp',
                unit: '˚F',
                precision: 1,
              },
              { label: 'Utilization', dataSourceId: 'utilization', unit: '%' },
            ]),
          }}
          breakpoint="lg"
          size={size}
          values={{
            comfortLevel: number('comfortLevel', 89),
            averageTemp: number('averageTemp', 76.7),
            utilization: number('utilization', 76),
          }}
        />
      </div>
    );
  })
  .add('large / vertical /  5', () => {
    const size = select('size', Object.keys(CARD_SIZES), CARD_SIZES.LARGE);
    return (
      <div style={{ width: text('cardWidth', `300px`), margin: 20 }}>
        <ValueCard
          title={text('title', 'Facility Conditions')}
          id="facilitycard"
          content={{
            attributes: object('attributes', [
              { label: 'Comfort Level', dataSourceId: 'comfortLevel', unit: '%' },
              {
                label: 'Average Temperature',
                dataSourceId: 'averageTemp',
                unit: '˚F',
                precision: 1,
              },
              { label: 'Utilization', dataSourceId: 'utilization', unit: '%' },
              { label: 'Humidity', dataSourceId: 'humidity', unit: '%' },
              { label: 'Air Flow', dataSourceId: 'air_flow' },
            ]),
          }}
          breakpoint="lg"
          size={size}
          values={{
            comfortLevel: number('comfortLevel', 89),
            averageTemp: number('averageTemp', 76.7),
            utilization: number('utilization', 76),
            humidity: number('humidity', 50),
            air_flow: number('air_flow', 0.567),
          }}
        />
      </div>
    );
  })
  .add('large-thin / vertical /  6', () => {
    const size = select('size', Object.keys(CARD_SIZES), CARD_SIZES.LARGETHIN);
    return (
      <div style={{ width: text('cardWidth', `250px`), margin: 20 }}>
        <ValueCard
          title={text('title', 'Facility Conditions')}
          id="facilitycard"
          content={{
            attributes: object('attributes', [
              { label: 'Comfort Level', dataSourceId: 'comfortLevel', unit: '%' },
              {
                label: 'Average Temperature',
                dataSourceId: 'averageTemp',
                unit: '˚F',
                precision: 1,
              },
              { label: 'Utilization', dataSourceId: 'utilization', unit: '%' },
              { label: 'CPU', dataSourceId: 'cpu', unit: '%' },
              { label: 'Humidity', dataSourceId: 'humidity', unit: '%' },
              { label: 'Air flow', dataSourceId: 'air_flow', unit: '%' },
              { label: 'Air quality', dataSourceId: 'air_quality', unit: '%' },
            ]),
          }}
          breakpoint="lg"
          size={size}
          values={{
            comfortLevel: number('comfortLevel', 89),
            averageTemp: number('averageTemp', 76.7),
            utilization: number('utilization', 76),
            humidity: number('humidity', 76),
            cpu: number('cpu', 76),
            air_flow: number('air_flow', 76),
            air_quality: number('air_quality', 76),
          }}
        />
      </div>
    );
  })
  .add('medium-wide / horizontal /  3', () => {
    const size = select('size', Object.keys(CARD_SIZES), CARD_SIZES.MEDIUMWIDE);
    return (
      <div style={{ width: text('cardWidth', `300px`), margin: 20 }}>
        <ValueCard
          title={text('title', 'Facility Conditions')}
          id="facilitycard"
          content={{
            attributes: object('attributes', [
              { label: 'Comfort Level', dataSourceId: 'comfortLevel', unit: '%' },
              {
                label: 'Average Temperature',
                dataSourceId: 'averageTemp',
                unit: '˚F',
                precision: 1,
              },
              { label: 'Utilization', dataSourceId: 'utilization', unit: '%' },
            ]),
          }}
          breakpoint="lg"
          size={size}
          values={{
            comfortLevel: number('comfortLevel', 89),
            averageTemp: number('averageTemp', 76.7),
            utilization: number('utilization', 76),
          }}
        />
      </div>
    );
  })
  .add('with boolean', () => {
    const size = select('size', Object.keys(CARD_SIZES), CARD_SIZES.SMALL);
    return (
      <div style={{ width: text('cardWidth', `${getCardMinSize('lg', size).x}px`), margin: 20 }}>
        <ValueCard
          title={text('title', 'Uncomfortable?')}
          id="facilitycard"
          content={{ attributes: [{ label: 'Monthly summary', dataSourceId: 'monthlySummary' }] }}
          breakpoint="lg"
          size={size}
          values={{ monthlySummary: boolean('monthlySummary', false) }}
        />
      </div>
    );
  })
  .add('empty state', () => {
    const size = select('size', Object.keys(CARD_SIZES), CARD_SIZES.MEDIUM);
    return (
      <div style={{ width: text('cardWidth', `${getCardMinSize('lg', size).x}px`), margin: 20 }}>
        <ValueCard
          title={text('title', 'Facility Conditions')}
          id="facilitycard"
          content={{ attributes: [] }}
          breakpoint="lg"
          size={size}
        />
      </div>
    );
  })
  .add('data state - no data - medium - scroll page', () => {
    const size = select('size', Object.keys(CARD_SIZES), CARD_SIZES.MEDIUM);
    const width = text('cardWidth', `${getCardMinSize('lg', CARD_SIZES.MEDIUM).x}px`);

    const myDataState = {
      type: select(
        'dataState : Type',
        Object.keys(VALUE_CARD_DATA_STATE),
        VALUE_CARD_DATA_STATE.NO_DATA
      ),
      ...getDataStateProp(),
      learnMoreElement: (
        <button
          type="button"
          onClick={() => {
            console.info('Learning more is great');
          }}
        >
          Learn more
        </button>
      ),
    };

    return (
      <div>
        <ValueCard
          style={{ width }}
          title={text('title', 'Health score')}
          content={{ attributes: [{ label: 'Monthly summary', dataSourceId: 'monthlySummary' }] }}
          dataState={myDataState}
          breakpoint="lg"
          size={size}
          id="myStoryId"
        />

        <div style={{ height: '150vh' }} />
      </div>
    );
  })
  .add('data state - no data - custom icon - large', () => {
    const size = select('size', Object.keys(CARD_SIZES), CARD_SIZES.LARGE);
    const myDataState = {
      type: select(
        'dataState : Type',
        Object.keys(VALUE_CARD_DATA_STATE),
        VALUE_CARD_DATA_STATE.NO_DATA
      ),
      ...getDataStateProp(),
      icon: (
        <Bee16 style={{ fill: 'orange' }}>
          <title>App supplied icon</title>
        </Bee16>
      ),
    };

    return (
      <div style={{ width: text('cardWidth', `${getCardMinSize('lg', size).x}px`), margin: 20 }}>
        <ValueCard
          title={text('title', 'Health score')}
          content={{ attributes: [{ label: 'Monthly summary', dataSourceId: 'monthlySummary' }] }}
          dataState={myDataState}
          breakpoint="lg"
          size={size}
          id="myStoryId"
        />
      </div>
    );
  })
  .add('data state - error - medium', () => {
    const size = select('size', Object.keys(CARD_SIZES), CARD_SIZES.MEDIUM);
    const myDataState = {
      ...getDataStateProp(),
      type: select(
        'dataState : Type',
        Object.keys(VALUE_CARD_DATA_STATE),
        VALUE_CARD_DATA_STATE.ERROR
      ),
    };

    return (
      <div style={{ width: text('cardWidth', `${getCardMinSize('lg', size).x}px`), margin: 20 }}>
        <ValueCard
          title={text('title', 'Health score')}
          content={{ attributes: [{ label: 'Monthly summary', dataSourceId: 'monthlySummary' }] }}
          dataState={myDataState}
          breakpoint="lg"
          size={size}
          id="myStoryId"
        />
      </div>
    );
  })
  .add('data state - error - small', () => {
    const size = select('size', Object.keys(CARD_SIZES), CARD_SIZES.SMALL);
    const dataStateType = select(
      'dataStateType',
      Object.keys(VALUE_CARD_DATA_STATE),
      VALUE_CARD_DATA_STATE.ERROR
    );
    return (
      <div style={{ width: text('cardWidth', `${getCardMinSize('sm', size).x}px`), margin: 20 }}>
        <ValueCard
          title={text('title', 'Health score')}
          id="myStoryId"
          content={{ attributes: [{ label: 'Monthly summary', dataSourceId: 'monthlySummary' }] }}
          dataState={{
            type: dataStateType,
            label: 'No data available',
            description: 'There is no available data for this score at this time',
            extraTooltipText:
              'Lorem ipsum dolor sit amet, consectetur adipiscing elit, sed do eiusmod tempor incididunt ut labore et dolore magna aliqua.  ',
            learnMoreURL: 'http://www.ibm.com',
            learnMoreText: 'Learn more',
          }}
          breakpoint="sm"
          size={size}
        />
      </div>
    );
  })
  .add('long titles and values', () => {
    const size = select('size', Object.keys(CARD_SIZES), CARD_SIZES.SMALL);
    return (
      <div style={{ width: text('cardWidth', `${getCardMinSize('lg', size).x}px`), margin: 20 }}>
        <ValueCard
          title={text('title', 'Really long card title?')}
          id="facilitycard"
          content={{
            attributes: [
              {
                label: 'Monthly summary',
                dataSourceId: 'monthlySummary',
                unit: text('unit', ''),
              },
            ],
          }}
          breakpoint="lg"
          size={size}
          values={{ monthlySummary: number('monthlySummary', 20000000000000000) }}
        />
      </div>
    );
  })
  .add('long titles and values/multiple', () => {
    const size = select('size', Object.keys(CARD_SIZES), CARD_SIZES.MEDIUM);
    return (
      <div style={{ width: text('cardWidth', `${getCardMinSize('lg', size).x}px`), margin: 20 }}>
        <ValueCard
          title={text('title', 'Really really really long card title?')}
          id="facilitycard"
          content={{
            attributes: [
              {
                label: 'Monthly summary',
                dataSourceId: 'monthlySummary',
                unit: text('unit', 'Wh'),
              },
              {
                label: 'Yearly summary',
                dataSourceId: 'yearlySummary',
                unit: text('unit', 'Wh'),
              },
            ],
          }}
          breakpoint="lg"
          size={size}
          values={{
            monthlySummary: number('monthlySummary', 100000000),
            yearlySummary: number('yearlySummary', 40000000000000),
          }}
        />
      </div>
    );
  })
  .add('editable', () => {
    const size = select('size', Object.keys(CARD_SIZES), CARD_SIZES.MEDIUM);
    return (
      <div style={{ width: text('cardWidth', `${getCardMinSize('lg', size).x}px`), margin: 20 }}>
        <ValueCard
          title={text('title', 'Really really really long card title?')}
          id="facilitycard"
          isEditable
          content={{
            attributes: [
              {
                label: 'Monthly summary',
                dataSourceId: 'monthlySummary',
                unit: text('unit', 'Wh'),
              },
              {
                label: 'Yearly summary',
                dataSourceId: 'yearlySummary',
                unit: text('unit', 'Wh'),
              },
            ],
          }}
          breakpoint="lg"
          size={size}
        />
      </div>
    );
  })
  .add('dataFilters', () => {
    const size = select('size', Object.keys(CARD_SIZES), CARD_SIZES.MEDIUM);
    return (
      <div style={{ width: text('cardWidth', `300px`), margin: 20 }}>
        <ValueCard
          title={text('title', 'Facility Conditions per device')}
          id="facilitycard"
          content={{
            attributes: object('attributes', [
              {
                label: 'Device 1 Comfort',
                dataSourceId: 'comfortLevel',
                unit: '%',
                dataFilter: { deviceid: '73000' },
              },
              {
                label: 'Device 2 Comfort',
                dataSourceId: 'comfortLevel',
                unit: '%',
                dataFilter: { deviceid: '73001' },
              },
            ]),
          }}
          breakpoint="lg"
          size={size}
          values={object('values', [
            { deviceid: '73000', comfortLevel: '100', unit: '%' },
            { deviceid: '73001', comfortLevel: '50', unit: '%' },
          ])}
        />
      </div>
    );
  });<|MERGE_RESOLUTION|>--- conflicted
+++ resolved
@@ -72,9 +72,9 @@
       </div>
     );
   })
-<<<<<<< HEAD
-  .add('xsmall / wrapping', () => {
-    const size = select('size', Object.keys(CARD_SIZES), CARD_SIZES.XSMALL);
+
+  .add('small / wrapping', () => {
+    const size = select('size', Object.keys(CARD_SIZES), CARD_SIZES.SMALL);
     return (
       <div style={{ width: text('cardWidth', '120px'), margin: 20 }}>
         <ValueCard
@@ -97,12 +97,8 @@
       </div>
     );
   })
-  .add('xsmall / units', () => {
-    const size = select('size', Object.keys(CARD_SIZES), CARD_SIZES.XSMALL);
-=======
   .add('small / units', () => {
     const size = select('size', Object.keys(CARD_SIZES), CARD_SIZES.SMALL);
->>>>>>> d2cfa47d
     return (
       <div style={{ width: text('cardWidth', `150px`), margin: 20 }}>
         <ValueCard
