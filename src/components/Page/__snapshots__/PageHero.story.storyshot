// Jest Snapshot v1, https://goo.gl/fbAQLP

exports[`Storybook Snapshot tests and console checks Storyshots Watson IoT|PageHero (Deprecated) has breadcrumb 1`] = `
<div
  style={
    Object {
      "alignItems": "center",
      "bottom": "0",
      "display": "flex",
      "left": "0",
      "overflow": "auto",
      "position": "fixed",
      "right": "0",
      "top": "0",
    }
  }
>
  <div
    style={
      Object {
        "margin": "auto",
        "maxHeight": "100%",
      }
    }
  >
    <div
      className="storybook-container"
      style={
        Object {
          "padding": "3rem",
        }
      }
    >
      <div
        style={
          Object {
            "position": "relative",
            "zIndex": 0,
          }
        }
      >
        <div
          style={
            Object {
              "width": "calc(100vw - 6rem)",
            }
          }
        >
          <div
            className="PageHero__StyledPageHero-sc-1k4oefb-0 jZTvNr"
          >
            <div>
              breadcrumb/mybread
            </div>
          </div>
        </div>
      </div>
      <button
        className="info__show-button"
        onClick={[Function]}
        style={
          Object {
            "background": "#027ac5",
            "border": "none",
            "borderRadius": "0 0 0 5px",
            "color": "#fff",
            "cursor": "pointer",
            "display": "block",
            "fontFamily": "sans-serif",
            "fontSize": "12px",
            "padding": "5px 15px",
            "position": "fixed",
            "right": 0,
            "top": 0,
          }
        }
        type="button"
      >
        Show Info
      </button>
    </div>
  </div>
</div>
`;

exports[`Storybook Snapshot tests and console checks Storyshots Watson IoT|PageHero (Deprecated) has left content 1`] = `
<div
  style={
    Object {
      "alignItems": "center",
      "bottom": "0",
      "display": "flex",
      "left": "0",
      "overflow": "auto",
      "position": "fixed",
      "right": "0",
      "top": "0",
    }
  }
>
  <div
    style={
      Object {
        "margin": "auto",
        "maxHeight": "100%",
      }
    }
  >
    <div
      className="storybook-container"
      style={
        Object {
          "padding": "3rem",
        }
      }
    >
      <div
        style={
          Object {
            "position": "relative",
            "zIndex": 0,
          }
        }
      >
        <div
          style={
            Object {
              "width": "calc(100vw - 6rem)",
            }
          }
        >
          <div
            className="PageHero__StyledPageHero-sc-1k4oefb-0 jZTvNr"
          >
            <div
              className="PageHero__StyledLeftContent-sc-1k4oefb-5 nKrTg"
            >
              <div>
                Left Content
              </div>
            </div>
            <div
              className="PageHero__StyledTitle-sc-1k4oefb-3 dijkPK"
            >
              <div
                className="PageTitle__StyledPageTitle-sc-1x4wg61-0 MhXQw"
              >
                <h1
                  className="PageTitle__StyledPageTitleH1-sc-1x4wg61-2 uwbjE"
                >
                  Your Devices
                </h1>
              </div>
              <div
                className="PageHero__StyledPageHeroWrap-sc-1k4oefb-1 dymYXa"
              >
                <p
                  className="PageHero__StyledPageBlurb-sc-1k4oefb-2 jjUFol"
                >
                  Your data lake displays a detailed view of the entity types that are connected in Watson IoT Platform. To explore the metrics and dimensions of your entities in more detail, select Entities. To start applying calculations and analyzing your entity data, select Data.
                </p>
              </div>
            </div>
            <div
              className="PageHero__StyledRightContent-sc-1k4oefb-4 jzJCmH"
            >
              <div
                style={
                  Object {
                    "textAlign": "right",
                  }
                }
              >
                Right Content
              </div>
            </div>
          </div>
        </div>
      </div>
      <button
        className="info__show-button"
        onClick={[Function]}
        style={
          Object {
            "background": "#027ac5",
            "border": "none",
            "borderRadius": "0 0 0 5px",
            "color": "#fff",
            "cursor": "pointer",
            "display": "block",
            "fontFamily": "sans-serif",
            "fontSize": "12px",
            "padding": "5px 15px",
            "position": "fixed",
            "right": 0,
            "top": 0,
          }
        }
        type="button"
      >
        Show Info
      </button>
    </div>
  </div>
</div>
`;

exports[`Storybook Snapshot tests and console checks Storyshots Watson IoT|PageHero (Deprecated) normal 1`] = `
<div
  style={
    Object {
      "alignItems": "center",
      "bottom": "0",
      "display": "flex",
      "left": "0",
      "overflow": "auto",
      "position": "fixed",
      "right": "0",
      "top": "0",
    }
  }
>
  <div
    style={
      Object {
        "margin": "auto",
        "maxHeight": "100%",
      }
    }
  >
    <div
      className="storybook-container"
      style={
        Object {
          "padding": "3rem",
        }
      }
    >
      <div
        style={
          Object {
            "position": "relative",
            "zIndex": 0,
          }
        }
      >
        <div
          style={
            Object {
              "width": "calc(100vw - 6rem)",
            }
          }
        >
          <div
            className="PageHero__StyledPageHero-sc-1k4oefb-0 jZTvNr"
          >
            <div
              className="PageHero__StyledTitle-sc-1k4oefb-3 dijkPK"
            >
              <div
                className="PageTitle__StyledPageTitle-sc-1x4wg61-0 MhXQw"
              >
                <h1
                  className="PageTitle__StyledPageTitleH1-sc-1x4wg61-2 uwbjE"
                >
                  Your Devices
                </h1>
              </div>
              <div
                className="PageHero__StyledPageHeroWrap-sc-1k4oefb-1 dymYXa"
              >
                <p
                  className="PageHero__StyledPageBlurb-sc-1k4oefb-2 jjUFol"
                >
                  Your data lake displays a detailed view of the entity types that are connected in Watson IoT Platform. To explore the metrics and dimensions of your entities in more detail, select Entities. To start applying calculations and analyzing your entity data, select Data.
                </p>
              </div>
            </div>
            <div
              className="PageHero__StyledRightContent-sc-1k4oefb-4 jzJCmH"
            >
              <div
                style={
                  Object {
                    "textAlign": "right",
                  }
                }
              >
                Right Content
              </div>
            </div>
          </div>
        </div>
      </div>
      <button
        className="info__show-button"
        onClick={[Function]}
        style={
          Object {
            "background": "#027ac5",
            "border": "none",
            "borderRadius": "0 0 0 5px",
            "color": "#fff",
            "cursor": "pointer",
            "display": "block",
            "fontFamily": "sans-serif",
            "fontSize": "12px",
            "padding": "5px 15px",
            "position": "fixed",
            "right": 0,
            "top": 0,
          }
        }
        type="button"
      >
        Show Info
      </button>
    </div>
  </div>
</div>
`;

exports[`Storybook Snapshot tests and console checks Storyshots Watson IoT|PageHero (Deprecated) normal with content switcher 1`] = `
<div
  style={
    Object {
      "alignItems": "center",
      "bottom": "0",
      "display": "flex",
      "left": "0",
      "overflow": "auto",
      "position": "fixed",
      "right": "0",
      "top": "0",
    }
  }
>
  <div
    style={
      Object {
        "margin": "auto",
        "maxHeight": "100%",
      }
    }
  >
    <div
      className="storybook-container"
      style={
        Object {
          "padding": "3rem",
        }
      }
    >
      <div
        style={
          Object {
            "position": "relative",
            "zIndex": 0,
          }
        }
      >
        <div
          style={
            Object {
              "width": "calc(100vw - 6rem)",
            }
          }
        >
          <div
            className="PageHero__StyledPageHero-sc-1k4oefb-0 jZTvNr"
          >
            <div
              className="PageHero__StyledTitle-sc-1k4oefb-3 dijkPK"
            >
<<<<<<< HEAD
              Your Devices
            </h1>
          </div>
          <div
            className="bx--content-switcher PageSwitcher__StyledContentSwitcher-sc-1dcz28n-0 horTRL"
            onChange={[Function]}
            role="tablist"
          >
            <button
              aria-selected={false}
              className="bx--content-switcher-btn"
              data-tip="All Devices"
              onClick={[Function]}
              onKeyDown={[Function]}
              role="tab"
              tabIndex="-1"
            >
              <span
                className="bx--content-switcher__label"
=======
              <div
                className="PageTitle__StyledPageTitle-sc-1x4wg61-0 MhXQw"
>>>>>>> c352012d
              >
                <h1
                  className="PageTitle__StyledPageTitleH1-sc-1x4wg61-2 uwbjE"
                >
                  Your Devices
                </h1>
              </div>
              <div
                className="bx--content-switcher PageSwitcher__StyledContentSwitcher-sc-1dcz28n-0 horTRL"
                onChange={[Function]}
              >
                <button
                  aria-selected={false}
                  className="bx--content-switcher-btn"
                  data-tip="All Devices"
                  onClick={[Function]}
                  onKeyDown={[Function]}
                  role="tab"
                  tabIndex="-1"
                >
                  <span
                    className="bx--content-switcher__label"
                  >
                    All Devices
                  </span>
                </button>
                <button
                  aria-selected={true}
                  className="bx--content-switcher-btn bx--content-switcher--selected"
                  data-tip="Diagnose"
                  onClick={[Function]}
                  onKeyDown={[Function]}
                  role="tab"
                  tabIndex="0"
                >
                  <span
                    className="bx--content-switcher__label"
                  >
                    Diagnose
                  </span>
                </button>
              </div>
              <div
                className="PageHero__StyledPageHeroWrap-sc-1k4oefb-1 dymYXa"
              >
                <p
                  className="PageHero__StyledPageBlurb-sc-1k4oefb-2 jjUFol"
                >
                  Your data lake displays a detailed view of the entity types that are connected in Watson IoT Platform. To explore the metrics and dimensions of your entities in more detail, select Entities. To start applying calculations and analyzing your entity data, select Data.
                </p>
              </div>
            </div>
            <div
              className="PageHero__StyledRightContent-sc-1k4oefb-4 jzJCmH"
            >
              <div
                style={
                  Object {
                    "textAlign": "right",
                  }
                }
              >
                Right Content
              </div>
            </div>
          </div>
        </div>
      </div>
      <button
        className="info__show-button"
        onClick={[Function]}
        style={
          Object {
            "background": "#027ac5",
            "border": "none",
            "borderRadius": "0 0 0 5px",
            "color": "#fff",
            "cursor": "pointer",
            "display": "block",
            "fontFamily": "sans-serif",
            "fontSize": "12px",
            "padding": "5px 15px",
            "position": "fixed",
            "right": 0,
            "top": 0,
          }
        }
        type="button"
      >
        Show Info
      </button>
    </div>
  </div>
</div>
`;

exports[`Storybook Snapshot tests and console checks Storyshots Watson IoT|PageHero (Deprecated) with section 1`] = `
<div
  style={
    Object {
      "alignItems": "center",
      "bottom": "0",
      "display": "flex",
      "left": "0",
      "overflow": "auto",
      "position": "fixed",
      "right": "0",
      "top": "0",
    }
  }
>
  <div
    style={
      Object {
        "margin": "auto",
        "maxHeight": "100%",
      }
    }
  >
    <div
      className="storybook-container"
      style={
        Object {
          "padding": "3rem",
        }
      }
    >
      <div
        style={
          Object {
            "position": "relative",
            "zIndex": 0,
          }
        }
      >
        <div
          style={
            Object {
              "width": "calc(100vw - 6rem)",
            }
          }
        >
          <div
            className="PageHero__StyledPageHero-sc-1k4oefb-0 jZTvNr"
          >
            <div
              className="PageHero__StyledTitle-sc-1k4oefb-3 dijkPK"
            >
              <div
                className="PageTitle__StyledPageTitle-sc-1x4wg61-0 MhXQw"
              >
                <h1
                  className="PageTitle__StyledPageTitleH1-sc-1x4wg61-2 uwbjE"
                >
                  <span
                    className="PageTitle__StyledPageSection-sc-1x4wg61-1 dUHWaW"
                  >
                    Explore /
                  </span>
                  Your Devices
                </h1>
              </div>
              <div
                className="PageHero__StyledPageHeroWrap-sc-1k4oefb-1 dymYXa"
              >
                <p
                  className="PageHero__StyledPageBlurb-sc-1k4oefb-2 jjUFol"
                >
                  Your data lake displays a detailed view of the entity types that are connected in Watson IoT Platform. To explore the metrics and dimensions of your entities in more detail, select Entities. To start applying calculations and analyzing your entity data, select Data.
                </p>
              </div>
            </div>
            <div
              className="PageHero__StyledRightContent-sc-1k4oefb-4 jzJCmH"
            >
              <div
                style={
                  Object {
                    "textAlign": "right",
                  }
                }
              >
                Right Content
              </div>
            </div>
          </div>
        </div>
      </div>
      <button
        className="info__show-button"
        onClick={[Function]}
        style={
          Object {
            "background": "#027ac5",
            "border": "none",
            "borderRadius": "0 0 0 5px",
            "color": "#fff",
            "cursor": "pointer",
            "display": "block",
            "fontFamily": "sans-serif",
            "fontSize": "12px",
            "padding": "5px 15px",
            "position": "fixed",
            "right": 0,
            "top": 0,
          }
        }
        type="button"
      >
        Show Info
      </button>
    </div>
  </div>
</div>
`;

exports[`Storybook Snapshot tests and console checks Storyshots Watson IoT|PageHero (Deprecated) ️⛔ Deprecation Notice  1`] = `
<div
  style={
    Object {
      "alignItems": "center",
      "bottom": "0",
      "display": "flex",
      "left": "0",
      "overflow": "auto",
      "position": "fixed",
      "right": "0",
      "top": "0",
    }
  }
>
  <div
    style={
      Object {
        "margin": "auto",
        "maxHeight": "100%",
      }
    }
  >
    <div
      className="storybook-container"
      style={
        Object {
          "padding": "3rem",
        }
      }
    >
      <div
        style={
          Object {
            "position": "relative",
            "zIndex": 0,
          }
        }
      >
<<<<<<< HEAD
        <svg
          aria-hidden={true}
          className="bx--toast-notification__icon"
          focusable="false"
          height={20}
          preserveAspectRatio="xMidYMid meet"
          style={
            Object {
              "willChange": "transform",
            }
          }
          viewBox="0 0 20 20"
          width={20}
          xmlns="http://www.w3.org/2000/svg"
        >
          <path
            d="M10,1c-5,0-9,4-9,9s4,9,9,9s9-4,9-9S15,1,10,1z M9.2,5h1.5v7H9.2V5z M10,16c-0.6,0-1-0.4-1-1s0.4-1,1-1	s1,0.4,1,1S10.6,16,10,16z"
          />
          <path
            d="M9.2,5h1.5v7H9.2V5z M10,16c-0.6,0-1-0.4-1-1s0.4-1,1-1s1,0.4,1,1S10.6,16,10,16z"
            data-icon-path="inner-path"
            opacity="0"
          />
          <title>
            
          </title>
        </svg>
=======
>>>>>>> c352012d
        <div
          style={Object {}}
        >
          <div
            className="bx--toast-notification bx--toast-notification--warning"
            kind="warning"
            role="alert"
            style={
              Object {
                "marginBottom": ".5rem",
                "minWidth": "30rem",
              }
            }
            timeout={0}
          >
            <svg
              aria-hidden={true}
              className="bx--toast-notification__icon"
              focusable="false"
              height={20}
              preserveAspectRatio="xMidYMid meet"
              style={
                Object {
                  "willChange": "transform",
                }
              }
              viewBox="0 0 20 20"
              width={20}
              xmlns="http://www.w3.org/2000/svg"
            >
              <path
                d="M10 1c-5 0-9 4-9 9s4 9 9 9 9-4 9-9-4-9-9-9zm-.8 4h1.5v7H9.2V5zm.8 11c-.6 0-1-.4-1-1s.4-1 1-1 1 .4 1 1-.4 1-1 1z"
              />
              <path
                d="M9.2 5h1.5v7H9.2V5zm.8 11c-.6 0-1-.4-1-1s.4-1 1-1 1 .4 1 1-.4 1-1 1z"
                data-icon-path="inner-path"
                opacity="0"
              />
              <title>
                
              </title>
            </svg>
            <div
              className="bx--toast-notification__details"
            >
              <h3
                className="bx--toast-notification__title"
              >
                Deprecation Notice
              </h3>
              <div
                className="bx--toast-notification__subtitle"
              >
                PageHero has been deprecated and will be removed in the next major version of carbon-addons-iot-react.
              </div>
              <div
                className="bx--toast-notification__caption"
              >
                Refactor usages of PageHero to use Hero instead.
              </div>
            </div>
          </div>
        </div>
      </div>
      <button
        className="info__show-button"
        onClick={[Function]}
        style={
          Object {
            "background": "#027ac5",
            "border": "none",
            "borderRadius": "0 0 0 5px",
            "color": "#fff",
            "cursor": "pointer",
            "display": "block",
            "fontFamily": "sans-serif",
            "fontSize": "12px",
            "padding": "5px 15px",
            "position": "fixed",
            "right": 0,
            "top": 0,
          }
        }
        type="button"
      >
        Show Info
      </button>
    </div>
  </div>
</div>
`;<|MERGE_RESOLUTION|>--- conflicted
+++ resolved
@@ -372,30 +372,8 @@
             <div
               className="PageHero__StyledTitle-sc-1k4oefb-3 dijkPK"
             >
-<<<<<<< HEAD
-              Your Devices
-            </h1>
-          </div>
-          <div
-            className="bx--content-switcher PageSwitcher__StyledContentSwitcher-sc-1dcz28n-0 horTRL"
-            onChange={[Function]}
-            role="tablist"
-          >
-            <button
-              aria-selected={false}
-              className="bx--content-switcher-btn"
-              data-tip="All Devices"
-              onClick={[Function]}
-              onKeyDown={[Function]}
-              role="tab"
-              tabIndex="-1"
-            >
-              <span
-                className="bx--content-switcher__label"
-=======
               <div
                 className="PageTitle__StyledPageTitle-sc-1x4wg61-0 MhXQw"
->>>>>>> c352012d
               >
                 <h1
                   className="PageTitle__StyledPageTitleH1-sc-1x4wg61-2 uwbjE"
@@ -406,6 +384,7 @@
               <div
                 className="bx--content-switcher PageSwitcher__StyledContentSwitcher-sc-1dcz28n-0 horTRL"
                 onChange={[Function]}
+                role="tablist"
               >
                 <button
                   aria-selected={false}
@@ -651,36 +630,6 @@
           }
         }
       >
-<<<<<<< HEAD
-        <svg
-          aria-hidden={true}
-          className="bx--toast-notification__icon"
-          focusable="false"
-          height={20}
-          preserveAspectRatio="xMidYMid meet"
-          style={
-            Object {
-              "willChange": "transform",
-            }
-          }
-          viewBox="0 0 20 20"
-          width={20}
-          xmlns="http://www.w3.org/2000/svg"
-        >
-          <path
-            d="M10,1c-5,0-9,4-9,9s4,9,9,9s9-4,9-9S15,1,10,1z M9.2,5h1.5v7H9.2V5z M10,16c-0.6,0-1-0.4-1-1s0.4-1,1-1	s1,0.4,1,1S10.6,16,10,16z"
-          />
-          <path
-            d="M9.2,5h1.5v7H9.2V5z M10,16c-0.6,0-1-0.4-1-1s0.4-1,1-1s1,0.4,1,1S10.6,16,10,16z"
-            data-icon-path="inner-path"
-            opacity="0"
-          />
-          <title>
-            
-          </title>
-        </svg>
-=======
->>>>>>> c352012d
         <div
           style={Object {}}
         >
@@ -712,10 +661,10 @@
               xmlns="http://www.w3.org/2000/svg"
             >
               <path
-                d="M10 1c-5 0-9 4-9 9s4 9 9 9 9-4 9-9-4-9-9-9zm-.8 4h1.5v7H9.2V5zm.8 11c-.6 0-1-.4-1-1s.4-1 1-1 1 .4 1 1-.4 1-1 1z"
+                d="M10,1c-5,0-9,4-9,9s4,9,9,9s9-4,9-9S15,1,10,1z M9.2,5h1.5v7H9.2V5z M10,16c-0.6,0-1-0.4-1-1s0.4-1,1-1	s1,0.4,1,1S10.6,16,10,16z"
               />
               <path
-                d="M9.2 5h1.5v7H9.2V5zm.8 11c-.6 0-1-.4-1-1s.4-1 1-1 1 .4 1 1-.4 1-1 1z"
+                d="M9.2,5h1.5v7H9.2V5z M10,16c-0.6,0-1-0.4-1-1s0.4-1,1-1s1,0.4,1,1S10.6,16,10,16z"
                 data-icon-path="inner-path"
                 opacity="0"
               />
