// Jest Snapshot v1, https://goo.gl/fbAQLP

exports[`Storybook Snapshot tests and console checks Storyshots Watson IoT/PageHero (Deprecated) has breadcrumb 1`] = `
<div
  className="storybook-container"
  style={
    Object {
      "padding": "3rem",
    }
  }
>
  <div
    style={
      Object {
        "position": "relative",
        "zIndex": 0,
      }
    }
  >
    <div
      style={
        Object {
          "width": "calc(100vw - 6rem)",
        }
      }
    >
      <div
        className="PageHero__StyledPageHero-sc-1k4oefb-0 jZTvNr"
      >
        <div>
          breadcrumb/mybread
        </div>
      </div>
<<<<<<< HEAD
      <button
        className="info__show-button"
        onClick={[Function]}
        style={
          Object {
            "background": "#027ac5",
            "border": "none",
            "borderRadius": "0 0 0 5px",
            "color": "#fff",
            "cursor": "pointer",
            "display": "block",
            "fontFamily": "sans-serif",
            "fontSize": 12,
            "padding": "5px 15px",
            "position": "fixed",
            "right": 0,
            "top": 0,
          }
        }
        type="button"
      >
        Show Info
      </button>
=======
>>>>>>> 027c8315
    </div>
  </div>
  <button
    className="info__show-button"
    onClick={[Function]}
    style={
      Object {
        "background": "#027ac5",
        "border": "none",
        "borderRadius": "0 0 0 5px",
        "color": "#fff",
        "cursor": "pointer",
        "display": "block",
        "fontFamily": "sans-serif",
        "fontSize": "12px",
        "padding": "5px 15px",
        "position": "fixed",
        "right": 0,
        "top": 0,
      }
    }
    type="button"
  >
    Show Info
  </button>
</div>
`;

exports[`Storybook Snapshot tests and console checks Storyshots Watson IoT/PageHero (Deprecated) has left content 1`] = `
<div
  className="storybook-container"
  style={
    Object {
      "padding": "3rem",
    }
  }
>
  <div
    style={
      Object {
        "position": "relative",
        "zIndex": 0,
      }
    }
  >
    <div
      style={
        Object {
          "width": "calc(100vw - 6rem)",
        }
      }
    >
      <div
        className="PageHero__StyledPageHero-sc-1k4oefb-0 jZTvNr"
      >
        <div
          className="PageHero__StyledLeftContent-sc-1k4oefb-5 nKrTg"
        >
          <div>
            Left Content
          </div>
        </div>
        <div
          className="PageHero__StyledTitle-sc-1k4oefb-3 dijkPK"
        >
          <div
            className="PageTitle__StyledPageTitle-sc-1x4wg61-0 MhXQw"
          >
            <h1
              className="PageTitle__StyledPageTitleH1-sc-1x4wg61-2 uwbjE"
            >
              Your Devices
            </h1>
          </div>
          <div
            className="PageHero__StyledPageHeroWrap-sc-1k4oefb-1 dymYXa"
          >
            <p
              className="PageHero__StyledPageBlurb-sc-1k4oefb-2 jjUFol"
            >
              Your data lake displays a detailed view of the entity types that are connected in Watson IoT Platform. To explore the metrics and dimensions of your entities in more detail, select Entities. To start applying calculations and analyzing your entity data, select Data.
            </p>
          </div>
        </div>
        <div
          className="PageHero__StyledRightContent-sc-1k4oefb-4 jzJCmH"
        >
          <div
            style={
              Object {
                "textAlign": "right",
              }
            }
          >
            Right Content
          </div>
        </div>
      </div>
<<<<<<< HEAD
      <button
        className="info__show-button"
        onClick={[Function]}
        style={
          Object {
            "background": "#027ac5",
            "border": "none",
            "borderRadius": "0 0 0 5px",
            "color": "#fff",
            "cursor": "pointer",
            "display": "block",
            "fontFamily": "sans-serif",
            "fontSize": 12,
            "padding": "5px 15px",
            "position": "fixed",
            "right": 0,
            "top": 0,
          }
        }
        type="button"
      >
        Show Info
      </button>
=======
>>>>>>> 027c8315
    </div>
  </div>
  <button
    className="info__show-button"
    onClick={[Function]}
    style={
      Object {
        "background": "#027ac5",
        "border": "none",
        "borderRadius": "0 0 0 5px",
        "color": "#fff",
        "cursor": "pointer",
        "display": "block",
        "fontFamily": "sans-serif",
        "fontSize": "12px",
        "padding": "5px 15px",
        "position": "fixed",
        "right": 0,
        "top": 0,
      }
    }
    type="button"
  >
    Show Info
  </button>
</div>
`;

exports[`Storybook Snapshot tests and console checks Storyshots Watson IoT/PageHero (Deprecated) normal 1`] = `
<div
  className="storybook-container"
  style={
    Object {
      "padding": "3rem",
    }
  }
>
  <div
    style={
      Object {
        "position": "relative",
        "zIndex": 0,
      }
    }
  >
    <div
      style={
        Object {
          "width": "calc(100vw - 6rem)",
        }
      }
    >
      <div
        className="PageHero__StyledPageHero-sc-1k4oefb-0 jZTvNr"
      >
        <div
          className="PageHero__StyledTitle-sc-1k4oefb-3 dijkPK"
        >
          <div
            className="PageTitle__StyledPageTitle-sc-1x4wg61-0 MhXQw"
          >
            <h1
              className="PageTitle__StyledPageTitleH1-sc-1x4wg61-2 uwbjE"
            >
              Your Devices
            </h1>
          </div>
          <div
            className="PageHero__StyledPageHeroWrap-sc-1k4oefb-1 dymYXa"
          >
            <p
              className="PageHero__StyledPageBlurb-sc-1k4oefb-2 jjUFol"
            >
              Your data lake displays a detailed view of the entity types that are connected in Watson IoT Platform. To explore the metrics and dimensions of your entities in more detail, select Entities. To start applying calculations and analyzing your entity data, select Data.
            </p>
          </div>
        </div>
        <div
          className="PageHero__StyledRightContent-sc-1k4oefb-4 jzJCmH"
        >
          <div
            style={
              Object {
                "textAlign": "right",
              }
            }
          >
            Right Content
          </div>
        </div>
      </div>
<<<<<<< HEAD
      <button
        className="info__show-button"
        onClick={[Function]}
        style={
          Object {
            "background": "#027ac5",
            "border": "none",
            "borderRadius": "0 0 0 5px",
            "color": "#fff",
            "cursor": "pointer",
            "display": "block",
            "fontFamily": "sans-serif",
            "fontSize": 12,
            "padding": "5px 15px",
            "position": "fixed",
            "right": 0,
            "top": 0,
          }
        }
        type="button"
      >
        Show Info
      </button>
=======
>>>>>>> 027c8315
    </div>
  </div>
  <button
    className="info__show-button"
    onClick={[Function]}
    style={
      Object {
        "background": "#027ac5",
        "border": "none",
        "borderRadius": "0 0 0 5px",
        "color": "#fff",
        "cursor": "pointer",
        "display": "block",
        "fontFamily": "sans-serif",
        "fontSize": "12px",
        "padding": "5px 15px",
        "position": "fixed",
        "right": 0,
        "top": 0,
      }
    }
    type="button"
  >
    Show Info
  </button>
</div>
`;

exports[`Storybook Snapshot tests and console checks Storyshots Watson IoT/PageHero (Deprecated) normal with content switcher 1`] = `
<div
  className="storybook-container"
  style={
    Object {
      "padding": "3rem",
    }
  }
>
  <div
    style={
      Object {
        "position": "relative",
        "zIndex": 0,
      }
    }
  >
    <div
      style={
        Object {
          "width": "calc(100vw - 6rem)",
        }
      }
    >
      <div
        className="PageHero__StyledPageHero-sc-1k4oefb-0 jZTvNr"
      >
        <div
          className="PageHero__StyledTitle-sc-1k4oefb-3 dijkPK"
        >
          <div
            className="PageTitle__StyledPageTitle-sc-1x4wg61-0 MhXQw"
          >
            <h1
              className="PageTitle__StyledPageTitleH1-sc-1x4wg61-2 uwbjE"
            >
              Your Devices
            </h1>
          </div>
          <div
            className="bx--content-switcher PageSwitcher__StyledContentSwitcher-sc-1dcz28n-0 horTRL"
            onChange={[Function]}
            role="tablist"
          >
            <button
              aria-selected={false}
              className="bx--content-switcher-btn"
              data-tip="All Devices"
              onClick={[Function]}
              onKeyDown={[Function]}
              role="tab"
              tabIndex="-1"
            >
              <span
                className="bx--content-switcher__label"
              >
                All Devices
              </span>
            </button>
            <button
              aria-selected={true}
              className="bx--content-switcher-btn bx--content-switcher--selected"
              data-tip="Diagnose"
              onClick={[Function]}
              onKeyDown={[Function]}
              role="tab"
              tabIndex="0"
            >
              <span
                className="bx--content-switcher__label"
              >
                Diagnose
              </span>
            </button>
          </div>
          <div
            className="PageHero__StyledPageHeroWrap-sc-1k4oefb-1 dymYXa"
          >
            <p
              className="PageHero__StyledPageBlurb-sc-1k4oefb-2 jjUFol"
            >
              Your data lake displays a detailed view of the entity types that are connected in Watson IoT Platform. To explore the metrics and dimensions of your entities in more detail, select Entities. To start applying calculations and analyzing your entity data, select Data.
            </p>
          </div>
        </div>
        <div
          className="PageHero__StyledRightContent-sc-1k4oefb-4 jzJCmH"
        >
          <div
            style={
              Object {
                "textAlign": "right",
              }
            }
          >
            Right Content
          </div>
        </div>
      </div>
<<<<<<< HEAD
      <button
        className="info__show-button"
        onClick={[Function]}
        style={
          Object {
            "background": "#027ac5",
            "border": "none",
            "borderRadius": "0 0 0 5px",
            "color": "#fff",
            "cursor": "pointer",
            "display": "block",
            "fontFamily": "sans-serif",
            "fontSize": 12,
            "padding": "5px 15px",
            "position": "fixed",
            "right": 0,
            "top": 0,
          }
        }
        type="button"
      >
        Show Info
      </button>
=======
>>>>>>> 027c8315
    </div>
  </div>
  <button
    className="info__show-button"
    onClick={[Function]}
    style={
      Object {
        "background": "#027ac5",
        "border": "none",
        "borderRadius": "0 0 0 5px",
        "color": "#fff",
        "cursor": "pointer",
        "display": "block",
        "fontFamily": "sans-serif",
        "fontSize": "12px",
        "padding": "5px 15px",
        "position": "fixed",
        "right": 0,
        "top": 0,
      }
    }
    type="button"
  >
    Show Info
  </button>
</div>
`;

exports[`Storybook Snapshot tests and console checks Storyshots Watson IoT/PageHero (Deprecated) with section 1`] = `
<div
  className="storybook-container"
  style={
    Object {
      "padding": "3rem",
    }
  }
>
  <div
    style={
      Object {
        "position": "relative",
        "zIndex": 0,
      }
    }
  >
    <div
      style={
        Object {
          "width": "calc(100vw - 6rem)",
        }
      }
    >
      <div
        className="PageHero__StyledPageHero-sc-1k4oefb-0 jZTvNr"
      >
        <div
          className="PageHero__StyledTitle-sc-1k4oefb-3 dijkPK"
        >
          <div
            className="PageTitle__StyledPageTitle-sc-1x4wg61-0 MhXQw"
          >
            <h1
              className="PageTitle__StyledPageTitleH1-sc-1x4wg61-2 uwbjE"
            >
              <span
                className="PageTitle__StyledPageSection-sc-1x4wg61-1 dUHWaW"
              >
                Explore /
              </span>
              Your Devices
            </h1>
          </div>
          <div
            className="PageHero__StyledPageHeroWrap-sc-1k4oefb-1 dymYXa"
          >
            <p
              className="PageHero__StyledPageBlurb-sc-1k4oefb-2 jjUFol"
            >
              Your data lake displays a detailed view of the entity types that are connected in Watson IoT Platform. To explore the metrics and dimensions of your entities in more detail, select Entities. To start applying calculations and analyzing your entity data, select Data.
            </p>
          </div>
        </div>
        <div
          className="PageHero__StyledRightContent-sc-1k4oefb-4 jzJCmH"
        >
          <div
            style={
              Object {
                "textAlign": "right",
              }
            }
          >
            Right Content
          </div>
        </div>
      </div>
<<<<<<< HEAD
      <button
        className="info__show-button"
        onClick={[Function]}
        style={
          Object {
            "background": "#027ac5",
            "border": "none",
            "borderRadius": "0 0 0 5px",
            "color": "#fff",
            "cursor": "pointer",
            "display": "block",
            "fontFamily": "sans-serif",
            "fontSize": 12,
            "padding": "5px 15px",
            "position": "fixed",
            "right": 0,
            "top": 0,
          }
        }
        type="button"
      >
        Show Info
      </button>
=======
>>>>>>> 027c8315
    </div>
  </div>
  <button
    className="info__show-button"
    onClick={[Function]}
    style={
      Object {
        "background": "#027ac5",
        "border": "none",
        "borderRadius": "0 0 0 5px",
        "color": "#fff",
        "cursor": "pointer",
        "display": "block",
        "fontFamily": "sans-serif",
        "fontSize": "12px",
        "padding": "5px 15px",
        "position": "fixed",
        "right": 0,
        "top": 0,
      }
    }
    type="button"
  >
    Show Info
  </button>
</div>
`;

exports[`Storybook Snapshot tests and console checks Storyshots Watson IoT/PageHero (Deprecated) ️⛔ Deprecation Notice  1`] = `
<div
  className="storybook-container"
  style={
    Object {
      "padding": "3rem",
    }
  }
>
  <div
    style={
      Object {
        "position": "relative",
        "zIndex": 0,
      }
    }
  >
    <div
      style={Object {}}
    >
      <div
        className="bx--toast-notification bx--toast-notification--warning"
        kind="warning"
        role="alert"
        style={
          Object {
            "marginBottom": ".5rem",
            "minWidth": "30rem",
          }
        }
        timeout={0}
      >
        <svg
          aria-hidden={true}
          className="bx--toast-notification__icon"
          focusable="false"
          height={20}
          preserveAspectRatio="xMidYMid meet"
          style={
            Object {
              "willChange": "transform",
            }
          }
          viewBox="0 0 20 20"
          width={20}
          xmlns="http://www.w3.org/2000/svg"
        >
          <path
            d="M10,1c-5,0-9,4-9,9s4,9,9,9s9-4,9-9S15,1,10,1z M9.2,5h1.5v7H9.2V5z M10,16c-0.6,0-1-0.4-1-1s0.4-1,1-1	s1,0.4,1,1S10.6,16,10,16z"
          />
          <path
            d="M9.2,5h1.5v7H9.2V5z M10,16c-0.6,0-1-0.4-1-1s0.4-1,1-1s1,0.4,1,1S10.6,16,10,16z"
            data-icon-path="inner-path"
            opacity="0"
          />
          <title>
            
          </title>
        </svg>
        <div
          className="bx--toast-notification__details"
        >
          <h3
            className="bx--toast-notification__title"
          >
            Deprecation Notice
          </h3>
          <div
            className="bx--toast-notification__subtitle"
          >
            PageHero has been deprecated and will be removed in the next major version of carbon-addons-iot-react.
          </div>
          <div
            className="bx--toast-notification__caption"
          >
            Refactor usages of PageHero to use Hero instead.
          </div>
        </div>
      </div>
<<<<<<< HEAD
      <button
        className="info__show-button"
        onClick={[Function]}
        style={
          Object {
            "background": "#027ac5",
            "border": "none",
            "borderRadius": "0 0 0 5px",
            "color": "#fff",
            "cursor": "pointer",
            "display": "block",
            "fontFamily": "sans-serif",
            "fontSize": 12,
            "padding": "5px 15px",
            "position": "fixed",
            "right": 0,
            "top": 0,
          }
        }
        type="button"
      >
        Show Info
      </button>
=======
>>>>>>> 027c8315
    </div>
  </div>
  <button
    className="info__show-button"
    onClick={[Function]}
    style={
      Object {
        "background": "#027ac5",
        "border": "none",
        "borderRadius": "0 0 0 5px",
        "color": "#fff",
        "cursor": "pointer",
        "display": "block",
        "fontFamily": "sans-serif",
        "fontSize": "12px",
        "padding": "5px 15px",
        "position": "fixed",
        "right": 0,
        "top": 0,
      }
    }
    type="button"
  >
    Show Info
  </button>
</div>
`;<|MERGE_RESOLUTION|>--- conflicted
+++ resolved
@@ -31,32 +31,6 @@
           breadcrumb/mybread
         </div>
       </div>
-<<<<<<< HEAD
-      <button
-        className="info__show-button"
-        onClick={[Function]}
-        style={
-          Object {
-            "background": "#027ac5",
-            "border": "none",
-            "borderRadius": "0 0 0 5px",
-            "color": "#fff",
-            "cursor": "pointer",
-            "display": "block",
-            "fontFamily": "sans-serif",
-            "fontSize": 12,
-            "padding": "5px 15px",
-            "position": "fixed",
-            "right": 0,
-            "top": 0,
-          }
-        }
-        type="button"
-      >
-        Show Info
-      </button>
-=======
->>>>>>> 027c8315
     </div>
   </div>
   <button
@@ -71,7 +45,7 @@
         "cursor": "pointer",
         "display": "block",
         "fontFamily": "sans-serif",
-        "fontSize": "12px",
+        "fontSize": 12,
         "padding": "5px 15px",
         "position": "fixed",
         "right": 0,
@@ -155,32 +129,6 @@
           </div>
         </div>
       </div>
-<<<<<<< HEAD
-      <button
-        className="info__show-button"
-        onClick={[Function]}
-        style={
-          Object {
-            "background": "#027ac5",
-            "border": "none",
-            "borderRadius": "0 0 0 5px",
-            "color": "#fff",
-            "cursor": "pointer",
-            "display": "block",
-            "fontFamily": "sans-serif",
-            "fontSize": 12,
-            "padding": "5px 15px",
-            "position": "fixed",
-            "right": 0,
-            "top": 0,
-          }
-        }
-        type="button"
-      >
-        Show Info
-      </button>
-=======
->>>>>>> 027c8315
     </div>
   </div>
   <button
@@ -195,7 +143,7 @@
         "cursor": "pointer",
         "display": "block",
         "fontFamily": "sans-serif",
-        "fontSize": "12px",
+        "fontSize": 12,
         "padding": "5px 15px",
         "position": "fixed",
         "right": 0,
@@ -272,32 +220,6 @@
           </div>
         </div>
       </div>
-<<<<<<< HEAD
-      <button
-        className="info__show-button"
-        onClick={[Function]}
-        style={
-          Object {
-            "background": "#027ac5",
-            "border": "none",
-            "borderRadius": "0 0 0 5px",
-            "color": "#fff",
-            "cursor": "pointer",
-            "display": "block",
-            "fontFamily": "sans-serif",
-            "fontSize": 12,
-            "padding": "5px 15px",
-            "position": "fixed",
-            "right": 0,
-            "top": 0,
-          }
-        }
-        type="button"
-      >
-        Show Info
-      </button>
-=======
->>>>>>> 027c8315
     </div>
   </div>
   <button
@@ -312,7 +234,7 @@
         "cursor": "pointer",
         "display": "block",
         "fontFamily": "sans-serif",
-        "fontSize": "12px",
+        "fontSize": 12,
         "padding": "5px 15px",
         "position": "fixed",
         "right": 0,
@@ -425,32 +347,6 @@
           </div>
         </div>
       </div>
-<<<<<<< HEAD
-      <button
-        className="info__show-button"
-        onClick={[Function]}
-        style={
-          Object {
-            "background": "#027ac5",
-            "border": "none",
-            "borderRadius": "0 0 0 5px",
-            "color": "#fff",
-            "cursor": "pointer",
-            "display": "block",
-            "fontFamily": "sans-serif",
-            "fontSize": 12,
-            "padding": "5px 15px",
-            "position": "fixed",
-            "right": 0,
-            "top": 0,
-          }
-        }
-        type="button"
-      >
-        Show Info
-      </button>
-=======
->>>>>>> 027c8315
     </div>
   </div>
   <button
@@ -465,7 +361,7 @@
         "cursor": "pointer",
         "display": "block",
         "fontFamily": "sans-serif",
-        "fontSize": "12px",
+        "fontSize": 12,
         "padding": "5px 15px",
         "position": "fixed",
         "right": 0,
@@ -547,32 +443,6 @@
           </div>
         </div>
       </div>
-<<<<<<< HEAD
-      <button
-        className="info__show-button"
-        onClick={[Function]}
-        style={
-          Object {
-            "background": "#027ac5",
-            "border": "none",
-            "borderRadius": "0 0 0 5px",
-            "color": "#fff",
-            "cursor": "pointer",
-            "display": "block",
-            "fontFamily": "sans-serif",
-            "fontSize": 12,
-            "padding": "5px 15px",
-            "position": "fixed",
-            "right": 0,
-            "top": 0,
-          }
-        }
-        type="button"
-      >
-        Show Info
-      </button>
-=======
->>>>>>> 027c8315
     </div>
   </div>
   <button
@@ -587,7 +457,7 @@
         "cursor": "pointer",
         "display": "block",
         "fontFamily": "sans-serif",
-        "fontSize": "12px",
+        "fontSize": 12,
         "padding": "5px 15px",
         "position": "fixed",
         "right": 0,
@@ -680,32 +550,6 @@
           </div>
         </div>
       </div>
-<<<<<<< HEAD
-      <button
-        className="info__show-button"
-        onClick={[Function]}
-        style={
-          Object {
-            "background": "#027ac5",
-            "border": "none",
-            "borderRadius": "0 0 0 5px",
-            "color": "#fff",
-            "cursor": "pointer",
-            "display": "block",
-            "fontFamily": "sans-serif",
-            "fontSize": 12,
-            "padding": "5px 15px",
-            "position": "fixed",
-            "right": 0,
-            "top": 0,
-          }
-        }
-        type="button"
-      >
-        Show Info
-      </button>
-=======
->>>>>>> 027c8315
     </div>
   </div>
   <button
@@ -720,7 +564,7 @@
         "cursor": "pointer",
         "display": "block",
         "fontFamily": "sans-serif",
-        "fontSize": "12px",
+        "fontSize": 12,
         "padding": "5px 15px",
         "position": "fixed",
         "right": 0,
