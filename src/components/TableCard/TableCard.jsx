import React from 'react';
import { OverflowMenu, OverflowMenuItem, Icon } from 'carbon-components-react';
import styled from 'styled-components';

import { CardPropTypes, TableCardPropTypes } from '../../constants/PropTypes';
import Card from '../Card/Card';
import { CARD_LAYOUTS, CARD_SIZES } from '../../constants/LayoutConstants';
import StatefulTable from '../Table/StatefulTable';

const StyledOverflowMenu = styled(OverflowMenu)`
  &&& {
    margin-left: 10px;
    opacity: 1;
    .bx--overflow-menu__icon {
      transform: none;
    }
  }
`;

const StyledActionIcon = styled(Icon)`
  cursor: pointer;
  margin-left: 11px;
  &:hover {
    fill: rgb(61, 112, 178);
  }
`;

const StyledStatefulTable = styled(StatefulTable)`
  flex: inherit;
  height: 100%;
  margin: 0 -1px;
  position: relative;

  .bx--table-toolbar {
    overflow: hidden;
  }

  .bx--table-toolbar {
    display: none;
  }
  .bx--data-table tr {
    height: 2.95rem;
  }
  .bx--data-table tr {
    height: 2.95rem;
  }
  .bx--data-table-container + .bx--pagination {
    border: 1px solid #dfe3e6;
  }
  .bx--pagination {
    position: absolute;
    bottom: 0;
  }
`;

const TableCard = ({
  id,
  title,
  content: { columns, data },
  size,
  view,
  onCardAction,
  ...others
}) => {
  const layout = CARD_LAYOUTS.HORIZONTAL;

  const renderActionCell = cellItem => {
    const actionList = JSON.parse(cellItem.value);
    return actionList && actionList.length === 1 ? (
      <StyledActionIcon
        onClick={evt => {
          evt.preventDefault();
          evt.stopPropagation();
          onCardAction(id, 'TABLE_CARD_ROW_ACTION', {
            rowId: cellItem.rowId,
            actionId: actionList[0].id,
          });
        }}
<<<<<<< HEAD
        renderIcon={cellItem.value[0].icon}
      />
    ) : (
      <StyledOverflowMenu>
        {cellItem.value.map(item => {
=======
        name={actionList[0].icon}
      />
    ) : actionList && actionList.length > 1 ? (
      <StyledOverflowMenu floatingMenu>
        {actionList.map(item => {
>>>>>>> bbc55500
          return (
            <OverflowMenuItem
              key={item.id}
              itemText={item.labelText}
              onClick={evt => {
                evt.preventDefault();
                evt.stopPropagation();
                onCardAction(id, 'TABLE_CARD_ROW_ACTION', {
                  rowId: cellItem.rowId,
                  actionId: item.id,
                });
              }}
            />
          );
        })}
      </StyledOverflowMenu>
    ) : null;
  };

  // always add the last action column has default
  const actionColumn = [
    {
      id: 'actionColumn',
      name: '',
      width: '60px',
      isSortable: false,
      renderDataFunction: renderActionCell,
      priority: 1,
    },
  ];

  const hasActionColumn = data.filter(i => i.actions).length > 0;

  const columnsToRender = columns
    .map(i => ({
      ...i,
      isSortable: true,
    }))
    .concat(hasActionColumn ? actionColumn : [])
    .map(column => {
      const columnPriority = column.priority || 1; // default to 1 if not provided
      switch (size) {
        case CARD_SIZES.TALL:
          return columnPriority === 1 ? column : null;

        case CARD_SIZES.LARGE:
          return columnPriority === 1 || columnPriority === 2 ? column : null;

        case CARD_SIZES.XLARGE:
          return column;

        default:
          return column;
      }
    })
    .filter(i => i);

  const tableData = hasActionColumn
    ? data.map(i => ({
        id: i.id,
        values: {
          ...i.values,
          actionColumn: JSON.stringify(i.actions || []),
        },
      }))
    : data;

  return (
    <Card id={id} title={title} size={size} layout={layout} onCardAction={onCardAction} {...others}>
      <StyledStatefulTable
        columns={columnsToRender}
        data={tableData}
        options={{
          hasPagination: true,
        }}
        actions={{
          table: { onRowClicked: () => {} },
          pagination: { onChangePage: () => {} },
        }}
        view={{
          pagination: {
            pageSize: 9,
            pageSizes: [9],
            isItemPerPageHidden: true,
          },
        }}
      />
    </Card>
  );
};

TableCard.propTypes = { ...CardPropTypes, ...TableCardPropTypes };
TableCard.displayName = 'TableCard';
TableCard.defaultProps = {
  size: CARD_SIZES.LARGE,
};
export default TableCard;<|MERGE_RESOLUTION|>--- conflicted
+++ resolved
@@ -76,19 +76,11 @@
             actionId: actionList[0].id,
           });
         }}
-<<<<<<< HEAD
-        renderIcon={cellItem.value[0].icon}
-      />
-    ) : (
-      <StyledOverflowMenu>
-        {cellItem.value.map(item => {
-=======
         name={actionList[0].icon}
       />
     ) : actionList && actionList.length > 1 ? (
       <StyledOverflowMenu floatingMenu>
         {actionList.map(item => {
->>>>>>> bbc55500
           return (
             <OverflowMenuItem
               key={item.id}
