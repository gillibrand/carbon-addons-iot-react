--- conflicted
+++ resolved
@@ -332,12 +332,8 @@
         } ${matchingThresholdValue.value}`}
         {...matchingThresholdValue}
         strings={strings}
-<<<<<<< HEAD
-        showLabel={matchingThresholdValue.showLabel}
-=======
         showSeverityLabel={matchingThresholdValue.showSeverityLabel}
         severityLabel={matchingThresholdValue.severityLabel}
->>>>>>> 96d4ef64
         renderIconByName={others.renderIconByName}
       />
     ) : null;
