import React, { useMemo } from 'react';
import { OverflowMenu, OverflowMenuItem, Icon, Button } from 'carbon-components-react';
import styled from 'styled-components';
import moment from 'moment';
import Download16 from '@carbon/icons-react/lib/download/16';
import fileDownload from 'js-file-download';
import isNil from 'lodash/isNil';
import uniqBy from 'lodash/uniqBy';
import cloneDeep from 'lodash/cloneDeep';
import capitalize from 'lodash/capitalize';
<<<<<<< HEAD
import OverFlowMenuIcon from '@carbon/icons-react/lib/overflow-menu--vertical/16';
=======
>>>>>>> 35b510a8

import { CardPropTypes, TableCardPropTypes } from '../../constants/PropTypes';
import Card from '../Card/Card';
import { CARD_SIZES } from '../../constants/LayoutConstants';
import StatefulTable from '../Table/StatefulTable';
import { generateTableSampleValues } from '../TimeSeriesCard/timeSeriesUtils';

const StyledOverflowMenu = styled(OverflowMenu)`
  &&& {
    margin-left: 10px;
    opacity: 1;
    overflow-y: hidden;
    display: flex;
    align-items: center;

    .bx--overflow-menu__icon {
      transform: none;
    }
  }
`;

const StyledActionIcon = styled(Icon)`
  cursor: pointer;
  margin-left: 11px;
  &:hover {
    fill: rgb(61, 112, 178);
  }
`;

const StyledStatefulTable = styled(({ showHeader, data, ...rest }) => (
  <StatefulTable {...rest} data={data} />
))`
  flex: inherit;
  height: 100%;
  margin: 0 -1px;
  position: relative;

  &&& {
    .bx--data-table-v2 thead tr:nth-child(2) {
      height: 3rem;

      th {
        padding-top: 5px;
        padding-bottom: 10px;

        input {
          height: 2rem;
        }
      }
      th div.bx--form-item {
        display: block;
        .bx--list-box {
          height: auto;
        }
      }
      th div.bx--list-box {
        height: auto;
        .bx--list-box__selection {
          height: inherit;
        }
      }
    }
  }
  .bx--list-box__menu-item {
    height: 2rem;
    font-weight: normal;
  }

  .bx--table-toolbar {
    padding-bottom: 2px;
    padding-top: 0px;
  }
  .bx--data-table-v2 th:first-of-type,
  .bx--data-table-v2 td:first-of-type {
    padding-left: 1rem;
    padding-right: 1rem;
  }
  .bx--data-table-v2 thead {
    display: ${props => (!props.showHeader ? 'none' : '')};
    tr {
      height: 2rem;
    }
  }

  .bx--data-table-v2 tbody tr {
    height: 2.5rem;
  }
  .bx--data-table-v2-container + .bx--pagination {
    border: 1px solid #dfe3e6;
  }
  .bx--pagination {
    position: absolute;
    bottom: 0;
  }
  .bx--toolbar-search-container {
    margin-left: 1rem;
  }
  .bx--data-table-v2-container {
<<<<<<< HEAD
    ${props => (props.data && props.data.length > 0 ? `max-height: 435px;` : `height: 90%;`)}
=======
    ${props =>
      props.data && props.data.length > 0 && !props.isExpanded
        ? `max-height: 435px;`
        : `height: 90%;`}
>>>>>>> 35b510a8
  }
  .bx--data-table-v2 {
    /* if the table is empty, remove border */
    ${props =>
      props.data && props.data.length > 0
        ? `height: initial;`
        : `height: 100%;border-bottom: unset;`}
  }
`;

const StyledExpandedRowContent = styled.div`
  padding-left: 35px;
  padding-bottom: 8px;
  padding-top: 24px;

  p {
    margin-bottom: 8px;
    font-size: 14px;
    font-weight: 600;
  }
`;

const ToolbarButton = styled(Button)`
  &.bx--btn > svg {
    margin: 0;
  }
`;

const StyledIconDiv = styled.div`
  display: flex;
`;

const StyledSpan = styled.span`
  margin-left: 5px;
`;

const StyledExpandedDiv = styled.div`
  display: flex;
  flex-direction: row;
  align-items: baseline;
  margin-bottom: 16px;
`;

const defaultProps = {
  size: CARD_SIZES.LARGE,
  values: [],
  i18n: {
    criticalLabel: 'Critical',
    moderateLabel: 'Moderate',
    lowLabel: 'Low',
    selectSeverityPlaceholder: 'Select a severity',
    searchPlaceholder: 'Search',
    filterButtonAria: 'Filters',
    defaultFilterStringPlaceholdText: 'Type and hit enter to apply',
    downloadIconDescription: 'Download table content',
    severityLabel: 'Severity',
    emptyMessage: 'There is no data for this time range.',
  },
};
/**
 * Returns an array of matching thresholds will only return the highest severity threshold for a column
 * If passed a columnId, it filters the threshold check on the current column only
 */
export const findMatchingThresholds = (thresholds, item, columnId) => {
  return thresholds
    .filter(t => {
      const { comparison, value, dataSourceId } = t;
      // Does the threshold apply to the current column?
      if (columnId && !columnId.includes(dataSourceId)) {
        return false;
      }

      switch (comparison) {
        case '<':
          return !isNil(item[dataSourceId]) && parseFloat(item[dataSourceId]) < value;
        case '>':
          return parseFloat(item[dataSourceId]) > value;
        case '=':
          return parseFloat(item[dataSourceId]) === value;
        case '<=':
          return !isNil(item[dataSourceId]) && parseFloat(item[dataSourceId]) <= value;
        case '>=':
          return parseFloat(item[dataSourceId]) >= value;
        default:
          return false;
      }
    })
    .reduce((highestSeverityThreshold, threshold) => {
      const currentThresholdIndex = highestSeverityThreshold.findIndex(
        currentThreshold => currentThreshold.dataSourceId === threshold.dataSourceId
      );
      if (
        // If I don't have a threshold currently for this column
        currentThresholdIndex < 0
      ) {
        highestSeverityThreshold.push(threshold); //eslint-disable-line
      } // The lowest severity is actually the most severe
      else if (highestSeverityThreshold[currentThresholdIndex].severity > threshold.severity) {
        highestSeverityThreshold[currentThresholdIndex] = threshold; //eslint-disable-line
      }
      return highestSeverityThreshold;
    }, []);
};

const determinePrecisionAndValue = (precision, value) => {
  const precisionDefined = Number.isInteger(value) ? 0 : precision;

  if (typeof value === 'number') {
    return value > 1000000000000
      ? `${(value / 1000000000000).toFixed(precisionDefined)}T`
      : value > 1000000000
      ? `${(value / 1000000000).toFixed(precisionDefined)}B`
      : value > 1000000
      ? `${(value / 1000000).toFixed(precisionDefined)}M`
      : value > 1000
      ? `${(value / 1000).toFixed(precisionDefined)}K`
      : value.toFixed(precisionDefined);
  }
  if (isNil(value)) {
    return '--';
  }
  return '--';
};

const TableCard = ({
  id,
  title,
  content: { columns = [], showHeader, expandedRows, sort, thresholds, emptyMessage, isExpanded },
  size,
  onCardAction,
  values: data,
  isEditable,
  i18n,
  ...others
}) => {
  const renderActionCell = cellItem => {
    const actionList = JSON.parse(cellItem.value);
    return actionList && actionList.length === 1 ? (
      <StyledActionIcon
        onClick={evt => {
          evt.preventDefault();
          evt.stopPropagation();
          onCardAction(id, 'TABLE_CARD_ROW_ACTION', {
            rowId: cellItem.rowId,
            actionId: actionList[0].id,
          });
        }}
        icon={actionList[0].icon}
        description={actionList[0].label}
      />
    ) : actionList && actionList.length > 1 ? (
      <StyledOverflowMenu
        floatingMenu
        renderIcon={() => (
          <OverFlowMenuIcon fill="#5a6872" description={i18n.overflowMenuIconDescription} />
        )}
      >
        {actionList.map(item => {
          return (
            <OverflowMenuItem
              key={item.id}
              itemText={item.labelText}
              onClick={evt => {
                evt.preventDefault();
                evt.stopPropagation();
                onCardAction(id, 'TABLE_CARD_ROW_ACTION', {
                  rowId: cellItem.rowId,
                  actionId: item.id,
                });
              }}
            />
          );
        })}
      </StyledOverflowMenu>
    ) : null;
  };

  const strings = {
    ...defaultProps.i18n,
    ...i18n,
  };

  const renderThresholdIcon = cellItem => {
    const matchingThresholdValue = findMatchingThresholds(
      thresholds,
      cellItem.row,
      cellItem.columnId
    )[0];

    let thresholdIcon = null;
    if (matchingThresholdValue) {
      switch (matchingThresholdValue.severity) {
        case 1:
          thresholdIcon = (
            <StyledIconDiv
              title={`${matchingThresholdValue.dataSourceId} ${matchingThresholdValue.comparison} ${
                matchingThresholdValue.value
              }`}
            >
              <svg width="16px" height="16px" viewBox="0 0 16 16" version="1.1">
                <g
                  id="Artboard-Copy-2"
                  stroke="none"
                  strokeWidth="1"
                  fill="none"
                  fillRule="evenodd"
                >
                  <g id="Group">
                    <path
                      d="M15.483595,4.16821623 L11.828224,0.514898318 C11.4996389,0.186340499 11.0498759,0 10.5847164,0 L5.4141139,0 C4.94895439,0 4.49919139,0.186340499 4.17043702,0.51506755 L0.515728028,4.16947288 C0.186857661,4.49695966 1.58095759e-13,4.94738907 1.58095759e-13,5.41374714 L1.58095759e-13,10.5845032 C1.58095759e-13,11.0496811 0.18637442,11.4994512 0.515144768,11.8281943 L4.17032421,15.4842364 C4.50074437,15.813273 4.94971353,16 5.4141139,16 L10.5841331,16 C11.0519715,16 11.4969656,15.8151662 11.82781,15.4843492 L15.4864327,11.8277802 C15.8179763,11.4922167 16,11.0496451 16,10.5845032 L16,5.41374714 C16.00134,4.94645588 15.816286,4.49993244 15.483595,4.16821623 Z"
                      id="outline-color"
                      fill="#FFFFFF"
                    />
                    <path
                      d="M14.7771914,4.87602583 L11.1213159,1.22220371 C10.9801669,1.08106644 10.7847747,1 10.5847164,1 L5.4141139,1 C5.21405561,1 5.01866342,1.08106644 4.87751443,1.22220371 L1.22280543,4.87660904 C1.08107318,5.0177463 1,5.21312227 1,5.41374714 L1,10.5845032 C1,10.7845449 1.08107318,10.9799208 1.22222217,11.1210581 L4.87751443,14.7772131 C5.01924668,14.9183503 5.21463888,15 5.4141139,15 L10.5841331,15 C10.7865245,15 10.9772506,14.9206832 11.1207326,14.7772131 L14.7795244,11.1204749 C14.9218399,10.9764216 15,10.7862945 15,10.5845032 L15,5.41374714 C15.0005801,5.21020621 14.9212567,5.01949594 14.7771914,4.87602583 Z"
                      id="background-color"
                      fill="#DA1E28"
                    />
                    <polygon
                      id="icon-color"
                      fill="#FFFFFF"
                      points="10.3185714 11.001753 8 8.68318155 5.68142857 11.001753 5 10.3203244 7.31857143 8.00175297 5 5.68318155 5.68142857 5.00175297 8 7.3203244 10.3185714 5.00175297 11 5.68318155 8.68142857 8.00175297 11 10.3203244"
                    />
                  </g>
                </g>
              </svg>
              <StyledSpan>{strings.criticalLabel}</StyledSpan>
            </StyledIconDiv>
          );
          break;
        case 2:
          thresholdIcon = (
            <StyledIconDiv
              title={`${matchingThresholdValue.dataSourceId} ${matchingThresholdValue.comparison} ${
                matchingThresholdValue.value
              }`}
            >
              <svg width="16px" height="16px" viewBox="0 0 16 16" version="1.1">
                <g id="Artboard" stroke="none" strokeWidth="1" fill="none" fillRule="evenodd">
                  <g id="Group">
                    <path
                      d="M15.7894601,14.2675131 C15.5195241,14.7230623 15.029513,15.0024208 14.5000526,15.0025132 L1.53339891,15.0021846 C0.996512233,15.0159597 0.493279942,14.7413061 0.202531324,14.2625132 C-0.0652585874,13.7984115 -0.0652585874,13.2266148 0.189272648,12.78623 L6.68470115,0.787539475 C6.94639352,0.302404679 7.45295465,2.66453526e-15 8.00391648,2.66453526e-15 C8.55487831,2.66453526e-15 9.06143944,0.302404679 9.3224242,0.78623001 L15.8183281,12.7858011 C16.0707419,13.2512161 16.0592142,13.8153414 15.7894601,14.2675131 Z"
                      id="outline-color"
                      fill="#FFFFFF"
                    />
                    <path
                      d="M14.941052,13.2599875 L8.44460575,1.26245909 C8.35737079,1.1007808 8.18850902,1 8.00484631,1 C7.82118359,1 7.65232182,1.1007808 7.56508686,1.26245909 L1.06864057,13.2599875 C0.979373004,13.4146562 0.979373004,13.6052158 1.06864057,13.7598845 C1.16167713,13.9128935 1.32942924,14.0044259 1.50840001,13.9998351 L14.5012926,13.9998351 C14.6777297,13.9998043 14.8410746,13.906704 14.9310575,13.7548855 C15.0215326,13.6032635 15.0253318,13.4151411 14.941052,13.2599875 Z"
                      id="background-color"
                      fill="#FC7B1E"
                    />
                    <path
                      d="M7.50084897,5.75 L8.50084897,5.75 L8.50084897,9.75 L7.50084897,9.75 L7.50084897,5.75 Z M8.00084897,12.5 C7.58663541,12.5 7.25084897,12.1642136 7.25084897,11.75 C7.25084897,11.3357864 7.58663541,11 8.00084897,11 C8.41506253,11 8.75084897,11.3357864 8.75084897,11.75 C8.75084897,12.1642136 8.41506253,12.5 8.00084897,12.5 Z"
                      id="symbol-color"
                      fill="#FFFFFF"
                    />
                  </g>
                </g>
              </svg>
              <StyledSpan>{strings.moderateLabel}</StyledSpan>
            </StyledIconDiv>
          );
          break;
        case 3:
          thresholdIcon = (
            <StyledIconDiv
              title={`${matchingThresholdValue.dataSourceId} ${matchingThresholdValue.comparison} ${
                matchingThresholdValue.value
              }`}
            >
              <svg width="16px" height="16px" viewBox="0 0 16 16" version="1.1">
                <g id="Artboard-Copy" stroke="none" strokeWidth="1" fill="none" fillRule="evenodd">
                  <g id="Group">
                    <path
                      d="M8,16 C3.581722,16 0,12.418278 0,8 C0,3.581722 3.581722,0 8,0 C12.418278,0 16,3.581722 16,8 C16,12.418278 12.418278,16 8,16 Z"
                      id="outline-color"
                      fill="#FFFFFF"
                    />
                    <circle id="background-color" fill="#FDD13A" cx="8" cy="8" r="7" />
                    <path
                      d="M7.22,4 L8.47,4 L8.47,8 L7.22,8 L7.22,4 Z M7.875,11.9 C7.39175084,11.9 7,11.5082492 7,11.025 C7,10.5417508 7.39175084,10.15 7.875,10.15 C8.35824916,10.15 8.75,10.5417508 8.75,11.025 C8.75,11.5082492 8.35824916,11.9 7.875,11.9 Z"
                      id="symbol-color"
                      fill="#FFFFFF"
                    />
                  </g>
                </g>
              </svg>
              <StyledSpan>{strings.lowLabel}</StyledSpan>
            </StyledIconDiv>
          );
          break;
        default:
          break;
      }
    }
    return thresholdIcon;
  };

  // Should the table data be filtered to only match on threshold
  const uniqueThresholds = uniqBy(thresholds, 'dataSourceId');
  const onlyShowIfColumnHasData = uniqueThresholds.find(i => i.showOnContent);
  const tableData = useMemo(
    () =>
      onlyShowIfColumnHasData
        ? data.map(i => (i.values[onlyShowIfColumnHasData.dataSourceId] ? i : null)).filter(i => i)
        : data,
    [onlyShowIfColumnHasData, data]
  );

  // always add the last action column has default
  const actionColumn = [
    {
      id: 'actionColumn',
      name: '',
      width: '60px',
      isSortable: false,
      renderDataFunction: renderActionCell,
      priority: 1,
    },
  ];

  const hasActionColumn = data.filter(i => i.actions).length > 0;

  // filter to get the indexes for each one
  const columnsUpdated = cloneDeep(columns);

  // Don't add the icon column in sample mode
  if (!isEditable) {
    const indexes = columns
      .map((column, index) =>
        uniqueThresholds.filter(item => item.dataSourceId === column.dataSourceId)[0]
          ? { i: index, columnId: column.dataSourceId }
          : null
      )
      .filter(i => !isNil(i));
    indexes.forEach(({ i, columnId }, index) =>
      columnsUpdated.splice(index !== 0 ? i + 1 : i, 0, {
        id: `iconColumn-${columnId}`,
        label: uniqueThresholds[index].label
          ? uniqueThresholds[index].label
          : `${capitalize(columnId)} ${strings.severityLabel}`,
        width: '140px',
        isSortable: true,
        renderDataFunction: renderThresholdIcon,
        priority: 1,
        filter: {
          placeholderText: strings.selectSeverityPlaceholder,
          options: [
            {
              id: '1',
              text: strings.criticalLabel,
            },
            {
              id: '2',
              text: strings.moderateLabel,
            },
            {
              id: '3',
              text: strings.lowLabel,
            },
          ],
        },
      })
    );
  }
  const newColumns = thresholds ? columnsUpdated : columns;

  const columnsToRender = useMemo(
    () =>
      newColumns
        .map(i => ({
          ...i,
          id: i.dataSourceId ? i.dataSourceId : i.id,
          name: i.label ? i.label : i.dataSourceId || '', // don't force label to be required
          isSortable: true,
          width: i.width ? i.width : size === CARD_SIZES.TALL ? '150px' : '', // force the text wrap
          filter: i.filter
            ? i.filter
            : { placeholderText: strings.defaultFilterStringPlaceholdText }, // if filter not send we send empty object
        }))
        .concat(hasActionColumn ? actionColumn : [])
        .map(column => {
          const columnPriority = column.priority || 1; // default to 1 if not provided
          switch (size) {
            case CARD_SIZES.TALL:
              return columnPriority === 1 ? column : null;

            case CARD_SIZES.LARGE:
              return columnPriority === 1 || columnPriority === 2 ? column : null;

            case CARD_SIZES.XLARGE:
              return column;

            default:
              return column;
          }
        })
        .filter(i => i),
    [actionColumn, hasActionColumn, newColumns, size, strings.defaultFilterStringPlaceholdText]
  );

  const filteredTimestampColumns = useMemo(
    () =>
      columns
        .map(column => (column.type && column.type === 'TIMESTAMP' ? column.dataSourceId : null))
        .filter(i => !isNil(i)),
    [columns]
  );

  const filteredPrecisionColumns = useMemo(
    () =>
      columns
        .map(column =>
          column.precision
            ? { dataSourceId: column.dataSourceId, precision: column.precision }
            : null
        )
        .filter(i => !isNil(i)),
    [columns]
  );

  // if we're in editable mode, generate fake data
  const tableDataWithTimestamp = useMemo(
    () =>
      isEditable
<<<<<<< HEAD
        ? generateTableSampleValues(id, columns)
=======
        ? generateTableSampleValues(columns)
>>>>>>> 35b510a8
        : hasActionColumn ||
          filteredTimestampColumns.length ||
          filteredPrecisionColumns.length ||
          thresholds
        ? tableData.map(i => {
            // if has custom action
            const action = hasActionColumn
              ? { actionColumn: JSON.stringify(i.actions || []) }
              : null;

            // if has column with timestamp
            const timestampUpdated = filteredTimestampColumns.length
              ? Object.keys(i.values)
                  .map(value =>
                    filteredTimestampColumns.includes(value)
                      ? { [value]: moment(i.values[value]).format('L HH:mm') }
                      : null
                  )
                  .filter(v => !isNil(v))[0]
              : null;

            const matchingThresholds = thresholds
              ? findMatchingThresholds(thresholds, i.values)
              : null;

            // map each of the matching thresholds into a data object
            const iconColumns = matchingThresholds
              ? matchingThresholds.reduce(
                  (thresholdData, threshold) => {
                    thresholdData[`iconColumn-${threshold.dataSourceId}`] = threshold.severity; // eslint-disable-line
                    return thresholdData;
                  },

                  {}
                )
              : null;

            // if column have custom precision value
            const precisionUpdated = filteredPrecisionColumns.length
              ? Object.keys(i.values)
                  .map(value => {
                    const precision = filteredPrecisionColumns.find(
                      item => item.dataSourceId === value
                    );

                    return precision
                      ? {
                          [value]: determinePrecisionAndValue(precision.precision, i.values[value]),
                        }
                      : null;
                  })
                  .filter(v => v)[0]
              : null;

            return {
              id: i.id,
              values: {
                ...iconColumns,
                ...i.values,
                ...action,
                ...timestampUpdated,
                ...precisionUpdated,
              },
              isSelectable: false,
            };
          })
        : tableData,
    [
<<<<<<< HEAD
      isEditable,
      id,
      columns,
      hasActionColumn,
      filteredTimestampColumns,
      filteredPrecisionColumns,
      thresholds,
      tableData,
=======
      columns,
      tableData,
      filteredPrecisionColumns,
      filteredTimestampColumns,
      hasActionColumn,
      isEditable,
      thresholds,
>>>>>>> 35b510a8
    ]
  );

  // format expanded rows to send to Table component
  const expandedRowsFormatted = useMemo(
    () =>
      expandedRows && expandedRows.length
        ? tableData.map(dataItem => {
            // filter the data keys and find the expandaded row exist for that key
            const expandedItem = Object.keys(dataItem.values)
              .map(value => expandedRows.filter(item => item.id === value)[0])
              .filter(i => i);

            return {
              rowId: dataItem.id,
              content: (
                <StyledExpandedRowContent key={`${dataItem.id}-expanded`}>
                  {expandedItem.length ? (
                    expandedItem.map((item, index) => (
                      <StyledExpandedDiv key={`${item.id}-expanded-${index}`}>
                        <p key={`${item.id}-label`} style={{ marginRight: '5px' }}>
                          {item ? item.label : '--'}
                        </p>
                        <span>{item ? dataItem.values[item.id] : null}</span>
                      </StyledExpandedDiv>
                    ))
                  ) : (
                    <StyledExpandedDiv key={`${dataItem.id}-expanded`}>
                      {' '}
                      <p key={`${dataItem.id}-label`}>--</p>
                    </StyledExpandedDiv>
                  )}
                </StyledExpandedRowContent>
              ),
            };
          })
        : [],
    [expandedRows, tableData]
  );

  const csvDownloadHandler = () => {
    let csv = '';
    // get all keys availavle and merge it
    let object = [];
    data.forEach(item => {
      object = [...object, ...Object.keys(item.values)];
    });
    object = [...new Set(object)];
    csv += `${object.join(',')}\n`;
    data.forEach(item => {
      object.forEach(arrayHeader => {
        csv += `${item.values[arrayHeader] ? item.values[arrayHeader] : ''},`;
      });
      csv += `\n`;
    });

    const exportedFilenmae = `${title}.csv` || 'export.csv';

    fileDownload(csv, exportedFilenmae);
  };

  // is columns recieved is different from the columnsToRender show card expand
  const isExpandable =
    columns.length !==
    columnsToRender.filter(item => item.id !== 'actionColumn' && !item.id.includes('iconColumn'))
      .length;

  const hasFilter = size !== CARD_SIZES.TALL;

  const hasRowExpansion = !!(expandedRows && expandedRows.length);

  // Defined the first column to be sorted, if column has defined sort
  const columnStartSortDefined = columnsToRender.find(item => item.sort);

  // if not sort by column provided, sort on the first priority 1 column
  const columnStartSort = !columnStartSortDefined
    ? columnsToRender.find(item => item.priority === 1)
    : columnStartSortDefined;

  return (
    <Card
      id={id}
      title={title}
      size={size}
      onCardAction={onCardAction}
      availableActions={{ expand: isExpandable }}
      isEditable={isEditable}
      i18n={i18n}
      {...others}
    >
<<<<<<< HEAD
      <StyledStatefulTable
        columns={columnsToRender}
        data={tableDataWithTimestamp}
        isExpanded={isExpanded}
        options={{
          hasPagination: true,
          hasSearch: true,
          hasFilter,
          hasRowExpansion,
        }}
        expandedData={expandedRowsFormatted}
        actions={{
          table: {
            onRowClicked: () => {},
            onRowExpanded: () => {},
            onChangeSort: () => {},
          },
          pagination: { onChangePage: () => {} },
          toolbar: {
            onClearAllFilters: () => {},
            onToggleFilter: () => {},
          },
        }}
        view={{
          pagination: {
            pageSize: !isExpanded ? 10 : 20,
            pageSizes: !isExpanded ? [10] : [20],
            isItemPerPageHidden: true,
          },
          toolbar: {
            activeBar: null,
            isDisabled: isEditable,
            customToolbarContent: (
              <ToolbarButton
                kind="ghost"
                size="small"
                renderIcon={Download16}
                iconDescription={strings.downloadIconDescription}
                onClick={() => csvDownloadHandler()}
                title={strings.downloadIconDescription}
              />
            ),
          },
          filters: [],
          table: {
            ...(columnStartSort
              ? {
                  sort: {
                    columnId: columnStartSort.id,
                    direction: !columnStartSortDefined ? sort : columnStartSortDefined.sort,
                  },
                }
              : {}),
            emptyState: {
              message: emptyMessage || strings.emptyMessage,
            },
          },
        }}
        showHeader={showHeader !== undefined ? showHeader : true}
        i18n={i18n}
      />
=======
      {({ height }) => {
        const numberOfRowsPerPage = height ? Math.floor((height - 160) / 40) : 10;
        return (
          <StyledStatefulTable
            columns={columnsToRender}
            data={tableDataWithTimestamp}
            isExpanded={isExpanded}
            options={{
              hasPagination: true,
              hasSearch: true,
              hasFilter,
              hasRowExpansion,
            }}
            expandedData={expandedRowsFormatted}
            actions={{
              table: {
                onRowClicked: () => {},
                onRowExpanded: () => {},
                onChangeSort: () => {},
              },
              pagination: { onChangePage: () => {} },
              toolbar: {
                onClearAllFilters: () => {},
                onToggleFilter: () => {},
              },
            }}
            view={{
              pagination: {
                pageSize: numberOfRowsPerPage,
                pageSizes: [numberOfRowsPerPage],
                isItemPerPageHidden: true,
              },
              toolbar: {
                activeBar: null,
                isDisabled: isEditable,
                customToolbarContent: (
                  <ToolbarButton
                    kind="ghost"
                    small
                    renderIcon={Download16}
                    onClick={() => csvDownloadHandler()}
                    title={strings.downloadIconDescription}
                  />
                ),
              },
              filters: [],
              table: {
                ...(columnStartSort
                  ? {
                      sort: {
                        columnId: columnStartSort.id,
                        direction: !columnStartSortDefined ? sort : columnStartSortDefined.sort,
                      },
                    }
                  : {}),
                emptyState: {
                  message: emptyMessage || strings.emptyMessage,
                },
              },
            }}
            showHeader={showHeader !== undefined ? showHeader : true}
            i18n={i18n}
          />
        );
      }}
>>>>>>> 35b510a8
    </Card>
  );
};

TableCard.propTypes = { ...CardPropTypes, ...TableCardPropTypes };
TableCard.displayName = 'TableCard';
TableCard.defaultProps = defaultProps;
export default TableCard;<|MERGE_RESOLUTION|>--- conflicted
+++ resolved
@@ -8,10 +8,7 @@
 import uniqBy from 'lodash/uniqBy';
 import cloneDeep from 'lodash/cloneDeep';
 import capitalize from 'lodash/capitalize';
-<<<<<<< HEAD
 import OverFlowMenuIcon from '@carbon/icons-react/lib/overflow-menu--vertical/16';
-=======
->>>>>>> 35b510a8
 
 import { CardPropTypes, TableCardPropTypes } from '../../constants/PropTypes';
 import Card from '../Card/Card';
@@ -110,14 +107,10 @@
     margin-left: 1rem;
   }
   .bx--data-table-v2-container {
-<<<<<<< HEAD
-    ${props => (props.data && props.data.length > 0 ? `max-height: 435px;` : `height: 90%;`)}
-=======
     ${props =>
       props.data && props.data.length > 0 && !props.isExpanded
         ? `max-height: 435px;`
         : `height: 90%;`}
->>>>>>> 35b510a8
   }
   .bx--data-table-v2 {
     /* if the table is empty, remove border */
@@ -542,11 +535,7 @@
   const tableDataWithTimestamp = useMemo(
     () =>
       isEditable
-<<<<<<< HEAD
         ? generateTableSampleValues(id, columns)
-=======
-        ? generateTableSampleValues(columns)
->>>>>>> 35b510a8
         : hasActionColumn ||
           filteredTimestampColumns.length ||
           filteredPrecisionColumns.length ||
@@ -615,7 +604,6 @@
           })
         : tableData,
     [
-<<<<<<< HEAD
       isEditable,
       id,
       columns,
@@ -624,15 +612,6 @@
       filteredPrecisionColumns,
       thresholds,
       tableData,
-=======
-      columns,
-      tableData,
-      filteredPrecisionColumns,
-      filteredTimestampColumns,
-      hasActionColumn,
-      isEditable,
-      thresholds,
->>>>>>> 35b510a8
     ]
   );
 
@@ -723,69 +702,6 @@
       i18n={i18n}
       {...others}
     >
-<<<<<<< HEAD
-      <StyledStatefulTable
-        columns={columnsToRender}
-        data={tableDataWithTimestamp}
-        isExpanded={isExpanded}
-        options={{
-          hasPagination: true,
-          hasSearch: true,
-          hasFilter,
-          hasRowExpansion,
-        }}
-        expandedData={expandedRowsFormatted}
-        actions={{
-          table: {
-            onRowClicked: () => {},
-            onRowExpanded: () => {},
-            onChangeSort: () => {},
-          },
-          pagination: { onChangePage: () => {} },
-          toolbar: {
-            onClearAllFilters: () => {},
-            onToggleFilter: () => {},
-          },
-        }}
-        view={{
-          pagination: {
-            pageSize: !isExpanded ? 10 : 20,
-            pageSizes: !isExpanded ? [10] : [20],
-            isItemPerPageHidden: true,
-          },
-          toolbar: {
-            activeBar: null,
-            isDisabled: isEditable,
-            customToolbarContent: (
-              <ToolbarButton
-                kind="ghost"
-                size="small"
-                renderIcon={Download16}
-                iconDescription={strings.downloadIconDescription}
-                onClick={() => csvDownloadHandler()}
-                title={strings.downloadIconDescription}
-              />
-            ),
-          },
-          filters: [],
-          table: {
-            ...(columnStartSort
-              ? {
-                  sort: {
-                    columnId: columnStartSort.id,
-                    direction: !columnStartSortDefined ? sort : columnStartSortDefined.sort,
-                  },
-                }
-              : {}),
-            emptyState: {
-              message: emptyMessage || strings.emptyMessage,
-            },
-          },
-        }}
-        showHeader={showHeader !== undefined ? showHeader : true}
-        i18n={i18n}
-      />
-=======
       {({ height }) => {
         const numberOfRowsPerPage = height ? Math.floor((height - 160) / 40) : 10;
         return (
@@ -824,8 +740,9 @@
                 customToolbarContent: (
                   <ToolbarButton
                     kind="ghost"
-                    small
+                    size="small"
                     renderIcon={Download16}
+                    iconDescription={strings.downloadIconDescription}
                     onClick={() => csvDownloadHandler()}
                     title={strings.downloadIconDescription}
                   />
@@ -851,7 +768,6 @@
           />
         );
       }}
->>>>>>> 35b510a8
     </Card>
   );
 };
