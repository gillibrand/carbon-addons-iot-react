import React from 'react';
import { mount } from 'enzyme';
import { render, within } from '@testing-library/react';
import '@testing-library/jest-dom';

import { CARD_SIZES } from '../../constants/LayoutConstants';
import { tableColumns, tableData, actions2, tableColumnsWithLinks } from '../../utils/sample';

import TableCard, { findMatchingThresholds, createColumnsWithFormattedLinks } from './TableCard';

describe('TableCard', () => {
  const thresholds = [
    { comparison: '>', dataSourceId: 'airflow_mean', severity: 3, value: 2 },
    { comparison: '>', dataSourceId: 'airflow_mean', severity: 1, value: 2.2 },
    { comparison: '>', dataSourceId: 'airflow_max', severity: 3, value: 4 },
    { comparison: '>', dataSourceId: 'airflow_max', severity: 1, value: 4.5 },
  ];
  it('findMatchingThresholds', () => {
    const oneMatchingThreshold = findMatchingThresholds(
      thresholds,
      { airflow_mean: 4 },
      'airflow_mean'
    );
    expect(oneMatchingThreshold).toHaveLength(1);
    // The highest severity should match
    expect(oneMatchingThreshold[0].severity).toEqual(1);
  });
  it('findMatchingThresholds multiple columns', () => {
    const twoMatchingThresholds = findMatchingThresholds(thresholds, {
      airflow_mean: 4,
      airflow_max: 5,
    });
    expect(twoMatchingThresholds).toHaveLength(2);
    // The highest severity should match
    expect(twoMatchingThresholds[0].severity).toEqual(1);
    expect(twoMatchingThresholds[0].dataSourceId).toEqual('airflow_mean');
    expect(twoMatchingThresholds[1].severity).toEqual(1);
    expect(twoMatchingThresholds[1].dataSourceId).toEqual('airflow_max');
  });
  it('findMatchingThresholds no column', () => {
    const thresholds = [{ comparison: '<', dataSourceId: 'airflow_mean', severity: 1, value: 4.5 }];
    const oneMatchingThreshold = findMatchingThresholds(thresholds, { airflow_mean: 4 });
    expect(oneMatchingThreshold).toHaveLength(1);
    // The highest severity should match
    expect(oneMatchingThreshold[0].severity).toEqual(1);

    // shouldn't match on null values
    const zeroMatchingThreshold = findMatchingThresholds(thresholds, { airflow_mean: null });
    expect(zeroMatchingThreshold).toHaveLength(0);
    // shouldn't match on null values
    const zeroMatchingThreshold2 = findMatchingThresholds(
      [{ comparison: '<=', dataSourceId: 'airflow_mean', severity: 1, value: 4.5 }],
      { airflow_mean: null }
    );
    expect(zeroMatchingThreshold2).toHaveLength(0);
  });
<<<<<<< HEAD
  it('Clicked row actions', () => {
=======
  test('createColumnsWithFormattedLinks adds renderDataFunction to columns with links', () => {
    const columnsWithFormattedLinks = createColumnsWithFormattedLinks(tableColumnsWithLinks);
    const columnsWithlinks = columnsWithFormattedLinks.filter(column => column.renderDataFunction);
    expect(columnsWithlinks).toHaveLength(1);
  });
  test('Row specific link variables populate correctly', () => {
    const tableLinkColumns = [
      ...tableColumns,
      {
        dataSourceId: 'deviceId',
        label: 'deviceId',
      },
      {
        dataSourceId: 'Link',
        label: 'Link',
        linkTemplate: {
          href: 'https://ibm.com/{deviceId}',
          target: '_blank',
        },
      },
    ];

    // introduce row specific deviceId data
    const deviceidRowData = [
      '73000',
      '73000',
      '73001',
      '73000',
      '73002',
      '73004',
      '73004',
      '73003',
      '73005',
      '73003',
      '73005',
    ];

    const tableLinkData = tableData.map((row, i) => {
      return {
        ...row,
        values: {
          ...row.values,
          deviceId: deviceidRowData[i],
          Link: 'Link',
        },
      };
    });

    const thresholds = [
      {
        dataSourceId: 'pressure',
        comparison: '>=',
        value: 1,
        severity: 1,
        label: 'Pressure',
        showSeverityLabel: true,
        severityLabel: 'Critical',
      },
    ];

    const { getAllByText } = render(
      <TableCard
        title="Asset Open Alerts"
        id="table-list"
        tooltip="Here's a Tooltip"
        content={{
          columns: tableLinkColumns,
          thresholds,
        }}
        values={tableLinkData}
        size={CARD_SIZES.LARGE}
      />
    );
    expect(getAllByText('Link').length).toEqual(11);
    expect(document.querySelector('a').getAttribute('href')).toEqual('https://ibm.com/73005');
  });
  test('Clicked row actions', () => {
>>>>>>> 3bd2f51c
    const onCardAction = jest.fn();

    const tableDataWithActions = tableData.map(item => {
      return {
        ...item,
        actions: actions2,
      };
    });

    const wrapper = mount(
      <TableCard
        title="Open Alerts"
        content={{
          columns: tableColumns,
        }}
        values={tableDataWithActions}
        onCardAction={onCardAction}
        size={CARD_SIZES.LARGE}
      />
    );

    wrapper
      .find('Icon')
      .find({ icon: { name: 'icon--edit' } })
      .first()
      .simulate('click');
    expect(onCardAction.mock.calls).toHaveLength(1);
  });
  it('Columns displayed XLarge', () => {
    const wrapper = mount(
      <TableCard
        title="Open Alerts"
        content={{
          columns: tableColumns,
        }}
        values={tableData}
        size={CARD_SIZES.LARGEWIDE}
      />
    );
    expect(wrapper.find('TableHeader').length).toBe(tableColumns.length);
  });
  it('Columns displayed Large', () => {
    const wrapper = mount(
      <TableCard
        title="Open Alerts"
        content={{
          columns: tableColumns,
        }}
        values={tableData}
        size={CARD_SIZES.LARGE}
      />
    );

    const totalColumns = tableColumns.filter(item => item.priority === 1 || item.priority === 2);
    expect(wrapper.find('TableHeader').length).toBe(totalColumns.length);
  });
  it('Columns displayed Large with actions', () => {
    const tableDataWithActions = tableData.map(item => {
      return {
        ...item,
        actions: actions2,
      };
    });

    const wrapper = mount(
      <TableCard
        title="Open Alerts"
        content={{
          columns: tableColumns,
        }}
        values={tableDataWithActions}
        size={CARD_SIZES.LARGE}
      />
    );

    const totalColumns = tableColumns.filter(item => item.priority === 1 || item.priority === 2);
    expect(wrapper.find('TableHeader').length).toBe(totalColumns.length + 1); // +1 for action column
  });
  it('Columns should use custom render fuction when present', () => {
    const mockRenderFunc = jest.fn(() => {
      return <p className="myCustomRenderedCell" />;
    });
    const columnWithRenderFunction = [
      {
        dataSourceId: 'alert',
        label: 'Alert',
        priority: 1,
        renderDataFunction: mockRenderFunc,
      },
    ];
    const wrapper = mount(
      <TableCard
        title="Open Alerts"
        content={{
          columns: columnWithRenderFunction,
        }}
        values={[tableData[0]]}
        size={CARD_SIZES.LARGE}
      />
    );
    expect(wrapper.find('TableCell .myCustomRenderedCell').length).toBe(1);
    expect(mockRenderFunc).toHaveBeenCalledWith({
      columnId: 'alert',
      row: {
        alert: 'AHI005 Asset failure',
        count: 1.2039201932,
        hour: 1563877570000,
        long_description: 'long description for a given event payload',
        pressure: 0,
      },
      rowId: 'row-1',
      value: 'AHI005 Asset failure',
    });

    const columnNormal = [
      {
        dataSourceId: 'alert',
        label: 'Alert 2',
        priority: 1,
      },
    ];
    const wrapper2 = mount(
      <TableCard
        title="Open Alerts"
        content={{
          columns: columnNormal,
        }}
        values={[tableData[0]]}
        size={CARD_SIZES.LARGE}
      />
    );
    expect(wrapper2.find('TableCell .myCustomRenderedCell').length).toBe(0);
  });
  it('threshold columns should render in correct column regardless of order', () => {
    // The pressure header comes after the count header, but the ordering should not matter when
    // it comes to rendering the threshold columns
    const customThresholds = [
      {
        dataSourceId: 'pressure',
        comparison: '>=',
        value: 10,
        severity: 1,
        icon: 'bee',
        color: 'black',
        label: 'Pressure Sev',
      },
      {
        dataSourceId: 'count',
        comparison: '<',
        value: 5,
        severity: 3,
      },
      {
        dataSourceId: 'count',
        comparison: '>=',
        value: 10,
        severity: 1,
      },
      {
        dataSourceId: 'count',
        comparison: '=',
        value: 7,
        severity: 2,
      },
    ];
    const { getByTitle, queryByTitle } = render(
      <TableCard
        id="table-list"
        title="Open Alerts"
        content={{
          columns: tableColumns,
          thresholds: customThresholds,
        }}
        values={tableData}
        size={CARD_SIZES.LARGEWIDE}
      />
    );

    // If the ordering was being affected, Count Severity would not appear. Instead, Pressure Severity would appear
    expect(getByTitle('Count Severity')).toBeInTheDocument();
    expect(queryByTitle('Pressure Severity')).not.toBeInTheDocument();
    expect(getByTitle('Pressure Sev')).toBeInTheDocument();
  });
  it('threshold columns should render in correct column regardless of quantity', () => {
    // If there are more than 2 thresholds, they should still render to the left of the datasource column
    const customThresholds = [
      {
        dataSourceId: 'pressure',
        comparison: '>=',
        value: 10,
        severity: 1,
      },
      {
        dataSourceId: 'count',
        comparison: '<',
        value: 5,
        severity: 3,
      },
      {
        dataSourceId: 'count',
        comparison: '>=',
        value: 10,
        severity: 1,
      },
      {
        dataSourceId: 'count',
        comparison: '=',
        value: 7,
        severity: 2,
      },
      {
        dataSourceId: 'hour',
        comparison: '<',
        value: 1563877570000,
        severity: 1, // High threshold, medium, or low used for sorting and defined filtration
      },
    ];
    // First the component needs to be rendered. getByTitle doesn't need to be used
    // eslint-disable-next-line no-unused-vars
    const { getByTitle } = render(
      <TableCard
        id="table-list"
        title="Open Alerts"
        content={{
          columns: tableColumns,
          thresholds: customThresholds,
        }}
        values={tableData}
        size={CARD_SIZES.LARGEWIDE}
      />
    );

    // Then get all of the th elements. This is how the ordering will be determined
    const tableHeader = document.getElementsByTagName('th');
    // The within function comes in SUPER handy here
    const countSeverityIndex = 1;
    const { getByText } = within(tableHeader[countSeverityIndex]);
    expect(getByText('Count Severity')).toBeTruthy();

    const hourSeverityIndex = 3;
    const { getByText: getByTextHour } = within(tableHeader[hourSeverityIndex]);
    expect(getByTextHour('Hour Severity')).toBeTruthy();

    const pressureSeverityIndex = 5;
    const { getByText: getByTextPressure } = within(tableHeader[pressureSeverityIndex]);
    expect(getByTextPressure('Pressure Severity')).toBeTruthy();
  });
  it('threshold icon labels should not display when showSeverityLabel is false', () => {
    const customThresholds = [
      {
        dataSourceId: 'pressure',
        comparison: '>=',
        value: 10,
        severity: 1,
      },
      {
        dataSourceId: 'count',
        comparison: '<',
        value: 5,
        severity: 3,
        showSeverityLabel: false,
      },
      {
        dataSourceId: 'count',
        comparison: '=',
        value: 7,
        severity: 2,
        showSeverityLabel: false,
      },
    ];
    const { queryByText, queryAllByText } = render(
      <TableCard
        id="table-list"
        title="Open Alerts"
        content={{
          columns: tableColumns,
          thresholds: customThresholds,
          expandedRows: [
            {
              id: 'pressure',
              label: 'Pressure',
            },
          ],
        }}
        values={tableData}
        size={CARD_SIZES.LARGEWIDE}
      />
    );

    // The Pressure threshold is the only threshold that has a 'Critical' severity
    // and doesn't have showSeverityLabel: false, so it should be the only severity text to appear
    expect(queryAllByText(/Critical/g)).toHaveLength(3);
    expect(queryByText(/Moderate/g)).not.toBeInTheDocument();
    expect(queryByText(/Low/g)).not.toBeInTheDocument();
  });
  it('threshold icon label should not display default strings', () => {
    const customThresholds = [
      {
        dataSourceId: 'pressure',
        comparison: '>=',
        value: 10,
        severity: 1,
      },
      {
        dataSourceId: 'count',
        comparison: '<',
        value: 5,
        severity: 3,
        severityLabel: 'Lowest',
      },
      {
        dataSourceId: 'count',
        comparison: '=',
        value: 7,
        severity: 2,
        severityLabel: 'Medium',
      },
    ];
    const { queryByText, queryAllByText } = render(
      <TableCard
        id="table-list"
        title="Open Alerts"
        content={{
          columns: tableColumns,
          thresholds: customThresholds,
        }}
        values={tableData}
        size={CARD_SIZES.LARGETHIN}
      />
    );

    // Critical should exist as that is the only threshold that doesn't have custom label text
    expect(queryAllByText(/^Critical$/g)).toHaveLength(3);
    // These are default labels, so they should not exist
    expect(queryByText(/^Moderate$/g)).not.toBeInTheDocument();
    expect(queryByText(/^Low$/g)).not.toBeInTheDocument();
    // These are the custom labels that should appear instead of the defaults above
    expect(queryAllByText(/^Medium$/g)).toHaveLength(1);
    expect(queryAllByText(/^Lowest$/g)).toHaveLength(5);
  });
});<|MERGE_RESOLUTION|>--- conflicted
+++ resolved
@@ -54,15 +54,12 @@
     );
     expect(zeroMatchingThreshold2).toHaveLength(0);
   });
-<<<<<<< HEAD
-  it('Clicked row actions', () => {
-=======
-  test('createColumnsWithFormattedLinks adds renderDataFunction to columns with links', () => {
+  it('createColumnsWithFormattedLinks adds renderDataFunction to columns with links', () => {
     const columnsWithFormattedLinks = createColumnsWithFormattedLinks(tableColumnsWithLinks);
     const columnsWithlinks = columnsWithFormattedLinks.filter(column => column.renderDataFunction);
     expect(columnsWithlinks).toHaveLength(1);
   });
-  test('Row specific link variables populate correctly', () => {
+  it('Row specific link variables populate correctly', () => {
     const tableLinkColumns = [
       ...tableColumns,
       {
@@ -133,8 +130,7 @@
     expect(getAllByText('Link').length).toEqual(11);
     expect(document.querySelector('a').getAttribute('href')).toEqual('https://ibm.com/73005');
   });
-  test('Clicked row actions', () => {
->>>>>>> 3bd2f51c
+  it('Clicked row actions', () => {
     const onCardAction = jest.fn();
 
     const tableDataWithActions = tableData.map(item => {
