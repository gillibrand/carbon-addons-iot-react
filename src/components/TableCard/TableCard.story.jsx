--- conflicted
+++ resolved
@@ -272,15 +272,29 @@
     );
   })
   .add(
-<<<<<<< HEAD
-=======
     'With dynamic variables',
     () => {
-      const size = select('size', [CARD_SIZES.LARGE, CARD_SIZES.LARGEWIDE], CARD_SIZES.LARGE);
+      const size = select('size', [CARD_SIZES.LARGE, CARD_SIZES.LARGEWIDE], CARD_SIZES.LARGEWIDE);
       const cardVariables = object('Dynamic link variable', {
         assetId: '11112',
         devicePressureThreshold: 1,
       });
+
+      const tableLinkColumns = [
+        ...tableColumns,
+        {
+          dataSourceId: 'deviceId',
+          label: 'Link',
+          linkTemplate: {
+            href: text('href', 'https://ibm.com/{assetId}'),
+            target: select('target', ['_blank', null], '_blank'),
+          },
+        },
+      ];
+
+      const tableLinkData = tableData.slice(0);
+      // eslint-disable-next-line no-return-assign, no-param-reassign
+      tableLinkData.forEach(row => (row.values.deviceId = 'Link'));
 
       const thresholds = [
         {
@@ -293,6 +307,7 @@
           severityLabel: text('Custom Critical Label', '{assetId} Critical'),
         },
       ];
+
       return (
         <div style={{ width: `${getCardMinSize('lg', size).x}px`, margin: 20 }}>
           <TableCard
@@ -300,10 +315,10 @@
             id="table-list"
             tooltip={text('Tooltip text', "Here's a Tooltip")}
             content={{
-              columns: tableColumns,
+              columns: tableLinkColumns,
               thresholds,
             }}
-            values={tableData}
+            values={tableLinkData}
             onCardAction={(id, type, payload) => action('onCardAction', id, type, payload)}
             size={size}
             cardVariables={cardVariables}
@@ -313,17 +328,15 @@
     },
     {
       info: {
-        text: `
-      # Passing variables
-      To pass a variable into your card, identify a variable to be used by wrapping it in curly brackets.
-      Make sure you have added a prop called 'cardVariables' to your card that is an object with key value pairs such that the key is the variable name and the value is the value to replace it with.
-      Optionally you may use a callback as the cardVariables value that will be given the variable and the card as arguments.
-      `,
+        text: ` # Passing variables
+        To pass a variable into your card, identify a variable to be used by wrapping it in curly brackets.
+        Make sure you have added a prop called 'cardVariables' to your card that is an object with key value pairs such that the key is the variable name and the value is the value to replace it with.
+        Optionally you may use a callback as the cardVariables value that will be given the variable and the card as arguments.
+        `,
       },
     }
   )
   .add(
->>>>>>> 28a779f7
     'table with thresholds',
     () => {
       const size = select('size', [CARD_SIZES.LARGE, CARD_SIZES.LARGEWIDE], CARD_SIZES.LARGEWIDE);
