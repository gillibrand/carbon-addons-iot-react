import React from 'react';
import { storiesOf } from '@storybook/react';
import { text, select, boolean } from '@storybook/addon-knobs';
import { action } from '@storybook/addon-actions';
import { Bee16 } from '@carbon/icons-react';

import { CARD_SIZES } from '../../constants/LayoutConstants';
import { getCardMinSize } from '../../utils/componentUtilityFunctions';
import { tableColumns, tableData, actions1, actions2 } from '../../utils/sample';

import TableCard from './TableCard';

storiesOf('Watson IoT/TableCard', module)
  .add('table with multiple actions', () => {
    const size = select('size', [CARD_SIZES.LARGE, CARD_SIZES.LARGEWIDE], CARD_SIZES.LARGE);

    const tableDataWithActions = tableData.map(item => {
      return {
        ...item,
        actions: actions1,
      };
    });
    return (
      <div style={{ width: `${getCardMinSize('lg', size).x}px`, margin: 20 }}>
        <TableCard
          title={text('title', 'Open Alerts')}
          id="table-list"
          tooltip={text('Tooltip text', "Here's a Tooltip")}
          content={{
            columns: tableColumns,
          }}
          values={tableDataWithActions}
          onCardAction={(id, type, payload) => action('onCardAction', id, type, payload)}
          size={size}
        />
      </div>
    );
  })
  .add('table with single actions', () => {
    const size = select('size', [CARD_SIZES.LARGE, CARD_SIZES.LARGEWIDE], CARD_SIZES.LARGE);

    const tableDataWithActions = tableData.map(item => {
      return {
        ...item,
        actions: actions2,
      };
    });
    return (
      <div style={{ width: `${getCardMinSize('lg', size).x}px`, margin: 20 }}>
        <TableCard
          title={text('title', 'Open Alerts')}
          id="table-list"
          tooltip={text('Tooltip text', "Here's a Tooltip")}
          content={{
            columns: tableColumns,
          }}
          values={tableDataWithActions}
          onCardAction={(id, type, payload) => action('onCardAction', id, type, payload)}
          size={size}
        />
      </div>
    );
  })
  .add('table with thresholds, precision and expanded rows', () => {
    const size = select('size', [CARD_SIZES.LARGE, CARD_SIZES.LARGEWIDE], CARD_SIZES.LARGEWIDE);

    const thresholds = [
      {
        dataSourceId: 'pressure',
        comparison: '>=',
        value: 10,
        severity: 1,
        icon: 'bee',
        color: 'black',
<<<<<<< HEAD
        label: 'Pressure Sev',
        showLabel: boolean('Show Pressure Threshold Label', true),
      },
      {
        dataSourceId: 'count',
        comparison: '<',
        value: 5,
        severity: 3, // High threshold, medium, or low used for sorting and defined filtration
        showLabel: boolean('Show Count Threshold Labels', true),
=======
        label: text('Custom Pressure Severity Header', 'Custom Pressure Severity Header'),
        showSeverityLabel: boolean('Show Pressure Threshold Label', true),
        severityLabel: text('Custom Pressure Critical Label', ''),
>>>>>>> 96d4ef64
      },
      {
        dataSourceId: 'count',
        comparison: '>=',
        value: 10,
        severity: 1, // High threshold, medium, or low used for sorting and defined filtration
<<<<<<< HEAD
        showLabel: boolean('Show Count Threshold Labels', true),
=======
        label: text('Custom Count Severity Header', ''),
        showSeverityLabel: boolean('Show Count Threshold Labels', true),
        severityLabel: text('Custom Count Critical Label', 'Custom Critical'),
>>>>>>> 96d4ef64
      },
      {
        dataSourceId: 'count',
        comparison: '=',
        value: 7,
        severity: 2, // High threshold, medium, or low used for sorting and defined filtration
<<<<<<< HEAD
        showLabel: boolean('Show Count Threshold Labels', true),
=======
        showSeverityLabel: boolean('Show Count Threshold Labels', true),
        severityLabel: text('Custom Count Moderate Label', ''),
      },
      {
        dataSourceId: 'pressure',
        comparison: '>=',
        value: 10,
        severity: 1,
        label: 'Custom Pressure Severity Header',
        showSeverityLabel: boolean('Show Pressure Threshold Label', true),
        severityLabel: text('Custom Pressure Critical Label', ''),
>>>>>>> 96d4ef64
      },
    ];

    const tableCustomColumns = tableColumns.map(item =>
      item.dataSourceId === 'count' ? { ...item, precision: 1 } : { ...item }
    );

    return (
      <div style={{ width: `${getCardMinSize('lg', size).x}px`, margin: 20 }}>
        <TableCard
          title={text('title', 'Open Alerts')}
          id="table-list"
          tooltip={text('Tooltip text', "Here's a Tooltip")}
          content={{
            columns: tableCustomColumns,
            thresholds,
            expandedRows: [
              {
                id: 'long_description',
                label: 'Description',
              },
              {
                id: 'other_description',
                label: 'Other Description',
              },
              {
                id: 'pressure',
                label: 'Pressure',
              },
              {
                id: 'temperature',
                label: 'Temperature',
              },
            ],
          }}
          values={tableData}
          onCardAction={(id, type, payload) => action('onCardAction', id, type, payload)}
          size={size}
          renderIconByName={(name, props = {}) =>
            name === 'bee' ? (
              <Bee16 {...props}>
                <title>{props.title}</title>
              </Bee16>
            ) : (
              <span>Unknown</span>
            )
          }
          i18n={{
            criticalLabel: text('Critical Label', 'Critical'),
            moderateLabel: text('Moderate Label', 'Moderate'),
            lowLabel: text('Low Label', 'Low'),
          }}
        />
      </div>
    );
  })
  .add(
    'table with thresholds',
    () => {
      const size = select('size', [CARD_SIZES.LARGE, CARD_SIZES.LARGEWIDE], CARD_SIZES.LARGEWIDE);

      const thresholds = [
        // this threshold is applied to the whole row, not a particular attribute
        {
          dataSourceId: 'count',
          comparison: '<',
          value: 5,
          severity: 3, // High threshold, medium, or low used for sorting and defined filtration
<<<<<<< HEAD
          showLabel: boolean('Show Count Threshold Labels', true),
=======
          label: text('Custom Count Severity Header', ''),
          showSeverityLabel: boolean('Show Count Threshold Labels', true),
          severityLabel: text('Custom Count Low Label', ''),
>>>>>>> 96d4ef64
        },
        {
          dataSourceId: 'count',
          comparison: '>=',
          value: 10,
          severity: 1, // High threshold, medium, or low used for sorting and defined filtration
<<<<<<< HEAD
          label: 'Count Sev',
          showLabel: boolean('Show Count Threshold Labels', true),
=======
          showSeverityLabel: boolean('Show Count Threshold Labels', true),
          severityLabel: text('Custom Count Critical Label', 'Custom Critical'),
>>>>>>> 96d4ef64
        },
        {
          dataSourceId: 'count',
          comparison: '=',
          value: 7,
          severity: 2, // High threshold, medium, or low used for sorting and defined filtration
<<<<<<< HEAD
          showLabel: boolean('Show Count Threshold Labels', true),
=======
          showSeverityLabel: boolean('Show Count Threshold Labels', true),
          severityLabel: text('Custom Count Moderate Label', ''),
>>>>>>> 96d4ef64
        },
        {
          dataSourceId: 'pressure',
          comparison: '>=',
          value: 10,
          severity: 1,
<<<<<<< HEAD
          label: 'Pressure Sev',
          showLabel: boolean('Show Pressure Threshold Label', true),
=======
          label: text('Custom Pressure Severity Header', 'Custom Pressure Severity Header'),
          showSeverityLabel: boolean('Show Pressure Threshold Label', true),
          severityLabel: text('Custom Pressure Critical Label', ''),
>>>>>>> 96d4ef64
        },
      ];

      return (
        <div style={{ width: `${getCardMinSize('lg', size).x}px`, margin: 20 }}>
          <TableCard
            title={text('title', 'Open Alerts')}
            id="table-list"
            tooltip={text('Tooltip text', "Here's a Tooltip")}
            content={{
              columns: tableColumns,
              thresholds,
            }}
            values={tableData}
            onCardAction={(id, type, payload) => action('onCardAction', id, type, payload)}
            size={size}
            i18n={{
              criticalLabel: text('Critical Label', 'Critical'),
              moderateLabel: text('Moderate Label', 'Moderate'),
              lowLabel: text('Low Label', 'Low'),
            }}
          />
        </div>
      );
    },
    {
      info: {
        text: `
       Thresholds can be based off 1 specific data source with the unique key: dataSourceId . 

       Comparisons can then be added by defined the comparison key with one of the following: <,<=,=,>,>= .

       Severity has 3 possible settings, 1 (high), 2 (medium), 3 (low).

       Value is the number limit being compared in the comparison that was defined.

       Label is a custom label that can be defined and displayed in the column. If a custom label is not set, 
       the label will default to '<dataSourceId> Severity'

       In addition, if the dataSourceId does not have a column displayed, a new column will be added at the end
       of the table.
      `,
      },
    }
  )
  .add(
    'table with thresholds only with icon',
    () => {
      const size = select('size', [CARD_SIZES.LARGE, CARD_SIZES.LARGEWIDE], CARD_SIZES.LARGEWIDE);

      const thresholds = [
        // this threshold is applied to the whole row, not a particular attribute
        {
          dataSourceId: 'count',
          comparison: '<',
          value: 5,
          severity: 3, // High threshold, medium, or low used for sorting and defined filtration
<<<<<<< HEAD
          showLabel: boolean('Show Count Threshold Labels', true),
=======
          label: text('Custom Count Severity Header', ''),
          showSeverityLabel: boolean('Show Count Threshold Labels', true),
          severityLabel: text('Custom Count Low Label', ''),
>>>>>>> 96d4ef64
        },
        {
          dataSourceId: 'count',
          comparison: '>=',
          value: 10,
          severity: 1, // High threshold, medium, or low used for sorting and defined filtration
<<<<<<< HEAD
          label: 'Count Sev',
          showLabel: boolean('Show Count Threshold Labels', true),
=======
          showSeverityLabel: boolean('Show Count Threshold Labels', true),
          severityLabel: text('Custom Count Critical Label', 'Custom Critical'),
>>>>>>> 96d4ef64
        },
        {
          dataSourceId: 'count',
          comparison: '=',
          value: 7,
          severity: 2, // High threshold, medium, or low used for sorting and defined filtration
<<<<<<< HEAD
          showLabel: boolean('Show Count Threshold Labels', true),
=======
          showSeverityLabel: boolean('Show Count Threshold Labels', true),
          severityLabel: text('Custom Count Moderate Label', ''),
>>>>>>> 96d4ef64
        },
        {
          dataSourceId: 'pressure',
          comparison: '>=',
          value: 10,
          severity: 1,
<<<<<<< HEAD
          label: 'Pressure Sev',
          showOnContent: true,
          showLabel: boolean('Show Pressure Threshold Label', true),
=======
          label: text('Custom Pressure Severity Header', ''),
          showSeverityLabel: boolean('Show Pressure Threshold Label', true),
          severityLabel: text('Custom Pressure Critical Label', ''),
>>>>>>> 96d4ef64
        },
      ];

      return (
        <div style={{ width: `${getCardMinSize('lg', size).x}px`, margin: 20 }}>
          <TableCard
            title={text('title', 'Open Alerts')}
            id="table-list"
            tooltip={text('Tooltip text', "Here's a Tooltip")}
            content={{
              columns: [...tableColumns.slice(0, 1), tableColumns[2]],
              thresholds,
            }}
            values={tableData}
            onCardAction={(id, type, payload) => action('onCardAction', id, type, payload)}
            size={size}
            i18n={{
              criticalLabel: text('Critical Label', 'Critical'),
              moderateLabel: text('Moderate Label', 'Moderate'),
              lowLabel: text('Low Label', 'Low'),
            }}
          />
        </div>
      );
    },
    {
      info: {
        text: `
          If you don't pass the underlying 'pressure' or 'count' column we will show the threshold icon columns at the right of the table
        `,
      },
    }
  )
  .add('with matching thresholds', () => {
    const size = select('size', [CARD_SIZES.LARGE, CARD_SIZES.LARGEWIDE], CARD_SIZES.LARGE);
    return (
      <div style={{ width: `${getCardMinSize('lg', size).x}px`, margin: 20 }}>
        <TableCard
          title={text('title', 'Open Alerts')}
          id="table-list"
          tooltip={text('Tooltip text', "Here's a Tooltip")}
          content={{
            columns: tableColumns,
            expandedRows: [{}],
            thresholds: [
              {
                dataSourceId: 'count',
                comparison: '>',
                value: 0,
                severity: 3,
<<<<<<< HEAD
                label: 'Severity',
                showLabel: boolean('Show Count Threshold Labels', true),
=======
                label: text('Custom Count Severity Header', ''),
                showSeverityLabel: boolean('Show Count Threshold Labels', true),
                severityLabel: text('Custom Count Low Label', ''),
>>>>>>> 96d4ef64
              },
              {
                dataSourceId: 'count',
                comparison: '>',
                value: 2,
                severity: 1,
<<<<<<< HEAD
                label: 'Severity',
                showLabel: boolean('Show Count Threshold Labels', true),
=======
                showSeverityLabel: boolean('Show Count Threshold Labels', true),
                severityLabel: text('Custom Count Critical Label', ''),
>>>>>>> 96d4ef64
              },
            ],
          }}
          values={tableData.map(i => ({ id: i.id, values: i.values }))}
          onCardAction={(id, type, payload) => action('onCardAction', id, type, payload)}
          size={size}
<<<<<<< HEAD
          i18n={{
            criticalLabel: text('Critical Label', 'Critical'),
            moderateLabel: text('Moderate Label', 'Moderate'),
            lowLabel: text('Low Label', 'Low'),
          }}
=======
>>>>>>> 96d4ef64
        />
      </div>
    );
  })
  .add('table with custom column sort', () => {
    const size = select('size', [CARD_SIZES.LARGE, CARD_SIZES.LARGEWIDE], CARD_SIZES.LARGEWIDE);

    const tableCustomColumns = tableColumns.map(item =>
      item.dataSourceId === 'count' ? { ...item, sort: 'DESC' } : item
    );

    return (
      <div style={{ width: `${getCardMinSize('lg', size).x}px`, margin: 20 }}>
        <TableCard
          title={text('title', 'Open Alerts')}
          id="table-list"
          tooltip={text('Tooltip text', "Here's a Tooltip")}
          content={{
            columns: tableCustomColumns,
          }}
          values={tableData}
          onCardAction={(id, type, payload) => action('onCardAction', id, type, payload)}
          size={size}
        />
      </div>
    );
  })
  .add('table with fixed column size', () => {
    const size = select('size', [CARD_SIZES.LARGE, CARD_SIZES.LARGEWIDE], CARD_SIZES.LARGE);

    const tableCustomColumns = tableColumns.map((item, index) =>
      index === 0 ? { ...item, width: 250, name: 'Alert with long string name' } : item
    );

    return (
      <div style={{ width: `${getCardMinSize('lg', size).x}px`, margin: 20 }}>
        <TableCard
          title={text('title', 'Open Alerts')}
          id="table-list"
          tooltip={text('Tooltip text', "Here's a Tooltip")}
          content={{
            columns: tableCustomColumns,
          }}
          values={tableData}
          onCardAction={(id, type, payload) => action('onCardAction', id, type, payload)}
          size={size}
        />
      </div>
    );
  })
  .add('table with row expansion', () => {
    const size = select('size', [CARD_SIZES.LARGE, CARD_SIZES.LARGEWIDE], CARD_SIZES.LARGE);

    return (
      <div style={{ width: `${getCardMinSize('lg', size).x}px`, margin: 20 }}>
        <TableCard
          title={text('title', 'Open Alerts')}
          id="table-list"
          tooltip={text('Tooltip text', "Here's a Tooltip")}
          content={{
            columns: tableColumns,
            expandedRows: [
              {
                id: 'long_description',
                label: 'Description',
              },
              {
                id: 'other_description',
                label: 'Other content to show',
              },
            ],
          }}
          values={tableData}
          onCardAction={(id, type, payload) => action('onCardAction', id, type, payload)}
          size={size}
        />
      </div>
    );
  })
  .add('no row actions', () => {
    const size = select('size', [CARD_SIZES.LARGE, CARD_SIZES.LARGEWIDE], CARD_SIZES.LARGE);

    return (
      <div style={{ width: `${getCardMinSize('lg', size).x}px`, margin: 20 }}>
        <TableCard
          title={text('title', 'Open Alerts')}
          id="table-list"
          tooltip={text('Tooltip text', "Here's a Tooltip")}
          content={{
            columns: tableColumns,
          }}
          values={tableData.map(i => ({ id: i.id, values: i.values }))}
          onCardAction={(id, type, payload) => action('onCardAction', id, type, payload)}
          size={size}
        />
      </div>
    );
  })
  .add('empty table', () => {
    const size = select('size', [CARD_SIZES.LARGE, CARD_SIZES.LARGEWIDE], CARD_SIZES.LARGE);

    return (
      <div style={{ width: `${getCardMinSize('lg', size).x}px`, margin: 20 }}>
        <TableCard
          title={text('title', 'Open Alerts')}
          id="table-list"
          tooltip={text('Tooltip text', "Here's a Tooltip")}
          content={{
            columns: tableColumns,
          }}
          onCardAction={(id, type, payload) => action('onCardAction', id, type, payload)}
          size={size}
        />
      </div>
    );
  })
  .add('editable', () => {
    const size = select('size', [CARD_SIZES.LARGE, CARD_SIZES.LARGEWIDE], CARD_SIZES.LARGE);

    return (
      <div style={{ width: `${getCardMinSize('lg', size).x}px`, margin: 20 }}>
        <TableCard
          title={text('title', 'Open Alerts')}
          id="table-list"
          tooltip={text('Tooltip text', "Here's a Tooltip")}
          content={{
            columns: tableColumns,
          }}
          isEditable
          availableActions={{ edit: true, clone: true, delete: true }}
          onCardAction={(id, type, payload) => action('onCardAction', id, type, payload)}
          size={size}
        />
      </div>
    );
  })
  .add('editable with expanded rows', () => {
    const size = select('size', [CARD_SIZES.LARGE, CARD_SIZES.LARGEWIDE], CARD_SIZES.LARGE);

    return (
      <div style={{ width: `${getCardMinSize('lg', size).x}px`, margin: 20 }}>
        <TableCard
          title={text('title', 'Open Alerts')}
          id="table-list"
          tooltip={text('Tooltip text', "Here's a Tooltip")}
          content={{
            columns: tableColumns,
            expandedRows: [{}],
          }}
          isEditable
          availableActions={{ edit: true, clone: true, delete: true }}
          onCardAction={(id, type, payload) => action('onCardAction', id, type, payload)}
          size={size}
        />
      </div>
    );
  })

  .add('i18n', () => {
    const size = select('size', [CARD_SIZES.LARGE, CARD_SIZES.LARGEWIDE], CARD_SIZES.LARGEWIDE);

    const thresholds = [
      // this threshold is applied to the whole row, not a particular attribute
      {
        dataSourceId: 'count',
        comparison: '<',
        value: 5,
        severity: 3, // High threshold, medium, or low used for sorting and defined filtration
      },
      {
        dataSourceId: 'count',
        comparison: '>=',
        value: 10,
        severity: 1, // High threshold, medium, or low used for sorting and defined filtration
      },
      {
        dataSourceId: 'count',
        comparison: '=',
        value: 7,
        severity: 2, // High threshold, medium, or low used for sorting and defined filtration
      },
      {
        dataSourceId: 'pressure',
        comparison: '>=',
        value: 10,
        severity: 1,
      },
    ];

    return (
      <div style={{ width: `${getCardMinSize('lg', size).x}px`, margin: 20 }}>
        <TableCard
          title={text('title', 'Open Alerts')}
          id="table-list"
          tooltip={text('Tooltip text', "Here's a Tooltip")}
          content={{
            columns: tableColumns,
            thresholds,
          }}
          values={tableData}
          onCardAction={(id, type, payload) => action('onCardAction', id, type, payload)}
          size={size}
          i18n={{
            criticalLabel: text('criticalLabel', 'Critical'),
            moderateLabel: text('moderateLabel', 'Moderate'),
            lowLabel: text('lowLabel', 'Low'),
            selectSeverityPlaceholder: text('selectSeverityPlaceholder', 'Select a severity'),
            severityLabel: text('severityLabel', '__Severity__'),

            // table i18n
            searchPlaceholder: text('searchPlaceholder', 'Search'),
            filterButtonAria: text('filterButtonAria', 'Filters'),
            defaultFilterStringPlaceholdText: text(
              'defaultFilterStringPlaceholdText',
              'Type and hit enter to apply'
            ),
            /** pagination */
            pageBackwardAria: text('i18n.pageBackwardAria', '__Previous page__'),
            pageForwardAria: text('i18n.pageForwardAria', '__Next page__'),
            pageNumberAria: text('i18n.pageNumberAria', '__Page Number__'),
            itemsRange: (min, max) => `__${min}–${max} items__`,
            currentPage: page => `__page ${page}__`,
            itemsRangeWithTotal: (min, max, total) => `__${min}–${max} of ${total} items__`,
            pageRange: (current, total) => `__${current} of ${total} pages__`,
            /** table body */
            clickToExpandAria: text('i18n.clickToExpandAria', '__Click to expand content__'),
            clickToCollapseAria: text('i18n.clickToCollapseAria', '__Click to collapse content__'),
            /** toolbar */
            clearAllFilters: text('i18n.clearAllFilters', '__Clear all filters__'),
            clearFilterAria: text('i18n.clearFilterAria', '__Clear filter__'),
            filterAria: text('i18n.filterAria', '__Filter__'),
            openMenuAria: text('i18n.openMenuAria', '__Open menu__'),
            closeMenuAria: text('i18n.closeMenuAria', '__Close menu__'),
            clearSelectionAria: text('i18n.clearSelectionAria', '__Clear selection__'),
            /** empty state */
            emptyMessage: text('i18n.emptyMessage', '__There is no data__'),
            emptyMessageWithFilters: text(
              'i18n.emptyMessageWithFilters',
              '__No results match the current filters__'
            ),
            emptyButtonLabel: text('i18n.emptyButtonLabel', '__Create some data__'),
            emptyButtonLabelWithFilters: text('i18n.emptyButtonLabel', '__Clear all filters__'),
            inProgressText: text('i18n.inProgressText', '__In Progress__'),
            actionFailedText: text('i18n.actionFailedText', '__Action Failed__'),
            learnMoreText: text('i18n.learnMoreText', '__Learn More__'),
            dismissText: text('i18n.dismissText', '__Dismiss__'),
            downloadIconDescription: text('downloadIconDescription', 'Download table content'),
          }}
        />
      </div>
    );
  });<|MERGE_RESOLUTION|>--- conflicted
+++ resolved
@@ -72,43 +72,24 @@
         severity: 1,
         icon: 'bee',
         color: 'black',
-<<<<<<< HEAD
-        label: 'Pressure Sev',
-        showLabel: boolean('Show Pressure Threshold Label', true),
-      },
-      {
-        dataSourceId: 'count',
-        comparison: '<',
-        value: 5,
-        severity: 3, // High threshold, medium, or low used for sorting and defined filtration
-        showLabel: boolean('Show Count Threshold Labels', true),
-=======
         label: text('Custom Pressure Severity Header', 'Custom Pressure Severity Header'),
         showSeverityLabel: boolean('Show Pressure Threshold Label', true),
         severityLabel: text('Custom Pressure Critical Label', ''),
->>>>>>> 96d4ef64
       },
       {
         dataSourceId: 'count',
         comparison: '>=',
         value: 10,
         severity: 1, // High threshold, medium, or low used for sorting and defined filtration
-<<<<<<< HEAD
-        showLabel: boolean('Show Count Threshold Labels', true),
-=======
         label: text('Custom Count Severity Header', ''),
         showSeverityLabel: boolean('Show Count Threshold Labels', true),
         severityLabel: text('Custom Count Critical Label', 'Custom Critical'),
->>>>>>> 96d4ef64
       },
       {
         dataSourceId: 'count',
         comparison: '=',
         value: 7,
         severity: 2, // High threshold, medium, or low used for sorting and defined filtration
-<<<<<<< HEAD
-        showLabel: boolean('Show Count Threshold Labels', true),
-=======
         showSeverityLabel: boolean('Show Count Threshold Labels', true),
         severityLabel: text('Custom Count Moderate Label', ''),
       },
@@ -120,7 +101,6 @@
         label: 'Custom Pressure Severity Header',
         showSeverityLabel: boolean('Show Pressure Threshold Label', true),
         severityLabel: text('Custom Pressure Critical Label', ''),
->>>>>>> 96d4ef64
       },
     ];
 
@@ -168,11 +148,6 @@
               <span>Unknown</span>
             )
           }
-          i18n={{
-            criticalLabel: text('Critical Label', 'Critical'),
-            moderateLabel: text('Moderate Label', 'Moderate'),
-            lowLabel: text('Low Label', 'Low'),
-          }}
         />
       </div>
     );
@@ -189,52 +164,34 @@
           comparison: '<',
           value: 5,
           severity: 3, // High threshold, medium, or low used for sorting and defined filtration
-<<<<<<< HEAD
-          showLabel: boolean('Show Count Threshold Labels', true),
-=======
           label: text('Custom Count Severity Header', ''),
           showSeverityLabel: boolean('Show Count Threshold Labels', true),
           severityLabel: text('Custom Count Low Label', ''),
->>>>>>> 96d4ef64
         },
         {
           dataSourceId: 'count',
           comparison: '>=',
           value: 10,
           severity: 1, // High threshold, medium, or low used for sorting and defined filtration
-<<<<<<< HEAD
-          label: 'Count Sev',
-          showLabel: boolean('Show Count Threshold Labels', true),
-=======
           showSeverityLabel: boolean('Show Count Threshold Labels', true),
           severityLabel: text('Custom Count Critical Label', 'Custom Critical'),
->>>>>>> 96d4ef64
         },
         {
           dataSourceId: 'count',
           comparison: '=',
           value: 7,
           severity: 2, // High threshold, medium, or low used for sorting and defined filtration
-<<<<<<< HEAD
-          showLabel: boolean('Show Count Threshold Labels', true),
-=======
           showSeverityLabel: boolean('Show Count Threshold Labels', true),
           severityLabel: text('Custom Count Moderate Label', ''),
->>>>>>> 96d4ef64
         },
         {
           dataSourceId: 'pressure',
           comparison: '>=',
           value: 10,
           severity: 1,
-<<<<<<< HEAD
-          label: 'Pressure Sev',
-          showLabel: boolean('Show Pressure Threshold Label', true),
-=======
           label: text('Custom Pressure Severity Header', 'Custom Pressure Severity Header'),
           showSeverityLabel: boolean('Show Pressure Threshold Label', true),
           severityLabel: text('Custom Pressure Critical Label', ''),
->>>>>>> 96d4ef64
         },
       ];
 
@@ -251,11 +208,6 @@
             values={tableData}
             onCardAction={(id, type, payload) => action('onCardAction', id, type, payload)}
             size={size}
-            i18n={{
-              criticalLabel: text('Critical Label', 'Critical'),
-              moderateLabel: text('Moderate Label', 'Moderate'),
-              lowLabel: text('Low Label', 'Low'),
-            }}
           />
         </div>
       );
@@ -292,53 +244,34 @@
           comparison: '<',
           value: 5,
           severity: 3, // High threshold, medium, or low used for sorting and defined filtration
-<<<<<<< HEAD
-          showLabel: boolean('Show Count Threshold Labels', true),
-=======
           label: text('Custom Count Severity Header', ''),
           showSeverityLabel: boolean('Show Count Threshold Labels', true),
           severityLabel: text('Custom Count Low Label', ''),
->>>>>>> 96d4ef64
         },
         {
           dataSourceId: 'count',
           comparison: '>=',
           value: 10,
           severity: 1, // High threshold, medium, or low used for sorting and defined filtration
-<<<<<<< HEAD
-          label: 'Count Sev',
-          showLabel: boolean('Show Count Threshold Labels', true),
-=======
           showSeverityLabel: boolean('Show Count Threshold Labels', true),
           severityLabel: text('Custom Count Critical Label', 'Custom Critical'),
->>>>>>> 96d4ef64
         },
         {
           dataSourceId: 'count',
           comparison: '=',
           value: 7,
           severity: 2, // High threshold, medium, or low used for sorting and defined filtration
-<<<<<<< HEAD
-          showLabel: boolean('Show Count Threshold Labels', true),
-=======
           showSeverityLabel: boolean('Show Count Threshold Labels', true),
           severityLabel: text('Custom Count Moderate Label', ''),
->>>>>>> 96d4ef64
         },
         {
           dataSourceId: 'pressure',
           comparison: '>=',
           value: 10,
           severity: 1,
-<<<<<<< HEAD
-          label: 'Pressure Sev',
-          showOnContent: true,
-          showLabel: boolean('Show Pressure Threshold Label', true),
-=======
           label: text('Custom Pressure Severity Header', ''),
           showSeverityLabel: boolean('Show Pressure Threshold Label', true),
           severityLabel: text('Custom Pressure Critical Label', ''),
->>>>>>> 96d4ef64
         },
       ];
 
@@ -355,11 +288,6 @@
             values={tableData}
             onCardAction={(id, type, payload) => action('onCardAction', id, type, payload)}
             size={size}
-            i18n={{
-              criticalLabel: text('Critical Label', 'Critical'),
-              moderateLabel: text('Moderate Label', 'Moderate'),
-              lowLabel: text('Low Label', 'Low'),
-            }}
           />
         </div>
       );
@@ -389,41 +317,23 @@
                 comparison: '>',
                 value: 0,
                 severity: 3,
-<<<<<<< HEAD
-                label: 'Severity',
-                showLabel: boolean('Show Count Threshold Labels', true),
-=======
                 label: text('Custom Count Severity Header', ''),
                 showSeverityLabel: boolean('Show Count Threshold Labels', true),
                 severityLabel: text('Custom Count Low Label', ''),
->>>>>>> 96d4ef64
               },
               {
                 dataSourceId: 'count',
                 comparison: '>',
                 value: 2,
                 severity: 1,
-<<<<<<< HEAD
-                label: 'Severity',
-                showLabel: boolean('Show Count Threshold Labels', true),
-=======
                 showSeverityLabel: boolean('Show Count Threshold Labels', true),
                 severityLabel: text('Custom Count Critical Label', ''),
->>>>>>> 96d4ef64
               },
             ],
           }}
           values={tableData.map(i => ({ id: i.id, values: i.values }))}
           onCardAction={(id, type, payload) => action('onCardAction', id, type, payload)}
           size={size}
-<<<<<<< HEAD
-          i18n={{
-            criticalLabel: text('Critical Label', 'Critical'),
-            moderateLabel: text('Moderate Label', 'Moderate'),
-            lowLabel: text('Low Label', 'Low'),
-          }}
-=======
->>>>>>> 96d4ef64
         />
       </div>
     );
