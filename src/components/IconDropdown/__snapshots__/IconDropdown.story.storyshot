// Jest Snapshot v1, https://goo.gl/fbAQLP

exports[`Storybook Snapshot tests and console checks Storyshots Watson IoT Experimental/IconDropdown default 1`] = `
<div
  className="storybook-container"
>
  <div
    style={
      Object {
        "position": "relative",
        "zIndex": 0,
      }
    }
  >
    <div
      style={
        Object {
          "transform": "translateY(100px)",
          "width": "300px",
        }
      }
    >
      <div
        id="unique-drop-down-id"
      >
        <div
          className="bx--dropdown__wrapper bx--list-box__wrapper"
          hasFooter={false}
          style={
            Object {
              "width": "192px",
            }
          }
          warn={false}
          warnText=""
        >
          <label
            className="bx--label"
<<<<<<< HEAD
            htmlFor="downshift-25-toggle-button"
            id="downshift-25-label"
=======
            htmlFor="downshift-0-toggle-button"
            id="downshift-0-label"
>>>>>>> cb272f95
          >
            Dropdown label
          </label>
          <div
            aria-label="Dropdown"
            className="bx--dropdown iot--icon-dropdown__selection-buttons bx--list-box"
            id="carbon-dropdown-example"
            onClick={[Function]}
            onKeyDown={[Function]}
          >
            <button
              aria-disabled={false}
              aria-expanded={false}
              aria-haspopup="listbox"
<<<<<<< HEAD
              aria-labelledby="downshift-25-label downshift-25-toggle-button"
              className="bx--list-box__field"
              disabled={false}
              id="downshift-25-toggle-button"
=======
              aria-labelledby="downshift-0-label downshift-0-toggle-button"
              className="bx--list-box__field"
              disabled={false}
              id="downshift-0-toggle-button"
>>>>>>> cb272f95
              onClick={[Function]}
              onKeyDown={[Function]}
              type="button"
            >
              <span
                className="bx--list-box__label"
              >
                Dropdown menu options
              </span>
              <div
                className="bx--list-box__menu-icon"
              >
                <svg
                  aria-label="Open menu"
                  fill="currentColor"
                  focusable="false"
                  height={16}
                  name="chevron--down"
                  preserveAspectRatio="xMidYMid meet"
                  role="img"
                  viewBox="0 0 16 16"
                  width={16}
                  xmlns="http://www.w3.org/2000/svg"
                >
                  <path
                    d="M8 11L3 6 3.7 5.3 8 9.6 12.3 5.3 13 6z"
                  />
                  <title>
                    Open menu
                  </title>
                </svg>
              </div>
            </button>
            <div
<<<<<<< HEAD
              aria-labelledby="downshift-25-label"
              className="bx--list-box__menu"
              id="downshift-25-menu"
=======
              aria-labelledby="downshift-0-label"
              className="bx--list-box__menu"
              id="downshift-0-menu"
>>>>>>> cb272f95
              onBlur={[Function]}
              onKeyDown={[Function]}
              onMouseLeave={[Function]}
              role="listbox"
              tabIndex={-1}
            />
          </div>
          <div
            className="bx--form__helper-text"
          >
            This is some helper text.
          </div>
        </div>
      </div>
    </div>
  </div>
  <button
    className="info__show-button"
    onClick={[Function]}
    style={
      Object {
        "background": "#027ac5",
        "border": "none",
        "borderRadius": "0 0 0 5px",
        "color": "#fff",
        "cursor": "pointer",
        "display": "block",
        "fontFamily": "sans-serif",
        "fontSize": 12,
        "padding": "5px 15px",
        "position": "fixed",
        "right": 0,
        "top": 0,
      }
    }
    type="button"
  >
    Show Info
  </button>
</div>
`;<|MERGE_RESOLUTION|>--- conflicted
+++ resolved
@@ -36,13 +36,8 @@
         >
           <label
             className="bx--label"
-<<<<<<< HEAD
-            htmlFor="downshift-25-toggle-button"
-            id="downshift-25-label"
-=======
             htmlFor="downshift-0-toggle-button"
             id="downshift-0-label"
->>>>>>> cb272f95
           >
             Dropdown label
           </label>
@@ -57,17 +52,10 @@
               aria-disabled={false}
               aria-expanded={false}
               aria-haspopup="listbox"
-<<<<<<< HEAD
-              aria-labelledby="downshift-25-label downshift-25-toggle-button"
-              className="bx--list-box__field"
-              disabled={false}
-              id="downshift-25-toggle-button"
-=======
               aria-labelledby="downshift-0-label downshift-0-toggle-button"
               className="bx--list-box__field"
               disabled={false}
               id="downshift-0-toggle-button"
->>>>>>> cb272f95
               onClick={[Function]}
               onKeyDown={[Function]}
               type="button"
@@ -102,15 +90,9 @@
               </div>
             </button>
             <div
-<<<<<<< HEAD
-              aria-labelledby="downshift-25-label"
-              className="bx--list-box__menu"
-              id="downshift-25-menu"
-=======
               aria-labelledby="downshift-0-label"
               className="bx--list-box__menu"
               id="downshift-0-menu"
->>>>>>> cb272f95
               onBlur={[Function]}
               onKeyDown={[Function]}
               onMouseLeave={[Function]}
