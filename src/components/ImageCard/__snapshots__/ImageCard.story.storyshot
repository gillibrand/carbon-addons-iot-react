// Jest Snapshot v1, https://goo.gl/fbAQLP

exports[`Storybook Snapshot tests and console checks Storyshots Watson IoT/ImageCard basic 1`] = `
<div
  className="storybook-container"
>
  <div
    style={
      Object {
        "position": "relative",
        "zIndex": 0,
      }
    }
  >
    <div
      style={
        Object {
          "margin": 20,
          "width": "1056px",
        }
      }
    >
      <div
        className="Card__CardWrapper-v5r71h-0 izWJSI"
        id="image-hotspots"
      >
        <div
          className="iot--card--header"
        >
          <span
            className="card--title"
            title="Image"
          >
            <div
              className="title--text"
            >
              Image
            </div>
          </span>
          <div
            className="iot--card--toolbar card--toolbar"
          >
            <button
              className="card--toolbar-action CardToolbar__ToolbarSVGWrapper-sc-1ekh8ti-0 ighPOu"
              onClick={[Function]}
            >
              <svg
                description="Expand to fullscreen"
                focusable="false"
                height={20}
                preserveAspectRatio="xMidYMid meet"
                role="img"
                style={
                  Object {
                    "willChange": "transform",
                  }
                }
                title="Expand to fullscreen"
                viewBox="0 0 32 32"
                width={20}
                xmlns="http://www.w3.org/2000/svg"
              >
                <path
                  d="M28 4H10a2.006 2.006 0 0 0-2 2v14a2.006 2.006 0 0 0 2 2h18a2.006 2.006 0 0 0 2-2V6a2.006 2.006 0 0 0-2-2zm0 16H10V6h18z"
                />
                <path
                  d="M18 26H4V16h2v-2H4a2.006 2.006 0 0 0-2 2v10a2.006 2.006 0 0 0 2 2h14a2.006 2.006 0 0 0 2-2v-2h-2z"
                />
              </svg>
            </button>
          </div>
        </div>
        <div
          className="Card__CardContent-v5r71h-1 flVXpj"
        >
          <div
            className="ImageCard__ContentWrapper-sc-1p2j9dm-0 jJnAwR"
          >
            <div
              onBlur={[Function]}
              onMouseOut={[Function]}
              style={
                Object {
                  "background": "#eee",
                  "height": "100%",
                  "overflow": "hidden",
                  "position": "relative",
                  "textAlign": "center",
                  "width": "100%",
                }
              }
            >
              <img
                alt="Sample image"
                onLoad={[Function]}
                onMouseDown={[Function]}
                onMouseMove={[Function]}
                onMouseUp={[Function]}
                src="landscape.jpg"
                style={
                  Object {
                    "left": undefined,
                    "position": "relative",
                    "top": undefined,
                  }
                }
              />
              <div
                style={
                  Object {
                    "left": undefined,
                    "margin": "auto",
                    "pointerEvents": "none",
                    "position": "absolute",
                    "right": "auto",
                    "top": undefined,
                  }
                }
              >
                <div
                  className="Hotspot__StyledHotspot-nlpwmi-0 fvESgj"
                >
                  <div
                    aria-describedby={null}
                    aria-haspopup="true"
                    aria-labelledby="hotspot-35-65"
                    className="bx--tooltip__label"
                    id="hotspot-35-65"
                    onBlur={[Function]}
                    onClick={[Function]}
                    onFocus={[Function]}
                    onKeyDown={[Function]}
                    onMouseOut={[Function]}
                    onMouseOver={[Function]}
                    role="button"
                    tabIndex={0}
                  >
<<<<<<< HEAD
                    <div
                      className="Hotspot__StyledHotspot-nlpwmi-0 fvESgj"
                    >
                      <div
                        aria-describedby={null}
                        aria-haspopup="true"
                        aria-labelledby="hotspot-35-65"
                        className="bx--tooltip__label"
                        id="hotspot-35-65"
                        onBlur={[Function]}
                        onClick={[Function]}
                        onFocus={[Function]}
                        onKeyDown={[Function]}
                        onMouseOut={[Function]}
                        onMouseOver={[Function]}
                        role="button"
                        tabIndex={0}
                      >
                        <svg
                          aria-label=""
                          fill="purple"
                          fillRule="evenodd"
                          height="25"
                          role="img"
                          title=""
                          viewBox="0 0 14 16"
                          width="25"
                        >
                          <title>
                            
                          </title>
                          <path
                            d="M8 11.953l3.905-4.09 1.453 1.374L7 16 .635 9.238l1.452-1.376L6 11.954V0h2v11.953z"
                          />
                        </svg>
                      </div>
                    </div>
                    <div
                      className="Hotspot__StyledHotspot-nlpwmi-0 kwumIH"
=======
                    <svg
                      aria-label=""
                      fill="purple"
                      fillRule="evenodd"
                      height="25"
                      role="img"
                      viewBox="0 0 14 16"
                      width="25"
>>>>>>> 54bfb3a7
                    >
                      <title>
                        
                      </title>
                      <path
                        d="M8 11.953l3.905-4.09 1.453 1.374L7 16 .635 9.238l1.452-1.376L6 11.954V0h2v11.953z"
                      />
                    </svg>
                  </div>
                </div>
                <div
                  className="Hotspot__StyledHotspot-nlpwmi-0 kwumIH"
                >
                  <div
                    aria-describedby={null}
                    aria-haspopup="true"
                    aria-labelledby="hotspot-45-25"
                    className="bx--tooltip__label"
                    id="hotspot-45-25"
                    onBlur={[Function]}
                    onClick={[Function]}
                    onFocus={[Function]}
                    onKeyDown={[Function]}
                    onMouseOut={[Function]}
                    onMouseOver={[Function]}
                    role="button"
                    tabIndex={0}
                  >
                    <svg
                      height={25}
                      width={25}
                    >
<<<<<<< HEAD
                      <div
                        aria-describedby={null}
                        aria-haspopup="true"
                        aria-labelledby="hotspot-45-75"
                        className="bx--tooltip__label"
                        id="hotspot-45-75"
                        onBlur={[Function]}
                        onClick={[Function]}
                        onFocus={[Function]}
                        onKeyDown={[Function]}
                        onMouseOut={[Function]}
                        onMouseOver={[Function]}
                        role="button"
                        tabIndex={0}
                      >
                        <svg
                          aria-label=""
                          fill="blue"
                          fillRule="evenodd"
                          height="25"
                          role="img"
                          title=""
                          viewBox="0 0 14 16"
                          width="25"
                        >
                          <title>
                            
                          </title>
                          <path
                            d="M5.993 4.047l-3.905 4.09L.635 6.763 6.992 0l6.366 6.762-1.452 1.376-3.913-4.092V16h-2V4.047z"
                          />
                        </svg>
                      </div>
                    </div>
=======
                      <circle
                        cx={12.5}
                        cy={12.5}
                        fill="none"
                        opacity="1"
                        r={11.5}
                        stroke="white"
                        strokeWidth="2"
                      />
                      <circle
                        cx={12.5}
                        cy={12.5}
                        fill="#0f0"
                        opacity="0.7"
                        r={11.5}
                        stroke="none"
                      />
                    </svg>
>>>>>>> 54bfb3a7
                  </div>
                </div>
                <div
                  className="Hotspot__StyledHotspot-nlpwmi-0 eqtfro"
                >
                  <div
                    aria-describedby={null}
                    aria-haspopup="true"
                    aria-labelledby="hotspot-45-50"
                    className="bx--tooltip__label"
                    id="hotspot-45-50"
                    onBlur={[Function]}
                    onClick={[Function]}
                    onFocus={[Function]}
                    onKeyDown={[Function]}
                    onMouseOut={[Function]}
                    onMouseOver={[Function]}
                    role="button"
                    tabIndex={0}
                  >
                    <svg
                      height={25}
                      width={25}
                    >
                      <circle
                        cx={12.5}
                        cy={12.5}
                        fill="none"
                        opacity="1"
                        r={11.5}
                        stroke="white"
                        strokeWidth="2"
                      />
                      <circle
                        cx={12.5}
                        cy={12.5}
                        fill="#00f"
                        opacity="0.7"
                        r={11.5}
                        stroke="none"
                      />
                    </svg>
                  </div>
                </div>
                <div
                  className="Hotspot__StyledHotspot-nlpwmi-0 ezcTmr"
                >
                  <div
                    aria-describedby={null}
                    aria-haspopup="true"
                    aria-labelledby="hotspot-45-75"
                    className="bx--tooltip__label"
                    id="hotspot-45-75"
                    onBlur={[Function]}
                    onClick={[Function]}
                    onFocus={[Function]}
                    onKeyDown={[Function]}
                    onMouseOut={[Function]}
                    onMouseOver={[Function]}
                    role="button"
                    tabIndex={0}
                  >
                    <svg
                      aria-label=""
                      fill="blue"
                      fillRule="evenodd"
                      height="25"
                      role="img"
                      viewBox="0 0 14 16"
                      width="25"
                    >
                      <title>
                        
                      </title>
                      <path
                        d="M5.993 4.047l-3.905 4.09L.635 6.763 6.992 0l6.366 6.762-1.452 1.376-3.913-4.092V16h-2V4.047z"
                      />
                    </svg>
                  </div>
                </div>
              </div>
              <div
                style={
                  Object {
                    "bottom": 10,
                    "pointerEvents": "auto",
                    "position": "absolute",
                    "right": 10,
                  }
                }
              >
                <button
                  onClick={[Function]}
                  style={
                    Object {
                      "background": "#fff",
                      "border": "none",
                      "boxShadow": "0px 0px 2px 0px rgba(0,0,0,0.5)",
                      "height": "25px",
                      "width": "25px",
                    }
                  }
                  title="Zoom in"
                  type="button"
                >
                  +
                </button>
                <br />
                <button
                  onClick={[Function]}
                  style={
                    Object {
                      "background": "#fff",
                      "border": "none",
                      "boxShadow": "0px 0px 2px 0px rgba(0,0,0,0.5)",
                      "height": "25px",
                      "width": "25px",
                    }
                  }
                  title="Zoom out"
                  type="button"
                >
                  -
                </button>
              </div>
            </div>
          </div>
        </div>
      </div>
    </div>
  </div>
  <button
    className="info__show-button"
    onClick={[Function]}
    style={
      Object {
        "background": "#027ac5",
        "border": "none",
        "borderRadius": "0 0 0 5px",
        "color": "#fff",
        "cursor": "pointer",
        "display": "block",
        "fontFamily": "sans-serif",
        "fontSize": 12,
        "padding": "5px 15px",
        "position": "fixed",
        "right": 0,
        "top": 0,
      }
    }
    type="button"
  >
    Show Info
  </button>
</div>
`;

exports[`Storybook Snapshot tests and console checks Storyshots Watson IoT/ImageCard custom renderIconByName 1`] = `
<div
  className="storybook-container"
>
  <div
    style={
      Object {
        "position": "relative",
        "zIndex": 0,
      }
    }
  >
    <div
      style={
        Object {
          "margin": 20,
          "width": "1056px",
        }
      }
    >
      <div
        className="Card__CardWrapper-v5r71h-0 izWJSI"
        id="image-hotspots"
      >
        <div
          className="iot--card--header"
        >
          <span
            className="card--title"
            title="Image"
          >
            <div
              className="title--text"
            >
              Image
            </div>
          </span>
          <div
            className="iot--card--toolbar card--toolbar"
          >
            <button
              className="card--toolbar-action CardToolbar__ToolbarSVGWrapper-sc-1ekh8ti-0 ighPOu"
              onClick={[Function]}
            >
              <svg
                description="Expand to fullscreen"
                focusable="false"
                height={20}
                preserveAspectRatio="xMidYMid meet"
                role="img"
                style={
                  Object {
                    "willChange": "transform",
                  }
                }
                title="Expand to fullscreen"
                viewBox="0 0 32 32"
                width={20}
                xmlns="http://www.w3.org/2000/svg"
              >
                <path
                  d="M28 4H10a2.006 2.006 0 0 0-2 2v14a2.006 2.006 0 0 0 2 2h18a2.006 2.006 0 0 0 2-2V6a2.006 2.006 0 0 0-2-2zm0 16H10V6h18z"
                />
                <path
                  d="M18 26H4V16h2v-2H4a2.006 2.006 0 0 0-2 2v10a2.006 2.006 0 0 0 2 2h14a2.006 2.006 0 0 0 2-2v-2h-2z"
                />
              </svg>
            </button>
          </div>
        </div>
        <div
          className="Card__CardContent-v5r71h-1 flVXpj"
        >
          <div
            className="ImageCard__ContentWrapper-sc-1p2j9dm-0 jJnAwR"
          >
            <div
              onBlur={[Function]}
              onMouseOut={[Function]}
              style={
                Object {
                  "background": "#eee",
                  "height": "100%",
                  "overflow": "hidden",
                  "position": "relative",
                  "textAlign": "center",
                  "width": "100%",
                }
              }
            >
              <img
                alt="Sample image"
                onLoad={[Function]}
                onMouseDown={[Function]}
                onMouseMove={[Function]}
                onMouseUp={[Function]}
                src="landscape.jpg"
                style={
                  Object {
                    "left": undefined,
                    "position": "relative",
                    "top": undefined,
                  }
                }
              />
              <div
                style={
                  Object {
                    "left": undefined,
                    "margin": "auto",
                    "pointerEvents": "none",
                    "position": "absolute",
                    "right": "auto",
                    "top": undefined,
                  }
                }
              >
                <div
                  className="Hotspot__StyledHotspot-nlpwmi-0 fvESgj"
                >
                  <div
                    aria-describedby={null}
                    aria-haspopup="true"
                    aria-labelledby="hotspot-35-65"
                    className="bx--tooltip__label"
                    id="hotspot-35-65"
                    onBlur={[Function]}
                    onClick={[Function]}
                    onFocus={[Function]}
                    onKeyDown={[Function]}
                    onMouseOut={[Function]}
                    onMouseOver={[Function]}
                    role="button"
                    tabIndex={0}
                  >
                    <svg
                      aria-hidden={true}
                      fill="purple"
                      focusable="false"
                      height={25}
                      preserveAspectRatio="xMidYMid meet"
                      style={
                        Object {
                          "willChange": "transform",
                        }
                      }
                      title=""
                      viewBox="0 0 32 32"
                      width={25}
                      xmlns="http://www.w3.org/2000/svg"
                    >
                      <path
                        d="M16 10a6 6 0 0 0-6 6v8a6 6 0 0 0 12 0v-8a6 6 0 0 0-6-6zm-4.25 7.87h8.5v4.25h-8.5zM16 28.25A4.27 4.27 0 0 1 11.75 24v-.13h8.5V24A4.27 4.27 0 0 1 16 28.25zm4.25-12.13h-8.5V16a4.25 4.25 0 0 1 8.5 0zm10.41 3.09L24 13v9.1a4 4 0 0 0 8 0 3.83 3.83 0 0 0-1.34-2.89zM28 24.35a2.25 2.25 0 0 1-2.25-2.25V17l3.72 3.47A2.05 2.05 0 0 1 30.2 22a2.25 2.25 0 0 1-2.2 2.35zM0 22.1a4 4 0 0 0 8 0V13l-6.66 6.21A3.88 3.88 0 0 0 0 22.1zm2.48-1.56L6.25 17v5.1a2.25 2.25 0 0 1-4.5 0 2.05 2.05 0 0 1 .73-1.56zM15 5.5A3.5 3.5 0 1 0 11.5 9 3.5 3.5 0 0 0 15 5.5zm-5.25 0a1.75 1.75 0 1 1 1.75 1.75A1.77 1.77 0 0 1 9.75 5.5zM20.5 2A3.5 3.5 0 1 0 24 5.5 3.5 3.5 0 0 0 20.5 2zm0 5.25a1.75 1.75 0 1 1 1.75-1.75 1.77 1.77 0 0 1-1.75 1.75z"
                      />
                      <title>
                        
                      </title>
                    </svg>
                  </div>
                </div>
                <div
                  className="Hotspot__StyledHotspot-nlpwmi-0 kwumIH"
                >
                  <div
                    aria-describedby={null}
                    aria-haspopup="true"
                    aria-labelledby="hotspot-45-25"
                    className="bx--tooltip__label"
                    id="hotspot-45-25"
                    onBlur={[Function]}
                    onClick={[Function]}
                    onFocus={[Function]}
                    onKeyDown={[Function]}
                    onMouseOut={[Function]}
                    onMouseOver={[Function]}
                    role="button"
                    tabIndex={0}
                  >
                    <svg
                      height={25}
                      width={25}
                    >
                      <circle
                        cx={12.5}
                        cy={12.5}
                        fill="none"
                        opacity="1"
                        r={11.5}
                        stroke="white"
                        strokeWidth="2"
                      />
                      <circle
                        cx={12.5}
                        cy={12.5}
                        fill="#0f0"
                        opacity="0.7"
                        r={11.5}
                        stroke="none"
                      />
                    </svg>
                  </div>
                </div>
                <div
                  className="Hotspot__StyledHotspot-nlpwmi-0 eqtfro"
                >
                  <div
                    aria-describedby={null}
                    aria-haspopup="true"
                    aria-labelledby="hotspot-45-50"
                    className="bx--tooltip__label"
                    id="hotspot-45-50"
                    onBlur={[Function]}
                    onClick={[Function]}
                    onFocus={[Function]}
                    onKeyDown={[Function]}
                    onMouseOut={[Function]}
                    onMouseOver={[Function]}
                    role="button"
                    tabIndex={0}
                  >
                    <svg
                      height={25}
                      width={25}
                    >
                      <circle
                        cx={12.5}
                        cy={12.5}
                        fill="none"
                        opacity="1"
                        r={11.5}
                        stroke="white"
                        strokeWidth="2"
                      />
                      <circle
                        cx={12.5}
                        cy={12.5}
                        fill="#00f"
                        opacity="0.7"
                        r={11.5}
                        stroke="none"
                      />
                    </svg>
                  </div>
                </div>
                <div
                  className="Hotspot__StyledHotspot-nlpwmi-0 ezcTmr"
                >
                  <div
                    aria-describedby={null}
                    aria-haspopup="true"
                    aria-labelledby="hotspot-45-75"
                    className="bx--tooltip__label"
                    id="hotspot-45-75"
                    onBlur={[Function]}
                    onClick={[Function]}
                    onFocus={[Function]}
                    onKeyDown={[Function]}
                    onMouseOut={[Function]}
                    onMouseOver={[Function]}
                    role="button"
                    tabIndex={0}
                  >
                    <svg
                      aria-hidden={true}
                      fill="blue"
                      focusable="false"
                      height={25}
                      preserveAspectRatio="xMidYMid meet"
                      style={
                        Object {
                          "willChange": "transform",
                        }
                      }
                      title=""
                      viewBox="0 0 16 16"
                      width={25}
                      xmlns="http://www.w3.org/2000/svg"
                    >
                      <path
                        d="M6 10.6L2.5 7.1l-.7.7 3.5 3.5.7.7 7.1-7.1-.7-.7z"
                      />
                      <title>
                        
                      </title>
                    </svg>
                  </div>
                </div>
              </div>
              <div
                style={
                  Object {
                    "bottom": 10,
                    "pointerEvents": "auto",
                    "position": "absolute",
                    "right": 10,
                  }
                }
              >
                <button
                  onClick={[Function]}
                  style={
                    Object {
                      "background": "#fff",
                      "border": "none",
                      "boxShadow": "0px 0px 2px 0px rgba(0,0,0,0.5)",
                      "height": "25px",
                      "width": "25px",
                    }
                  }
                  title="Zoom in"
                  type="button"
                >
                  +
                </button>
                <br />
                <button
                  onClick={[Function]}
                  style={
                    Object {
                      "background": "#fff",
                      "border": "none",
                      "boxShadow": "0px 0px 2px 0px rgba(0,0,0,0.5)",
                      "height": "25px",
                      "width": "25px",
                    }
                  }
                  title="Zoom out"
                  type="button"
                >
                  -
                </button>
              </div>
            </div>
          </div>
        </div>
      </div>
    </div>
  </div>
  <button
    className="info__show-button"
    onClick={[Function]}
    style={
      Object {
        "background": "#027ac5",
        "border": "none",
        "borderRadius": "0 0 0 5px",
        "color": "#fff",
        "cursor": "pointer",
        "display": "block",
        "fontFamily": "sans-serif",
        "fontSize": 12,
        "padding": "5px 15px",
        "position": "fixed",
        "right": 0,
        "top": 0,
      }
    }
    type="button"
  >
    Show Info
  </button>
</div>
`;

exports[`Storybook Snapshot tests and console checks Storyshots Watson IoT/ImageCard error 1`] = `
<div
  className="storybook-container"
>
  <div
    style={
      Object {
        "position": "relative",
        "zIndex": 0,
      }
    }
  >
    <div
      style={
        Object {
          "margin": 20,
          "width": "1056px",
        }
      }
    >
      <div
        className="Card__CardWrapper-v5r71h-0 izWJSI"
        id="image-hotspots"
      >
        <div
          className="iot--card--header"
        >
          <span
            className="card--title"
            title="Image"
          >
            <div
              className="title--text"
            >
              Image
            </div>
          </span>
          <div
            className="iot--card--toolbar card--toolbar"
          >
            <button
              className="card--toolbar-action CardToolbar__ToolbarSVGWrapper-sc-1ekh8ti-0 ighPOu"
              onClick={[Function]}
            >
              <svg
                description="Expand to fullscreen"
                focusable="false"
                height={20}
                preserveAspectRatio="xMidYMid meet"
                role="img"
                style={
                  Object {
                    "willChange": "transform",
                  }
                }
                title="Expand to fullscreen"
                viewBox="0 0 32 32"
                width={20}
                xmlns="http://www.w3.org/2000/svg"
              >
                <path
                  d="M28 4H10a2.006 2.006 0 0 0-2 2v14a2.006 2.006 0 0 0 2 2h18a2.006 2.006 0 0 0 2-2V6a2.006 2.006 0 0 0-2-2zm0 16H10V6h18z"
                />
                <path
                  d="M18 26H4V16h2v-2H4a2.006 2.006 0 0 0-2 2v10a2.006 2.006 0 0 0 2 2h14a2.006 2.006 0 0 0 2-2v-2h-2z"
                />
              </svg>
            </button>
          </div>
        </div>
        <div
          className="Card__CardContent-v5r71h-1 flVXpj"
        >
          <div
            className="Card__EmptyMessageWrapper-v5r71h-3 hrQFeA"
          >
            Error loading data for this card:  API threw Nullpointer
          </div>
        </div>
      </div>
    </div>
  </div>
  <button
    className="info__show-button"
    onClick={[Function]}
    style={
      Object {
        "background": "#027ac5",
        "border": "none",
        "borderRadius": "0 0 0 5px",
        "color": "#fff",
        "cursor": "pointer",
        "display": "block",
        "fontFamily": "sans-serif",
        "fontSize": 12,
        "padding": "5px 15px",
        "position": "fixed",
        "right": 0,
        "top": 0,
      }
    }
    type="button"
  >
    Show Info
  </button>
</div>
`;

exports[`Storybook Snapshot tests and console checks Storyshots Watson IoT/ImageCard error loading image 1`] = `
<div
  className="storybook-container"
>
  <div
    style={
      Object {
        "position": "relative",
        "zIndex": 0,
      }
    }
  >
    <div
      style={
        Object {
          "margin": 20,
          "width": "1056px",
        }
      }
    >
      <div
        className="Card__CardWrapper-v5r71h-0 izWJSI"
        id="image-hotspots"
      >
        <div
          className="iot--card--header"
        >
          <span
            className="card--title"
            title="Image"
          >
            <div
              className="title--text"
            >
              Image
            </div>
          </span>
          <div
            className="iot--card--toolbar card--toolbar"
          >
            <button
              className="card--toolbar-action CardToolbar__ToolbarSVGWrapper-sc-1ekh8ti-0 ighPOu"
              onClick={[Function]}
            >
              <svg
                description="Expand to fullscreen"
                focusable="false"
                height={20}
                preserveAspectRatio="xMidYMid meet"
                role="img"
                style={
                  Object {
                    "willChange": "transform",
                  }
                }
                title="Expand to fullscreen"
                viewBox="0 0 32 32"
                width={20}
                xmlns="http://www.w3.org/2000/svg"
              >
                <path
                  d="M28 4H10a2.006 2.006 0 0 0-2 2v14a2.006 2.006 0 0 0 2 2h18a2.006 2.006 0 0 0 2-2V6a2.006 2.006 0 0 0-2-2zm0 16H10V6h18z"
                />
                <path
                  d="M18 26H4V16h2v-2H4a2.006 2.006 0 0 0-2 2v10a2.006 2.006 0 0 0 2 2h14a2.006 2.006 0 0 0 2-2v-2h-2z"
                />
              </svg>
            </button>
          </div>
        </div>
        <div
          className="Card__CardContent-v5r71h-1 flVXpj"
        >
          <div
            className="Card__EmptyMessageWrapper-v5r71h-3 hrQFeA"
          >
            Error loading data for this card:  Error no image found called ImageID
          </div>
        </div>
      </div>
    </div>
  </div>
  <button
    className="info__show-button"
    onClick={[Function]}
    style={
      Object {
        "background": "#027ac5",
        "border": "none",
        "borderRadius": "0 0 0 5px",
        "color": "#fff",
        "cursor": "pointer",
        "display": "block",
        "fontFamily": "sans-serif",
        "fontSize": 12,
        "padding": "5px 15px",
        "position": "fixed",
        "right": 0,
        "top": 0,
      }
    }
    type="button"
  >
    Show Info
  </button>
</div>
`;

exports[`Storybook Snapshot tests and console checks Storyshots Watson IoT/ImageCard hotspots are loading 1`] = `
<div
  className="storybook-container"
>
  <div
    style={
      Object {
        "position": "relative",
        "zIndex": 0,
      }
    }
  >
    <div
      style={
        Object {
          "margin": 20,
          "width": "1056px",
        }
      }
    >
      <div
        className="Card__CardWrapper-v5r71h-0 izWJSI"
        id="image-hotspots"
      >
        <div
          className="iot--card--header"
        >
          <span
            className="card--title"
            title="Image"
          >
            <div
              className="title--text"
            >
              Image
            </div>
          </span>
          <div
            className="iot--card--toolbar card--toolbar"
          >
            <button
              className="card--toolbar-action CardToolbar__ToolbarSVGWrapper-sc-1ekh8ti-0 ighPOu"
              onClick={[Function]}
            >
              <svg
                description="Expand to fullscreen"
                focusable="false"
                height={20}
                preserveAspectRatio="xMidYMid meet"
                role="img"
                style={
                  Object {
                    "willChange": "transform",
                  }
                }
                title="Expand to fullscreen"
                viewBox="0 0 32 32"
                width={20}
                xmlns="http://www.w3.org/2000/svg"
              >
                <path
                  d="M28 4H10a2.006 2.006 0 0 0-2 2v14a2.006 2.006 0 0 0 2 2h18a2.006 2.006 0 0 0 2-2V6a2.006 2.006 0 0 0-2-2zm0 16H10V6h18z"
                />
                <path
                  d="M18 26H4V16h2v-2H4a2.006 2.006 0 0 0-2 2v10a2.006 2.006 0 0 0 2 2h14a2.006 2.006 0 0 0 2-2v-2h-2z"
                />
              </svg>
            </button>
          </div>
        </div>
        <div
          className="Card__CardContent-v5r71h-1 flVXpj"
        >
          <div
            className="ImageCard__ContentWrapper-sc-1p2j9dm-0 jJnAwR"
          >
            <div
              onBlur={[Function]}
              onMouseOut={[Function]}
              style={
                Object {
                  "background": "#eee",
                  "height": "100%",
                  "overflow": "hidden",
                  "position": "relative",
                  "textAlign": "center",
                  "width": "100%",
                }
              }
            >
              <img
                alt="Sample image"
                onLoad={[Function]}
                onMouseDown={[Function]}
                onMouseMove={[Function]}
                onMouseUp={[Function]}
                src="landscape.jpg"
                style={
                  Object {
                    "left": undefined,
                    "position": "relative",
                    "top": undefined,
                  }
                }
              />
              <div
                aria-live="assertive"
                className="bx--inline-loading"
                style={
                  Object {
                    "position": "absolute",
                    "top": 0,
                  }
                }
              >
                <div
                  className="bx--inline-loading__animation"
                >
                  <div
                    aria-atomic="true"
                    aria-labelledby="loading-id-5"
                    aria-live="assertive"
                    className="bx--loading bx--loading--small"
                  >
                    <label
                      className="bx--visually-hidden"
                      id="loading-id-5"
                    >
                      Active loading indicator
                    </label>
                    <svg
                      className="bx--loading__svg"
                      viewBox="-75 -75 150 150"
                    >
                      <title>
                        Active loading indicator
                      </title>
                      <circle
                        className="bx--loading__background"
                        cx="0"
                        cy="0"
                        r="26.8125"
                      />
                      <circle
                        className="bx--loading__stroke"
                        cx="0"
                        cy="0"
                        r="26.8125"
                      />
                    </svg>
                  </div>
                </div>
                <div
                  className="bx--inline-loading__text"
                >
                  Loading hotspot data...
                </div>
              </div>
              <div
                style={
                  Object {
                    "bottom": 10,
                    "pointerEvents": "auto",
                    "position": "absolute",
                    "right": 10,
                  }
                }
              >
                <button
                  onClick={[Function]}
                  style={
                    Object {
                      "background": "#fff",
                      "border": "none",
                      "boxShadow": "0px 0px 2px 0px rgba(0,0,0,0.5)",
                      "height": "25px",
                      "width": "25px",
                    }
                  }
                  title="Zoom in"
                  type="button"
                >
                  +
                </button>
                <br />
                <button
                  onClick={[Function]}
                  style={
                    Object {
                      "background": "#fff",
                      "border": "none",
                      "boxShadow": "0px 0px 2px 0px rgba(0,0,0,0.5)",
                      "height": "25px",
                      "width": "25px",
                    }
                  }
                  title="Zoom out"
                  type="button"
                >
                  -
                </button>
              </div>
            </div>
          </div>
        </div>
      </div>
    </div>
  </div>
  <button
    className="info__show-button"
    onClick={[Function]}
    style={
      Object {
        "background": "#027ac5",
        "border": "none",
        "borderRadius": "0 0 0 5px",
        "color": "#fff",
        "cursor": "pointer",
        "display": "block",
        "fontFamily": "sans-serif",
        "fontSize": 12,
        "padding": "5px 15px",
        "position": "fixed",
        "right": 0,
        "top": 0,
      }
    }
    type="button"
  >
    Show Info
  </button>
</div>
`;

exports[`Storybook Snapshot tests and console checks Storyshots Watson IoT/ImageCard isEditable 1`] = `
<div
  className="storybook-container"
>
  <div
    style={
      Object {
        "position": "relative",
        "zIndex": 0,
      }
    }
  >
    <div
      style={
        Object {
          "margin": 20,
          "width": "1056px",
        }
      }
    >
      <div
        className="Card__CardWrapper-v5r71h-0 izWJSI"
        id="image-hotspots"
      >
        <div
          className="iot--card--header"
        >
          <span
            className="card--title"
            title="Image"
          >
            <div
              className="title--text"
            >
              Image
            </div>
          </span>
          <div
            className="iot--card--toolbar card--toolbar"
          >
            <button
              className="card--toolbar-action CardToolbar__ToolbarSVGWrapper-sc-1ekh8ti-0 ighPOu"
              onClick={[Function]}
            >
              <svg
                description="Expand to fullscreen"
                focusable="false"
                height={20}
                preserveAspectRatio="xMidYMid meet"
                role="img"
                style={
                  Object {
                    "willChange": "transform",
                  }
                }
                title="Expand to fullscreen"
                viewBox="0 0 32 32"
                width={20}
                xmlns="http://www.w3.org/2000/svg"
              >
                <path
                  d="M28 4H10a2.006 2.006 0 0 0-2 2v14a2.006 2.006 0 0 0 2 2h18a2.006 2.006 0 0 0 2-2V6a2.006 2.006 0 0 0-2-2zm0 16H10V6h18z"
                />
                <path
                  d="M18 26H4V16h2v-2H4a2.006 2.006 0 0 0-2 2v10a2.006 2.006 0 0 0 2 2h14a2.006 2.006 0 0 0 2-2v-2h-2z"
                />
              </svg>
            </button>
          </div>
        </div>
        <div
          className="Card__CardContent-v5r71h-1 flVXpj"
        >
          <div
            className="ImageCard__ContentWrapper-sc-1p2j9dm-0 jJnAwR"
          >
            <div
              className="ImageCard__EmptyDiv-sc-1p2j9dm-1 dkLZTG"
            >
              <svg
                aria-hidden={true}
                fill="gray"
                focusable="false"
                height={250}
                preserveAspectRatio="xMidYMid meet"
                style={
                  Object {
                    "willChange": "transform",
                  }
                }
                viewBox="0 0 32 32"
                width={250}
                xmlns="http://www.w3.org/2000/svg"
              >
                <path
                  d="M19 14a3 3 0 1 0-3-3 3 3 0 0 0 3 3zm0-4a1 1 0 1 1-1 1 1 1 0 0 1 1-1z"
                />
                <path
                  d="M26 4H6a2 2 0 0 0-2 2v20a2 2 0 0 0 2 2h20a2 2 0 0 0 2-2V6a2 2 0 0 0-2-2zm0 22H6v-6l5-5 5.59 5.59a2 2 0 0 0 2.82 0L21 19l5 5zm0-4.83l-3.59-3.59a2 2 0 0 0-2.82 0L18 19.17l-5.59-5.59a2 2 0 0 0-2.82 0L6 17.17V6h20z"
                />
              </svg>
            </div>
          </div>
        </div>
      </div>
    </div>
  </div>
  <button
    className="info__show-button"
    onClick={[Function]}
    style={
      Object {
        "background": "#027ac5",
        "border": "none",
        "borderRadius": "0 0 0 5px",
        "color": "#fff",
        "cursor": "pointer",
        "display": "block",
        "fontFamily": "sans-serif",
        "fontSize": 12,
        "padding": "5px 15px",
        "position": "fixed",
        "right": 0,
        "top": 0,
      }
    }
    type="button"
  >
    Show Info
  </button>
</div>
`;<|MERGE_RESOLUTION|>--- conflicted
+++ resolved
@@ -135,56 +135,15 @@
                     role="button"
                     tabIndex={0}
                   >
-<<<<<<< HEAD
-                    <div
-                      className="Hotspot__StyledHotspot-nlpwmi-0 fvESgj"
-                    >
-                      <div
-                        aria-describedby={null}
-                        aria-haspopup="true"
-                        aria-labelledby="hotspot-35-65"
-                        className="bx--tooltip__label"
-                        id="hotspot-35-65"
-                        onBlur={[Function]}
-                        onClick={[Function]}
-                        onFocus={[Function]}
-                        onKeyDown={[Function]}
-                        onMouseOut={[Function]}
-                        onMouseOver={[Function]}
-                        role="button"
-                        tabIndex={0}
-                      >
-                        <svg
-                          aria-label=""
-                          fill="purple"
-                          fillRule="evenodd"
-                          height="25"
-                          role="img"
-                          title=""
-                          viewBox="0 0 14 16"
-                          width="25"
-                        >
-                          <title>
-                            
-                          </title>
-                          <path
-                            d="M8 11.953l3.905-4.09 1.453 1.374L7 16 .635 9.238l1.452-1.376L6 11.954V0h2v11.953z"
-                          />
-                        </svg>
-                      </div>
-                    </div>
-                    <div
-                      className="Hotspot__StyledHotspot-nlpwmi-0 kwumIH"
-=======
                     <svg
                       aria-label=""
                       fill="purple"
                       fillRule="evenodd"
                       height="25"
                       role="img"
+                      title=""
                       viewBox="0 0 14 16"
                       width="25"
->>>>>>> 54bfb3a7
                     >
                       <title>
                         
@@ -217,42 +176,6 @@
                       height={25}
                       width={25}
                     >
-<<<<<<< HEAD
-                      <div
-                        aria-describedby={null}
-                        aria-haspopup="true"
-                        aria-labelledby="hotspot-45-75"
-                        className="bx--tooltip__label"
-                        id="hotspot-45-75"
-                        onBlur={[Function]}
-                        onClick={[Function]}
-                        onFocus={[Function]}
-                        onKeyDown={[Function]}
-                        onMouseOut={[Function]}
-                        onMouseOver={[Function]}
-                        role="button"
-                        tabIndex={0}
-                      >
-                        <svg
-                          aria-label=""
-                          fill="blue"
-                          fillRule="evenodd"
-                          height="25"
-                          role="img"
-                          title=""
-                          viewBox="0 0 14 16"
-                          width="25"
-                        >
-                          <title>
-                            
-                          </title>
-                          <path
-                            d="M5.993 4.047l-3.905 4.09L.635 6.763 6.992 0l6.366 6.762-1.452 1.376-3.913-4.092V16h-2V4.047z"
-                          />
-                        </svg>
-                      </div>
-                    </div>
-=======
                       <circle
                         cx={12.5}
                         cy={12.5}
@@ -271,7 +194,6 @@
                         stroke="none"
                       />
                     </svg>
->>>>>>> 54bfb3a7
                   </div>
                 </div>
                 <div
@@ -340,6 +262,7 @@
                       fillRule="evenodd"
                       height="25"
                       role="img"
+                      title=""
                       viewBox="0 0 14 16"
                       width="25"
                     >
