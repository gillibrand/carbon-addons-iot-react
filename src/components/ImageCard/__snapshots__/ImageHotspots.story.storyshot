--- conflicted
+++ resolved
@@ -79,132 +79,13 @@
               role="button"
               tabIndex={0}
             >
-<<<<<<< HEAD
-              <div
-                className="Hotspot__StyledHotspot-nlpwmi-0 iigmbs"
-              >
-                <div
-                  aria-describedby={null}
-                  aria-haspopup="true"
-                  aria-labelledby="hotspot-10-20"
-                  className="bx--tooltip__label"
-                  id="hotspot-10-20"
-                  onBlur={[Function]}
-                  onClick={[Function]}
-                  onFocus={[Function]}
-                  onKeyDown={[Function]}
-                  onMouseOut={[Function]}
-                  onMouseOver={[Function]}
-                  role="button"
-                  tabIndex={0}
-                >
-                  <svg
-                    aria-label=""
-                    fill="white"
-                    fillRule="evenodd"
-                    height="20"
-                    role="img"
-                    title=""
-                    viewBox="0 0 16 16"
-                    width="20"
-                  >
-                    <title>
-                      
-                    </title>
-                    <path
-                      d="M.75 16a.75.75 0 0 1-.67-1.085L7.33.415a.75.75 0 0 1 1.34 0l7.25 14.5A.75.75 0 0 1 15.25 16H.75zm6.5-10v5h1.5V6h-1.5zM8 13.5A.75.75 0 1 0 8 12a.75.75 0 0 0 0 1.5z"
-                    />
-                  </svg>
-                </div>
-              </div>
-              <div
-                className="Hotspot__StyledHotspot-nlpwmi-0 evtDnH"
-              >
-                <div
-                  aria-describedby={null}
-                  aria-haspopup="true"
-                  aria-labelledby="hotspot-50-10"
-                  className="bx--tooltip__label"
-                  id="hotspot-50-10"
-                  onBlur={[Function]}
-                  onClick={[Function]}
-                  onFocus={[Function]}
-                  onKeyDown={[Function]}
-                  onMouseOut={[Function]}
-                  onMouseOver={[Function]}
-                  role="button"
-                  tabIndex={0}
-                >
-                  <svg
-                    aria-label=""
-                    fill="blue"
-                    fillRule="evenodd"
-                    height="25"
-                    role="img"
-                    title=""
-                    viewBox="0 0 16 16"
-                    width="25"
-                  >
-                    <title>
-                      
-                    </title>
-                    <path
-                      d="M.75 16a.75.75 0 0 1-.67-1.085L7.33.415a.75.75 0 0 1 1.34 0l7.25 14.5A.75.75 0 0 1 15.25 16H.75zm6.5-10v5h1.5V6h-1.5zM8 13.5A.75.75 0 1 0 8 12a.75.75 0 0 0 0 1.5z"
-                    />
-                  </svg>
-                </div>
-              </div>
-              <div
-                className="Hotspot__StyledHotspot-nlpwmi-0 gFMCuA"
-              >
-                <div
-                  aria-describedby={null}
-                  aria-haspopup="true"
-                  aria-labelledby="hotspot-30-40"
-                  className="bx--tooltip__label"
-                  id="hotspot-30-40"
-                  onBlur={[Function]}
-                  onClick={[Function]}
-                  onFocus={[Function]}
-                  onKeyDown={[Function]}
-                  onMouseOut={[Function]}
-                  onMouseOver={[Function]}
-                  role="button"
-                  tabIndex={0}
-                >
-                  <svg
-                    height={25}
-                    width={25}
-                  >
-                    <circle
-                      cx={12.5}
-                      cy={12.5}
-                      fill="none"
-                      opacity="1"
-                      r={11.5}
-                      stroke="white"
-                      strokeWidth="2"
-                    />
-                    <circle
-                      cx={12.5}
-                      cy={12.5}
-                      fill="blue"
-                      opacity="0.7"
-                      r={11.5}
-                      stroke="none"
-                    />
-                  </svg>
-                </div>
-              </div>
-              <div
-                className="Hotspot__StyledHotspot-nlpwmi-0 hsZfSY"
-=======
               <svg
                 aria-label=""
                 fill="white"
                 fillRule="evenodd"
                 height="20"
                 role="img"
+                title=""
                 viewBox="0 0 16 16"
                 width="20"
               >
@@ -241,9 +122,9 @@
                 fillRule="evenodd"
                 height="25"
                 role="img"
+                title=""
                 viewBox="0 0 16 16"
                 width="25"
->>>>>>> 54bfb3a7
               >
                 <title>
                   
@@ -491,132 +372,13 @@
               role="button"
               tabIndex={0}
             >
-<<<<<<< HEAD
-              <div
-                className="Hotspot__StyledHotspot-nlpwmi-0 iigmbs"
-              >
-                <div
-                  aria-describedby={null}
-                  aria-haspopup="true"
-                  aria-labelledby="hotspot-10-20"
-                  className="bx--tooltip__label"
-                  id="hotspot-10-20"
-                  onBlur={[Function]}
-                  onClick={[Function]}
-                  onFocus={[Function]}
-                  onKeyDown={[Function]}
-                  onMouseOut={[Function]}
-                  onMouseOver={[Function]}
-                  role="button"
-                  tabIndex={0}
-                >
-                  <svg
-                    aria-label=""
-                    fill="white"
-                    fillRule="evenodd"
-                    height="20"
-                    role="img"
-                    title=""
-                    viewBox="0 0 16 16"
-                    width="20"
-                  >
-                    <title>
-                      
-                    </title>
-                    <path
-                      d="M.75 16a.75.75 0 0 1-.67-1.085L7.33.415a.75.75 0 0 1 1.34 0l7.25 14.5A.75.75 0 0 1 15.25 16H.75zm6.5-10v5h1.5V6h-1.5zM8 13.5A.75.75 0 1 0 8 12a.75.75 0 0 0 0 1.5z"
-                    />
-                  </svg>
-                </div>
-              </div>
-              <div
-                className="Hotspot__StyledHotspot-nlpwmi-0 evtDnH"
-              >
-                <div
-                  aria-describedby={null}
-                  aria-haspopup="true"
-                  aria-labelledby="hotspot-50-10"
-                  className="bx--tooltip__label"
-                  id="hotspot-50-10"
-                  onBlur={[Function]}
-                  onClick={[Function]}
-                  onFocus={[Function]}
-                  onKeyDown={[Function]}
-                  onMouseOut={[Function]}
-                  onMouseOver={[Function]}
-                  role="button"
-                  tabIndex={0}
-                >
-                  <svg
-                    aria-label=""
-                    fill="blue"
-                    fillRule="evenodd"
-                    height="25"
-                    role="img"
-                    title=""
-                    viewBox="0 0 16 16"
-                    width="25"
-                  >
-                    <title>
-                      
-                    </title>
-                    <path
-                      d="M.75 16a.75.75 0 0 1-.67-1.085L7.33.415a.75.75 0 0 1 1.34 0l7.25 14.5A.75.75 0 0 1 15.25 16H.75zm6.5-10v5h1.5V6h-1.5zM8 13.5A.75.75 0 1 0 8 12a.75.75 0 0 0 0 1.5z"
-                    />
-                  </svg>
-                </div>
-              </div>
-              <div
-                className="Hotspot__StyledHotspot-nlpwmi-0 gFMCuA"
-              >
-                <div
-                  aria-describedby={null}
-                  aria-haspopup="true"
-                  aria-labelledby="hotspot-30-40"
-                  className="bx--tooltip__label"
-                  id="hotspot-30-40"
-                  onBlur={[Function]}
-                  onClick={[Function]}
-                  onFocus={[Function]}
-                  onKeyDown={[Function]}
-                  onMouseOut={[Function]}
-                  onMouseOver={[Function]}
-                  role="button"
-                  tabIndex={0}
-                >
-                  <svg
-                    height={25}
-                    width={25}
-                  >
-                    <circle
-                      cx={12.5}
-                      cy={12.5}
-                      fill="none"
-                      opacity="1"
-                      r={11.5}
-                      stroke="white"
-                      strokeWidth="2"
-                    />
-                    <circle
-                      cx={12.5}
-                      cy={12.5}
-                      fill="blue"
-                      opacity="0.7"
-                      r={11.5}
-                      stroke="none"
-                    />
-                  </svg>
-                </div>
-              </div>
-              <div
-                className="Hotspot__StyledHotspot-nlpwmi-0 hsZfSY"
-=======
               <svg
                 aria-label=""
                 fill="white"
                 fillRule="evenodd"
                 height="20"
                 role="img"
+                title=""
                 viewBox="0 0 16 16"
                 width="20"
               >
@@ -653,9 +415,9 @@
                 fillRule="evenodd"
                 height="25"
                 role="img"
+                title=""
                 viewBox="0 0 16 16"
                 width="25"
->>>>>>> 54bfb3a7
               >
                 <title>
                   
@@ -909,126 +671,10 @@
                 fillRule="evenodd"
                 height="20"
                 role="img"
+                title=""
                 viewBox="0 0 16 16"
                 width="20"
               >
-<<<<<<< HEAD
-                <div
-                  aria-describedby={null}
-                  aria-haspopup="true"
-                  aria-labelledby="hotspot-10-20"
-                  className="bx--tooltip__label"
-                  id="hotspot-10-20"
-                  onBlur={[Function]}
-                  onClick={[Function]}
-                  onFocus={[Function]}
-                  onKeyDown={[Function]}
-                  onMouseOut={[Function]}
-                  onMouseOver={[Function]}
-                  role="button"
-                  tabIndex={0}
-                >
-                  <svg
-                    aria-label=""
-                    fill="white"
-                    fillRule="evenodd"
-                    height="20"
-                    role="img"
-                    title=""
-                    viewBox="0 0 16 16"
-                    width="20"
-                  >
-                    <title>
-                      
-                    </title>
-                    <path
-                      d="M.75 16a.75.75 0 0 1-.67-1.085L7.33.415a.75.75 0 0 1 1.34 0l7.25 14.5A.75.75 0 0 1 15.25 16H.75zm6.5-10v5h1.5V6h-1.5zM8 13.5A.75.75 0 1 0 8 12a.75.75 0 0 0 0 1.5z"
-                    />
-                  </svg>
-                </div>
-              </div>
-              <div
-                className="Hotspot__StyledHotspot-nlpwmi-0 evtDnH"
-              >
-                <div
-                  aria-describedby={null}
-                  aria-haspopup="true"
-                  aria-labelledby="hotspot-50-10"
-                  className="bx--tooltip__label"
-                  id="hotspot-50-10"
-                  onBlur={[Function]}
-                  onClick={[Function]}
-                  onFocus={[Function]}
-                  onKeyDown={[Function]}
-                  onMouseOut={[Function]}
-                  onMouseOver={[Function]}
-                  role="button"
-                  tabIndex={0}
-                >
-                  <svg
-                    aria-label=""
-                    fill="blue"
-                    fillRule="evenodd"
-                    height="25"
-                    role="img"
-                    title=""
-                    viewBox="0 0 16 16"
-                    width="25"
-                  >
-                    <title>
-                      
-                    </title>
-                    <path
-                      d="M.75 16a.75.75 0 0 1-.67-1.085L7.33.415a.75.75 0 0 1 1.34 0l7.25 14.5A.75.75 0 0 1 15.25 16H.75zm6.5-10v5h1.5V6h-1.5zM8 13.5A.75.75 0 1 0 8 12a.75.75 0 0 0 0 1.5z"
-                    />
-                  </svg>
-                </div>
-              </div>
-              <div
-                className="Hotspot__StyledHotspot-nlpwmi-0 gFMCuA"
-              >
-                <div
-                  aria-describedby={null}
-                  aria-haspopup="true"
-                  aria-labelledby="hotspot-30-40"
-                  className="bx--tooltip__label"
-                  id="hotspot-30-40"
-                  onBlur={[Function]}
-                  onClick={[Function]}
-                  onFocus={[Function]}
-                  onKeyDown={[Function]}
-                  onMouseOut={[Function]}
-                  onMouseOver={[Function]}
-                  role="button"
-                  tabIndex={0}
-                >
-                  <svg
-                    height={25}
-                    width={25}
-                  >
-                    <circle
-                      cx={12.5}
-                      cy={12.5}
-                      fill="none"
-                      opacity="1"
-                      r={11.5}
-                      stroke="white"
-                      strokeWidth="2"
-                    />
-                    <circle
-                      cx={12.5}
-                      cy={12.5}
-                      fill="blue"
-                      opacity="0.7"
-                      r={11.5}
-                      stroke="none"
-                    />
-                  </svg>
-                </div>
-              </div>
-              <div
-                className="Hotspot__StyledHotspot-nlpwmi-0 hsZfSY"
-=======
                 <title>
                   
                 </title>
@@ -1062,9 +708,9 @@
                 fillRule="evenodd"
                 height="25"
                 role="img"
+                title=""
                 viewBox="0 0 16 16"
                 width="25"
->>>>>>> 54bfb3a7
               >
                 <title>
                   
@@ -1312,132 +958,13 @@
               role="button"
               tabIndex={0}
             >
-<<<<<<< HEAD
-              <div
-                className="Hotspot__StyledHotspot-nlpwmi-0 iigmbs"
-              >
-                <div
-                  aria-describedby={null}
-                  aria-haspopup="true"
-                  aria-labelledby="hotspot-10-20"
-                  className="bx--tooltip__label"
-                  id="hotspot-10-20"
-                  onBlur={[Function]}
-                  onClick={[Function]}
-                  onFocus={[Function]}
-                  onKeyDown={[Function]}
-                  onMouseOut={[Function]}
-                  onMouseOver={[Function]}
-                  role="button"
-                  tabIndex={0}
-                >
-                  <svg
-                    aria-label=""
-                    fill="white"
-                    fillRule="evenodd"
-                    height="20"
-                    role="img"
-                    title=""
-                    viewBox="0 0 16 16"
-                    width="20"
-                  >
-                    <title>
-                      
-                    </title>
-                    <path
-                      d="M.75 16a.75.75 0 0 1-.67-1.085L7.33.415a.75.75 0 0 1 1.34 0l7.25 14.5A.75.75 0 0 1 15.25 16H.75zm6.5-10v5h1.5V6h-1.5zM8 13.5A.75.75 0 1 0 8 12a.75.75 0 0 0 0 1.5z"
-                    />
-                  </svg>
-                </div>
-              </div>
-              <div
-                className="Hotspot__StyledHotspot-nlpwmi-0 evtDnH"
-              >
-                <div
-                  aria-describedby={null}
-                  aria-haspopup="true"
-                  aria-labelledby="hotspot-50-10"
-                  className="bx--tooltip__label"
-                  id="hotspot-50-10"
-                  onBlur={[Function]}
-                  onClick={[Function]}
-                  onFocus={[Function]}
-                  onKeyDown={[Function]}
-                  onMouseOut={[Function]}
-                  onMouseOver={[Function]}
-                  role="button"
-                  tabIndex={0}
-                >
-                  <svg
-                    aria-label=""
-                    fill="blue"
-                    fillRule="evenodd"
-                    height="25"
-                    role="img"
-                    title=""
-                    viewBox="0 0 16 16"
-                    width="25"
-                  >
-                    <title>
-                      
-                    </title>
-                    <path
-                      d="M.75 16a.75.75 0 0 1-.67-1.085L7.33.415a.75.75 0 0 1 1.34 0l7.25 14.5A.75.75 0 0 1 15.25 16H.75zm6.5-10v5h1.5V6h-1.5zM8 13.5A.75.75 0 1 0 8 12a.75.75 0 0 0 0 1.5z"
-                    />
-                  </svg>
-                </div>
-              </div>
-              <div
-                className="Hotspot__StyledHotspot-nlpwmi-0 gFMCuA"
-              >
-                <div
-                  aria-describedby={null}
-                  aria-haspopup="true"
-                  aria-labelledby="hotspot-30-40"
-                  className="bx--tooltip__label"
-                  id="hotspot-30-40"
-                  onBlur={[Function]}
-                  onClick={[Function]}
-                  onFocus={[Function]}
-                  onKeyDown={[Function]}
-                  onMouseOut={[Function]}
-                  onMouseOver={[Function]}
-                  role="button"
-                  tabIndex={0}
-                >
-                  <svg
-                    height={25}
-                    width={25}
-                  >
-                    <circle
-                      cx={12.5}
-                      cy={12.5}
-                      fill="none"
-                      opacity="1"
-                      r={11.5}
-                      stroke="white"
-                      strokeWidth="2"
-                    />
-                    <circle
-                      cx={12.5}
-                      cy={12.5}
-                      fill="blue"
-                      opacity="0.7"
-                      r={11.5}
-                      stroke="none"
-                    />
-                  </svg>
-                </div>
-              </div>
-              <div
-                className="Hotspot__StyledHotspot-nlpwmi-0 hsZfSY"
-=======
               <svg
                 aria-label=""
                 fill="white"
                 fillRule="evenodd"
                 height="20"
                 role="img"
+                title=""
                 viewBox="0 0 16 16"
                 width="20"
               >
@@ -1474,9 +1001,9 @@
                 fillRule="evenodd"
                 height="25"
                 role="img"
+                title=""
                 viewBox="0 0 16 16"
                 width="25"
->>>>>>> 54bfb3a7
               >
                 <title>
                   
@@ -1724,93 +1251,15 @@
               role="button"
               tabIndex={0}
             >
-<<<<<<< HEAD
-              <div
-                className="Hotspot__StyledHotspot-nlpwmi-0 iigmbs"
-              >
-                <div
-                  aria-describedby={null}
-                  aria-haspopup="true"
-                  aria-labelledby="hotspot-10-20"
-                  className="bx--tooltip__label"
-                  id="hotspot-10-20"
-                  onBlur={[Function]}
-                  onClick={[Function]}
-                  onFocus={[Function]}
-                  onKeyDown={[Function]}
-                  onMouseOut={[Function]}
-                  onMouseOver={[Function]}
-                  role="button"
-                  tabIndex={0}
-                >
-                  <svg
-                    aria-label=""
-                    fill="white"
-                    fillRule="evenodd"
-                    height="20"
-                    role="img"
-                    title=""
-                    viewBox="0 0 16 16"
-                    width="20"
-                  >
-                    <title>
-                      
-                    </title>
-                    <path
-                      d="M.75 16a.75.75 0 0 1-.67-1.085L7.33.415a.75.75 0 0 1 1.34 0l7.25 14.5A.75.75 0 0 1 15.25 16H.75zm6.5-10v5h1.5V6h-1.5zM8 13.5A.75.75 0 1 0 8 12a.75.75 0 0 0 0 1.5z"
-                    />
-                  </svg>
-                </div>
-              </div>
-              <div
-                className="Hotspot__StyledHotspot-nlpwmi-0 evtDnH"
-              >
-                <div
-                  aria-describedby={null}
-                  aria-haspopup="true"
-                  aria-labelledby="hotspot-50-10"
-                  className="bx--tooltip__label"
-                  id="hotspot-50-10"
-                  onBlur={[Function]}
-                  onClick={[Function]}
-                  onFocus={[Function]}
-                  onKeyDown={[Function]}
-                  onMouseOut={[Function]}
-                  onMouseOver={[Function]}
-                  role="button"
-                  tabIndex={0}
-                >
-                  <svg
-                    aria-label=""
-                    fill="blue"
-                    fillRule="evenodd"
-                    height="25"
-                    role="img"
-                    title=""
-                    viewBox="0 0 16 16"
-                    width="25"
-                  >
-                    <title>
-                      
-                    </title>
-                    <path
-                      d="M.75 16a.75.75 0 0 1-.67-1.085L7.33.415a.75.75 0 0 1 1.34 0l7.25 14.5A.75.75 0 0 1 15.25 16H.75zm6.5-10v5h1.5V6h-1.5zM8 13.5A.75.75 0 1 0 8 12a.75.75 0 0 0 0 1.5z"
-                    />
-                  </svg>
-                </div>
-              </div>
-              <div
-                className="Hotspot__StyledHotspot-nlpwmi-0 gFMCuA"
-=======
               <svg
                 aria-label=""
                 fill="white"
                 fillRule="evenodd"
                 height="20"
                 role="img"
+                title=""
                 viewBox="0 0 16 16"
                 width="20"
->>>>>>> 54bfb3a7
               >
                 <title>
                   
@@ -1845,6 +1294,7 @@
                 fillRule="evenodd"
                 height="25"
                 role="img"
+                title=""
                 viewBox="0 0 16 16"
                 width="25"
               >
