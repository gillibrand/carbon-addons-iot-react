--- conflicted
+++ resolved
@@ -223,26 +223,6 @@
             </div>
           </div>
         </div>
-<<<<<<< HEAD
-      </div>
-      <button
-        className="info__show-button"
-        onClick={[Function]}
-        style={
-          Object {
-            "background": "#027ac5",
-            "border": "none",
-            "borderRadius": "0 0 0 5px",
-            "color": "#fff",
-            "cursor": "pointer",
-            "display": "block",
-            "fontFamily": "sans-serif",
-            "fontSize": 12,
-            "padding": "5px 15px",
-            "position": "fixed",
-            "right": 0,
-            "top": 0,
-=======
         <div
           style={
             Object {
@@ -251,7 +231,6 @@
               "position": "absolute",
               "right": 10,
             }
->>>>>>> 027c8315
           }
         >
           <button
@@ -303,7 +282,7 @@
         "cursor": "pointer",
         "display": "block",
         "fontFamily": "sans-serif",
-        "fontSize": "12px",
+        "fontSize": 12,
         "padding": "5px 15px",
         "position": "fixed",
         "right": 0,
@@ -540,26 +519,6 @@
             </div>
           </div>
         </div>
-<<<<<<< HEAD
-      </div>
-      <button
-        className="info__show-button"
-        onClick={[Function]}
-        style={
-          Object {
-            "background": "#027ac5",
-            "border": "none",
-            "borderRadius": "0 0 0 5px",
-            "color": "#fff",
-            "cursor": "pointer",
-            "display": "block",
-            "fontFamily": "sans-serif",
-            "fontSize": 12,
-            "padding": "5px 15px",
-            "position": "fixed",
-            "right": 0,
-            "top": 0,
-=======
         <div
           style={
             Object {
@@ -568,7 +527,6 @@
               "position": "absolute",
               "right": 10,
             }
->>>>>>> 027c8315
           }
         >
           <button
@@ -620,7 +578,7 @@
         "cursor": "pointer",
         "display": "block",
         "fontFamily": "sans-serif",
-        "fontSize": "12px",
+        "fontSize": 12,
         "padding": "5px 15px",
         "position": "fixed",
         "right": 0,
@@ -857,26 +815,6 @@
             </div>
           </div>
         </div>
-<<<<<<< HEAD
-      </div>
-      <button
-        className="info__show-button"
-        onClick={[Function]}
-        style={
-          Object {
-            "background": "#027ac5",
-            "border": "none",
-            "borderRadius": "0 0 0 5px",
-            "color": "#fff",
-            "cursor": "pointer",
-            "display": "block",
-            "fontFamily": "sans-serif",
-            "fontSize": 12,
-            "padding": "5px 15px",
-            "position": "fixed",
-            "right": 0,
-            "top": 0,
-=======
         <div
           style={
             Object {
@@ -885,7 +823,6 @@
               "position": "absolute",
               "right": 10,
             }
->>>>>>> 027c8315
           }
         >
           <button
@@ -937,7 +874,7 @@
         "cursor": "pointer",
         "display": "block",
         "fontFamily": "sans-serif",
-        "fontSize": "12px",
+        "fontSize": 12,
         "padding": "5px 15px",
         "position": "fixed",
         "right": 0,
@@ -1174,26 +1111,6 @@
             </div>
           </div>
         </div>
-<<<<<<< HEAD
-      </div>
-      <button
-        className="info__show-button"
-        onClick={[Function]}
-        style={
-          Object {
-            "background": "#027ac5",
-            "border": "none",
-            "borderRadius": "0 0 0 5px",
-            "color": "#fff",
-            "cursor": "pointer",
-            "display": "block",
-            "fontFamily": "sans-serif",
-            "fontSize": 12,
-            "padding": "5px 15px",
-            "position": "fixed",
-            "right": 0,
-            "top": 0,
-=======
         <div
           style={
             Object {
@@ -1202,7 +1119,6 @@
               "position": "absolute",
               "right": 10,
             }
->>>>>>> 027c8315
           }
         >
           <button
@@ -1254,7 +1170,7 @@
         "cursor": "pointer",
         "display": "block",
         "fontFamily": "sans-serif",
-        "fontSize": "12px",
+        "fontSize": 12,
         "padding": "5px 15px",
         "position": "fixed",
         "right": 0,
@@ -1491,26 +1407,6 @@
             </div>
           </div>
         </div>
-<<<<<<< HEAD
-      </div>
-      <button
-        className="info__show-button"
-        onClick={[Function]}
-        style={
-          Object {
-            "background": "#027ac5",
-            "border": "none",
-            "borderRadius": "0 0 0 5px",
-            "color": "#fff",
-            "cursor": "pointer",
-            "display": "block",
-            "fontFamily": "sans-serif",
-            "fontSize": 12,
-            "padding": "5px 15px",
-            "position": "fixed",
-            "right": 0,
-            "top": 0,
-=======
         <div
           style={
             Object {
@@ -1519,7 +1415,6 @@
               "position": "absolute",
               "right": 10,
             }
->>>>>>> 027c8315
           }
         >
           <button
@@ -1571,7 +1466,7 @@
         "cursor": "pointer",
         "display": "block",
         "fontFamily": "sans-serif",
-        "fontSize": "12px",
+        "fontSize": 12,
         "padding": "5px 15px",
         "position": "fixed",
         "right": 0,
