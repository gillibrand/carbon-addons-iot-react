import React from 'react';
import PropTypes from 'prop-types';
import { Button as CarbonButton, Loading } from 'carbon-components-react';
<<<<<<< HEAD
import { ButtonTypes } from 'carbon-components-react/lib/prop-types/types';
import classNames from 'classnames';
=======
import { ButtonKinds } from 'carbon-components-react/lib/prop-types/types';
import styled from 'styled-components';
import { settings } from 'carbon-components';
>>>>>>> ecea61cd

import { settings } from '../../constants/Settings';

const { iotPrefix } = settings;
const propTypes = {
  /** Show loading spinner, only new prop */
  loading: PropTypes.bool,
  /** Disable the button will be auto disabled when loading */
  disabled: PropTypes.bool,
  /** Button label */
  children: PropTypes.node,
  /** click handler */
  onClick: PropTypes.func, // eslint-disable-line
  className: PropTypes.string,
  /** primary, secondary, etc from carbon */
  kind: PropTypes.oneOf(ButtonKinds),
};

const defaultProps = {
  loading: false,
  disabled: false,
  className: null,
  kind: 'primary',
  children: null,
};

/**
 * Carbon button with added ability to show loading state
 */
const Button = props => {
  const { children, loading, disabled, className, onClick, ...other } = props;
  return (
    <CarbonButton
      {...other}
      onClick={onClick}
      className={classNames(className, `${iotPrefix}--btn`)}
      disabled={disabled || (loading !== undefined && loading !== false)}
    >
      {loading ? <Loading small withOverlay={false} /> : null}
      {children}
    </CarbonButton>
  );
};

Button.propTypes = propTypes;
Button.defaultProps = defaultProps;

export default Button;<|MERGE_RESOLUTION|>--- conflicted
+++ resolved
@@ -1,14 +1,9 @@
 import React from 'react';
 import PropTypes from 'prop-types';
 import { Button as CarbonButton, Loading } from 'carbon-components-react';
-<<<<<<< HEAD
-import { ButtonTypes } from 'carbon-components-react/lib/prop-types/types';
+
+import { ButtonKinds } from 'carbon-components-react/lib/prop-types/types';
 import classNames from 'classnames';
-=======
-import { ButtonKinds } from 'carbon-components-react/lib/prop-types/types';
-import styled from 'styled-components';
-import { settings } from 'carbon-components';
->>>>>>> ecea61cd
 
 import { settings } from '../../constants/Settings';
 
