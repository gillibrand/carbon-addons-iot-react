--- conflicted
+++ resolved
@@ -57,35 +57,8 @@
           />
         </svg>
       </div>
-<<<<<<< HEAD
-      <button
-        className="info__show-button"
-        onClick={[Function]}
-        style={
-          Object {
-            "background": "#027ac5",
-            "border": "none",
-            "borderRadius": "0 0 0 5px",
-            "color": "#fff",
-            "cursor": "pointer",
-            "display": "block",
-            "fontFamily": "sans-serif",
-            "fontSize": 12,
-            "padding": "5px 15px",
-            "position": "fixed",
-            "right": 0,
-            "top": 0,
-          }
-        }
-        type="button"
-      >
-        Show Info
-      </button>
-    </div>
-=======
       Test Button
     </button>
->>>>>>> 027c8315
   </div>
   <button
     className="info__show-button"
@@ -99,7 +72,7 @@
         "cursor": "pointer",
         "display": "block",
         "fontFamily": "sans-serif",
-        "fontSize": "12px",
+        "fontSize": 12,
         "padding": "5px 15px",
         "position": "fixed",
         "right": 0,
@@ -170,35 +143,8 @@
           />
         </svg>
       </div>
-<<<<<<< HEAD
-      <button
-        className="info__show-button"
-        onClick={[Function]}
-        style={
-          Object {
-            "background": "#027ac5",
-            "border": "none",
-            "borderRadius": "0 0 0 5px",
-            "color": "#fff",
-            "cursor": "pointer",
-            "display": "block",
-            "fontFamily": "sans-serif",
-            "fontSize": 12,
-            "padding": "5px 15px",
-            "position": "fixed",
-            "right": 0,
-            "top": 0,
-          }
-        }
-        type="button"
-      >
-        Show Info
-      </button>
-    </div>
-=======
       Test Button
     </button>
->>>>>>> 027c8315
   </div>
   <button
     className="info__show-button"
@@ -212,7 +158,7 @@
         "cursor": "pointer",
         "display": "block",
         "fontFamily": "sans-serif",
-        "fontSize": "12px",
+        "fontSize": 12,
         "padding": "5px 15px",
         "position": "fixed",
         "right": 0,
@@ -250,53 +196,8 @@
       tabIndex={0}
       type="button"
     >
-<<<<<<< HEAD
-      <div
-        style={
-          Object {
-            "position": "relative",
-            "zIndex": 0,
-          }
-        }
-      >
-        <button
-          className="iot--btn bx--btn bx--btn--primary"
-          disabled={false}
-          onClick={[Function]}
-          tabIndex={0}
-          type="button"
-        >
-          Test Button
-        </button>
-      </div>
-      <button
-        className="info__show-button"
-        onClick={[Function]}
-        style={
-          Object {
-            "background": "#027ac5",
-            "border": "none",
-            "borderRadius": "0 0 0 5px",
-            "color": "#fff",
-            "cursor": "pointer",
-            "display": "block",
-            "fontFamily": "sans-serif",
-            "fontSize": 12,
-            "padding": "5px 15px",
-            "position": "fixed",
-            "right": 0,
-            "top": 0,
-          }
-        }
-        type="button"
-      >
-        Show Info
-      </button>
-    </div>
-=======
       Test Button
     </button>
->>>>>>> 027c8315
   </div>
   <button
     className="info__show-button"
@@ -310,7 +211,7 @@
         "cursor": "pointer",
         "display": "block",
         "fontFamily": "sans-serif",
-        "fontSize": "12px",
+        "fontSize": 12,
         "padding": "5px 15px",
         "position": "fixed",
         "right": 0,
