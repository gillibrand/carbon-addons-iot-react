--- conflicted
+++ resolved
@@ -63,8 +63,7 @@
             <option
               key={`TilePagination-option-${i + accumulator}`}
               value={i + accumulator}
-              data-page={i + accumulator}
-            >
+              data-page={i + accumulator}>
               {i + accumulator}
             </option>
           ))}
@@ -106,101 +105,61 @@
     let buttons = [];
     if (!isLargeNumberOfButtons) {
       buttons = Array.from({ length: numPages - 2 }, (v, i) => (
-<<<<<<< HEAD
-        <li className={`${prefix}--pagination-nav__list-item`}>
-=======
         <li
           key={`TilePagination-page-number-button-${i + 2}`}
-          className={`${prefix}--pagination-nav__list-item`}
-        >
->>>>>>> 359a7666
+          className={`${prefix}--pagination-nav__list-item`}>
           {getPageButton(i + 2)}
         </li>
       ));
     }
     if (!showFrontOverFlowMenu && showBackOverFlowMenu) {
       buttons = Array.from({ length: 4 }, (v, i) => (
-<<<<<<< HEAD
-        <li className={`${prefix}--pagination-nav__list-item`}>
-=======
         <li
           key={`TilePagination-page-number-button-${i + 2}`}
-          className={`${prefix}--pagination-nav__list-item`}
-        >
->>>>>>> 359a7666
+          className={`${prefix}--pagination-nav__list-item`}>
           {getPageButton(i + 2)}
         </li>
       ));
     }
     if (showFrontOverFlowMenu && showBackOverFlowMenu) {
       buttons = [
-<<<<<<< HEAD
-        <li className={`${prefix}--pagination-nav__list-item`}>
+        <li
+          key={`TilePagination-page-number-button-${page - 1}`}
+          className={`${prefix}--pagination-nav__list-item`}>
           {getPageButton(page - 1)}
         </li>,
-        <li className={`${prefix}--pagination-nav__list-item`}>
+        <li
+          key={`TilePagination-page-number-button-${page}`}
+          className={`${prefix}--pagination-nav__list-item`}>
           {getPageButton(page)}
         </li>,
-        <li className={`${prefix}--pagination-nav__list-item`}>
-=======
-        <li
-          key={`TilePagination-page-number-button-${page - 1}`}
-          className={`${prefix}--pagination-nav__list-item`}
-        >
-          {getPageButton(page - 1)}
-        </li>,
-        <li
-          key={`TilePagination-page-number-button-${page}`}
-          className={`${prefix}--pagination-nav__list-item`}
-        >
-          {getPageButton(page)}
-        </li>,
         <li
           key={`TilePagination-page-number-button-${page + 1}`}
-          className={`${prefix}--pagination-nav__list-item`}
-        >
->>>>>>> 359a7666
+          className={`${prefix}--pagination-nav__list-item`}>
           {getPageButton(page + 1)}
         </li>,
       ];
     }
     if (showFrontOverFlowMenu && !showBackOverFlowMenu) {
       buttons = [
-<<<<<<< HEAD
-        <li className={`${prefix}--pagination-nav__list-item`}>
+        <li
+          key={`TilePagination-page-number-button-${numPages - 4}`}
+          className={`${prefix}--pagination-nav__list-item`}>
           {getPageButton(numPages - 4)}
         </li>,
-        <li className={`${prefix}--pagination-nav__list-item`}>
+        <li
+          key={`TilePagination-page-number-button-${numPages - 3}`}
+          className={`${prefix}--pagination-nav__list-item`}>
           {getPageButton(numPages - 3)}
         </li>,
-        <li className={`${prefix}--pagination-nav__list-item`}>
+        <li
+          key={`TilePagination-page-number-button-${numPages - 2}`}
+          className={`${prefix}--pagination-nav__list-item`}>
           {getPageButton(numPages - 2)}
         </li>,
-        <li className={`${prefix}--pagination-nav__list-item`}>
-=======
-        <li
-          key={`TilePagination-page-number-button-${numPages - 4}`}
-          className={`${prefix}--pagination-nav__list-item`}
-        >
-          {getPageButton(numPages - 4)}
-        </li>,
-        <li
-          key={`TilePagination-page-number-button-${numPages - 3}`}
-          className={`${prefix}--pagination-nav__list-item`}
-        >
-          {getPageButton(numPages - 3)}
-        </li>,
-        <li
-          key={`TilePagination-page-number-button-${numPages - 2}`}
-          className={`${prefix}--pagination-nav__list-item`}
-        >
-          {getPageButton(numPages - 2)}
-        </li>,
         <li
           key={`TilePagination-page-number-button-${numPages - 1}`}
-          className={`${prefix}--pagination-nav__list-item`}
-        >
->>>>>>> 359a7666
+          className={`${prefix}--pagination-nav__list-item`}>
           {getPageButton(numPages - 1)}
         </li>,
       ];
