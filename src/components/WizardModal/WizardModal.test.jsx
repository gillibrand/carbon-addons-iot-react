--- conflicted
+++ resolved
@@ -188,34 +188,6 @@
       expect(callBack.mock.calls[1][0]).toBe(1);
   });
   it('clicking on progressIndicator steps will render related content', () => {
-<<<<<<< HEAD
-    render(<WizardModal {...commonWizardProps} steps={[
-      { label: 'step1', content: 'page 1' },
-      { label: 'step2', content: 'page 2', onValidate: () => false },
-      { label: 'step3', content: 'page 3' },
-    ]} />);
-
-      // analogue to ProgressIndicator test we check if clicking step will show related content
-      const [ beforeClick1 ] = screen.getByTitle('step1').children;
-    
-      screen.getByTestId('iot--progress-step-button-main-step2').click();
-    
-      // content should be page2
-      expect(screen.getByTitle('step1').children[0]).not.toContain(beforeClick1);
-      expect(screen.getByText('page 2')).toBeDefined();
-
-      // clicking on step3 should not progress the modal
-      const [ beforeClick2 ] = screen.getByTitle('step2').children;
-      screen.getByTestId('iot--progress-step-button-main-step3').click();
-      
-      expect(screen.getByTitle('step2').children[0]).toEqual(beforeClick2);
-      expect(screen.getByText('page 2')).toBeDefined();
-
-      // clicking on page 1 should go back to step 1
-      screen.getByTestId('iot--progress-step-button-main-step1').click();
-      expect(screen.getByTitle('step1').children[0]).toEqual(beforeClick1);
-      expect(screen.getByText('page 1')).toBeDefined();
-=======
     render(
       <WizardModal
         {...commonWizardProps}
@@ -247,6 +219,5 @@
     screen.getByTestId('iot--progress-step-button-main-step1').click();
     expect(screen.getByTitle('step1').children[0]).toEqual(beforeClick1);
     expect(screen.getByText('page 1')).toBeDefined();
->>>>>>> 72bc943f
   });
 });