--- conflicted
+++ resolved
@@ -2,10 +2,7 @@
 import React from 'react';
 import { render, screen } from '@testing-library/react';
 import '@testing-library/jest-dom/extend-expect';
-<<<<<<< HEAD
 import userEvent from '@testing-library/user-event';
-=======
->>>>>>> 6459770a
 import { Loading } from 'carbon-components-react';
 
 import WizardModal from './WizardModal';
@@ -159,7 +156,6 @@
     wrapper.setState({ step: 2 });
     expect(wrapper.find(Loading)).toHaveLength(1);
   });
-<<<<<<< HEAD
   it('clicking on previous button or previous step will call onBack', () => {
     const callBack = jest.fn();
 
@@ -190,7 +186,7 @@
       userEvent.click(screen.getByText('Previous'));
       expect(callBack).toHaveBeenCalledTimes(2);
       expect(callBack.mock.calls[1][0]).toBe(1);
-=======
+  });
   it('clicking on progressIndicator steps will render related content', () => {
     render(<WizardModal {...commonWizardProps} steps={[
       { label: 'step1', content: 'page 1' },
@@ -218,7 +214,5 @@
       screen.getByTestId('iot--progress-step-button-main-step1').click();
       expect(screen.getByTitle('step1').children[0]).toEqual(beforeClick1);
       expect(screen.getByText('page 1')).toBeDefined();
-
->>>>>>> 6459770a
   });
 });