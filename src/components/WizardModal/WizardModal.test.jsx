--- conflicted
+++ resolved
@@ -175,12 +175,8 @@
   it('clicking on previous button or previous step will call onBack', () => {
     const callBack = jest.fn();
 
-<<<<<<< HEAD
-    const getStep = step => screen.getByTestId(`iot--progress-step-button-main-${step}`);
-=======
     const getStep = (step) =>
       screen.getByTestId(`iot--progress-step-button-main-${step}`);
->>>>>>> c590aabe
 
     render(
       <WizardModal
