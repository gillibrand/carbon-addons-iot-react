// Jest Snapshot v1, https://goo.gl/fbAQLP

exports[`Storybook Snapshot tests and console checks Storyshots Watson IoT/WizardModal basic wizard modal 1`] = `
<div
  className="storybook-container"
  style={
    Object {
      "padding": "3rem",
    }
  }
>
  <div
    style={
      Object {
        "position": "relative",
        "zIndex": 0,
      }
    }
  >
    <div
      className="bx--modal is-visible WizardModal__StyledModal-sc-4j7w2v-0 eknHny ComposedModal__StyledModal-sc-12pj5f-0 eVCcTg"
      onBlur={[Function]}
      onClick={[Function]}
      onClose={[Function]}
      onKeyDown={[Function]}
      onTransitionEnd={[Function]}
      open={true}
      role="presentation"
      tabIndex={-1}
    >
      <div
        className="bx--modal-container"
      >
        <div
          className="bx--modal-header"
        >
          <p
            className="bx--modal-header__label bx--type-delta"
          >
            Basic Wizard
          </p>
          <p
            className="bx--modal-header__heading bx--type-beta"
          >
            Gimme 3 Steps
          </p>
          <button
            aria-label="Close"
            className="bx--modal-close"
            onClick={[Function]}
            title="Close"
            type="button"
          >
            <svg
              aria-hidden={true}
              className="bx--modal-close__icon"
              focusable="false"
              height={20}
              preserveAspectRatio="xMidYMid meet"
              style={
                Object {
                  "willChange": "transform",
                }
              }
              viewBox="0 0 32 32"
              width={20}
              xmlns="http://www.w3.org/2000/svg"
            >
              <path
                d="M24 9.4L22.6 8 16 14.6 9.4 8 8 9.4 14.6 16 8 22.6 9.4 24 16 17.4 22.6 24 24 22.6 17.4 16 24 9.4z"
              />
            </svg>
          </button>
        </div>
        <div
          className="bx--modal-content"
        >
          <ul
            className="bx--progress   ProgressIndicator__StyledProgressIndicator-sc-1sy51cd-0 egbeyA"
            onChange={[Function]}
          >
            <li
              className="bx--progress-step bx--progress-step--current ProgressIndicator__StyledProgressStep-sc-1sy51cd-1 gyomnR"
            >
              <div
                className="bx--progress-step-button bx--progress-step-button--unclickable"
                onKeyDown={[Function]}
                role="button"
                tabIndex={-1}
              >
                <svg>
                  <path
                    d="M 7, 7 m -7, 0 a 7,7 0 1,0 14,0 a 7,7 0 1,0 -14,0"
                  />
                  <title>
                    step1
                  </title>
                </svg>
                <p
                  className="bx--progress-label"
                >
                  step1
                </p>
                <span
                  className="bx--progress-line"
                />
              </div>
            </li>
            <li
              className="bx--progress-step bx--progress-step--incomplete ProgressIndicator__StyledProgressStep-sc-1sy51cd-1 gyomnR"
            >
              <div
                className="bx--progress-step-button"
                onClick={[Function]}
                onKeyDown={[Function]}
                role="button"
                tabIndex={0}
              >
                <svg>
                  <title>
                    step2
                  </title>
                  <path
                    d="M8 1C4.1 1 1 4.1 1 8s3.1 7 7 7 7-3.1 7-7-3.1-7-7-7zm0 13c-3.3 0-6-2.7-6-6s2.7-6 6-6 6 2.7 6 6-2.7 6-6 6z"
                  />
                </svg>
                <p
                  className="bx--progress-label"
                >
                  step2
                </p>
                <span
                  className="bx--progress-line"
                />
              </div>
            </li>
            <li
              className="bx--progress-step bx--progress-step--incomplete ProgressIndicator__StyledProgressStep-sc-1sy51cd-1 gyomnR"
            >
              <div
                className="bx--progress-step-button"
                onClick={[Function]}
                onKeyDown={[Function]}
                role="button"
                tabIndex={0}
              >
                <svg>
                  <title>
                    step3
                  </title>
                  <path
                    d="M8 1C4.1 1 1 4.1 1 8s3.1 7 7 7 7-3.1 7-7-3.1-7-7-7zm0 13c-3.3 0-6-2.7-6-6s2.7-6 6-6 6 2.7 6 6-2.7 6-6 6z"
                  />
                </svg>
                <p
                  className="bx--progress-label"
                >
                  step3
                </p>
                <span
                  className="bx--progress-line"
                />
              </div>
            </li>
          </ul>
          <div
            className="WizardModal__StyledWizardContent-sc-4j7w2v-1 gdiPpx"
          >
            page 1
          </div>
        </div>
        <div
          className="bx--modal-footer ComposedModal__StyledModalFooter-sc-12pj5f-2 ctEQpf"
        >
          <div
            className="WizardFooter__StyledFooterButtons-sc-18uwrwe-0 jSocgX"
          >
            <button
              className="iot--btn bx--btn bx--btn--secondary"
              disabled={false}
              onClick={[Function]}
              tabIndex={0}
              type="button"
            >
              Cancel
            </button>
            <button
              className="iot--btn bx--btn bx--btn--primary"
              disabled={false}
              onClick={[Function]}
              tabIndex={0}
              type="button"
            >
              Next
            </button>
          </div>
        </div>
      </div>
<<<<<<< HEAD
      <button
        className="info__show-button"
        onClick={[Function]}
        style={
          Object {
            "background": "#027ac5",
            "border": "none",
            "borderRadius": "0 0 0 5px",
            "color": "#fff",
            "cursor": "pointer",
            "display": "block",
            "fontFamily": "sans-serif",
            "fontSize": 12,
            "padding": "5px 15px",
            "position": "fixed",
            "right": 0,
            "top": 0,
          }
        }
        type="button"
      >
        Show Info
      </button>
=======
>>>>>>> 027c8315
    </div>
  </div>
  <button
    className="info__show-button"
    onClick={[Function]}
    style={
      Object {
        "background": "#027ac5",
        "border": "none",
        "borderRadius": "0 0 0 5px",
        "color": "#fff",
        "cursor": "pointer",
        "display": "block",
        "fontFamily": "sans-serif",
        "fontSize": "12px",
        "padding": "5px 15px",
        "position": "fixed",
        "right": 0,
        "top": 0,
      }
    }
    type="button"
  >
    Show Info
  </button>
</div>
`;

exports[`Storybook Snapshot tests and console checks Storyshots Watson IoT/WizardModal custom footer 1`] = `
<div
  className="storybook-container"
  style={
    Object {
      "padding": "3rem",
    }
  }
>
  <div
    style={
      Object {
        "position": "relative",
        "zIndex": 0,
      }
    }
  >
    <div
      className="bx--modal is-visible WizardModalstory__StyledWizard-sc-1z46gj-0 eiobyI WizardModal__StyledModal-sc-4j7w2v-0 eknHny ComposedModal__StyledModal-sc-12pj5f-0 eVCcTg"
      onBlur={[Function]}
      onClick={[Function]}
      onClose={[Function]}
      onKeyDown={[Function]}
      onTransitionEnd={[Function]}
      open={true}
      role="presentation"
      tabIndex={-1}
    >
      <div
        className="bx--modal-container"
      >
        <div
          className="bx--modal-header"
        >
          <p
            className="bx--modal-header__label bx--type-delta"
          >
            Wizard With Custom Footer 
          </p>
          <p
            className="bx--modal-header__heading bx--type-beta"
          >
            Gimme 3 Steps
          </p>
          <button
            aria-label="Close"
            className="bx--modal-close"
            onClick={[Function]}
            title="Close"
            type="button"
          >
            <svg
              aria-hidden={true}
              className="bx--modal-close__icon"
              focusable="false"
              height={20}
              preserveAspectRatio="xMidYMid meet"
              style={
                Object {
                  "willChange": "transform",
                }
              }
              viewBox="0 0 32 32"
              width={20}
              xmlns="http://www.w3.org/2000/svg"
            >
              <path
                d="M24 9.4L22.6 8 16 14.6 9.4 8 8 9.4 14.6 16 8 22.6 9.4 24 16 17.4 22.6 24 24 22.6 17.4 16 24 9.4z"
              />
            </svg>
          </button>
        </div>
        <div
          className="bx--modal-content"
        >
          <ul
            className="bx--progress   ProgressIndicator__StyledProgressIndicator-sc-1sy51cd-0 egbeyA"
            onChange={[Function]}
          >
            <li
              className="bx--progress-step bx--progress-step--current ProgressIndicator__StyledProgressStep-sc-1sy51cd-1 gyomnR"
            >
              <div
                className="bx--progress-step-button bx--progress-step-button--unclickable"
                onKeyDown={[Function]}
                role="button"
                tabIndex={-1}
              >
                <svg>
                  <path
                    d="M 7, 7 m -7, 0 a 7,7 0 1,0 14,0 a 7,7 0 1,0 -14,0"
                  />
                  <title>
                    step1
                  </title>
                </svg>
                <p
                  className="bx--progress-label"
                >
                  step1
                </p>
                <span
                  className="bx--progress-line"
                />
              </div>
            </li>
            <li
              className="bx--progress-step bx--progress-step--incomplete ProgressIndicator__StyledProgressStep-sc-1sy51cd-1 gyomnR"
            >
              <div
                className="bx--progress-step-button"
                onClick={[Function]}
                onKeyDown={[Function]}
                role="button"
                tabIndex={0}
              >
                <svg>
                  <title>
                    step2
                  </title>
                  <path
                    d="M8 1C4.1 1 1 4.1 1 8s3.1 7 7 7 7-3.1 7-7-3.1-7-7-7zm0 13c-3.3 0-6-2.7-6-6s2.7-6 6-6 6 2.7 6 6-2.7 6-6 6z"
                  />
                </svg>
                <p
                  className="bx--progress-label"
                >
                  step2
                </p>
                <span
                  className="bx--progress-line"
                />
              </div>
            </li>
            <li
              className="bx--progress-step bx--progress-step--incomplete ProgressIndicator__StyledProgressStep-sc-1sy51cd-1 gyomnR"
            >
              <div
                className="bx--progress-step-button"
                onClick={[Function]}
                onKeyDown={[Function]}
                role="button"
                tabIndex={0}
              >
                <svg>
                  <title>
                    step3
                  </title>
                  <path
                    d="M8 1C4.1 1 1 4.1 1 8s3.1 7 7 7 7-3.1 7-7-3.1-7-7-7zm0 13c-3.3 0-6-2.7-6-6s2.7-6 6-6 6 2.7 6 6-2.7 6-6 6z"
                  />
                </svg>
                <p
                  className="bx--progress-label"
                >
                  step3
                </p>
                <span
                  className="bx--progress-line"
                />
              </div>
            </li>
          </ul>
          <div
            className="WizardModal__StyledWizardContent-sc-4j7w2v-1 gdiPpx"
          >
            page 1
          </div>
        </div>
        <div
          className="bx--modal-footer ComposedModal__StyledModalFooter-sc-12pj5f-2 ctEQpf"
        >
          <div
            className="WizardInline-custom-footer-content"
          >
            <p>
              Custom content
            </p>
          </div>
          <div
            className="WizardFooter__StyledFooterButtons-sc-18uwrwe-0 jSocgX"
          >
            <button
              className="iot--btn bx--btn bx--btn--secondary"
              disabled={false}
              onClick={[Function]}
              tabIndex={0}
              type="button"
            >
              I18N Cancel
            </button>
            <button
              className="iot--btn bx--btn bx--btn--primary"
              disabled={false}
              onClick={[Function]}
              tabIndex={0}
              type="button"
            >
              I18N Next
            </button>
          </div>
        </div>
      </div>
<<<<<<< HEAD
      <button
        className="info__show-button"
        onClick={[Function]}
        style={
          Object {
            "background": "#027ac5",
            "border": "none",
            "borderRadius": "0 0 0 5px",
            "color": "#fff",
            "cursor": "pointer",
            "display": "block",
            "fontFamily": "sans-serif",
            "fontSize": 12,
            "padding": "5px 15px",
            "position": "fixed",
            "right": 0,
            "top": 0,
          }
        }
        type="button"
      >
        Show Info
      </button>
=======
>>>>>>> 027c8315
    </div>
  </div>
  <button
    className="info__show-button"
    onClick={[Function]}
    style={
      Object {
        "background": "#027ac5",
        "border": "none",
        "borderRadius": "0 0 0 5px",
        "color": "#fff",
        "cursor": "pointer",
        "display": "block",
        "fontFamily": "sans-serif",
        "fontSize": "12px",
        "padding": "5px 15px",
        "position": "fixed",
        "right": 0,
        "top": 0,
      }
    }
    type="button"
  >
    Show Info
  </button>
</div>
`;

exports[`Storybook Snapshot tests and console checks Storyshots Watson IoT/WizardModal sending data 1`] = `
<div
  className="storybook-container"
  style={
    Object {
      "padding": "3rem",
    }
  }
>
  <div
    style={
      Object {
        "position": "relative",
        "zIndex": 0,
      }
    }
  >
    <div
      className="bx--modal is-visible WizardModal__StyledModal-sc-4j7w2v-0 eknHny ComposedModal__StyledModal-sc-12pj5f-0 eVCcTg"
      onBlur={[Function]}
      onClick={[Function]}
      onClose={[Function]}
      onKeyDown={[Function]}
      onTransitionEnd={[Function]}
      open={true}
      role="presentation"
      tabIndex={-1}
    >
      <div
        className="bx--modal-container"
      >
        <div
          className="bx--modal-header"
        >
          <p
            className="bx--modal-header__label bx--type-delta"
          >
            Basic Wizard
          </p>
          <p
            className="bx--modal-header__heading bx--type-beta"
          >
            Gimme 3 Steps
          </p>
          <button
            aria-label="Close"
            className="bx--modal-close"
            onClick={[Function]}
            title="Close"
            type="button"
          >
            <svg
              aria-hidden={true}
              className="bx--modal-close__icon"
              focusable="false"
              height={20}
              preserveAspectRatio="xMidYMid meet"
              style={
                Object {
                  "willChange": "transform",
                }
              }
              viewBox="0 0 32 32"
              width={20}
              xmlns="http://www.w3.org/2000/svg"
            >
              <path
                d="M24 9.4L22.6 8 16 14.6 9.4 8 8 9.4 14.6 16 8 22.6 9.4 24 16 17.4 22.6 24 24 22.6 17.4 16 24 9.4z"
              />
            </svg>
          </button>
        </div>
        <div
          className="bx--modal-content"
        >
          <ul
            className="bx--progress   ProgressIndicator__StyledProgressIndicator-sc-1sy51cd-0 egbeyA"
            onChange={[Function]}
          >
            <li
              className="bx--progress-step bx--progress-step--complete ProgressIndicator__StyledProgressStep-sc-1sy51cd-1 gyomnR"
            >
              <div
                className="bx--progress-step-button"
                onClick={[Function]}
                onKeyDown={[Function]}
                role="button"
                tabIndex={0}
              >
                <svg
                  aria-hidden={true}
                  focusable="false"
                  height={16}
                  preserveAspectRatio="xMidYMid meet"
                  style={
                    Object {
                      "willChange": "transform",
                    }
                  }
                  viewBox="0 0 16 16"
                  width={16}
                  xmlns="http://www.w3.org/2000/svg"
                >
                  <path
                    d="M8,1C4.1,1,1,4.1,1,8s3.1,7,7,7s7-3.1,7-7S11.9,1,8,1z M8,14c-3.3,0-6-2.7-6-6s2.7-6,6-6s6,2.7,6,6S11.3,14,8,14z"
                  />
                  <path
                    d="M7 10.8L4.5 8.3 5.3 7.5 7 9.2 10.7 5.5 11.5 6.3z"
                  />
                  <title>
                    step1
                  </title>
                </svg>
                <p
                  className="bx--progress-label"
                >
                  step1
                </p>
                <span
                  className="bx--progress-line"
                />
              </div>
            </li>
            <li
              className="bx--progress-step bx--progress-step--complete ProgressIndicator__StyledProgressStep-sc-1sy51cd-1 gyomnR"
            >
              <div
                className="bx--progress-step-button"
                onClick={[Function]}
                onKeyDown={[Function]}
                role="button"
                tabIndex={0}
              >
                <svg
                  aria-hidden={true}
                  focusable="false"
                  height={16}
                  preserveAspectRatio="xMidYMid meet"
                  style={
                    Object {
                      "willChange": "transform",
                    }
                  }
                  viewBox="0 0 16 16"
                  width={16}
                  xmlns="http://www.w3.org/2000/svg"
                >
                  <path
                    d="M8,1C4.1,1,1,4.1,1,8s3.1,7,7,7s7-3.1,7-7S11.9,1,8,1z M8,14c-3.3,0-6-2.7-6-6s2.7-6,6-6s6,2.7,6,6S11.3,14,8,14z"
                  />
                  <path
                    d="M7 10.8L4.5 8.3 5.3 7.5 7 9.2 10.7 5.5 11.5 6.3z"
                  />
                  <title>
                    step2
                  </title>
                </svg>
                <p
                  className="bx--progress-label"
                >
                  step2
                </p>
                <span
                  className="bx--progress-line"
                />
              </div>
            </li>
            <li
              className="bx--progress-step bx--progress-step--current ProgressIndicator__StyledProgressStep-sc-1sy51cd-1 gyomnR"
            >
              <div
                className="bx--progress-step-button bx--progress-step-button--unclickable"
                onKeyDown={[Function]}
                role="button"
                tabIndex={-1}
              >
                <svg>
                  <path
                    d="M 7, 7 m -7, 0 a 7,7 0 1,0 14,0 a 7,7 0 1,0 -14,0"
                  />
                  <title>
                    step3
                  </title>
                </svg>
                <p
                  className="bx--progress-label"
                >
                  step3
                </p>
                <span
                  className="bx--progress-line"
                />
              </div>
            </li>
          </ul>
          <div
            className="WizardModal__StyledWizardContent-sc-4j7w2v-1 gdiPpx"
          >
            page 3
          </div>
        </div>
        <div
          className="bx--modal-footer ComposedModal__StyledModalFooter-sc-12pj5f-2 ctEQpf"
        >
          <div
            className="WizardFooter__StyledFooterButtons-sc-18uwrwe-0 jSocgX"
          >
            <button
              className="iot--btn bx--btn bx--btn--secondary"
              disabled={false}
              onClick={[Function]}
              tabIndex={0}
              type="button"
            >
              Previous
            </button>
            <button
              className="iot--btn bx--btn bx--btn--primary bx--btn--disabled"
              disabled={true}
              onClick={[Function]}
              tabIndex={0}
              type="button"
            >
              <div
                aria-atomic="true"
                aria-labelledby="loading-id-9"
                aria-live="assertive"
                className="bx--loading bx--loading--small"
              >
                <label
                  className="bx--visually-hidden"
                  id="loading-id-9"
                >
                  Active loading indicator
                </label>
                <svg
                  className="bx--loading__svg"
                  viewBox="-75 -75 150 150"
                >
                  <title>
                    Active loading indicator
                  </title>
                  <circle
                    className="bx--loading__background"
                    cx="0"
                    cy="0"
                    r="26.8125"
                  />
                  <circle
                    className="bx--loading__stroke"
                    cx="0"
                    cy="0"
                    r="26.8125"
                  />
                </svg>
              </div>
              Submit
            </button>
          </div>
        </div>
      </div>
<<<<<<< HEAD
      <button
        className="info__show-button"
        onClick={[Function]}
        style={
          Object {
            "background": "#027ac5",
            "border": "none",
            "borderRadius": "0 0 0 5px",
            "color": "#fff",
            "cursor": "pointer",
            "display": "block",
            "fontFamily": "sans-serif",
            "fontSize": 12,
            "padding": "5px 15px",
            "position": "fixed",
            "right": 0,
            "top": 0,
          }
        }
        type="button"
      >
        Show Info
      </button>
=======
>>>>>>> 027c8315
    </div>
  </div>
  <button
    className="info__show-button"
    onClick={[Function]}
    style={
      Object {
        "background": "#027ac5",
        "border": "none",
        "borderRadius": "0 0 0 5px",
        "color": "#fff",
        "cursor": "pointer",
        "display": "block",
        "fontFamily": "sans-serif",
        "fontSize": "12px",
        "padding": "5px 15px",
        "position": "fixed",
        "right": 0,
        "top": 0,
      }
    }
    type="button"
  >
    Show Info
  </button>
</div>
`;<|MERGE_RESOLUTION|>--- conflicted
+++ resolved
@@ -196,32 +196,6 @@
           </div>
         </div>
       </div>
-<<<<<<< HEAD
-      <button
-        className="info__show-button"
-        onClick={[Function]}
-        style={
-          Object {
-            "background": "#027ac5",
-            "border": "none",
-            "borderRadius": "0 0 0 5px",
-            "color": "#fff",
-            "cursor": "pointer",
-            "display": "block",
-            "fontFamily": "sans-serif",
-            "fontSize": 12,
-            "padding": "5px 15px",
-            "position": "fixed",
-            "right": 0,
-            "top": 0,
-          }
-        }
-        type="button"
-      >
-        Show Info
-      </button>
-=======
->>>>>>> 027c8315
     </div>
   </div>
   <button
@@ -236,7 +210,7 @@
         "cursor": "pointer",
         "display": "block",
         "fontFamily": "sans-serif",
-        "fontSize": "12px",
+        "fontSize": 12,
         "padding": "5px 15px",
         "position": "fixed",
         "right": 0,
@@ -453,32 +427,6 @@
           </div>
         </div>
       </div>
-<<<<<<< HEAD
-      <button
-        className="info__show-button"
-        onClick={[Function]}
-        style={
-          Object {
-            "background": "#027ac5",
-            "border": "none",
-            "borderRadius": "0 0 0 5px",
-            "color": "#fff",
-            "cursor": "pointer",
-            "display": "block",
-            "fontFamily": "sans-serif",
-            "fontSize": 12,
-            "padding": "5px 15px",
-            "position": "fixed",
-            "right": 0,
-            "top": 0,
-          }
-        }
-        type="button"
-      >
-        Show Info
-      </button>
-=======
->>>>>>> 027c8315
     </div>
   </div>
   <button
@@ -493,7 +441,7 @@
         "cursor": "pointer",
         "display": "block",
         "fontFamily": "sans-serif",
-        "fontSize": "12px",
+        "fontSize": 12,
         "padding": "5px 15px",
         "position": "fixed",
         "right": 0,
@@ -768,32 +716,6 @@
           </div>
         </div>
       </div>
-<<<<<<< HEAD
-      <button
-        className="info__show-button"
-        onClick={[Function]}
-        style={
-          Object {
-            "background": "#027ac5",
-            "border": "none",
-            "borderRadius": "0 0 0 5px",
-            "color": "#fff",
-            "cursor": "pointer",
-            "display": "block",
-            "fontFamily": "sans-serif",
-            "fontSize": 12,
-            "padding": "5px 15px",
-            "position": "fixed",
-            "right": 0,
-            "top": 0,
-          }
-        }
-        type="button"
-      >
-        Show Info
-      </button>
-=======
->>>>>>> 027c8315
     </div>
   </div>
   <button
@@ -808,7 +730,7 @@
         "cursor": "pointer",
         "display": "block",
         "fontFamily": "sans-serif",
-        "fontSize": "12px",
+        "fontSize": 12,
         "padding": "5px 15px",
         "position": "fixed",
         "right": 0,
