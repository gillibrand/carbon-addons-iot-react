--- conflicted
+++ resolved
@@ -5,20 +5,12 @@
   SkipToContent,
 } from 'carbon-components-react/lib/components/UIShell';
 import PropTypes from 'prop-types';
-<<<<<<< HEAD
-import React, { useState } from 'react';
-import cn from 'classnames';
+import React from 'react';
+import AppSwitcher from '@carbon/icons-react/lib/app-switcher/20';
 
 import { settings } from '../../constants/Settings';
 
-import HeaderMenu from './HeaderMenu';
-=======
-import React from 'react';
-import AppSwitcher from '@carbon/icons-react/lib/app-switcher/20';
-import { settings } from 'carbon-components';
-
 import HeaderActionGroup from './HeaderActionGroup';
->>>>>>> fbbb80a0
 
 const { prefix: carbonPrefix } = settings;
 
