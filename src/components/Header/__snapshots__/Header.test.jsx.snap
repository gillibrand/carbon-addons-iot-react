--- conflicted
+++ resolved
@@ -5,28 +5,18 @@
   actionItems={
     Array [
       Object {
-        "btnContent": <ForwardRef
+        "btnContent": <ForwardRef(Notification20)
           description="Icon"
           fill="white"
-          height={20}
-          preserveAspectRatio="xMidYMid meet"
-          viewBox="0 0 32 32"
-          width={20}
-          xmlns="http://www.w3.org/2000/svg"
         />,
         "label": "alerts",
         "onClick": [MockFunction],
       },
       Object {
-        "btnContent": <ForwardRef
+        "btnContent": <ForwardRef(Help20)
           className="bx--header__menu-item bx--header__menu-title"
           description="Icon"
           fill="white"
-          height={20}
-          preserveAspectRatio="xMidYMid meet"
-          viewBox="0 0 32 32"
-          width={20}
-          xmlns="http://www.w3.org/2000/svg"
         />,
         "childContent": Array [
           Object {
@@ -39,14 +29,9 @@
             "content": <Unknown>
               <span>
                 JohnDoe@ibm.com
-                <ForwardRef
+                <ForwardRef(UserAvatar20)
                   description="Icon"
                   fill="white"
-                  height={20}
-                  preserveAspectRatio="xMidYMid meet"
-                  viewBox="0 0 32 32"
-                  width={20}
-                  xmlns="http://www.w3.org/2000/svg"
                 />
               </span>
             </Unknown>,
@@ -73,37 +58,6 @@
     aria-label="main header"
     className="main-header"
   >
-<<<<<<< HEAD
-    Skip to main content
-  </SkipToContent>
-  <HeaderMenuButton
-    aria-label="Open menu"
-    onClick={null}
-  />
-  <HeaderName
-    href="#"
-    prefix="IBM"
-  >
-    platform
-  </HeaderName>
-  <HeaderGlobalBar>
-    <Header__StyledGlobalAction
-      aria-label="alerts"
-      key="menu-item-alerts-global"
-      onClick={[MockFunction]}
-    >
-      <ForwardRef(Notification20)
-        description="Icon"
-        fill="white"
-      />
-    </Header__StyledGlobalAction>
-    <ForwardRef
-      aria-label="help"
-      isMenu={false}
-      key="menu-item-help"
-      menuLinkName=""
-      renderMenuContent={[Function]}
-=======
     <StyledComponent
       aria-label="main header"
       className="main-header"
@@ -135,27 +89,11 @@
         }
       }
       forwardedRef={null}
->>>>>>> 5ea81147
     >
       <Header
         aria-label="main header"
         className="main-header Header__StyledHeader-sc-14tpcyv-0 hmKiPy"
       >
-<<<<<<< HEAD
-        <Component>
-          <span>
-            JohnDoe@ibm.com
-            <ForwardRef(UserAvatar20)
-              description="Icon"
-              fill="white"
-            />
-          </span>
-        </Component>
-      </ForwardRef(HeaderMenuItem)>
-    </ForwardRef>
-  </HeaderGlobalBar>
-</Header__StyledHeader>
-=======
         <header
           aria-label="main header"
           className="bx--header main-header Header__StyledHeader-sc-14tpcyv-0 hmKiPy"
@@ -179,37 +117,39 @@
           >
             <button
               aria-label="Open menu"
-              className="bx--header__action bx--header__menu-trigger bx--header__menu-toggle"
+              className="bx--header__action bx--header__menu-trigger bx--header__menu-toggle bx--header__menu-toggle__hidden"
               onClick={null}
               title="Open menu"
               type="button"
             >
-              <Menu20
-                height={20}
-                preserveAspectRatio="xMidYMid meet"
-                viewBox="0 0 20 20"
-                width={20}
-                xmlns="http://www.w3.org/2000/svg"
-              >
-                <svg
-                  aria-hidden={true}
-                  focusable="false"
+              <ForwardRef(Menu20)>
+                <Icon
                   height={20}
                   preserveAspectRatio="xMidYMid meet"
-                  style={
-                    Object {
-                      "willChange": "transform",
-                    }
-                  }
                   viewBox="0 0 20 20"
                   width={20}
                   xmlns="http://www.w3.org/2000/svg"
                 >
-                  <path
-                    d="M2 14.8h16V16H2zm0-3.6h16v1.2H2zm0-3.6h16v1.2H2zM2 4h16v1.2H2z"
-                  />
-                </svg>
-              </Menu20>
+                  <svg
+                    aria-hidden={true}
+                    focusable="false"
+                    height={20}
+                    preserveAspectRatio="xMidYMid meet"
+                    style={
+                      Object {
+                        "willChange": "transform",
+                      }
+                    }
+                    viewBox="0 0 20 20"
+                    width={20}
+                    xmlns="http://www.w3.org/2000/svg"
+                  >
+                    <path
+                      d="M2 14.8h16V16H2zm0-3.6h16v1.2H2zm0-3.6h16v1.2H2zM2 4h16v1.2H2z"
+                    />
+                  </svg>
+                </Icon>
+              </ForwardRef(Menu20)>
             </button>
           </HeaderMenuButton>
           <HeaderName
@@ -287,36 +227,41 @@
                       onClick={[MockFunction]}
                       type="button"
                     >
-                      <Notification20
+                      <ForwardRef(Notification20)
                         description="Icon"
                         fill="white"
-                        height={20}
-                        preserveAspectRatio="xMidYMid meet"
-                        viewBox="0 0 32 32"
-                        width={20}
-                        xmlns="http://www.w3.org/2000/svg"
                       >
-                        <svg
-                          aria-hidden={true}
+                        <Icon
                           description="Icon"
                           fill="white"
-                          focusable="false"
                           height={20}
                           preserveAspectRatio="xMidYMid meet"
-                          style={
-                            Object {
-                              "willChange": "transform",
-                            }
-                          }
                           viewBox="0 0 32 32"
                           width={20}
                           xmlns="http://www.w3.org/2000/svg"
                         >
-                          <path
-                            d="M28.7 20.3L26 17.6V13a10.07 10.07 0 0 0-9-10V1h-2v2a10.15 10.15 0 0 0-9 10v4.6l-2.7 2.7a.91.91 0 0 0-.3.7v3a.94.94 0 0 0 1 1h7a5 5 0 0 0 10 0h7a.94.94 0 0 0 1-1v-3a.91.91 0 0 0-.3-.7zM16 28a3 3 0 0 1-3-3h6a3 3 0 0 1-3 3zm11-5H5v-1.6l2.7-2.7A.91.91 0 0 0 8 18v-5a8 8 0 0 1 16 0v5a.91.91 0 0 0 .3.7l2.7 2.7z"
-                          />
-                        </svg>
-                      </Notification20>
+                          <svg
+                            aria-hidden={true}
+                            description="Icon"
+                            fill="white"
+                            focusable="false"
+                            height={20}
+                            preserveAspectRatio="xMidYMid meet"
+                            style={
+                              Object {
+                                "willChange": "transform",
+                              }
+                            }
+                            viewBox="0 0 32 32"
+                            width={20}
+                            xmlns="http://www.w3.org/2000/svg"
+                          >
+                            <path
+                              d="M28.7 20.3L26 17.6V13a10.07 10.07 0 0 0-9-10V1h-2v2a10.15 10.15 0 0 0-9 10v4.6l-2.7 2.7a.91.91 0 0 0-.3.7v3a.94.94 0 0 0 1 1h7a5 5 0 0 0 10 0h7a.94.94 0 0 0 1-1v-3a.91.91 0 0 0-.3-.7zM16 28a3 3 0 0 1-3-3h6a3 3 0 0 1-3 3zm11-5H5v-1.6l2.7-2.7A.91.91 0 0 0 8 18v-5a8 8 0 0 1 16 0v5a.91.91 0 0 0 .3.7l2.7 2.7z"
+                            />
+                          </svg>
+                        </Icon>
+                      </ForwardRef(Notification20)>
                     </button>
                   </HeaderGlobalAction>
                 </StyledComponent>
@@ -355,46 +300,52 @@
                       <renderMenuContent
                         ariaLabel="help"
                       >
-                        <Help20
+                        <ForwardRef(Help20)
                           className="bx--header__menu-item bx--header__menu-title"
                           description="Icon"
                           fill="white"
-                          height={20}
-                          preserveAspectRatio="xMidYMid meet"
-                          viewBox="0 0 32 32"
-                          width={20}
-                          xmlns="http://www.w3.org/2000/svg"
                         >
-                          <svg
-                            aria-hidden={true}
+                          <Icon
                             className="bx--header__menu-item bx--header__menu-title"
                             description="Icon"
                             fill="white"
-                            focusable="false"
                             height={20}
                             preserveAspectRatio="xMidYMid meet"
-                            style={
-                              Object {
-                                "willChange": "transform",
-                              }
-                            }
                             viewBox="0 0 32 32"
                             width={20}
                             xmlns="http://www.w3.org/2000/svg"
                           >
-                            <path
-                              d="M16 2a14 14 0 1 0 14 14A14 14 0 0 0 16 2zm0 26a12 12 0 1 1 12-12 12 12 0 0 1-12 12z"
-                            />
-                            <circle
-                              cx="16"
-                              cy="23.5"
-                              r="1.5"
-                            />
-                            <path
-                              d="M17 8h-1.5a4.49 4.49 0 0 0-4.5 4.5v.5h2v-.5a2.5 2.5 0 0 1 2.5-2.5H17a2.5 2.5 0 0 1 0 5h-2v4.5h2V17a4.5 4.5 0 0 0 0-9z"
-                            />
-                          </svg>
-                        </Help20>
+                            <svg
+                              aria-hidden={true}
+                              className="bx--header__menu-item bx--header__menu-title"
+                              description="Icon"
+                              fill="white"
+                              focusable="false"
+                              height={20}
+                              preserveAspectRatio="xMidYMid meet"
+                              style={
+                                Object {
+                                  "willChange": "transform",
+                                }
+                              }
+                              viewBox="0 0 32 32"
+                              width={20}
+                              xmlns="http://www.w3.org/2000/svg"
+                            >
+                              <path
+                                d="M16 2a14 14 0 1 0 14 14A14 14 0 0 0 16 2zm0 26a12 12 0 1 1 12-12 12 12 0 0 1-12 12z"
+                              />
+                              <circle
+                                cx="16"
+                                cy="23.5"
+                                r="1.5"
+                              />
+                              <path
+                                d="M17 8h-1.5a4.49 4.49 0 0 0-4.5 4.5v.5h2v-.5a2.5 2.5 0 0 1 2.5-2.5H17a2.5 2.5 0 0 1 0 5h-2v4.5h2V17a4.5 4.5 0 0 0 0-9z"
+                              />
+                            </svg>
+                          </Icon>
+                        </ForwardRef(Help20)>
                       </renderMenuContent>
                     </a>
                     <ul
@@ -455,39 +406,44 @@
                                 <Component>
                                   <span>
                                     JohnDoe@ibm.com
-                                    <UserAvatar20
+                                    <ForwardRef(UserAvatar20)
                                       description="Icon"
                                       fill="white"
-                                      height={20}
-                                      preserveAspectRatio="xMidYMid meet"
-                                      viewBox="0 0 32 32"
-                                      width={20}
-                                      xmlns="http://www.w3.org/2000/svg"
                                     >
-                                      <svg
-                                        aria-hidden={true}
+                                      <Icon
                                         description="Icon"
                                         fill="white"
-                                        focusable="false"
                                         height={20}
                                         preserveAspectRatio="xMidYMid meet"
-                                        style={
-                                          Object {
-                                            "willChange": "transform",
-                                          }
-                                        }
                                         viewBox="0 0 32 32"
                                         width={20}
                                         xmlns="http://www.w3.org/2000/svg"
                                       >
-                                        <path
-                                          d="M16 2a14 14 0 1 0 14 14A14 14 0 0 0 16 2zm-6 24.38v-2A3.22 3.22 0 0 1 13 21h6a3.22 3.22 0 0 1 3 3.39v2a11.92 11.92 0 0 1-12 0zm14-1.46v-.61A5.21 5.21 0 0 0 19 19h-6a5.2 5.2 0 0 0-5 5.31v.59a12 12 0 1 1 16 0z"
-                                        />
-                                        <path
-                                          d="M16 7a5 5 0 1 0 5 5 5 5 0 0 0-5-5zm0 8a3 3 0 1 1 3-3 3 3 0 0 1-3 3z"
-                                        />
-                                      </svg>
-                                    </UserAvatar20>
+                                        <svg
+                                          aria-hidden={true}
+                                          description="Icon"
+                                          fill="white"
+                                          focusable="false"
+                                          height={20}
+                                          preserveAspectRatio="xMidYMid meet"
+                                          style={
+                                            Object {
+                                              "willChange": "transform",
+                                            }
+                                          }
+                                          viewBox="0 0 32 32"
+                                          width={20}
+                                          xmlns="http://www.w3.org/2000/svg"
+                                        >
+                                          <path
+                                            d="M16 2a14 14 0 1 0 14 14A14 14 0 0 0 16 2zm-6 24.38v-2A3.22 3.22 0 0 1 13 21h6a3.22 3.22 0 0 1 3 3.39v2a11.92 11.92 0 0 1-12 0zm14-1.46v-.61A5.21 5.21 0 0 0 19 19h-6a5.2 5.2 0 0 0-5 5.31v.59a12 12 0 1 1 16 0z"
+                                          />
+                                          <path
+                                            d="M16 7a5 5 0 1 0 5 5 5 5 0 0 0-5-5zm0 8a3 3 0 1 1 3-3 3 3 0 0 1-3 3z"
+                                          />
+                                        </svg>
+                                      </Icon>
+                                    </ForwardRef(UserAvatar20)>
                                   </span>
                                 </Component>
                               </span>
@@ -507,5 +463,4 @@
     </StyledComponent>
   </Header__StyledHeader>
 </Header>
->>>>>>> 5ea81147
 `;