import React, { forwardRef } from 'react';
import PropTypes from 'prop-types';
import classnames from 'classnames';
import { DragDropContext } from 'react-dnd';
import HTML5Backend from 'react-dnd-html5-backend';

import { settings } from '../../constants/Settings';
import SimplePagination, { SimplePaginationPropTypes } from '../SimplePagination/SimplePagination';
import { SkeletonText } from '../SkeletonText';
import { EditingStyle, editingStyleIsMultiple } from '../../utils/DragAndDropUtils';
import { Checkbox } from '../..';
import { OverridePropTypes } from '../../constants/SharedPropTypes';

import ListItem from './ListItem/ListItem';
import DefaultListHeader from './ListHeader/ListHeader';

const { iotPrefix } = settings;

export const itemPropTypes = {
  id: PropTypes.string,
  content: PropTypes.shape({
    value: PropTypes.string,
    icon: PropTypes.node,
    /** The nodes should be Carbon Tags components */
    tags: PropTypes.arrayOf(PropTypes.node),
  }),
  children: PropTypes.arrayOf(PropTypes.object),
  isSelectable: PropTypes.bool,
};

const propTypes = {
  /** Specify an optional className to be applied to the container */
  className: PropTypes.string,
  /** list title */
  title: PropTypes.string,
  /** search bar call back function and search value */
  search: PropTypes.shape({
    onChange: PropTypes.func,
    value: PropTypes.string,
  }),
  /** action buttons on right side of list title */
  buttons: PropTypes.arrayOf(PropTypes.node),
  /** Node to override the default header */
  overrides: PropTypes.shape({
    header: OverridePropTypes,
  }),
  /** data source of list items */
  items: PropTypes.arrayOf(PropTypes.shape(itemPropTypes)).isRequired,
  /** list editing style */
  editingStyle: PropTypes.oneOf([
    EditingStyle.Single,
    EditingStyle.Multiple,
    EditingStyle.SingleNesting,
    EditingStyle.MultipleNesting,
  ]),
  /** use full height in list */
  isFullHeight: PropTypes.bool,
  /** use large/fat row in list */
  isLargeRow: PropTypes.bool,
  /** optional skeleton to be rendered while loading data */
  isLoading: PropTypes.bool,
  /** icon can be left or right side of list row primary value */
  iconPosition: PropTypes.oneOf(['left', 'right']),
  /** i18n strings */
  i18n: PropTypes.shape({
    searchPlaceHolderText: PropTypes.string,
    expand: PropTypes.string,
    close: PropTypes.string,
  }),
  /** Multiple currently selected items */
  selectedIds: PropTypes.arrayOf(PropTypes.string),
  /** pagination at the bottom of list */
  pagination: PropTypes.shape(SimplePaginationPropTypes),
  /** ids of row expanded */
  expandedIds: PropTypes.arrayOf(PropTypes.string),
  /** call back function of select */
  handleSelect: PropTypes.func,
  /** call back function of expansion */
  toggleExpansion: PropTypes.func,
  /** callback function for reorder */
  onItemMoved: PropTypes.func,
  /** callback function when reorder will occur - can cancel the move by returning false */
  itemWillMove: PropTypes.func,
};

const defaultProps = {
  className: null,
  title: null,
  search: null,
  buttons: [],
  editingStyle: null,
  overrides: null,
  isFullHeight: false,
  isLargeRow: false,
  isLoading: false,
  i18n: {
    searchPlaceHolderText: 'Enter a value',
    expand: 'Expand',
    close: 'Close',
  },
  iconPosition: 'left',
  pagination: null,
  selectedIds: [],
  expandedIds: [],
  handleSelect: () => {},
  toggleExpansion: () => {},
  onItemMoved: () => {},
  itemWillMove: () => {
    return true;
  },
};

const List = forwardRef((props, ref) => {
  // Destructuring this way is needed to retain the propTypes and defaultProps
  const {
    className,
    title,
    search,
    buttons,
    items,
    isFullHeight,
    i18n,
    pagination,
    selectedIds,
    expandedIds,
    handleSelect,
    overrides,
    toggleExpansion,
    iconPosition,
    editingStyle,
    isLargeRow,
    isLoading,
    onItemMoved,
    itemWillMove,
  } = props;
  const selectedItemRef = ref;
  const ListHeader = overrides?.header?.component || DefaultListHeader;
  const renderItemAndChildren = (item, index, parentId, level) => {
    const hasChildren = item?.children && item.children.length > 0;
    const isSelected = selectedIds.some(id => item.id === id);
    const isExpanded = expandedIds.filter(rowId => rowId === item.id).length > 0;

    const {
      content: { value, secondaryValue, icon, rowActions, tags },
      isSelectable,
      isCategory,
      disabled,
    } = item;

    return [
      // data-floating-menu-container is a work around for this carbon issue: https://github.com/carbon-design-system/carbon/issues/4755
      <div
        key={`${item.id}-list-item-parent-${level}-${value}`}
        data-floating-menu-container
        className={`${iotPrefix}--list-item-parent`}
      >
        <ListItem
          id={item.id}
          index={index}
          key={`${item.id}-list-item-${level}-${value}`}
          nestingLevel={level}
          value={value}
<<<<<<< HEAD
          icon={
            editingStyleIsMultiple(editingStyle) ? (
              <Checkbox
                id={`${item.id}-checkbox`}
                name={item.value}
                data-testid={`${item.id}-checkbox`}
                labelText=""
                onClick={() => handleSelect(item.id, parentId)}
                checked={isSelected}
              />
            ) : (
              icon
            )
          }
=======
          icon={icon}
          disabled={disabled}
>>>>>>> 1790dd52
          iconPosition={iconPosition}
          editingStyle={editingStyle}
          secondaryValue={secondaryValue}
          rowActions={rowActions}
          onSelect={editingStyle ? () => {} : () => handleSelect(item.id)}
          onExpand={toggleExpansion}
          onItemMoved={onItemMoved}
          itemWillMove={itemWillMove}
          selected={isSelected}
          expanded={isExpanded}
          isExpandable={hasChildren}
          isLargeRow={isLargeRow}
          isCategory={isCategory}
          isSelectable={editingStyle === null && isSelectable}
          i18n={i18n}
          selectedItemRef={isSelected ? selectedItemRef : null}
          tags={tags}
        />
      </div>,
      ...(hasChildren && isExpanded
        ? item.children.map((child, nestedIndex) => {
            return renderItemAndChildren(child, nestedIndex, item.id, level + 1);
          })
        : []),
    ];
  };

  const listItems = items.map((item, index) => renderItemAndChildren(item, index, null, 0));

  return (
    <div
      className={classnames(`${iotPrefix}--list`, className, {
        [`${iotPrefix}--list__full-height`]: isFullHeight,
      })}
    >
      <ListHeader
        className={classnames(`${iotPrefix}--list--header`, overrides?.header?.props?.className)}
        title={title}
        buttons={buttons}
        search={search}
        i18n={i18n}
        isLoading={isLoading}
        {...overrides?.header?.props}
      />

      <div
        className={classnames(
          {
            // If FullHeight, the content's overflow shouldn't be hidden
            [`${iotPrefix}--list--content__full-height`]: isFullHeight,
          },
          `${iotPrefix}--list--content`
        )}
      >
        {!isLoading ? (
          listItems
        ) : (
          <SkeletonText className={`${iotPrefix}--list--skeleton`} width="90%" />
        )}
      </div>
      {pagination && !isLoading ? (
        <div className={`${iotPrefix}--list--page`}>
          <SimplePagination {...pagination} />
        </div>
      ) : null}
    </div>
  );
});

List.propTypes = propTypes;
List.defaultProps = defaultProps;

export { List as UnconnectedList };
export default DragDropContext(HTML5Backend)(List);<|MERGE_RESOLUTION|>--- conflicted
+++ resolved
@@ -160,7 +160,6 @@
           key={`${item.id}-list-item-${level}-${value}`}
           nestingLevel={level}
           value={value}
-<<<<<<< HEAD
           icon={
             editingStyleIsMultiple(editingStyle) ? (
               <Checkbox
@@ -175,10 +174,7 @@
               icon
             )
           }
-=======
-          icon={icon}
           disabled={disabled}
->>>>>>> 1790dd52
           iconPosition={iconPosition}
           editingStyle={editingStyle}
           secondaryValue={secondaryValue}
