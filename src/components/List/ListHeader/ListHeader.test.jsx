--- conflicted
+++ resolved
@@ -1,9 +1,6 @@
 import React from 'react';
 import { render, screen } from '@testing-library/react';
-<<<<<<< HEAD
 import '@testing-library/jest-dom/extend-expect';
-=======
->>>>>>> 531b5600
 
 import ListHeader from './ListHeader';
 
