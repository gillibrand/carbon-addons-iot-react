--- conflicted
+++ resolved
@@ -143,28 +143,16 @@
             <div
               className="iot--list-item"
             >
-<<<<<<< HEAD
-              <svg
-                aria-label="Close"
-                fill="currentColor"
-                focusable="false"
-                height={16}
-                preserveAspectRatio="xMidYMid meet"
-                role="img"
-                viewBox="0 0 16 16"
-                width={16}
-                xmlns="http://www.w3.org/2000/svg"
-=======
               <div
                 className="iot--list-item--expand-icon"
                 onClick={[Function]}
                 onKeyPress={[Function]}
                 role="button"
                 tabIndex={0}
->>>>>>> 67e2e9f6
               >
                 <svg
                   aria-label="Close"
+                  fill="currentColor"
                   focusable="false"
                   height={16}
                   preserveAspectRatio="xMidYMid meet"
@@ -205,28 +193,16 @@
             <div
               className="iot--list-item"
             >
-<<<<<<< HEAD
-              <svg
-                aria-label="Close"
-                fill="currentColor"
-                focusable="false"
-                height={16}
-                preserveAspectRatio="xMidYMid meet"
-                role="img"
-                viewBox="0 0 16 16"
-                width={16}
-                xmlns="http://www.w3.org/2000/svg"
-=======
               <div
                 className="iot--list-item--expand-icon"
                 onClick={[Function]}
                 onKeyPress={[Function]}
                 role="button"
                 tabIndex={0}
->>>>>>> 67e2e9f6
               >
                 <svg
                   aria-label="Close"
+                  fill="currentColor"
                   focusable="false"
                   height={16}
                   preserveAspectRatio="xMidYMid meet"
@@ -267,28 +243,16 @@
             <div
               className="iot--list-item"
             >
-<<<<<<< HEAD
-              <svg
-                aria-label="Close"
-                fill="currentColor"
-                focusable="false"
-                height={16}
-                preserveAspectRatio="xMidYMid meet"
-                role="img"
-                viewBox="0 0 16 16"
-                width={16}
-                xmlns="http://www.w3.org/2000/svg"
-=======
               <div
                 className="iot--list-item--expand-icon"
                 onClick={[Function]}
                 onKeyPress={[Function]}
                 role="button"
                 tabIndex={0}
->>>>>>> 67e2e9f6
               >
                 <svg
                   aria-label="Close"
+                  fill="currentColor"
                   focusable="false"
                   height={16}
                   preserveAspectRatio="xMidYMid meet"
@@ -329,28 +293,16 @@
             <div
               className="iot--list-item"
             >
-<<<<<<< HEAD
-              <svg
-                aria-label="Close"
-                fill="currentColor"
-                focusable="false"
-                height={16}
-                preserveAspectRatio="xMidYMid meet"
-                role="img"
-                viewBox="0 0 16 16"
-                width={16}
-                xmlns="http://www.w3.org/2000/svg"
-=======
               <div
                 className="iot--list-item--expand-icon"
                 onClick={[Function]}
                 onKeyPress={[Function]}
                 role="button"
                 tabIndex={0}
->>>>>>> 67e2e9f6
               >
                 <svg
                   aria-label="Close"
+                  fill="currentColor"
                   focusable="false"
                   height={16}
                   preserveAspectRatio="xMidYMid meet"
@@ -391,28 +343,16 @@
             <div
               className="iot--list-item"
             >
-<<<<<<< HEAD
-              <svg
-                aria-label="Close"
-                fill="currentColor"
-                focusable="false"
-                height={16}
-                preserveAspectRatio="xMidYMid meet"
-                role="img"
-                viewBox="0 0 16 16"
-                width={16}
-                xmlns="http://www.w3.org/2000/svg"
-=======
               <div
                 className="iot--list-item--expand-icon"
                 onClick={[Function]}
                 onKeyPress={[Function]}
                 role="button"
                 tabIndex={0}
->>>>>>> 67e2e9f6
               >
                 <svg
                   aria-label="Close"
+                  fill="currentColor"
                   focusable="false"
                   height={16}
                   preserveAspectRatio="xMidYMid meet"
@@ -648,34 +588,7 @@
             data-floating-menu-container={true}
           >
             <div
-<<<<<<< HEAD
-              className="iot--list-item--expand-icon"
-              onClick={[Function]}
-              onKeyPress={[Function]}
-              role="button"
-              tabIndex={0}
-            >
-              <svg
-                aria-label="Close"
-                fill="currentColor"
-                focusable="false"
-                height={16}
-                preserveAspectRatio="xMidYMid meet"
-                role="img"
-                viewBox="0 0 16 16"
-                width={16}
-                xmlns="http://www.w3.org/2000/svg"
-              >
-                <path
-                  d="M8 11L3 6 3.7 5.3 8 9.6 12.3 5.3 13 6z"
-                />
-              </svg>
-            </div>
-            <div
-              className="iot--list-item--content"
-=======
               className="iot--list-item"
->>>>>>> 67e2e9f6
             >
               <div
                 className="iot--list-item--expand-icon"
@@ -686,6 +599,7 @@
               >
                 <svg
                   aria-label="Close"
+                  fill="currentColor"
                   focusable="false"
                   height={16}
                   preserveAspectRatio="xMidYMid meet"
@@ -699,40 +613,6 @@
                   />
                 </svg>
               </div>
-<<<<<<< HEAD
-            </div>
-          </div>
-          <div
-            className="iot--list-item"
-          >
-            <div
-              className="iot--list-item--expand-icon"
-              onClick={[Function]}
-              onKeyPress={[Function]}
-              role="button"
-              tabIndex={0}
-            >
-              <svg
-                aria-label="Close"
-                fill="currentColor"
-                focusable="false"
-                height={16}
-                preserveAspectRatio="xMidYMid meet"
-                role="img"
-                viewBox="0 0 16 16"
-                width={16}
-                xmlns="http://www.w3.org/2000/svg"
-              >
-                <path
-                  d="M8 11L3 6 3.7 5.3 8 9.6 12.3 5.3 13 6z"
-                />
-              </svg>
-            </div>
-            <div
-              className="iot--list-item--content"
-            >
-=======
->>>>>>> 67e2e9f6
               <div
                 className="iot--list-item--content"
               >
@@ -760,28 +640,16 @@
             <div
               className="iot--list-item"
             >
-<<<<<<< HEAD
-              <svg
-                aria-label="Close"
-                fill="currentColor"
-                focusable="false"
-                height={16}
-                preserveAspectRatio="xMidYMid meet"
-                role="img"
-                viewBox="0 0 16 16"
-                width={16}
-                xmlns="http://www.w3.org/2000/svg"
-=======
               <div
                 className="iot--list-item--expand-icon"
                 onClick={[Function]}
                 onKeyPress={[Function]}
                 role="button"
                 tabIndex={0}
->>>>>>> 67e2e9f6
               >
                 <svg
                   aria-label="Close"
+                  fill="currentColor"
                   focusable="false"
                   height={16}
                   preserveAspectRatio="xMidYMid meet"
@@ -822,28 +690,16 @@
             <div
               className="iot--list-item"
             >
-<<<<<<< HEAD
-              <svg
-                aria-label="Close"
-                fill="currentColor"
-                focusable="false"
-                height={16}
-                preserveAspectRatio="xMidYMid meet"
-                role="img"
-                viewBox="0 0 16 16"
-                width={16}
-                xmlns="http://www.w3.org/2000/svg"
-=======
               <div
                 className="iot--list-item--expand-icon"
                 onClick={[Function]}
                 onKeyPress={[Function]}
                 role="button"
                 tabIndex={0}
->>>>>>> 67e2e9f6
               >
                 <svg
                   aria-label="Close"
+                  fill="currentColor"
                   focusable="false"
                   height={16}
                   preserveAspectRatio="xMidYMid meet"
@@ -893,6 +749,7 @@
               >
                 <svg
                   aria-label="Close"
+                  fill="currentColor"
                   focusable="false"
                   height={16}
                   preserveAspectRatio="xMidYMid meet"
@@ -942,6 +799,7 @@
               >
                 <svg
                   aria-label="Close"
+                  fill="currentColor"
                   focusable="false"
                   height={16}
                   preserveAspectRatio="xMidYMid meet"
@@ -991,6 +849,7 @@
               >
                 <svg
                   aria-label="Close"
+                  fill="currentColor"
                   focusable="false"
                   height={16}
                   preserveAspectRatio="xMidYMid meet"
@@ -1115,13 +974,9 @@
               role="search"
             >
               <svg
-<<<<<<< HEAD
-                aria-label="Expand"
-                fill="currentColor"
-=======
                 aria-hidden={true}
                 className="bx--search-magnifier"
->>>>>>> 67e2e9f6
+                fill="currentColor"
                 focusable="false"
                 height={16}
                 preserveAspectRatio="xMidYMid meet"
@@ -1158,6 +1013,7 @@
               >
                 <svg
                   aria-hidden={true}
+                  fill="currentColor"
                   focusable="false"
                   height={16}
                   preserveAspectRatio="xMidYMid meet"
@@ -1192,6 +1048,7 @@
               >
                 <svg
                   aria-label="Close"
+                  fill="currentColor"
                   focusable="false"
                   height={16}
                   preserveAspectRatio="xMidYMid meet"
@@ -1241,6 +1098,7 @@
               >
                 <svg
                   aria-label="Close"
+                  fill="currentColor"
                   focusable="false"
                   height={16}
                   preserveAspectRatio="xMidYMid meet"
@@ -1290,6 +1148,7 @@
               >
                 <svg
                   aria-label="Close"
+                  fill="currentColor"
                   focusable="false"
                   height={16}
                   preserveAspectRatio="xMidYMid meet"
@@ -1339,6 +1198,7 @@
               >
                 <svg
                   aria-label="Close"
+                  fill="currentColor"
                   focusable="false"
                   height={16}
                   preserveAspectRatio="xMidYMid meet"
@@ -1388,6 +1248,7 @@
               >
                 <svg
                   aria-label="Expand"
+                  fill="currentColor"
                   focusable="false"
                   height={16}
                   preserveAspectRatio="xMidYMid meet"
@@ -1760,18 +1621,6 @@
               role="button"
               tabIndex={0}
             >
-<<<<<<< HEAD
-              <svg
-                aria-label="Close"
-                fill="currentColor"
-                focusable="false"
-                height={16}
-                preserveAspectRatio="xMidYMid meet"
-                role="img"
-                viewBox="0 0 16 16"
-                width={16}
-                xmlns="http://www.w3.org/2000/svg"
-=======
               <div
                 className="iot--list-item--nesting-offset"
                 style={
@@ -1779,7 +1628,6 @@
                     "width": "30px",
                   }
                 }
->>>>>>> 67e2e9f6
               >
                  
               </div>
@@ -1819,6 +1667,7 @@
               >
                 <svg
                   aria-label="Close"
+                  fill="currentColor"
                   focusable="false"
                   height={16}
                   preserveAspectRatio="xMidYMid meet"
