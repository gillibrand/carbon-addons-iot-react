--- conflicted
+++ resolved
@@ -176,7 +176,6 @@
       />
     </div>
   ))
-<<<<<<< HEAD
   .add('With Nested Reorder', () => {
     const HierarchyListWithReorder = () => {
       const [items, setItems] = useState([
@@ -237,8 +236,7 @@
     };
 
     return <HierarchyListWithReorder />;
-  });
-=======
+  })
   .add('With defaultExpandedIds', () => (
     <div style={{ width: 400, height: 400 }}>
       <HierarchyList
@@ -279,5 +277,4 @@
         defaultExpandedIds={['Chicago White Sox', 'New York Yankees']}
       />
     </div>
-  ));
->>>>>>> 664ed46e
+  ));