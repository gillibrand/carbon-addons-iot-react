import React from 'react';
import { storiesOf } from '@storybook/react';
import { action } from '@storybook/addon-actions';
import { text, select, boolean } from '@storybook/addon-knobs';
import { Edit16, Star16, StarFilled16 } from '@carbon/icons-react';

import { Button, OverflowMenu, OverflowMenuItem } from '../../..';
import { Tag } from '../../Tag';

import { UnconnectedListItem as ListItem } from './ListItem';

// Since we are only interested in rendering the ListItem in isolation, and not the
// interaction, we'll supply an identity function to stub the connector methods that
// are usually provided by DndProvider, but are unessecary here.
const identity = el => el;
const dndProps = {
  connectDragSource: identity,
  connectDragPreview: identity,
  index: 0,
  dragPreviewText: '',
  isDragging: false,
  onItemMoved: identity,
  itemWillMove: identity,
};

storiesOf('Watson IoT Experimental/ListItem', module)
  .add('basic w/ knobs', () => {
    const value = text('value', 'List Item');
    const secondaryValue = text('secondaryValue', undefined);
    const iconName = select('icon', ['none', 'Star16', 'StarFilled16']);
    const iconComponent =
      iconName === 'Star16'
        ? Star16
        : iconName === 'StarFilled16'
        ? StarFilled16
        : null;
    const rowActionSet = select(
      'row action example',
      ['none', 'single', 'multi'],
      'none'
    );
    const tagsConfig = select(
      'tags example',
      ['none', 'single', 'multi'],
      'none'
    );

    const rowActionComponent =
      rowActionSet === 'single'
        ? [
            <Button
              key="list-item-edit"
              style={{ color: 'black' }}
              renderIcon={Edit16}
              hasIconOnly
              kind="ghost"
              size="small"
              onClick={() => action('row action clicked')}
              iconDescription="Edit"
            />,
          ]
        : rowActionSet === 'multi'
        ? [
            <OverflowMenu flipped>
              <OverflowMenuItem itemText="Edit" />
              <OverflowMenuItem itemText="Add" />
              <OverflowMenuItem itemText="Delete" hasDivider isDelete />
            </OverflowMenu>,
          ]
        : [];
    const tagsData =
      tagsConfig === 'single'
        ? [
            <Tag type="blue" title="descriptor" key="tag1">
              default
            </Tag>,
          ]
        : tagsConfig === 'multi'
        ? [
            <Tag type="blue" title="descriptor" key="tag1">
              default
            </Tag>,
            <Tag type="red" disabled key="tag2">
              disabled tag
            </Tag>,
          ]
        : undefined;
    return (
      <div style={{ width: 400 }}>
        <ListItem
          {...dndProps}
          id="list-item"
          value={value}
          secondaryValue={secondaryValue}
          icon={iconComponent ? React.createElement(iconComponent) : null}
          iconPosition={select('iconPosition', ['left', 'right'], 'right')}
          isSelectable={boolean('isSelectable', false)}
          selected={boolean('selected', false)}
          onSelect={action('onSelect')}
          isExpandable={boolean('isExpandable', false)}
          expanded={boolean('expanded', false)}
          onExpand={action('onExpand')}
          isCategory={boolean('isCategory', false)}
          isLargeRow={boolean('isLargeRow', false)}
          nestingLevel={select(
            'nestingLevel',
            [0, 1, 2, 3, 4, 5, 6, 7, 8, 9, 10],
            0
          )}
          rowActions={rowActionComponent}
          tags={tagsData}
        />
      </div>
    );
  })
  .add('with value', () => (
    <div style={{ width: 400 }}>
      <ListItem {...dndProps} id="list-item" value="List Item" />
    </div>
  ))
  .add('with secondaryValue', () => (
    <div style={{ width: 400 }}>
<<<<<<< HEAD
      <ListItem
        id="list-item"
        value="List Item"
        secondaryValue="Secondary Value"
      />
=======
      <ListItem {...dndProps} id="list-item" value="List Item" secondaryValue="Secondary Value" />
>>>>>>> 359a7666
    </div>
  ))
  .add('testing secondaryValue overflow', () => (
    <div style={{ width: 400 }}>
      <ListItem
        {...dndProps}
        id="list-item"
        value="List Item this could be a really long value that can't quite fit"
        secondaryValue="Secondary Value could also be a really, extraordinarily long value"
        isLargeRow={boolean('isLargeRow', true)}
      />
    </div>
  ))
  .add('with icon', () => (
    <div style={{ width: 400 }}>
      <ListItem
        {...dndProps}
        id="list-item"
        value="List Item"
        icon={<Star16 />}
        iconPosition={select('iconPosition', ['left', 'right'])}
      />
    </div>
  ))
  .add('with isSelectable', () => (
    <div style={{ width: 400 }}>
      <ListItem
        {...dndProps}
        id="list-item"
        value="Selectable List Item"
        secondaryValue={text('secondaryValue', '')}
        isSelectable
        onSelect={action('onSelect')}
        isLargeRow={boolean('isLargeRow', false)}
      />
    </div>
  ))
  .add('with isLargeRow', () => (
    <div style={{ width: 400 }}>
      <ListItem
        {...dndProps}
        id="list-item"
        value="List Item"
        secondaryValue="With isLargeRow, the secondary value serves primarily as a description field for the list item"
        isLargeRow={boolean('isLargeRow', true)}
      />
    </div>
  ))
  .add('testing isLargeRow overflow', () => (
    <div style={{ width: 400 }}>
      <ListItem
        {...dndProps}
        id="list-item"
        value="List Item this could be a reaaaaaaaaaaally really long value"
        secondaryValue="With isLargeRow, the secondary value serves primarily as a description field for the list item.  If the content is too wide for the list item, it will be visible in a tooltip."
        isLargeRow={boolean('isLargeRow', true)}
      />
    </div>
  ))
  .add('with isExpandable', () => (
    <div style={{ width: 400 }}>
      <ListItem
        {...dndProps}
        id="list-item"
        value="Expandable List Item"
        secondaryValue={text('secondaryValue', '')}
        isExpandable
        onExpand={action('onExpand')}
        isLargeRow={boolean('isLargeRow', false)}
      />
    </div>
  ))
  .add('with isCategory', () => (
    <div style={{ width: 400 }}>
      <ListItem
        {...dndProps}
        id="list-item"
        value="List Item"
        secondaryValue={text('secondaryValue', '')}
        isExpandable
        onExpand={action('onExpand')}
        isCategory
      />
    </div>
  ))
  .add('with single row action', () => (
    <div style={{ width: 400 }}>
      <ListItem
        {...dndProps}
        id="list-item"
        value={text('value', 'List Item')}
        secondaryValue={text('secondaryValue', 'Secondary Value')}
        rowActions={[
          <Button
            key="list-item-edit"
            style={{ color: 'black' }}
            renderIcon={Edit16}
            hasIconOnly
            kind="ghost"
            size="small"
            onClick={() => action('row action clicked')}
            iconDescription="Edit"
          />,
        ]}
      />
    </div>
  ))
  .add('with disabled', () => (
    <div style={{ width: 400 }}>
      <ListItem
        {...dndProps}
        id="list-item"
        value={text('value', 'List Item')}
        secondaryValue={text('secondaryValue', 'Secondary Value')}
        disabled={boolean('disabled', true)}
        isSelectable={boolean('isSelectable', true)}
        rowActions={[
          <Button
            key="list-item-edit"
            style={{ color: 'black' }}
            renderIcon={Edit16}
            hasIconOnly
            disabled={boolean('action disabled', true)}
            kind="ghost"
            size="small"
            onClick={() => action('row action clicked')}
            iconDescription="Edit"
          />,
        ]}
      />
    </div>
  ))
  .add('with OverflowMenu row actions', () => (
    <div style={{ width: 400 }}>
      <ListItem
        {...dndProps}
        id="list-item"
        value={text('value', 'List Item')}
        isExpandable={boolean('isExpandable', true)}
        onExpand={action('onExpand')}
        rowActions={[
          <OverflowMenu key="ListItem-action-overflow-menu" flipped>
            <OverflowMenuItem key="ListItem-action-overflow-Edit" itemText="Edit" />
            <OverflowMenuItem key="ListItem-action-overflow-Add" itemText="Add" />
            <OverflowMenuItem key="ListItem-action-overflow-Delete" itemText="Delete" />
            <OverflowMenuItem
              key="ListItem-action-overflow-Danger"
              itemText="Danger option"
              hasDivider
              isDelete
            />
          </OverflowMenu>,
        ]}
      />
    </div>
  ))
  .add('with Tags', () => (
    <div style={{ width: 400 }}>
      <ListItem
        {...dndProps}
        id="list-item"
        value={text('value', 'List Item')}
        tags={[
          <Tag type="blue" title="descriptor" key="tag1">
            default
          </Tag>,
          <Tag type="red" disabled key="tag2">
            disabled tag
          </Tag>,
        ]}
      />
    </div>
  ));<|MERGE_RESOLUTION|>--- conflicted
+++ resolved
@@ -12,7 +12,7 @@
 // Since we are only interested in rendering the ListItem in isolation, and not the
 // interaction, we'll supply an identity function to stub the connector methods that
 // are usually provided by DndProvider, but are unessecary here.
-const identity = el => el;
+const identity = (el) => el;
 const dndProps = {
   connectDragSource: identity,
   connectDragPreview: identity,
@@ -120,15 +120,12 @@
   ))
   .add('with secondaryValue', () => (
     <div style={{ width: 400 }}>
-<<<<<<< HEAD
-      <ListItem
+      <ListItem
+        {...dndProps}
         id="list-item"
         value="List Item"
         secondaryValue="Secondary Value"
       />
-=======
-      <ListItem {...dndProps} id="list-item" value="List Item" secondaryValue="Secondary Value" />
->>>>>>> 359a7666
     </div>
   ))
   .add('testing secondaryValue overflow', () => (
@@ -271,9 +268,18 @@
         onExpand={action('onExpand')}
         rowActions={[
           <OverflowMenu key="ListItem-action-overflow-menu" flipped>
-            <OverflowMenuItem key="ListItem-action-overflow-Edit" itemText="Edit" />
-            <OverflowMenuItem key="ListItem-action-overflow-Add" itemText="Add" />
-            <OverflowMenuItem key="ListItem-action-overflow-Delete" itemText="Delete" />
+            <OverflowMenuItem
+              key="ListItem-action-overflow-Edit"
+              itemText="Edit"
+            />
+            <OverflowMenuItem
+              key="ListItem-action-overflow-Add"
+              itemText="Add"
+            />
+            <OverflowMenuItem
+              key="ListItem-action-overflow-Delete"
+              itemText="Delete"
+            />
             <OverflowMenuItem
               key="ListItem-action-overflow-Danger"
               itemText="Danger option"
