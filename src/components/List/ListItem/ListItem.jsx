--- conflicted
+++ resolved
@@ -1,4 +1,4 @@
-import React, { useState } from 'react';
+import React from 'react';
 import classnames from 'classnames';
 import { Icon } from 'carbon-components-react';
 import { iconChevronDown, iconChevronUp } from 'carbon-icons';
@@ -51,10 +51,6 @@
   nestingLevel,
   isCategory,
   ...others
-<<<<<<< HEAD
-}) => {
-  return (
-=======
 }) => (
   <div
     className={classnames('list-item', {
@@ -80,34 +76,33 @@
         <Icon icon={expanded ? iconChevronUp : iconChevronDown} />
       </div>
     )}
-
->>>>>>> 5fa4149a
     <div
       className={classnames('list-item--content', {
         'list-item--content__selected': selected,
         'list-item--content__large': isLargeRow,
       })}
     >
-<<<<<<< HEAD
       {isExpandable && (
-        <div
-          className="list-item--expand-icon"
-          onClick={() => {
-            if (isSelectable) {
-              onSelect(id);
-            }
-            if (isExpandable) {
-              onExpand(id);
-            }
-          }}
-        >
-          <Icon icon={expanded ? iconChevronUp : iconChevronDown} description="Expand" />
-=======
-      {icon && (
-        <div className={`list-item--content--icon list-item--content--icon__${iconPosition}`}>
-          {icon}
->>>>>>> 5fa4149a
-        </div>
+        <>
+          <div
+            className="list-item--expand-icon"
+            onClick={() => {
+              if (isSelectable) {
+                onSelect(id);
+              }
+              if (isExpandable) {
+                onExpand(id);
+              }
+            }}
+          >
+            <Icon icon={expanded ? iconChevronUp : iconChevronDown} description="Expand" />
+          </div>
+          {icon && (
+            <div className={`list-item--content--icon list-item--content--icon__${iconPosition}`}>
+              {icon}
+            </div>
+          )}
+        </>
       )}
       <div
         className={classnames('list-item--content--values', {
@@ -138,7 +133,6 @@
             </div>
           </React.Fragment>
         )}
-<<<<<<< HEAD
         <div
           className={classnames('list-item--content--values', {
             'list-item--content--values__large': isLargeRow,
@@ -173,8 +167,6 @@
             </React.Fragment>
           )}
         </div>
-=======
->>>>>>> 5fa4149a
       </div>
     </div>
   </div>
