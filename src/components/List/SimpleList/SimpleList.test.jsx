import React from 'react';
import { render, fireEvent, screen, within } from '@testing-library/react';

import { settings } from '../../../constants/Settings';
import { EditingStyle } from '../../../utils/DragAndDropUtils';

import SimpleList from './SimpleList';

const { iotPrefix } = settings;

const getFatRowListItems = num =>
  Array(num)
    .fill(0)
    .map((i, idx) => ({
<<<<<<< HEAD
      id: (idx + 1).toString(),
=======
      id: `${idx + 1}`,
>>>>>>> 88d95d31
      content: {
        value: `Item ${idx + 1}`,
        secondaryValue: `This is a description or some secondary bit of data for Item ${idx + 100}`,
        rowActions: [],
      },
    }));

const getListItems = num =>
  Array(num)
    .fill(0)
    .map((i, idx) => ({
      id: `${idx + 1}`,
      content: { value: `Item ${idx + 1}` },
      isSelectable: true,
    }));

const getEmptyListItems = num =>
  Array(num)
    .fill(0)
    .map((i, idx) => ({
      id: `${idx + 1}`,
      content: {},
      isSelectable: true,
    }));

describe('SimpleList', () => {
  it('Simple List when pageSize is set to sm', () => {
    render(<SimpleList title="Simple list" items={getListItems(5)} pageSize="sm" />);
    expect(screen.getByTitle('Item 1')).toBeTruthy();
    expect(screen.getByTitle('Item 2')).toBeTruthy();
    expect(screen.getByTitle('Item 3')).toBeTruthy();
    expect(screen.getByTitle('Item 4')).toBeTruthy();
    expect(screen.getByTitle('Item 5')).toBeTruthy();
  });

  it('Simple List when pageSize is set to lg', () => {
    render(<SimpleList title="Simple list" items={getListItems(5)} pageSize="lg" />);
    expect(screen.getByTitle('Item 1')).toBeTruthy();
    expect(screen.getByTitle('Item 2')).toBeTruthy();
    expect(screen.getByTitle('Item 3')).toBeTruthy();
    expect(screen.getByTitle('Item 4')).toBeTruthy();
    expect(screen.getByTitle('Item 5')).toBeTruthy();
  });

  it('Simple List when pageSize is set to xl', () => {
    render(<SimpleList title="Simple list" items={getListItems(5)} pageSize="xl" />);
    expect(screen.getByTitle('Item 1')).toBeTruthy();
    expect(screen.getByTitle('Item 2')).toBeTruthy();
    expect(screen.getByTitle('Item 3')).toBeTruthy();
    expect(screen.getByTitle('Item 4')).toBeTruthy();
    expect(screen.getByTitle('Item 5')).toBeTruthy();
  });

  it('the first item is selectable via keyboard', () => {
    render(<SimpleList title="Simple list" items={getListItems(1)} />);
    fireEvent.keyPress(screen.getAllByRole('button')[0], { key: 'Enter', charCode: 13 });
    expect(screen.getAllByRole('button')[0]).toBeInTheDocument();
    expect(screen.getAllByRole('button')[0]).toBeVisible();
    expect(
      screen.getAllByRole('button')[0].className.includes(`${iotPrefix}--list-item__selected`)
    ).toEqual(true);
  });

  // this is a failing test, opened defect at https://github.com/IBM/carbon-addons-iot-react/issues/1149
  // eslint-disable-next-line jest/no-commented-out-tests
  // it('the first item is properly unselected via keyboard', () => {
  //   const { getAllByRole } = render(<SimpleList title="Simple list" items={getListItems(1)} />);
  //   fireEvent.keyPress(screen.getAllByRole('button')[0], { key: 'Enter', charCode: 13 });
  //   fireEvent.keyPress(screen.getAllByRole('button')[0], { key: 'Enter', charCode: 13 });
  //   expect(screen.getAllByRole('button')[0]).toBeInTheDocument();
  //   expect(screen.getAllByRole('button')[0]).toBeVisible();
  //   expect(
  //     getAllByRole('button')[0].className.includes(`.${iotPrefix}--list-item__selected`)
  //   ).toEqual(false);
  // });

  it('SimpleList when click on next page', () => {
    render(<SimpleList items={getListItems(10)} title="Simple List" pageSize="sm" />);

    const buttons = screen.getAllByRole('button');
    fireEvent.click(buttons[buttons.length - 1]);
    expect(screen.getByTitle('Item 6')).toBeTruthy();
    expect(screen.getByTitle('Item 7')).toBeTruthy();
    expect(screen.getByTitle('Item 8')).toBeTruthy();
    expect(screen.getByTitle('Item 9')).toBeTruthy();
    expect(screen.getByTitle('Item 10')).toBeTruthy();
  });

  it('SimpleList when hasSearch', () => {
    render(<SimpleList title="Simple list" hasSearch items={getListItems(5)} />);
    fireEvent.change(screen.getByPlaceholderText('Enter a value'), { target: { value: '5' } });
    expect(screen.getByTitle('Item 5')).toBeTruthy();
    expect(screen.queryByTitle('Item 1')).toBeFalsy();
  });

  it('SimpleList when hasSearch and item values are empty', () => {
    render(<SimpleList title="Simple list" hasSearch items={getEmptyListItems(5)} />);
    fireEvent.change(screen.getByPlaceholderText('Enter a value'), { target: { value: '5' } });
    expect(screen.queryByTitle('Item 1')).toBeFalsy();
  });

  it('SimpleList when hasSearch and pagination', () => {
    render(<SimpleList title="Simple list" hasSearch items={getListItems(5)} pageSize="sm" />);
    fireEvent.change(screen.getByPlaceholderText('Enter a value'), { target: { value: '5' } });
    expect(screen.getByTitle('Item 5')).toBeTruthy();
    expect(screen.queryByTitle('Item 1')).toBeFalsy();
  });

  it('SimpleList when search large row', () => {
    render(<SimpleList title="Simple list" hasSearch items={getFatRowListItems(5)} />);
    fireEvent.change(screen.getByPlaceholderText('Enter a value'), { target: { value: '5' } });
    expect(screen.getByTitle('Item 5')).toBeTruthy();
  });

  it('SimpleList when search term is empty should return all items', () => {
    render(<SimpleList title="Simple list" hasSearch items={getListItems(5)} />);
    fireEvent.change(screen.getByPlaceholderText('Enter a value'), { target: { value: ' ' } });
    expect(screen.getByTitle('Item 1')).toBeTruthy();
    expect(screen.getByTitle('Item 2')).toBeTruthy();
    expect(screen.getByTitle('Item 3')).toBeTruthy();
    expect(screen.getByTitle('Item 4')).toBeTruthy();
    expect(screen.getByTitle('Item 5')).toBeTruthy();
  });

  it('SimpleList when search input is undefined should return all items', () => {
    render(<SimpleList title="Simple list" hasSearch items={getListItems(5)} />);
    fireEvent.change(screen.getByPlaceholderText('Enter a value'));
    expect(screen.getByTitle('Item 1')).toBeTruthy();
    expect(screen.getByTitle('Item 2')).toBeTruthy();
    expect(screen.getByTitle('Item 3')).toBeTruthy();
    expect(screen.getByTitle('Item 4')).toBeTruthy();
    expect(screen.getByTitle('Item 5')).toBeTruthy();
  });

  it('SimpleList items should be unselectable', () => {
    render(<SimpleList title="Simple list" items={getListItems(1)} />);

    fireEvent.click(screen.getAllByRole('button')[0]);
    expect(screen.getAllByRole('button')[0]).toBeInTheDocument();
    expect(screen.getAllByRole('button')[0]).toBeVisible();
    expect(
      screen.getAllByRole('button')[0].className.includes(`${iotPrefix}--list-item__selected`)
    ).toEqual(true);

    fireEvent.click(screen.getAllByRole('button')[0]);
    expect(
      screen.getAllByRole('button')[0].className.includes(`${iotPrefix}--list-item__selected`)
    ).toEqual(false);
  });

  it('SimpleList reorder', () => {
    let newData = null;
    render(
      <SimpleList
        title="Simple list"
        items={getListItems(5)}
        editingStyle={EditingStyle.Multiple}
        onListUpdated={newList => {
          newData = newList;
        }}
      />
    );

    const listItems = screen.getAllByRole('listitem');
    const firstItem = within(listItems[0]).getByTitle('Item 1');

    expect(firstItem).toBeInTheDocument();
    expect(listItems.length).toEqual(5);

    const targets = within(listItems[1]).getAllByTestId('list-target');

    expect(targets.length).toEqual(2);

    fireEvent.dragStart(firstItem, {
      dataTransfer: {
        dropEffect: 'move',
      },
    });
    fireEvent.dragEnter(targets[1], {
      dataTransfer: {
        dropEffect: 'move',
      },
    });
    fireEvent.dragOver(targets[1], {
      dataTransfer: {
        dropEffect: 'move',
      },
    });
    fireEvent.drop(targets[1], {
      dataTransfer: {
        dropEffect: 'move',
      },
    });

    expect(within(screen.getAllByRole('listitem')[0]).queryByTitle('Item 2')).toBeDefined();
    expect(within(screen.getAllByRole('listitem')[1]).queryByTitle('Item 1')).toBeDefined();

    expect(newData[0].content.value).toEqual('Item 2');
    expect(newData[1].content.value).toEqual('Item 1');
  });
});<|MERGE_RESOLUTION|>--- conflicted
+++ resolved
@@ -12,11 +12,7 @@
   Array(num)
     .fill(0)
     .map((i, idx) => ({
-<<<<<<< HEAD
-      id: (idx + 1).toString(),
-=======
       id: `${idx + 1}`,
->>>>>>> 88d95d31
       content: {
         value: `Item ${idx + 1}`,
         secondaryValue: `This is a description or some secondary bit of data for Item ${idx + 100}`,
