--- conflicted
+++ resolved
@@ -52,11 +52,7 @@
   /** callback function returned a modified list */
   onListUpdated: PropTypes.func,
   /** optionally renders SimplePagination at the bottom of the list */
-<<<<<<< HEAD
-  showPagination: PropTypes.bool,
-=======
   hasPagination: PropTypes.bool,
->>>>>>> 6734baa2
   /** Optional callback when a item is selected.
    * OnSelect(itemId, parentItemId)
    */
@@ -77,11 +73,7 @@
   isFullHeight: false,
   isLoading: false,
   pageSize: null,
-<<<<<<< HEAD
-  showPagination: true,
-=======
   hasPagination: true,
->>>>>>> 6734baa2
   onSelect: null,
 };
 
@@ -96,21 +88,13 @@
   items,
   onListUpdated,
   pageSize,
-<<<<<<< HEAD
-  showPagination,
-=======
   hasPagination,
   onSelect,
->>>>>>> 6734baa2
   title,
   onSelect,
 }) => {
-<<<<<<< HEAD
-  const mergedI18n = { ...i18n, ...defaultProps.i18n };
-=======
   const mergedI18n = { ...defaultProps.i18n, ...i18n };
 
->>>>>>> 6734baa2
   const [selectedIds, setSelectedIds] = useState([]);
   const [searchValue, setSearchValue] = useState('');
   const [filteredItems, setFilteredItems] = useState(items);
@@ -242,11 +226,7 @@
       i18n={mergedI18n}
       isFullHeight={isFullHeight}
       items={pageSize != null ? itemsToShow : filteredItems}
-<<<<<<< HEAD
-      pagination={showPagination ? pagination : null}
-=======
       pagination={hasPagination ? pagination : null}
->>>>>>> 6734baa2
       selectedIds={editingStyle ? editModeSelectedIds : selectedIds}
       handleSelect={handleSelect}
       isLargeRow={isLargeRow}
