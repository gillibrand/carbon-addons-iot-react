--- conflicted
+++ resolved
@@ -1,10 +1,6 @@
-<<<<<<< HEAD
-.list {
-=======
 @import '../../globals/vars';
 
 .#{$iot-prefix}--list {
->>>>>>> c4c7e9d3
   display: flex;
   width: 100%;
   flex-direction: column;
@@ -13,11 +9,7 @@
     flex: 0;
   }
   &--content {
-<<<<<<< HEAD
     flex: 1 1 0 0;
-=======
-    flex: 1 1;
->>>>>>> c4c7e9d3
     background: $ui-01;
     overflow-y: auto;
   }
