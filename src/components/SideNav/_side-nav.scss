--- conflicted
+++ resolved
@@ -153,12 +153,7 @@
   background-color: $interactive-01;
 }
 
-<<<<<<< HEAD
 .#{$prefix}--side-nav__menu .#{$prefix}--side-nav__link[role='menuitem'] {
-=======
-.#{$prefix}--side-nav__menu[role='menu'] .#{$prefix}--side-nav__link[role='menuitem'] {
-  font-weight: 400;
->>>>>>> dea54900
   height: 2rem;
   min-height: 2rem;
   padding-left: 2rem;
