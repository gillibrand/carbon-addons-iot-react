// Jest Snapshot v1, https://goo.gl/fbAQLP

exports[`Storybook Snapshot tests and console checks Storyshots Watson IoT|SideNav SideNav component 1`] = `
<div
  className="storybook-container"
  style={
    Object {
      "padding": "3rem",
    }
  }
>
  <div
    style={
      Object {
        "position": "relative",
        "zIndex": 0,
      }
    }
  >
    <header
      aria-label="main header"
      className="bx--header custom-class-name"
      role="banner"
    >
      <a
        className="bx--skip-to-content"
        href="#main-content"
        tabIndex="0"
      >
        Skip to main content
      </a>
      <button
        aria-label="Open menu"
        className="bx--header__action bx--header__menu-trigger bx--header__menu-toggle bx--header__menu-toggle__hidden"
        onClick={[Function]}
        title="Open menu"
        type="button"
      >
        <svg
          aria-hidden={true}
          focusable="false"
          height={20}
          preserveAspectRatio="xMidYMid meet"
          style={
            Object {
              "willChange": "transform",
            }
          }
          viewBox="0 0 20 20"
          width={20}
          xmlns="http://www.w3.org/2000/svg"
        >
          <path
            d="M2 14.8H18V16H2zM2 11.2H18V12.399999999999999H2zM2 7.6H18V8.799999999999999H2zM2 4H18V5.2H2z"
          />
        </svg>
      </button>
      <a
        className="bx--header__name"
        href="#"
      >
<<<<<<< HEAD
        <div
          style={
            Object {
              "height": "calc(100vh - 6rem)",
              "width": "calc(100vw - 6rem)",
            }
          }
        >
          <header
            aria-label="main header"
            className="bx--header custom-class-name"
            role="banner"
          >
            <a
              className="bx--skip-to-content"
              href="#main-content"
              tabIndex="0"
            >
              Skip to main content
            </a>
            <button
              aria-label="Open menu"
              className="bx--header__action bx--header__menu-trigger bx--header__menu-toggle bx--header__menu-toggle__hidden"
              onClick={[Function]}
              title="Open menu"
              type="button"
=======
        <span
          className="bx--header__name--prefix"
        >
          IBM
        </span>
         
        Watson IoT Platform 
      </a>
      <div
        className="bx--header__global"
      >
        <button
          aria-label="user"
          className="bx--header-action-btn bx--header__action"
          type="button"
        >
          <svg
            aria-hidden={true}
            className="bx--header__menu-item bx--header__menu-title"
            description="Icon"
            fill="white"
            focusable="false"
            height={24}
            preserveAspectRatio="xMidYMid meet"
            style={
              Object {
                "willChange": "transform",
              }
            }
            viewBox="0 0 32 32"
            width={24}
            xmlns="http://www.w3.org/2000/svg"
          >
            <path
              d="M31 30h-2v-3a3 3 0 0 0-3-3h-4a3 3 0 0 0-3 3v3h-2v-3a5 5 0 0 1 5-5h4a5 5 0 0 1 5 5zm-7-18a3 3 0 1 1-3 3 3 3 0 0 1 3-3m0-2a5 5 0 1 0 5 5 5 5 0 0 0-5-5zm-9 12h-2v-3a3 3 0 0 0-3-3H6a3 3 0 0 0-3 3v3H1v-3a5 5 0 0 1 5-5h4a5 5 0 0 1 5 5zM8 4a3 3 0 1 1-3 3 3 3 0 0 1 3-3m0-2a5 5 0 1 0 5 5 5 5 0 0 0-5-5z"
            />
          </svg>
        </button>
      </div>
    </header>
    <div
      className="bx--side-nav__overlay"
    />
    <nav
      aria-label="Side navigation"
      className="bx--side-nav__navigation bx--side-nav bx--side-nav--ux"
      onBlur={[Function]}
      onFocus={[Function]}
      onMouseEnter={[Function]}
      onMouseLeave={[Function]}
    >
      <ul
        className="bx--side-nav__items"
      >
        <li
          className="bx--side-nav__item bx--side-nav__item--icon bx--side-nav__item--large disabled"
        >
          <button
            aria-expanded={false}
            aria-haspopup="true"
            className="bx--side-nav__submenu"
            onClick={[Function]}
            type="button"
          >
            <div
              className="bx--side-nav__icon"
            >
              <svg
                aria-hidden={true}
                focusable="false"
                height={24}
                preserveAspectRatio="xMidYMid meet"
                style={
                  Object {
                    "willChange": "transform",
                  }
                }
                viewBox="0 0 24 24"
                width={24}
                xmlns="http://www.w3.org/2000/svg"
              >
                <path
                  d="M18 18h3v3h-3zm-7.5 0h3v3h-3zM3 18h3v3H3zm15-7.5h3v3h-3zm-7.5 0h3v3h-3zm-7.5 0h3v3H3zM18 3h3v3h-3zm-7.5 0h3v3h-3zM3 3h3v3H3z"
                />
              </svg>
            </div>
            <span
              className="bx--side-nav__submenu-title"
            >
              Boards
            </span>
            <div
              className="bx--side-nav__icon bx--side-nav__icon--small bx--side-nav__submenu-chevron"
>>>>>>> bb11af92
            >
              <svg
                aria-hidden={true}
                focusable="false"
                height={20}
                preserveAspectRatio="xMidYMid meet"
                style={
                  Object {
                    "willChange": "transform",
                  }
                }
<<<<<<< HEAD
                viewBox="0 0 20 20"
=======
                viewBox="0 0 32 32"
>>>>>>> bb11af92
                width={20}
                xmlns="http://www.w3.org/2000/svg"
              >
                <path
<<<<<<< HEAD
                  d="M2 14.8H18V16H2zM2 11.2H18V12.399999999999999H2zM2 7.6H18V8.799999999999999H2zM2 4H18V5.2H2z"
                />
              </svg>
            </button>
            <a
              className="bx--header__name"
              href="#"
            >
              <span
                className="bx--header__name--prefix"
              >
                IBM
              </span>
               
              Watson IoT Platform 
            </a>
            <div
              className="bx--header__global"
            >
              <button
                aria-label="user"
                className="bx--header-action-btn bx--header__action"
                type="button"
              >
                <svg
                  aria-hidden={true}
                  className="bx--header__menu-item bx--header__menu-title"
                  description="Icon"
                  fill="white"
                  focusable="false"
                  height={24}
                  preserveAspectRatio="xMidYMid meet"
                  style={
                    Object {
                      "willChange": "transform",
                    }
                  }
                  viewBox="0 0 32 32"
                  width={24}
                  xmlns="http://www.w3.org/2000/svg"
                >
                  <path
                    d="M31 30h-2v-3a3 3 0 0 0-3-3h-4a3 3 0 0 0-3 3v3h-2v-3a5 5 0 0 1 5-5h4a5 5 0 0 1 5 5zm-7-18a3 3 0 1 1-3 3 3 3 0 0 1 3-3m0-2a5 5 0 1 0 5 5 5 5 0 0 0-5-5zm-9 12h-2v-3a3 3 0 0 0-3-3H6a3 3 0 0 0-3 3v3H1v-3a5 5 0 0 1 5-5h4a5 5 0 0 1 5 5zM8 4a3 3 0 1 1-3 3 3 3 0 0 1 3-3m0-2a5 5 0 1 0 5 5 5 5 0 0 0-5-5z"
                  />
                </svg>
              </button>
            </div>
          </header>
          <div
            className="bx--side-nav__overlay"
          />
          <nav
            aria-label="Side navigation"
            className="bx--side-nav__navigation bx--side-nav bx--side-nav--ux"
            onBlur={[Function]}
            onFocus={[Function]}
            onMouseEnter={[Function]}
            onMouseLeave={[Function]}
          >
            <ul
              className="bx--side-nav__items"
            >
              <li
                className="bx--side-nav__item bx--side-nav__item--icon bx--side-nav__item--large"
              >
                <button
                  aria-expanded={false}
                  aria-haspopup="true"
                  className="bx--side-nav__submenu"
                  onClick={[Function]}
                  type="button"
                >
                  <div
                    className="bx--side-nav__icon"
                  >
                    <svg
                      aria-hidden={true}
                      focusable="false"
                      height={24}
                      preserveAspectRatio="xMidYMid meet"
                      style={
                        Object {
                          "willChange": "transform",
                        }
                      }
                      viewBox="0 0 24 24"
                      width={24}
                      xmlns="http://www.w3.org/2000/svg"
                    >
                      <path
                        d="M18 18h3v3h-3zm-7.5 0h3v3h-3zM3 18h3v3H3zm15-7.5h3v3h-3zm-7.5 0h3v3h-3zm-7.5 0h3v3H3zM18 3h3v3h-3zm-7.5 0h3v3h-3zM3 3h3v3H3z"
                      />
                    </svg>
                  </div>
                  <span
                    className="bx--side-nav__submenu-title"
                  >
                    Boards
                  </span>
                  <div
                    className="bx--side-nav__icon bx--side-nav__icon--small bx--side-nav__submenu-chevron"
                  >
                    <svg
                      aria-hidden={true}
                      focusable="false"
                      height={20}
                      preserveAspectRatio="xMidYMid meet"
                      style={
                        Object {
                          "willChange": "transform",
                        }
                      }
                      viewBox="0 0 32 32"
                      width={20}
                      xmlns="http://www.w3.org/2000/svg"
                    >
                      <path
                        d="M16 22L6 12 7.4 10.6 16 19.2 24.6 10.6 26 12z"
                      />
                    </svg>
                  </div>
                </button>
                <ul
                  className="bx--side-nav__menu"
                  role="menu"
                >
                  <li
                    className="bx--side-nav__menu-item"
                    role="none"
                  >
                    <button
                      className="bx--side-nav__link"
                      label="Yet another link"
                      onClick={[Function]}
                      role="menuitem"
                      title="Yet another link"
                    >
                      <span
                        className="bx--side-nav__link-text"
                      >
                        Yet another link
                      </span>
                    </button>
                  </li>
                </ul>
              </li>
              <li
                className="bx--side-nav__item bx--side-nav__item--large"
              >
                <a
                  aria-label="Devices"
                  className="bx--side-nav__link"
                  href="https://google.com"
                  label="Devices"
                  target="_blank"
                >
                  <div
                    className="bx--side-nav__icon bx--side-nav__icon--small"
                  >
                    <svg
                      aria-hidden={true}
                      focusable="false"
                      height={24}
                      preserveAspectRatio="xMidYMid meet"
                      style={
                        Object {
                          "willChange": "transform",
                        }
                      }
                      viewBox="0 0 32 32"
                      width={24}
                      xmlns="http://www.w3.org/2000/svg"
                    >
                      <path
                        d="M11 11v10h10V11zm8 8h-6v-6h6z"
                      />
                      <path
                        d="M30 13v-2h-4V8a2 2 0 0 0-2-2h-3V2h-2v4h-6V2h-2v4H8a2 2 0 0 0-2 2v3H2v2h4v6H2v2h4v3a2 2 0 0 0 2 2h3v4h2v-4h6v4h2v-4h3a2 2 0 0 0 2-2v-3h4v-2h-4v-6zm-6 11H8V8h16z"
                      />
                    </svg>
                  </div>
                  <span
                    className="bx--side-nav__link-text"
                  >
                    Devices
                  </span>
                </a>
              </li>
              <li
                className="bx--side-nav__item bx--side-nav__item--active bx--side-nav__item--icon bx--side-nav__item--large"
              >
                <button
                  aria-expanded={false}
                  aria-haspopup="true"
                  className="bx--side-nav__submenu"
                  onClick={[Function]}
                  type="button"
                >
                  <div
                    className="bx--side-nav__icon"
                  >
                    <svg
                      aria-hidden={true}
                      focusable="false"
                      height={24}
                      preserveAspectRatio="xMidYMid meet"
                      style={
                        Object {
                          "willChange": "transform",
                        }
                      }
                      viewBox="0 0 32 32"
                      width={24}
                      xmlns="http://www.w3.org/2000/svg"
                    >
                      <path
                        d="M31 30h-2v-3a3 3 0 0 0-3-3h-4a3 3 0 0 0-3 3v3h-2v-3a5 5 0 0 1 5-5h4a5 5 0 0 1 5 5zm-7-18a3 3 0 1 1-3 3 3 3 0 0 1 3-3m0-2a5 5 0 1 0 5 5 5 5 0 0 0-5-5zm-9 12h-2v-3a3 3 0 0 0-3-3H6a3 3 0 0 0-3 3v3H1v-3a5 5 0 0 1 5-5h4a5 5 0 0 1 5 5zM8 4a3 3 0 1 1-3 3 3 3 0 0 1 3-3m0-2a5 5 0 1 0 5 5 5 5 0 0 0-5-5z"
                      />
                    </svg>
                  </div>
                  <span
                    className="bx--side-nav__submenu-title"
                  >
                    Members
                  </span>
                  <div
                    className="bx--side-nav__icon bx--side-nav__icon--small bx--side-nav__submenu-chevron"
                  >
                    <svg
                      aria-hidden={true}
                      focusable="false"
                      height={20}
                      preserveAspectRatio="xMidYMid meet"
                      style={
                        Object {
                          "willChange": "transform",
                        }
                      }
                      viewBox="0 0 32 32"
                      width={20}
                      xmlns="http://www.w3.org/2000/svg"
                    >
                      <path
                        d="M16 22L6 12 7.4 10.6 16 19.2 24.6 10.6 26 12z"
                      />
                    </svg>
                  </div>
                </button>
                <ul
                  className="bx--side-nav__menu"
                  role="menu"
                >
                  <li
                    className="bx--side-nav__menu-item"
                    role="none"
                  >
                    <button
                      className="bx--side-nav__link bx--side-nav__link--current"
                      label="Yet another link"
                      onClick={[Function]}
                      role="menuitem"
                      title="Yet another link"
                    >
                      <span
                        className="bx--side-nav__link-text"
                      >
                        Yet another link
                      </span>
                    </button>
                  </li>
                </ul>
              </li>
            </ul>
          </nav>
          <div
            className="iot--main-content"
            style={
              Object {
                "transform": null,
                "transition": "all .2s",
              }
            }
          >
            <div
              className="page-title-bar"
            >
              <div
                className="page-title-bar-header"
              >
                <div>
                  <div
                    className="page-title-bar-title"
                  >
                    <div
                      className="page-title-bar-title--text"
                    >
                      <h2>
                        Title
                      </h2>
                    </div>
                  </div>
                  <p
                    className="page-title-bar-description"
                  >
                    Description
                  </p>
                </div>
              </div>
=======
                  d="M16 22L6 12 7.4 10.6 16 19.2 24.6 10.6 26 12z"
                />
              </svg>
            </div>
          </button>
          <ul
            className="bx--side-nav__menu"
            role="menu"
          >
            <li
              className="bx--side-nav__menu-item"
              role="none"
            >
              <button
                className="bx--side-nav__link"
                label="Yet another link"
                onClick={[Function]}
                role="menuitem"
                title="Yet another link"
              >
                <span
                  className="bx--side-nav__link-text"
                >
                  Yet another link
                </span>
              </button>
            </li>
          </ul>
        </li>
        <li
          className="bx--side-nav__item bx--side-nav__item--large"
        >
          <a
            aria-label="Devices"
            className="bx--side-nav__link disabled"
            href="https://google.com"
            label="Devices"
            target="_blank"
          >
            <div
              className="bx--side-nav__icon bx--side-nav__icon--small"
            >
              <svg
                aria-hidden={true}
                focusable="false"
                height={24}
                preserveAspectRatio="xMidYMid meet"
                style={
                  Object {
                    "willChange": "transform",
                  }
                }
                viewBox="0 0 32 32"
                width={24}
                xmlns="http://www.w3.org/2000/svg"
              >
                <path
                  d="M11 11v10h10V11zm8 8h-6v-6h6z"
                />
                <path
                  d="M30 13v-2h-4V8a2 2 0 0 0-2-2h-3V2h-2v4h-6V2h-2v4H8a2 2 0 0 0-2 2v3H2v2h4v6H2v2h4v3a2 2 0 0 0 2 2h3v4h2v-4h6v4h2v-4h3a2 2 0 0 0 2-2v-3h4v-2h-4v-6zm-6 11H8V8h16z"
                />
              </svg>
            </div>
            <span
              className="bx--side-nav__link-text"
            >
              Devices
            </span>
          </a>
        </li>
        <li
          className="bx--side-nav__item bx--side-nav__item--active bx--side-nav__item--icon bx--side-nav__item--large disabled"
        >
          <button
            aria-expanded={false}
            aria-haspopup="true"
            className="bx--side-nav__submenu"
            onClick={[Function]}
            type="button"
          >
            <div
              className="bx--side-nav__icon"
            >
              <svg
                aria-hidden={true}
                focusable="false"
                height={24}
                preserveAspectRatio="xMidYMid meet"
                style={
                  Object {
                    "willChange": "transform",
                  }
                }
                viewBox="0 0 32 32"
                width={24}
                xmlns="http://www.w3.org/2000/svg"
              >
                <path
                  d="M31 30h-2v-3a3 3 0 0 0-3-3h-4a3 3 0 0 0-3 3v3h-2v-3a5 5 0 0 1 5-5h4a5 5 0 0 1 5 5zm-7-18a3 3 0 1 1-3 3 3 3 0 0 1 3-3m0-2a5 5 0 1 0 5 5 5 5 0 0 0-5-5zm-9 12h-2v-3a3 3 0 0 0-3-3H6a3 3 0 0 0-3 3v3H1v-3a5 5 0 0 1 5-5h4a5 5 0 0 1 5 5zM8 4a3 3 0 1 1-3 3 3 3 0 0 1 3-3m0-2a5 5 0 1 0 5 5 5 5 0 0 0-5-5z"
                />
              </svg>
            </div>
            <span
              className="bx--side-nav__submenu-title"
            >
              Members
            </span>
            <div
              className="bx--side-nav__icon bx--side-nav__icon--small bx--side-nav__submenu-chevron"
            >
              <svg
                aria-hidden={true}
                focusable="false"
                height={20}
                preserveAspectRatio="xMidYMid meet"
                style={
                  Object {
                    "willChange": "transform",
                  }
                }
                viewBox="0 0 32 32"
                width={20}
                xmlns="http://www.w3.org/2000/svg"
              >
                <path
                  d="M16 22L6 12 7.4 10.6 16 19.2 24.6 10.6 26 12z"
                />
              </svg>
            </div>
          </button>
          <ul
            className="bx--side-nav__menu"
            role="menu"
          >
            <li
              className="bx--side-nav__menu-item"
              role="none"
            >
              <button
                className="bx--side-nav__link bx--side-nav__link--current"
                label="Yet another link"
                onClick={[Function]}
                role="menuitem"
                title="Yet another link"
              >
                <span
                  className="bx--side-nav__link-text"
                >
                  Yet another link
                </span>
              </button>
            </li>
          </ul>
        </li>
      </ul>
    </nav>
    <div
      className="page-title-bar"
    >
      <div
        className="page-title-bar-header"
      >
        <div>
          <div
            className="page-title-bar-title"
          >
            <div
              className="page-title-bar-title--text"
            >
              <h2>
                Title
              </h2>
>>>>>>> bb11af92
            </div>
          </div>
          <p
            className="page-title-bar-description"
          >
            Description
          </p>
        </div>
      </div>
    </div>
  </div>
  <button
    className="info__show-button"
    onClick={[Function]}
    style={
      Object {
        "background": "#027ac5",
        "border": "none",
        "borderRadius": "0 0 0 5px",
        "color": "#fff",
        "cursor": "pointer",
        "display": "block",
        "fontFamily": "sans-serif",
        "fontSize": "12px",
        "padding": "5px 15px",
        "position": "fixed",
        "right": 0,
        "top": 0,
      }
    }
    type="button"
  >
    Show Info
  </button>
</div>
`;<|MERGE_RESOLUTION|>--- conflicted
+++ resolved
@@ -17,681 +17,356 @@
       }
     }
   >
-    <header
-      aria-label="main header"
-      className="bx--header custom-class-name"
-      role="banner"
+    <div
+      style={
+        Object {
+          "height": "calc(100vh - 6rem)",
+          "width": "calc(100vw - 6rem)",
+        }
+      }
     >
-      <a
-        className="bx--skip-to-content"
-        href="#main-content"
-        tabIndex="0"
+      <header
+        aria-label="main header"
+        className="bx--header custom-class-name"
+        role="banner"
       >
-        Skip to main content
-      </a>
-      <button
-        aria-label="Open menu"
-        className="bx--header__action bx--header__menu-trigger bx--header__menu-toggle bx--header__menu-toggle__hidden"
-        onClick={[Function]}
-        title="Open menu"
-        type="button"
-      >
-        <svg
-          aria-hidden={true}
-          focusable="false"
-          height={20}
-          preserveAspectRatio="xMidYMid meet"
-          style={
-            Object {
-              "willChange": "transform",
-            }
-          }
-          viewBox="0 0 20 20"
-          width={20}
-          xmlns="http://www.w3.org/2000/svg"
-        >
-          <path
-            d="M2 14.8H18V16H2zM2 11.2H18V12.399999999999999H2zM2 7.6H18V8.799999999999999H2zM2 4H18V5.2H2z"
-          />
-        </svg>
-      </button>
-      <a
-        className="bx--header__name"
-        href="#"
-      >
-<<<<<<< HEAD
-        <div
-          style={
-            Object {
-              "height": "calc(100vh - 6rem)",
-              "width": "calc(100vw - 6rem)",
-            }
-          }
-        >
-          <header
-            aria-label="main header"
-            className="bx--header custom-class-name"
-            role="banner"
-          >
-            <a
-              className="bx--skip-to-content"
-              href="#main-content"
-              tabIndex="0"
-            >
-              Skip to main content
-            </a>
-            <button
-              aria-label="Open menu"
-              className="bx--header__action bx--header__menu-trigger bx--header__menu-toggle bx--header__menu-toggle__hidden"
-              onClick={[Function]}
-              title="Open menu"
-              type="button"
-=======
-        <span
-          className="bx--header__name--prefix"
-        >
-          IBM
-        </span>
-         
-        Watson IoT Platform 
-      </a>
-      <div
-        className="bx--header__global"
-      >
+        <a
+          className="bx--skip-to-content"
+          href="#main-content"
+          tabIndex="0"
+        >
+          Skip to main content
+        </a>
         <button
-          aria-label="user"
-          className="bx--header-action-btn bx--header__action"
+          aria-label="Open menu"
+          className="bx--header__action bx--header__menu-trigger bx--header__menu-toggle bx--header__menu-toggle__hidden"
+          onClick={[Function]}
+          title="Open menu"
           type="button"
         >
           <svg
             aria-hidden={true}
-            className="bx--header__menu-item bx--header__menu-title"
-            description="Icon"
-            fill="white"
             focusable="false"
-            height={24}
+            height={20}
             preserveAspectRatio="xMidYMid meet"
             style={
               Object {
                 "willChange": "transform",
               }
             }
-            viewBox="0 0 32 32"
-            width={24}
+            viewBox="0 0 20 20"
+            width={20}
             xmlns="http://www.w3.org/2000/svg"
           >
             <path
-              d="M31 30h-2v-3a3 3 0 0 0-3-3h-4a3 3 0 0 0-3 3v3h-2v-3a5 5 0 0 1 5-5h4a5 5 0 0 1 5 5zm-7-18a3 3 0 1 1-3 3 3 3 0 0 1 3-3m0-2a5 5 0 1 0 5 5 5 5 0 0 0-5-5zm-9 12h-2v-3a3 3 0 0 0-3-3H6a3 3 0 0 0-3 3v3H1v-3a5 5 0 0 1 5-5h4a5 5 0 0 1 5 5zM8 4a3 3 0 1 1-3 3 3 3 0 0 1 3-3m0-2a5 5 0 1 0 5 5 5 5 0 0 0-5-5z"
+              d="M2 14.8H18V16H2zM2 11.2H18V12.399999999999999H2zM2 7.6H18V8.799999999999999H2zM2 4H18V5.2H2z"
             />
           </svg>
         </button>
-      </div>
-    </header>
-    <div
-      className="bx--side-nav__overlay"
-    />
-    <nav
-      aria-label="Side navigation"
-      className="bx--side-nav__navigation bx--side-nav bx--side-nav--ux"
-      onBlur={[Function]}
-      onFocus={[Function]}
-      onMouseEnter={[Function]}
-      onMouseLeave={[Function]}
-    >
-      <ul
-        className="bx--side-nav__items"
+        <a
+          className="bx--header__name"
+          href="#"
+        >
+          <span
+            className="bx--header__name--prefix"
+          >
+            IBM
+          </span>
+           
+          Watson IoT Platform 
+        </a>
+        <div
+          className="bx--header__global"
+        >
+          <button
+            aria-label="user"
+            className="bx--header-action-btn bx--header__action"
+            type="button"
+          >
+            <svg
+              aria-hidden={true}
+              className="bx--header__menu-item bx--header__menu-title"
+              description="Icon"
+              fill="white"
+              focusable="false"
+              height={24}
+              preserveAspectRatio="xMidYMid meet"
+              style={
+                Object {
+                  "willChange": "transform",
+                }
+              }
+              viewBox="0 0 32 32"
+              width={24}
+              xmlns="http://www.w3.org/2000/svg"
+            >
+              <path
+                d="M31 30h-2v-3a3 3 0 0 0-3-3h-4a3 3 0 0 0-3 3v3h-2v-3a5 5 0 0 1 5-5h4a5 5 0 0 1 5 5zm-7-18a3 3 0 1 1-3 3 3 3 0 0 1 3-3m0-2a5 5 0 1 0 5 5 5 5 0 0 0-5-5zm-9 12h-2v-3a3 3 0 0 0-3-3H6a3 3 0 0 0-3 3v3H1v-3a5 5 0 0 1 5-5h4a5 5 0 0 1 5 5zM8 4a3 3 0 1 1-3 3 3 3 0 0 1 3-3m0-2a5 5 0 1 0 5 5 5 5 0 0 0-5-5z"
+              />
+            </svg>
+          </button>
+        </div>
+      </header>
+      <div
+        className="bx--side-nav__overlay"
+      />
+      <nav
+        aria-label="Side navigation"
+        className="bx--side-nav__navigation bx--side-nav bx--side-nav--ux"
+        onBlur={[Function]}
+        onFocus={[Function]}
+        onMouseEnter={[Function]}
+        onMouseLeave={[Function]}
       >
-        <li
-          className="bx--side-nav__item bx--side-nav__item--icon bx--side-nav__item--large disabled"
-        >
-          <button
-            aria-expanded={false}
-            aria-haspopup="true"
-            className="bx--side-nav__submenu"
-            onClick={[Function]}
-            type="button"
-          >
-            <div
-              className="bx--side-nav__icon"
-            >
-              <svg
-                aria-hidden={true}
-                focusable="false"
-                height={24}
-                preserveAspectRatio="xMidYMid meet"
-                style={
-                  Object {
-                    "willChange": "transform",
-                  }
-                }
-                viewBox="0 0 24 24"
-                width={24}
-                xmlns="http://www.w3.org/2000/svg"
-              >
-                <path
-                  d="M18 18h3v3h-3zm-7.5 0h3v3h-3zM3 18h3v3H3zm15-7.5h3v3h-3zm-7.5 0h3v3h-3zm-7.5 0h3v3H3zM18 3h3v3h-3zm-7.5 0h3v3h-3zM3 3h3v3H3z"
-                />
-              </svg>
-            </div>
-            <span
-              className="bx--side-nav__submenu-title"
-            >
-              Boards
-            </span>
-            <div
-              className="bx--side-nav__icon bx--side-nav__icon--small bx--side-nav__submenu-chevron"
->>>>>>> bb11af92
-            >
-              <svg
-                aria-hidden={true}
-                focusable="false"
-                height={20}
-                preserveAspectRatio="xMidYMid meet"
-                style={
-                  Object {
-                    "willChange": "transform",
-                  }
-                }
-<<<<<<< HEAD
-                viewBox="0 0 20 20"
-=======
-                viewBox="0 0 32 32"
->>>>>>> bb11af92
-                width={20}
-                xmlns="http://www.w3.org/2000/svg"
-              >
-                <path
-<<<<<<< HEAD
-                  d="M2 14.8H18V16H2zM2 11.2H18V12.399999999999999H2zM2 7.6H18V8.799999999999999H2zM2 4H18V5.2H2z"
-                />
-              </svg>
+        <ul
+          className="bx--side-nav__items"
+        >
+          <li
+            className="bx--side-nav__item bx--side-nav__item--icon bx--side-nav__item--large"
+          >
+            <button
+              aria-expanded={false}
+              aria-haspopup="true"
+              className="bx--side-nav__submenu"
+              onClick={[Function]}
+              type="button"
+            >
+              <div
+                className="bx--side-nav__icon"
+              >
+                <svg
+                  aria-hidden={true}
+                  focusable="false"
+                  height={24}
+                  preserveAspectRatio="xMidYMid meet"
+                  style={
+                    Object {
+                      "willChange": "transform",
+                    }
+                  }
+                  viewBox="0 0 24 24"
+                  width={24}
+                  xmlns="http://www.w3.org/2000/svg"
+                >
+                  <path
+                    d="M18 18h3v3h-3zm-7.5 0h3v3h-3zM3 18h3v3H3zm15-7.5h3v3h-3zm-7.5 0h3v3h-3zm-7.5 0h3v3H3zM18 3h3v3h-3zm-7.5 0h3v3h-3zM3 3h3v3H3z"
+                  />
+                </svg>
+              </div>
+              <span
+                className="bx--side-nav__submenu-title"
+              >
+                Boards
+              </span>
+              <div
+                className="bx--side-nav__icon bx--side-nav__icon--small bx--side-nav__submenu-chevron"
+              >
+                <svg
+                  aria-hidden={true}
+                  focusable="false"
+                  height={20}
+                  preserveAspectRatio="xMidYMid meet"
+                  style={
+                    Object {
+                      "willChange": "transform",
+                    }
+                  }
+                  viewBox="0 0 32 32"
+                  width={20}
+                  xmlns="http://www.w3.org/2000/svg"
+                >
+                  <path
+                    d="M16 22L6 12 7.4 10.6 16 19.2 24.6 10.6 26 12z"
+                  />
+                </svg>
+              </div>
             </button>
-            <a
-              className="bx--header__name"
-              href="#"
-            >
-              <span
-                className="bx--header__name--prefix"
-              >
-                IBM
-              </span>
-               
-              Watson IoT Platform 
-            </a>
-            <div
-              className="bx--header__global"
-            >
-              <button
-                aria-label="user"
-                className="bx--header-action-btn bx--header__action"
-                type="button"
-              >
-                <svg
-                  aria-hidden={true}
-                  className="bx--header__menu-item bx--header__menu-title"
-                  description="Icon"
-                  fill="white"
-                  focusable="false"
-                  height={24}
-                  preserveAspectRatio="xMidYMid meet"
-                  style={
-                    Object {
-                      "willChange": "transform",
-                    }
-                  }
-                  viewBox="0 0 32 32"
-                  width={24}
-                  xmlns="http://www.w3.org/2000/svg"
-                >
-                  <path
-                    d="M31 30h-2v-3a3 3 0 0 0-3-3h-4a3 3 0 0 0-3 3v3h-2v-3a5 5 0 0 1 5-5h4a5 5 0 0 1 5 5zm-7-18a3 3 0 1 1-3 3 3 3 0 0 1 3-3m0-2a5 5 0 1 0 5 5 5 5 0 0 0-5-5zm-9 12h-2v-3a3 3 0 0 0-3-3H6a3 3 0 0 0-3 3v3H1v-3a5 5 0 0 1 5-5h4a5 5 0 0 1 5 5zM8 4a3 3 0 1 1-3 3 3 3 0 0 1 3-3m0-2a5 5 0 1 0 5 5 5 5 0 0 0-5-5z"
-                  />
-                </svg>
-              </button>
-            </div>
-          </header>
-          <div
-            className="bx--side-nav__overlay"
-          />
-          <nav
-            aria-label="Side navigation"
-            className="bx--side-nav__navigation bx--side-nav bx--side-nav--ux"
-            onBlur={[Function]}
-            onFocus={[Function]}
-            onMouseEnter={[Function]}
-            onMouseLeave={[Function]}
-          >
             <ul
-              className="bx--side-nav__items"
+              className="bx--side-nav__menu"
+              role="menu"
             >
               <li
-                className="bx--side-nav__item bx--side-nav__item--icon bx--side-nav__item--large"
+                className="bx--side-nav__menu-item"
+                role="none"
               >
                 <button
-                  aria-expanded={false}
-                  aria-haspopup="true"
-                  className="bx--side-nav__submenu"
+                  className="bx--side-nav__link"
+                  label="Yet another link"
                   onClick={[Function]}
-                  type="button"
-                >
-                  <div
-                    className="bx--side-nav__icon"
-                  >
-                    <svg
-                      aria-hidden={true}
-                      focusable="false"
-                      height={24}
-                      preserveAspectRatio="xMidYMid meet"
-                      style={
-                        Object {
-                          "willChange": "transform",
-                        }
-                      }
-                      viewBox="0 0 24 24"
-                      width={24}
-                      xmlns="http://www.w3.org/2000/svg"
-                    >
-                      <path
-                        d="M18 18h3v3h-3zm-7.5 0h3v3h-3zM3 18h3v3H3zm15-7.5h3v3h-3zm-7.5 0h3v3h-3zm-7.5 0h3v3H3zM18 3h3v3h-3zm-7.5 0h3v3h-3zM3 3h3v3H3z"
-                      />
-                    </svg>
-                  </div>
-                  <span
-                    className="bx--side-nav__submenu-title"
-                  >
-                    Boards
-                  </span>
-                  <div
-                    className="bx--side-nav__icon bx--side-nav__icon--small bx--side-nav__submenu-chevron"
-                  >
-                    <svg
-                      aria-hidden={true}
-                      focusable="false"
-                      height={20}
-                      preserveAspectRatio="xMidYMid meet"
-                      style={
-                        Object {
-                          "willChange": "transform",
-                        }
-                      }
-                      viewBox="0 0 32 32"
-                      width={20}
-                      xmlns="http://www.w3.org/2000/svg"
-                    >
-                      <path
-                        d="M16 22L6 12 7.4 10.6 16 19.2 24.6 10.6 26 12z"
-                      />
-                    </svg>
-                  </div>
-                </button>
-                <ul
-                  className="bx--side-nav__menu"
-                  role="menu"
-                >
-                  <li
-                    className="bx--side-nav__menu-item"
-                    role="none"
-                  >
-                    <button
-                      className="bx--side-nav__link"
-                      label="Yet another link"
-                      onClick={[Function]}
-                      role="menuitem"
-                      title="Yet another link"
-                    >
-                      <span
-                        className="bx--side-nav__link-text"
-                      >
-                        Yet another link
-                      </span>
-                    </button>
-                  </li>
-                </ul>
-              </li>
-              <li
-                className="bx--side-nav__item bx--side-nav__item--large"
-              >
-                <a
-                  aria-label="Devices"
-                  className="bx--side-nav__link"
-                  href="https://google.com"
-                  label="Devices"
-                  target="_blank"
-                >
-                  <div
-                    className="bx--side-nav__icon bx--side-nav__icon--small"
-                  >
-                    <svg
-                      aria-hidden={true}
-                      focusable="false"
-                      height={24}
-                      preserveAspectRatio="xMidYMid meet"
-                      style={
-                        Object {
-                          "willChange": "transform",
-                        }
-                      }
-                      viewBox="0 0 32 32"
-                      width={24}
-                      xmlns="http://www.w3.org/2000/svg"
-                    >
-                      <path
-                        d="M11 11v10h10V11zm8 8h-6v-6h6z"
-                      />
-                      <path
-                        d="M30 13v-2h-4V8a2 2 0 0 0-2-2h-3V2h-2v4h-6V2h-2v4H8a2 2 0 0 0-2 2v3H2v2h4v6H2v2h4v3a2 2 0 0 0 2 2h3v4h2v-4h6v4h2v-4h3a2 2 0 0 0 2-2v-3h4v-2h-4v-6zm-6 11H8V8h16z"
-                      />
-                    </svg>
-                  </div>
+                  role="menuitem"
+                  title="Yet another link"
+                >
                   <span
                     className="bx--side-nav__link-text"
                   >
-                    Devices
+                    Yet another link
                   </span>
-                </a>
-              </li>
-              <li
-                className="bx--side-nav__item bx--side-nav__item--active bx--side-nav__item--icon bx--side-nav__item--large"
-              >
-                <button
-                  aria-expanded={false}
-                  aria-haspopup="true"
-                  className="bx--side-nav__submenu"
-                  onClick={[Function]}
-                  type="button"
-                >
-                  <div
-                    className="bx--side-nav__icon"
-                  >
-                    <svg
-                      aria-hidden={true}
-                      focusable="false"
-                      height={24}
-                      preserveAspectRatio="xMidYMid meet"
-                      style={
-                        Object {
-                          "willChange": "transform",
-                        }
-                      }
-                      viewBox="0 0 32 32"
-                      width={24}
-                      xmlns="http://www.w3.org/2000/svg"
-                    >
-                      <path
-                        d="M31 30h-2v-3a3 3 0 0 0-3-3h-4a3 3 0 0 0-3 3v3h-2v-3a5 5 0 0 1 5-5h4a5 5 0 0 1 5 5zm-7-18a3 3 0 1 1-3 3 3 3 0 0 1 3-3m0-2a5 5 0 1 0 5 5 5 5 0 0 0-5-5zm-9 12h-2v-3a3 3 0 0 0-3-3H6a3 3 0 0 0-3 3v3H1v-3a5 5 0 0 1 5-5h4a5 5 0 0 1 5 5zM8 4a3 3 0 1 1-3 3 3 3 0 0 1 3-3m0-2a5 5 0 1 0 5 5 5 5 0 0 0-5-5z"
-                      />
-                    </svg>
-                  </div>
-                  <span
-                    className="bx--side-nav__submenu-title"
-                  >
-                    Members
-                  </span>
-                  <div
-                    className="bx--side-nav__icon bx--side-nav__icon--small bx--side-nav__submenu-chevron"
-                  >
-                    <svg
-                      aria-hidden={true}
-                      focusable="false"
-                      height={20}
-                      preserveAspectRatio="xMidYMid meet"
-                      style={
-                        Object {
-                          "willChange": "transform",
-                        }
-                      }
-                      viewBox="0 0 32 32"
-                      width={20}
-                      xmlns="http://www.w3.org/2000/svg"
-                    >
-                      <path
-                        d="M16 22L6 12 7.4 10.6 16 19.2 24.6 10.6 26 12z"
-                      />
-                    </svg>
-                  </div>
                 </button>
-                <ul
-                  className="bx--side-nav__menu"
-                  role="menu"
-                >
-                  <li
-                    className="bx--side-nav__menu-item"
-                    role="none"
-                  >
-                    <button
-                      className="bx--side-nav__link bx--side-nav__link--current"
-                      label="Yet another link"
-                      onClick={[Function]}
-                      role="menuitem"
-                      title="Yet another link"
-                    >
-                      <span
-                        className="bx--side-nav__link-text"
-                      >
-                        Yet another link
-                      </span>
-                    </button>
-                  </li>
-                </ul>
               </li>
             </ul>
-          </nav>
+          </li>
+          <li
+            className="bx--side-nav__item bx--side-nav__item--large"
+          >
+            <a
+              aria-label="Devices"
+              className="bx--side-nav__link"
+              href="https://google.com"
+              label="Devices"
+              target="_blank"
+            >
+              <div
+                className="bx--side-nav__icon bx--side-nav__icon--small"
+              >
+                <svg
+                  aria-hidden={true}
+                  focusable="false"
+                  height={24}
+                  preserveAspectRatio="xMidYMid meet"
+                  style={
+                    Object {
+                      "willChange": "transform",
+                    }
+                  }
+                  viewBox="0 0 32 32"
+                  width={24}
+                  xmlns="http://www.w3.org/2000/svg"
+                >
+                  <path
+                    d="M11 11v10h10V11zm8 8h-6v-6h6z"
+                  />
+                  <path
+                    d="M30 13v-2h-4V8a2 2 0 0 0-2-2h-3V2h-2v4h-6V2h-2v4H8a2 2 0 0 0-2 2v3H2v2h4v6H2v2h4v3a2 2 0 0 0 2 2h3v4h2v-4h6v4h2v-4h3a2 2 0 0 0 2-2v-3h4v-2h-4v-6zm-6 11H8V8h16z"
+                  />
+                </svg>
+              </div>
+              <span
+                className="bx--side-nav__link-text"
+              >
+                Devices
+              </span>
+            </a>
+          </li>
+          <li
+            className="bx--side-nav__item bx--side-nav__item--active bx--side-nav__item--icon bx--side-nav__item--large"
+          >
+            <button
+              aria-expanded={false}
+              aria-haspopup="true"
+              className="bx--side-nav__submenu"
+              onClick={[Function]}
+              type="button"
+            >
+              <div
+                className="bx--side-nav__icon"
+              >
+                <svg
+                  aria-hidden={true}
+                  focusable="false"
+                  height={24}
+                  preserveAspectRatio="xMidYMid meet"
+                  style={
+                    Object {
+                      "willChange": "transform",
+                    }
+                  }
+                  viewBox="0 0 32 32"
+                  width={24}
+                  xmlns="http://www.w3.org/2000/svg"
+                >
+                  <path
+                    d="M31 30h-2v-3a3 3 0 0 0-3-3h-4a3 3 0 0 0-3 3v3h-2v-3a5 5 0 0 1 5-5h4a5 5 0 0 1 5 5zm-7-18a3 3 0 1 1-3 3 3 3 0 0 1 3-3m0-2a5 5 0 1 0 5 5 5 5 0 0 0-5-5zm-9 12h-2v-3a3 3 0 0 0-3-3H6a3 3 0 0 0-3 3v3H1v-3a5 5 0 0 1 5-5h4a5 5 0 0 1 5 5zM8 4a3 3 0 1 1-3 3 3 3 0 0 1 3-3m0-2a5 5 0 1 0 5 5 5 5 0 0 0-5-5z"
+                  />
+                </svg>
+              </div>
+              <span
+                className="bx--side-nav__submenu-title"
+              >
+                Members
+              </span>
+              <div
+                className="bx--side-nav__icon bx--side-nav__icon--small bx--side-nav__submenu-chevron"
+              >
+                <svg
+                  aria-hidden={true}
+                  focusable="false"
+                  height={20}
+                  preserveAspectRatio="xMidYMid meet"
+                  style={
+                    Object {
+                      "willChange": "transform",
+                    }
+                  }
+                  viewBox="0 0 32 32"
+                  width={20}
+                  xmlns="http://www.w3.org/2000/svg"
+                >
+                  <path
+                    d="M16 22L6 12 7.4 10.6 16 19.2 24.6 10.6 26 12z"
+                  />
+                </svg>
+              </div>
+            </button>
+            <ul
+              className="bx--side-nav__menu"
+              role="menu"
+            >
+              <li
+                className="bx--side-nav__menu-item"
+                role="none"
+              >
+                <button
+                  className="bx--side-nav__link bx--side-nav__link--current"
+                  label="Yet another link"
+                  onClick={[Function]}
+                  role="menuitem"
+                  title="Yet another link"
+                >
+                  <span
+                    className="bx--side-nav__link-text"
+                  >
+                    Yet another link
+                  </span>
+                </button>
+              </li>
+            </ul>
+          </li>
+        </ul>
+      </nav>
+      <div
+        className="iot--main-content"
+        style={
+          Object {
+            "transform": null,
+            "transition": "all .2s",
+          }
+        }
+      >
+        <div
+          className="page-title-bar"
+        >
           <div
-            className="iot--main-content"
-            style={
-              Object {
-                "transform": null,
-                "transition": "all .2s",
-              }
-            }
-          >
-            <div
-              className="page-title-bar"
-            >
-              <div
-                className="page-title-bar-header"
-              >
-                <div>
-                  <div
-                    className="page-title-bar-title"
-                  >
-                    <div
-                      className="page-title-bar-title--text"
-                    >
-                      <h2>
-                        Title
-                      </h2>
-                    </div>
-                  </div>
-                  <p
-                    className="page-title-bar-description"
-                  >
-                    Description
-                  </p>
+            className="page-title-bar-header"
+          >
+            <div>
+              <div
+                className="page-title-bar-title"
+              >
+                <div
+                  className="page-title-bar-title--text"
+                >
+                  <h2>
+                    Title
+                  </h2>
                 </div>
               </div>
-=======
-                  d="M16 22L6 12 7.4 10.6 16 19.2 24.6 10.6 26 12z"
-                />
-              </svg>
-            </div>
-          </button>
-          <ul
-            className="bx--side-nav__menu"
-            role="menu"
-          >
-            <li
-              className="bx--side-nav__menu-item"
-              role="none"
-            >
-              <button
-                className="bx--side-nav__link"
-                label="Yet another link"
-                onClick={[Function]}
-                role="menuitem"
-                title="Yet another link"
-              >
-                <span
-                  className="bx--side-nav__link-text"
-                >
-                  Yet another link
-                </span>
-              </button>
-            </li>
-          </ul>
-        </li>
-        <li
-          className="bx--side-nav__item bx--side-nav__item--large"
-        >
-          <a
-            aria-label="Devices"
-            className="bx--side-nav__link disabled"
-            href="https://google.com"
-            label="Devices"
-            target="_blank"
-          >
-            <div
-              className="bx--side-nav__icon bx--side-nav__icon--small"
-            >
-              <svg
-                aria-hidden={true}
-                focusable="false"
-                height={24}
-                preserveAspectRatio="xMidYMid meet"
-                style={
-                  Object {
-                    "willChange": "transform",
-                  }
-                }
-                viewBox="0 0 32 32"
-                width={24}
-                xmlns="http://www.w3.org/2000/svg"
-              >
-                <path
-                  d="M11 11v10h10V11zm8 8h-6v-6h6z"
-                />
-                <path
-                  d="M30 13v-2h-4V8a2 2 0 0 0-2-2h-3V2h-2v4h-6V2h-2v4H8a2 2 0 0 0-2 2v3H2v2h4v6H2v2h4v3a2 2 0 0 0 2 2h3v4h2v-4h6v4h2v-4h3a2 2 0 0 0 2-2v-3h4v-2h-4v-6zm-6 11H8V8h16z"
-                />
-              </svg>
-            </div>
-            <span
-              className="bx--side-nav__link-text"
-            >
-              Devices
-            </span>
-          </a>
-        </li>
-        <li
-          className="bx--side-nav__item bx--side-nav__item--active bx--side-nav__item--icon bx--side-nav__item--large disabled"
-        >
-          <button
-            aria-expanded={false}
-            aria-haspopup="true"
-            className="bx--side-nav__submenu"
-            onClick={[Function]}
-            type="button"
-          >
-            <div
-              className="bx--side-nav__icon"
-            >
-              <svg
-                aria-hidden={true}
-                focusable="false"
-                height={24}
-                preserveAspectRatio="xMidYMid meet"
-                style={
-                  Object {
-                    "willChange": "transform",
-                  }
-                }
-                viewBox="0 0 32 32"
-                width={24}
-                xmlns="http://www.w3.org/2000/svg"
-              >
-                <path
-                  d="M31 30h-2v-3a3 3 0 0 0-3-3h-4a3 3 0 0 0-3 3v3h-2v-3a5 5 0 0 1 5-5h4a5 5 0 0 1 5 5zm-7-18a3 3 0 1 1-3 3 3 3 0 0 1 3-3m0-2a5 5 0 1 0 5 5 5 5 0 0 0-5-5zm-9 12h-2v-3a3 3 0 0 0-3-3H6a3 3 0 0 0-3 3v3H1v-3a5 5 0 0 1 5-5h4a5 5 0 0 1 5 5zM8 4a3 3 0 1 1-3 3 3 3 0 0 1 3-3m0-2a5 5 0 1 0 5 5 5 5 0 0 0-5-5z"
-                />
-              </svg>
-            </div>
-            <span
-              className="bx--side-nav__submenu-title"
-            >
-              Members
-            </span>
-            <div
-              className="bx--side-nav__icon bx--side-nav__icon--small bx--side-nav__submenu-chevron"
-            >
-              <svg
-                aria-hidden={true}
-                focusable="false"
-                height={20}
-                preserveAspectRatio="xMidYMid meet"
-                style={
-                  Object {
-                    "willChange": "transform",
-                  }
-                }
-                viewBox="0 0 32 32"
-                width={20}
-                xmlns="http://www.w3.org/2000/svg"
-              >
-                <path
-                  d="M16 22L6 12 7.4 10.6 16 19.2 24.6 10.6 26 12z"
-                />
-              </svg>
-            </div>
-          </button>
-          <ul
-            className="bx--side-nav__menu"
-            role="menu"
-          >
-            <li
-              className="bx--side-nav__menu-item"
-              role="none"
-            >
-              <button
-                className="bx--side-nav__link bx--side-nav__link--current"
-                label="Yet another link"
-                onClick={[Function]}
-                role="menuitem"
-                title="Yet another link"
-              >
-                <span
-                  className="bx--side-nav__link-text"
-                >
-                  Yet another link
-                </span>
-              </button>
-            </li>
-          </ul>
-        </li>
-      </ul>
-    </nav>
-    <div
-      className="page-title-bar"
-    >
-      <div
-        className="page-title-bar-header"
-      >
-        <div>
-          <div
-            className="page-title-bar-title"
-          >
-            <div
-              className="page-title-bar-title--text"
-            >
-              <h2>
-                Title
-              </h2>
->>>>>>> bb11af92
+              <p
+                className="page-title-bar-description"
+              >
+                Description
+              </p>
             </div>
           </div>
-          <p
-            className="page-title-bar-description"
-          >
-            Description
-          </p>
         </div>
       </div>
     </div>
