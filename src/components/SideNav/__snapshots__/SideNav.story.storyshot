// Jest Snapshot v1, https://goo.gl/fbAQLP

exports[`Storybook Snapshot tests and console checks Storyshots Watson IoT|SideNav SideNav component 1`] = `
<div
  style={
    Object {
      "alignItems": "center",
      "bottom": "0",
      "display": "flex",
      "left": "0",
      "overflow": "auto",
      "position": "fixed",
      "right": "0",
      "top": "0",
    }
  }
>
  <div
    style={
      Object {
        "margin": "auto",
        "maxHeight": "100%",
      }
    }
  >
    <div
      className="storybook-container"
      style={
        Object {
          "padding": "3rem",
        }
      }
    >
<<<<<<< HEAD
      <a
        className="bx--skip-to-content"
        href="#main-content"
        tabIndex="0"
      >
        Skip to main content
      </a>
      <button
        aria-label="Open menu"
        className="bx--header__action bx--header__menu-trigger bx--header__menu-toggle bx--header__menu-toggle__hidden"
        onClick={[Function]}
        title="Open menu"
        type="button"
      >
        <svg
          aria-hidden={true}
          focusable="false"
          height={20}
          preserveAspectRatio="xMidYMid meet"
          style={
            Object {
              "willChange": "transform",
            }
          }
          viewBox="0 0 20 20"
          width={20}
          xmlns="http://www.w3.org/2000/svg"
        >
          <path
            d="M2 14.8H18V16H2zM2 11.2H18V12.399999999999999H2zM2 7.6H18V8.799999999999999H2zM2 4H18V5.2H2z"
          />
        </svg>
      </button>
      <a
        className="bx--header__name"
        href="#"
      >
        <span
          className="bx--header__name--prefix"
        >
          IBM
        </span>
         
        Watson IoT Platform 
      </a>
=======
>>>>>>> c352012d
      <div
        style={
          Object {
            "position": "relative",
            "zIndex": 0,
          }
        }
      >
        <header
          aria-label="main header"
          className="bx--header custom-class-name"
          role="banner"
        >
          <a
            className="bx--skip-to-content"
            href="#main-content"
            tabIndex="0"
          >
            Skip to main content
          </a>
          <button
            aria-label="Open menu"
            className="bx--header__action bx--header__menu-trigger bx--header__menu-toggle bx--header__menu-toggle__hidden"
            onClick={[Function]}
            title="Open menu"
            type="button"
          >
            <svg
              aria-hidden={true}
              focusable="false"
              height={20}
              preserveAspectRatio="xMidYMid meet"
              style={
                Object {
                  "willChange": "transform",
                }
              }
              viewBox="0 0 20 20"
              width={20}
              xmlns="http://www.w3.org/2000/svg"
            >
              <path
                d="M2 14.8h16V16H2zm0-3.6h16v1.2H2zm0-3.6h16v1.2H2zM2 4h16v1.2H2z"
              />
            </svg>
          </button>
          <a
            className="bx--header__name"
            href="#"
          >
            <span
              className="bx--header__name--prefix"
            >
              IBM
            </span>
             
            Watson IoT Platform 
          </a>
          <div
            className="bx--header__global"
          >
            <button
              aria-label="user"
              className="bx--header-action-btn bx--header__action"
              onClick={[Function]}
              type="button"
            >
              <svg
                aria-hidden={true}
                className="bx--header__menu-item bx--header__menu-title"
                description="Icon"
                fill="white"
                focusable="false"
                height={24}
                preserveAspectRatio="xMidYMid meet"
                style={
                  Object {
                    "willChange": "transform",
                  }
                }
                viewBox="0 0 32 32"
                width={24}
                xmlns="http://www.w3.org/2000/svg"
              >
                <path
<<<<<<< HEAD
                  d="M16 22L6 12 7.4 10.6 16 19.2 24.6 10.6 26 12z"
=======
                  d="M31 30h-2v-3a3 3 0 0 0-3-3h-4a3 3 0 0 0-3 3v3h-2v-3a5 5 0 0 1 5-5h4a5 5 0 0 1 5 5zm-7-18a3 3 0 1 1-3 3 3 3 0 0 1 3-3m0-2a5 5 0 1 0 5 5 5 5 0 0 0-5-5zm-9 12h-2v-3a3 3 0 0 0-3-3H6a3 3 0 0 0-3 3v3H1v-3a5 5 0 0 1 5-5h4a5 5 0 0 1 5 5zM8 4a3 3 0 1 1-3 3 3 3 0 0 1 3-3m0-2a5 5 0 1 0 5 5 5 5 0 0 0-5-5z"
>>>>>>> c352012d
                />
              </svg>
            </button>
          </div>
        </header>
        <div
          className="bx--side-nav__overlay"
        />
        <nav
          aria-label="Side navigation"
          className="bx--side-nav__navigation bx--side-nav bx--side-nav--ux"
          onBlur={[Function]}
          onFocus={[Function]}
          onMouseEnter={[Function]}
          onMouseLeave={[Function]}
        >
          <ul
            className="bx--side-nav__items"
          >
            <li
              className="bx--side-nav__item bx--side-nav__item--icon bx--side-nav__item--large disabled"
            >
              <button
                aria-expanded={false}
                aria-haspopup="true"
                className="bx--side-nav__submenu"
                onClick={[Function]}
                type="button"
              >
                <div
                  className="bx--side-nav__icon"
                >
                  <svg
                    aria-hidden={true}
                    focusable="false"
                    height={24}
                    preserveAspectRatio="xMidYMid meet"
                    style={
                      Object {
                        "willChange": "transform",
                      }
                    }
                    viewBox="0 0 24 24"
                    width={24}
                    xmlns="http://www.w3.org/2000/svg"
                  >
                    <path
                      d="M18 18h3v3h-3zm-7.5 0h3v3h-3zM3 18h3v3H3zm15-7.5h3v3h-3zm-7.5 0h3v3h-3zm-7.5 0h3v3H3zM18 3h3v3h-3zm-7.5 0h3v3h-3zM3 3h3v3H3z"
                    />
                  </svg>
                </div>
                <span
                  className="bx--side-nav__submenu-title"
                >
                  Boards
                </span>
                <div
                  className="bx--side-nav__icon bx--side-nav__icon--small bx--side-nav__submenu-chevron"
                >
                  <svg
                    aria-hidden={true}
                    focusable="false"
                    height={20}
                    preserveAspectRatio="xMidYMid meet"
                    style={
                      Object {
                        "willChange": "transform",
                      }
                    }
                    viewBox="0 0 32 32"
                    width={20}
                    xmlns="http://www.w3.org/2000/svg"
                  >
                    <path
                      d="M16 22L6 12l1.4-1.4 8.6 8.6 8.6-8.6L26 12z"
                    />
                  </svg>
                </div>
              </button>
              <ul
                className="bx--side-nav__menu"
                role="menu"
              >
                <li
                  className="bx--side-nav__menu-item"
                  role="none"
                >
                  <button
                    className="bx--side-nav__link"
                    label="Yet another link"
                    onClick={[Function]}
                    role="menuitem"
                    title="Yet another link"
                  >
                    <span
                      className="bx--side-nav__link-text"
                    >
                      Yet another link
                    </span>
                  </button>
                </li>
              </ul>
            </li>
            <li
              className="bx--side-nav__item bx--side-nav__item--large"
            >
              <a
                aria-label="Devices"
                className="bx--side-nav__link disabled"
                href="https://google.com"
                label="Devices"
                target="_blank"
              >
<<<<<<< HEAD
                <path
                  d="M16 22L6 12 7.4 10.6 16 19.2 24.6 10.6 26 12z"
                />
              </svg>
            </div>
          </button>
          <ul
            className="bx--side-nav__menu"
            role="menu"
          >
=======
                <div
                  className="bx--side-nav__icon bx--side-nav__icon--small"
                >
                  <svg
                    aria-hidden={true}
                    focusable="false"
                    height={24}
                    preserveAspectRatio="xMidYMid meet"
                    style={
                      Object {
                        "willChange": "transform",
                      }
                    }
                    viewBox="0 0 32 32"
                    width={24}
                    xmlns="http://www.w3.org/2000/svg"
                  >
                    <path
                      d="M11 11v10h10V11zm8 8h-6v-6h6z"
                    />
                    <path
                      d="M30 13v-2h-4V8a2 2 0 0 0-2-2h-3V2h-2v4h-6V2h-2v4H8a2 2 0 0 0-2 2v3H2v2h4v6H2v2h4v3a2 2 0 0 0 2 2h3v4h2v-4h6v4h2v-4h3a2 2 0 0 0 2-2v-3h4v-2h-4v-6zm-6 11H8V8h16z"
                    />
                  </svg>
                </div>
                <span
                  className="bx--side-nav__link-text"
                >
                  Devices
                </span>
              </a>
            </li>
>>>>>>> c352012d
            <li
              className="bx--side-nav__item bx--side-nav__item--active bx--side-nav__item--icon bx--side-nav__item--large disabled"
            >
              <button
                aria-expanded={false}
                aria-haspopup="true"
                className="bx--side-nav__submenu"
                onClick={[Function]}
                type="button"
              >
                <div
                  className="bx--side-nav__icon"
                >
                  <svg
                    aria-hidden={true}
                    focusable="false"
                    height={24}
                    preserveAspectRatio="xMidYMid meet"
                    style={
                      Object {
                        "willChange": "transform",
                      }
                    }
                    viewBox="0 0 32 32"
                    width={24}
                    xmlns="http://www.w3.org/2000/svg"
                  >
                    <path
                      d="M31 30h-2v-3a3 3 0 0 0-3-3h-4a3 3 0 0 0-3 3v3h-2v-3a5 5 0 0 1 5-5h4a5 5 0 0 1 5 5zm-7-18a3 3 0 1 1-3 3 3 3 0 0 1 3-3m0-2a5 5 0 1 0 5 5 5 5 0 0 0-5-5zm-9 12h-2v-3a3 3 0 0 0-3-3H6a3 3 0 0 0-3 3v3H1v-3a5 5 0 0 1 5-5h4a5 5 0 0 1 5 5zM8 4a3 3 0 1 1-3 3 3 3 0 0 1 3-3m0-2a5 5 0 1 0 5 5 5 5 0 0 0-5-5z"
                    />
                  </svg>
                </div>
                <span
                  className="bx--side-nav__submenu-title"
                >
                  Members
                </span>
                <div
                  className="bx--side-nav__icon bx--side-nav__icon--small bx--side-nav__submenu-chevron"
                >
                  <svg
                    aria-hidden={true}
                    focusable="false"
                    height={20}
                    preserveAspectRatio="xMidYMid meet"
                    style={
                      Object {
                        "willChange": "transform",
                      }
                    }
                    viewBox="0 0 32 32"
                    width={20}
                    xmlns="http://www.w3.org/2000/svg"
                  >
                    <path
                      d="M16 22L6 12l1.4-1.4 8.6 8.6 8.6-8.6L26 12z"
                    />
                  </svg>
                </div>
              </button>
              <ul
                className="bx--side-nav__menu"
                role="menu"
              >
                <li
                  className="bx--side-nav__menu-item"
                  role="none"
                >
                  <button
                    className="bx--side-nav__link bx--side-nav__link--current"
                    label="Yet another link"
                    onClick={[Function]}
                    role="menuitem"
                    title="Yet another link"
                  >
                    <span
                      className="bx--side-nav__link-text"
                    >
                      Yet another link
                    </span>
                  </button>
                </li>
              </ul>
            </li>
          </ul>
        </nav>
      </div>
      <button
        className="info__show-button"
        onClick={[Function]}
        style={
          Object {
            "background": "#027ac5",
            "border": "none",
            "borderRadius": "0 0 0 5px",
            "color": "#fff",
            "cursor": "pointer",
            "display": "block",
            "fontFamily": "sans-serif",
            "fontSize": "12px",
            "padding": "5px 15px",
            "position": "fixed",
            "right": 0,
            "top": 0,
          }
        }
        type="button"
      >
        Show Info
      </button>
    </div>
  </div>
</div>
`;<|MERGE_RESOLUTION|>--- conflicted
+++ resolved
@@ -31,54 +31,6 @@
         }
       }
     >
-<<<<<<< HEAD
-      <a
-        className="bx--skip-to-content"
-        href="#main-content"
-        tabIndex="0"
-      >
-        Skip to main content
-      </a>
-      <button
-        aria-label="Open menu"
-        className="bx--header__action bx--header__menu-trigger bx--header__menu-toggle bx--header__menu-toggle__hidden"
-        onClick={[Function]}
-        title="Open menu"
-        type="button"
-      >
-        <svg
-          aria-hidden={true}
-          focusable="false"
-          height={20}
-          preserveAspectRatio="xMidYMid meet"
-          style={
-            Object {
-              "willChange": "transform",
-            }
-          }
-          viewBox="0 0 20 20"
-          width={20}
-          xmlns="http://www.w3.org/2000/svg"
-        >
-          <path
-            d="M2 14.8H18V16H2zM2 11.2H18V12.399999999999999H2zM2 7.6H18V8.799999999999999H2zM2 4H18V5.2H2z"
-          />
-        </svg>
-      </button>
-      <a
-        className="bx--header__name"
-        href="#"
-      >
-        <span
-          className="bx--header__name--prefix"
-        >
-          IBM
-        </span>
-         
-        Watson IoT Platform 
-      </a>
-=======
->>>>>>> c352012d
       <div
         style={
           Object {
@@ -121,7 +73,7 @@
               xmlns="http://www.w3.org/2000/svg"
             >
               <path
-                d="M2 14.8h16V16H2zm0-3.6h16v1.2H2zm0-3.6h16v1.2H2zM2 4h16v1.2H2z"
+                d="M2 14.8H18V16H2zM2 11.2H18V12.399999999999999H2zM2 7.6H18V8.799999999999999H2zM2 4H18V5.2H2z"
               />
             </svg>
           </button>
@@ -164,11 +116,7 @@
                 xmlns="http://www.w3.org/2000/svg"
               >
                 <path
-<<<<<<< HEAD
-                  d="M16 22L6 12 7.4 10.6 16 19.2 24.6 10.6 26 12z"
-=======
                   d="M31 30h-2v-3a3 3 0 0 0-3-3h-4a3 3 0 0 0-3 3v3h-2v-3a5 5 0 0 1 5-5h4a5 5 0 0 1 5 5zm-7-18a3 3 0 1 1-3 3 3 3 0 0 1 3-3m0-2a5 5 0 1 0 5 5 5 5 0 0 0-5-5zm-9 12h-2v-3a3 3 0 0 0-3-3H6a3 3 0 0 0-3 3v3H1v-3a5 5 0 0 1 5-5h4a5 5 0 0 1 5 5zM8 4a3 3 0 1 1-3 3 3 3 0 0 1 3-3m0-2a5 5 0 1 0 5 5 5 5 0 0 0-5-5z"
->>>>>>> c352012d
                 />
               </svg>
             </button>
@@ -243,7 +191,7 @@
                     xmlns="http://www.w3.org/2000/svg"
                   >
                     <path
-                      d="M16 22L6 12l1.4-1.4 8.6 8.6 8.6-8.6L26 12z"
+                      d="M16 22L6 12 7.4 10.6 16 19.2 24.6 10.6 26 12z"
                     />
                   </svg>
                 </div>
@@ -282,18 +230,6 @@
                 label="Devices"
                 target="_blank"
               >
-<<<<<<< HEAD
-                <path
-                  d="M16 22L6 12 7.4 10.6 16 19.2 24.6 10.6 26 12z"
-                />
-              </svg>
-            </div>
-          </button>
-          <ul
-            className="bx--side-nav__menu"
-            role="menu"
-          >
-=======
                 <div
                   className="bx--side-nav__icon bx--side-nav__icon--small"
                 >
@@ -326,7 +262,6 @@
                 </span>
               </a>
             </li>
->>>>>>> c352012d
             <li
               className="bx--side-nav__item bx--side-nav__item--active bx--side-nav__item--icon bx--side-nav__item--large disabled"
             >
@@ -382,7 +317,7 @@
                     xmlns="http://www.w3.org/2000/svg"
                   >
                     <path
-                      d="M16 22L6 12l1.4-1.4 8.6 8.6 8.6-8.6L26 12z"
+                      d="M16 22L6 12 7.4 10.6 16 19.2 24.6 10.6 26 12z"
                     />
                   </svg>
                 </div>
