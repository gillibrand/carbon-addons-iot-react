// Jest Snapshot v1, https://goo.gl/fbAQLP

exports[`Storybook Snapshot tests and console checks Storyshots Watson IoT/TimeSeriesCard custom colors 1`] = `
<div
  className="storybook-container"
>
  <div
    style={
      Object {
        "position": "relative",
        "zIndex": 0,
      }
    }
  >
    <div
      style={
        Object {
          "margin": "1rem4",
          "width": "520px",
        }
      }
    >
      <div
        className="iot--card iot--card--wrapper"
        data-testid="Card"
        id="facility-temperature"
        role="presentation"
        style={
          Object {
            "--card-default-height": "624px",
          }
        }
      >
        <div
          className="iot--card--header"
        >
          <span
            className="iot--card--title"
            title="Temperature"
          >
            <div
              className="iot--card--title--text"
            >
              Temperature
            </div>
          </span>
          <div
            className="iot--card--toolbar"
          >
            <div
              className="iot--card--toolbar-date-range-wrapper"
            >
              <button
                aria-expanded={false}
                aria-haspopup={true}
                aria-label="Menu"
                className="iot--card--toolbar-date-range-action bx--overflow-menu"
                onClick={[Function]}
                onClose={[Function]}
                onKeyDown={[Function]}
                open={false}
                tabIndex={0}
                title="Select time range"
                type="button"
              >
                <svg
                  aria-label="Select time range"
                  className="bx--overflow-menu__icon"
                  fill="currentColor"
                  focusable="false"
                  height={16}
                  onClick={[Function]}
                  onKeyDown={[Function]}
                  preserveAspectRatio="xMidYMid meet"
                  role="img"
                  viewBox="0 0 32 32"
                  width={16}
                  xmlns="http://www.w3.org/2000/svg"
                >
                  <path
                    d="M21,30a8,8,0,1,1,8-8A8,8,0,0,1,21,30Zm0-14a6,6,0,1,0,6,6A6,6,0,0,0,21,16Z"
                  />
                  <path
                    d="M22.59 25L20 22.41 20 18 22 18 22 21.59 24 23.59 22.59 25z"
                  />
                  <path
                    d="M28,6a2,2,0,0,0-2-2H22V2H20V4H12V2H10V4H6A2,2,0,0,0,4,6V26a2,2,0,0,0,2,2h4V26H6V6h4V8h2V6h8V8h2V6h4v6h2Z"
                  />
                  <title>
                    Select time range
                  </title>
                </svg>
              </button>
            </div>
            <button
              className="iot--card--toolbar-action iot--card--toolbar-svg-wrapper bx--btn--icon-only bx--btn bx--btn--ghost"
              disabled={false}
              onClick={[Function]}
              tabIndex={0}
              title="Expand to fullscreen"
              type="button"
            >
              <svg
                aria-hidden="true"
                aria-label="Expand to fullscreen"
                className="bx--btn__icon"
                fill="currentColor"
                focusable="false"
                height={16}
                preserveAspectRatio="xMidYMid meet"
                role="img"
                viewBox="0 0 32 32"
                width={16}
                xmlns="http://www.w3.org/2000/svg"
              >
                <path
                  d="M28,4H10A2.0059,2.0059,0,0,0,8,6V20a2.0059,2.0059,0,0,0,2,2H28a2.0059,2.0059,0,0,0,2-2V6A2.0059,2.0059,0,0,0,28,4Zm0,16H10V6H28Z"
                />
                <path
                  d="M18,26H4V16H6V14H4a2.0059,2.0059,0,0,0-2,2V26a2.0059,2.0059,0,0,0,2,2H18a2.0059,2.0059,0,0,0,2-2V24H18Z"
                />
              </svg>
            </button>
          </div>
        </div>
        <div
          className="iot--card--content"
          style={
            Object {
              "--card-content-height": "576px",
            }
          }
        >
          <div
            className="iot--time-series-card--wrapper"
          >
            <div
              className="chart-holder"
            />
          </div>
        </div>
      </div>
    </div>
  </div>
  <button
    className="info__show-button"
    onClick={[Function]}
    style={
      Object {
        "background": "#027ac5",
        "border": "none",
        "borderRadius": "0 0 0 5px",
        "color": "#fff",
        "cursor": "pointer",
        "display": "block",
        "fontFamily": "sans-serif",
        "fontSize": 12,
        "padding": "5px 15px",
        "position": "fixed",
        "right": 0,
        "top": 0,
      }
    }
    type="button"
  >
    Show Info
  </button>
</div>
`;

exports[`Storybook Snapshot tests and console checks Storyshots Watson IoT/TimeSeriesCard dataFilter 1`] = `
<div
  className="storybook-container"
>
  <div
    style={
      Object {
        "position": "relative",
        "zIndex": 0,
      }
    }
  >
    <div
      style={
        Object {
          "margin": "1rem4",
          "width": "520px",
        }
      }
    >
      <div
        className="iot--card iot--card--wrapper"
        data-testid="Card"
        id="facility-temperature"
        role="presentation"
        style={
          Object {
            "--card-default-height": "624px",
          }
        }
      >
        <div
          className="iot--card--header"
        >
          <span
            className="iot--card--title"
            title="Temperature"
          >
            <div
              className="iot--card--title--text"
            >
              Temperature
            </div>
          </span>
          <div
            className="iot--card--toolbar"
          >
            <div
              className="iot--card--toolbar-date-range-wrapper"
            >
              <button
                aria-expanded={false}
                aria-haspopup={true}
                aria-label="Menu"
                className="iot--card--toolbar-date-range-action bx--overflow-menu"
                onClick={[Function]}
                onClose={[Function]}
                onKeyDown={[Function]}
                open={false}
                tabIndex={0}
                title="Select time range"
                type="button"
              >
                <svg
                  aria-label="Select time range"
                  className="bx--overflow-menu__icon"
                  fill="currentColor"
                  focusable="false"
                  height={16}
                  onClick={[Function]}
                  onKeyDown={[Function]}
                  preserveAspectRatio="xMidYMid meet"
                  role="img"
                  viewBox="0 0 32 32"
                  width={16}
                  xmlns="http://www.w3.org/2000/svg"
                >
                  <path
                    d="M21,30a8,8,0,1,1,8-8A8,8,0,0,1,21,30Zm0-14a6,6,0,1,0,6,6A6,6,0,0,0,21,16Z"
                  />
                  <path
                    d="M22.59 25L20 22.41 20 18 22 18 22 21.59 24 23.59 22.59 25z"
                  />
                  <path
                    d="M28,6a2,2,0,0,0-2-2H22V2H20V4H12V2H10V4H6A2,2,0,0,0,4,6V26a2,2,0,0,0,2,2h4V26H6V6h4V8h2V6h8V8h2V6h4v6h2Z"
                  />
                  <title>
                    Select time range
                  </title>
                </svg>
              </button>
            </div>
            <button
              className="iot--card--toolbar-action iot--card--toolbar-svg-wrapper bx--btn--icon-only bx--btn bx--btn--ghost"
              disabled={false}
              onClick={[Function]}
              tabIndex={0}
              title="Expand to fullscreen"
              type="button"
            >
              <svg
                aria-hidden="true"
                aria-label="Expand to fullscreen"
                className="bx--btn__icon"
                fill="currentColor"
                focusable="false"
                height={16}
                preserveAspectRatio="xMidYMid meet"
                role="img"
                viewBox="0 0 32 32"
                width={16}
                xmlns="http://www.w3.org/2000/svg"
              >
                <path
                  d="M28,4H10A2.0059,2.0059,0,0,0,8,6V20a2.0059,2.0059,0,0,0,2,2H28a2.0059,2.0059,0,0,0,2-2V6A2.0059,2.0059,0,0,0,28,4Zm0,16H10V6H28Z"
                />
                <path
                  d="M18,26H4V16H6V14H4a2.0059,2.0059,0,0,0-2,2V26a2.0059,2.0059,0,0,0,2,2H18a2.0059,2.0059,0,0,0,2-2V24H18Z"
                />
              </svg>
            </button>
          </div>
        </div>
        <div
          className="iot--card--content"
          style={
            Object {
              "--card-content-height": "576px",
            }
          }
        >
          <div
            className="iot--time-series-card--wrapper"
          >
            <div
              className="chart-holder"
            />
          </div>
        </div>
      </div>
    </div>
  </div>
  <button
    className="info__show-button"
    onClick={[Function]}
    style={
      Object {
        "background": "#027ac5",
        "border": "none",
        "borderRadius": "0 0 0 5px",
        "color": "#fff",
        "cursor": "pointer",
        "display": "block",
        "fontFamily": "sans-serif",
        "fontSize": 12,
        "padding": "5px 15px",
        "position": "fixed",
        "right": 0,
        "top": 0,
      }
    }
    type="button"
  >
    Show Info
  </button>
</div>
`;

exports[`Storybook Snapshot tests and console checks Storyshots Watson IoT/TimeSeriesCard domainRange 1`] = `
<div
  className="storybook-container"
>
  <div
    style={
      Object {
        "position": "relative",
        "zIndex": 0,
      }
    }
  >
    <div
      style={
        Object {
          "margin": 20,
          "width": "252px",
        }
      }
    >
      <div
        className="iot--card iot--card--wrapper"
        data-testid="Card"
        id="facility-temperature"
        role="presentation"
        style={
          Object {
            "--card-default-height": "304px",
          }
        }
      >
        <div
          className="iot--card--header"
        >
          <span
            className="iot--card--title"
            title="Temperature"
          >
            <div
              className="iot--card--title--text"
            >
              Temperature
            </div>
          </span>
          <div
            className="iot--card--toolbar"
          >
            <div
              className="iot--card--toolbar-date-range-wrapper"
            >
              <button
                aria-expanded={false}
                aria-haspopup={true}
                aria-label="Menu"
                className="iot--card--toolbar-date-range-action bx--overflow-menu"
                onClick={[Function]}
                onClose={[Function]}
                onKeyDown={[Function]}
                open={false}
                tabIndex={0}
                title="Select time range"
                type="button"
              >
                <svg
                  aria-label="Select time range"
                  className="bx--overflow-menu__icon"
                  fill="currentColor"
                  focusable="false"
                  height={16}
                  onClick={[Function]}
                  onKeyDown={[Function]}
                  preserveAspectRatio="xMidYMid meet"
                  role="img"
                  viewBox="0 0 32 32"
                  width={16}
                  xmlns="http://www.w3.org/2000/svg"
                >
                  <path
                    d="M21,30a8,8,0,1,1,8-8A8,8,0,0,1,21,30Zm0-14a6,6,0,1,0,6,6A6,6,0,0,0,21,16Z"
                  />
                  <path
                    d="M22.59 25L20 22.41 20 18 22 18 22 21.59 24 23.59 22.59 25z"
                  />
                  <path
                    d="M28,6a2,2,0,0,0-2-2H22V2H20V4H12V2H10V4H6A2,2,0,0,0,4,6V26a2,2,0,0,0,2,2h4V26H6V6h4V8h2V6h8V8h2V6h4v6h2Z"
                  />
                  <title>
                    Select time range
                  </title>
                </svg>
              </button>
            </div>
          </div>
        </div>
        <div
          className="iot--card--content"
          style={
            Object {
              "--card-content-height": "256px",
            }
          }
        >
          <div
            className="iot--time-series-card--wrapper"
          >
            <div
              className="chart-holder"
            />
          </div>
        </div>
      </div>
    </div>
  </div>
  <button
    className="info__show-button"
    onClick={[Function]}
    style={
      Object {
        "background": "#027ac5",
        "border": "none",
        "borderRadius": "0 0 0 5px",
        "color": "#fff",
        "cursor": "pointer",
        "display": "block",
        "fontFamily": "sans-serif",
        "fontSize": 12,
        "padding": "5px 15px",
        "position": "fixed",
        "right": 0,
        "top": 0,
      }
    }
    type="button"
  >
    Show Info
  </button>
</div>
`;

exports[`Storybook Snapshot tests and console checks Storyshots Watson IoT/TimeSeriesCard empty 1`] = `
<div
  className="storybook-container"
>
  <div
    style={
      Object {
        "position": "relative",
        "zIndex": 0,
      }
    }
  >
    <div
      style={
        Object {
          "margin": "1rem4",
          "width": "520px",
        }
      }
    >
      <div
        className="iot--card iot--card--wrapper"
        data-testid="Card"
        id="facility-temperature"
        role="presentation"
        style={
          Object {
            "--card-default-height": "624px",
          }
        }
      >
        <div
          className="iot--card--header"
        >
          <span
            className="iot--card--title"
            title="Temperature"
          >
            <div
              className="iot--card--title--text"
            >
              Temperature
            </div>
          </span>
          <div
            className="iot--card--toolbar"
          >
            <div
              className="iot--card--toolbar-date-range-wrapper"
            >
              <button
                aria-expanded={false}
                aria-haspopup={true}
                aria-label="Menu"
                className="iot--card--toolbar-date-range-action bx--overflow-menu"
                onClick={[Function]}
                onClose={[Function]}
                onKeyDown={[Function]}
                open={false}
                tabIndex={0}
                title="Select time range"
                type="button"
              >
                <svg
                  aria-label="Select time range"
                  className="bx--overflow-menu__icon"
                  fill="currentColor"
                  focusable="false"
                  height={16}
                  onClick={[Function]}
                  onKeyDown={[Function]}
                  preserveAspectRatio="xMidYMid meet"
                  role="img"
                  viewBox="0 0 32 32"
                  width={16}
                  xmlns="http://www.w3.org/2000/svg"
                >
                  <path
                    d="M21,30a8,8,0,1,1,8-8A8,8,0,0,1,21,30Zm0-14a6,6,0,1,0,6,6A6,6,0,0,0,21,16Z"
                  />
                  <path
                    d="M22.59 25L20 22.41 20 18 22 18 22 21.59 24 23.59 22.59 25z"
                  />
                  <path
                    d="M28,6a2,2,0,0,0-2-2H22V2H20V4H12V2H10V4H6A2,2,0,0,0,4,6V26a2,2,0,0,0,2,2h4V26H6V6h4V8h2V6h8V8h2V6h4v6h2Z"
                  />
                  <title>
                    Select time range
                  </title>
                </svg>
              </button>
            </div>
            <button
              className="iot--card--toolbar-action iot--card--toolbar-svg-wrapper bx--btn--icon-only bx--btn bx--btn--ghost"
              disabled={false}
              onClick={[Function]}
              tabIndex={0}
              title="Expand to fullscreen"
              type="button"
            >
              <svg
                aria-hidden="true"
                aria-label="Expand to fullscreen"
                className="bx--btn__icon"
                fill="currentColor"
                focusable="false"
                height={16}
                preserveAspectRatio="xMidYMid meet"
                role="img"
                viewBox="0 0 32 32"
                width={16}
                xmlns="http://www.w3.org/2000/svg"
              >
                <path
                  d="M28,4H10A2.0059,2.0059,0,0,0,8,6V20a2.0059,2.0059,0,0,0,2,2H28a2.0059,2.0059,0,0,0,2-2V6A2.0059,2.0059,0,0,0,28,4Zm0,16H10V6H28Z"
                />
                <path
                  d="M18,26H4V16H6V14H4a2.0059,2.0059,0,0,0-2,2V26a2.0059,2.0059,0,0,0,2,2H18a2.0059,2.0059,0,0,0,2-2V24H18Z"
                />
              </svg>
            </button>
          </div>
        </div>
        <div
          className="iot--card--content"
          style={
            Object {
              "--card-content-height": "576px",
            }
          }
        >
          <div
            className="iot--card--empty-message-wrapper"
            style={
              Object {
                "--card-content-padding": "16px",
              }
            }
          >
            No data is available for this time range.
          </div>
        </div>
      </div>
    </div>
  </div>
  <button
    className="info__show-button"
    onClick={[Function]}
    style={
      Object {
        "background": "#027ac5",
        "border": "none",
        "borderRadius": "0 0 0 5px",
        "color": "#fff",
        "cursor": "pointer",
        "display": "block",
        "fontFamily": "sans-serif",
        "fontSize": 12,
        "padding": "5px 15px",
        "position": "fixed",
        "right": 0,
        "top": 0,
      }
    }
    type="button"
  >
    Show Info
  </button>
</div>
`;

exports[`Storybook Snapshot tests and console checks Storyshots Watson IoT/TimeSeriesCard empty for a range 1`] = `
<div
  className="storybook-container"
>
  <div
    style={
      Object {
        "position": "relative",
        "zIndex": 0,
      }
    }
  >
    <div
      style={
        Object {
          "margin": "1rem4",
          "width": "520px",
        }
      }
    >
      <div
        className="iot--card iot--card--wrapper"
        data-testid="Card"
        id="facility-temperature"
        role="presentation"
        style={
          Object {
            "--card-default-height": "624px",
          }
        }
      >
        <div
          className="iot--card--header"
        >
          <span
            className="iot--card--title"
            title="Temperature"
          >
            <div
              className="iot--card--title--text"
            >
              Temperature
            </div>
          </span>
          <div
            className="iot--card--toolbar"
          >
            <div
              className="iot--card--toolbar-date-range-wrapper"
            >
              <button
                aria-expanded={false}
                aria-haspopup={true}
                aria-label="Menu"
                className="iot--card--toolbar-date-range-action bx--overflow-menu"
                onClick={[Function]}
                onClose={[Function]}
                onKeyDown={[Function]}
                open={false}
                tabIndex={0}
                title="Select time range"
                type="button"
              >
                <svg
                  aria-label="Select time range"
                  className="bx--overflow-menu__icon"
                  fill="currentColor"
                  focusable="false"
                  height={16}
                  onClick={[Function]}
                  onKeyDown={[Function]}
                  preserveAspectRatio="xMidYMid meet"
                  role="img"
                  viewBox="0 0 32 32"
                  width={16}
                  xmlns="http://www.w3.org/2000/svg"
                >
                  <path
                    d="M21,30a8,8,0,1,1,8-8A8,8,0,0,1,21,30Zm0-14a6,6,0,1,0,6,6A6,6,0,0,0,21,16Z"
                  />
                  <path
                    d="M22.59 25L20 22.41 20 18 22 18 22 21.59 24 23.59 22.59 25z"
                  />
                  <path
                    d="M28,6a2,2,0,0,0-2-2H22V2H20V4H12V2H10V4H6A2,2,0,0,0,4,6V26a2,2,0,0,0,2,2h4V26H6V6h4V8h2V6h8V8h2V6h4v6h2Z"
                  />
                  <title>
                    Select time range
                  </title>
                </svg>
              </button>
            </div>
            <button
              className="iot--card--toolbar-action iot--card--toolbar-svg-wrapper bx--btn--icon-only bx--btn bx--btn--ghost"
              disabled={false}
              onClick={[Function]}
              tabIndex={0}
              title="Expand to fullscreen"
              type="button"
            >
              <svg
                aria-hidden="true"
                aria-label="Expand to fullscreen"
                className="bx--btn__icon"
                fill="currentColor"
                focusable="false"
                height={16}
                preserveAspectRatio="xMidYMid meet"
                role="img"
                viewBox="0 0 32 32"
                width={16}
                xmlns="http://www.w3.org/2000/svg"
              >
                <path
                  d="M28,4H10A2.0059,2.0059,0,0,0,8,6V20a2.0059,2.0059,0,0,0,2,2H28a2.0059,2.0059,0,0,0,2-2V6A2.0059,2.0059,0,0,0,28,4Zm0,16H10V6H28Z"
                />
                <path
                  d="M18,26H4V16H6V14H4a2.0059,2.0059,0,0,0-2,2V26a2.0059,2.0059,0,0,0,2,2H18a2.0059,2.0059,0,0,0,2-2V24H18Z"
                />
              </svg>
            </button>
          </div>
        </div>
        <div
          className="iot--card--content"
          style={
            Object {
              "--card-content-height": "576px",
            }
          }
        >
          <div
            className="iot--time-series-card--wrapper"
          >
            <div
              className="chart-holder"
            />
          </div>
        </div>
      </div>
    </div>
  </div>
  <button
    className="info__show-button"
    onClick={[Function]}
    style={
      Object {
        "background": "#027ac5",
        "border": "none",
        "borderRadius": "0 0 0 5px",
        "color": "#fff",
        "cursor": "pointer",
        "display": "block",
        "fontFamily": "sans-serif",
        "fontSize": 12,
        "padding": "5px 15px",
        "position": "fixed",
        "right": 0,
        "top": 0,
      }
    }
    type="button"
  >
    Show Info
  </button>
</div>
`;

exports[`Storybook Snapshot tests and console checks Storyshots Watson IoT/TimeSeriesCard highlight alert ranges 1`] = `
<div
  className="storybook-container"
>
  <div
    style={
      Object {
        "position": "relative",
        "zIndex": 0,
      }
    }
  >
    <div
      style={
        Object {
          "margin": "1rem4",
          "width": "252px",
        }
      }
    >
      <div
        className="iot--card iot--card--wrapper"
        data-testid="Card"
        id="facility-temperature"
        role="presentation"
        style={
          Object {
            "--card-default-height": "304px",
          }
        }
      >
        <div
          className="iot--card--header"
        >
          <span
            className="iot--card--title"
            title="Temperature"
          >
            <div
              className="iot--card--title--text"
            >
              Temperature
            </div>
          </span>
          <div
            className="iot--card--toolbar"
          >
            <div
              className="iot--card--toolbar-date-range-wrapper"
            >
              <button
                aria-expanded={false}
                aria-haspopup={true}
                aria-label="Menu"
                className="iot--card--toolbar-date-range-action bx--overflow-menu"
                onClick={[Function]}
                onClose={[Function]}
                onKeyDown={[Function]}
                open={false}
                tabIndex={0}
                title="Select time range"
                type="button"
              >
                <svg
                  aria-label="Select time range"
                  className="bx--overflow-menu__icon"
                  fill="currentColor"
                  focusable="false"
                  height={16}
                  onClick={[Function]}
                  onKeyDown={[Function]}
                  preserveAspectRatio="xMidYMid meet"
                  role="img"
                  viewBox="0 0 32 32"
                  width={16}
                  xmlns="http://www.w3.org/2000/svg"
                >
                  <path
                    d="M21,30a8,8,0,1,1,8-8A8,8,0,0,1,21,30Zm0-14a6,6,0,1,0,6,6A6,6,0,0,0,21,16Z"
                  />
                  <path
                    d="M22.59 25L20 22.41 20 18 22 18 22 21.59 24 23.59 22.59 25z"
                  />
                  <path
                    d="M28,6a2,2,0,0,0-2-2H22V2H20V4H12V2H10V4H6A2,2,0,0,0,4,6V26a2,2,0,0,0,2,2h4V26H6V6h4V8h2V6h8V8h2V6h4v6h2Z"
                  />
                  <title>
                    Select time range
                  </title>
                </svg>
              </button>
            </div>
            <button
              className="iot--card--toolbar-action iot--card--toolbar-svg-wrapper bx--btn--icon-only bx--btn bx--btn--ghost"
              disabled={false}
              onClick={[Function]}
              tabIndex={0}
              title="Expand to fullscreen"
              type="button"
            >
              <svg
                aria-hidden="true"
                aria-label="Expand to fullscreen"
                className="bx--btn__icon"
                fill="currentColor"
                focusable="false"
                height={16}
                preserveAspectRatio="xMidYMid meet"
                role="img"
                viewBox="0 0 32 32"
                width={16}
                xmlns="http://www.w3.org/2000/svg"
              >
                <path
                  d="M28,4H10A2.0059,2.0059,0,0,0,8,6V20a2.0059,2.0059,0,0,0,2,2H28a2.0059,2.0059,0,0,0,2-2V6A2.0059,2.0059,0,0,0,28,4Zm0,16H10V6H28Z"
                />
                <path
                  d="M18,26H4V16H6V14H4a2.0059,2.0059,0,0,0-2,2V26a2.0059,2.0059,0,0,0,2,2H18a2.0059,2.0059,0,0,0,2-2V24H18Z"
                />
              </svg>
            </button>
          </div>
        </div>
        <div
          className="iot--card--content"
          style={
            Object {
              "--card-content-height": "256px",
            }
          }
        >
          <div
            className="iot--time-series-card--wrapper iot--time-series-card--wrapper__lots-of-points"
          >
            <div
              className="chart-holder"
            />
          </div>
        </div>
      </div>
    </div>
  </div>
  <button
    className="info__show-button"
    onClick={[Function]}
    style={
      Object {
        "background": "#027ac5",
        "border": "none",
        "borderRadius": "0 0 0 5px",
        "color": "#fff",
        "cursor": "pointer",
        "display": "block",
        "fontFamily": "sans-serif",
        "fontSize": 12,
        "padding": "5px 15px",
        "position": "fixed",
        "right": 0,
        "top": 0,
      }
    }
    type="button"
  >
    Show Info
  </button>
</div>
`;

exports[`Storybook Snapshot tests and console checks Storyshots Watson IoT/TimeSeriesCard isEditable 1`] = `
<div
  className="storybook-container"
>
  <div
    style={
      Object {
        "position": "relative",
        "zIndex": 0,
      }
    }
  >
    <div
      style={
        Object {
          "margin": "1rem4",
          "width": "520px",
        }
      }
    >
      <div
        className="iot--card iot--card--wrapper"
        data-testid="Card"
        id="facility-temperature"
        role="presentation"
        style={
          Object {
            "--card-default-height": "624px",
          }
        }
      >
        <div
          className="iot--card--header"
        >
          <span
            className="iot--card--title"
            title="Temperature"
          >
            <div
              className="iot--card--title--text"
            >
              Temperature
            </div>
          </span>
          <div
            className="iot--card--toolbar"
          />
        </div>
        <div
          className="iot--card--content"
          style={
            Object {
              "--card-content-height": "576px",
            }
          }
        >
          <div
            className="iot--time-series-card--wrapper iot--time-series-card--wrapper__editable"
          >
            <div
              className="chart-holder"
            />
          </div>
        </div>
      </div>
    </div>
  </div>
  <button
    className="info__show-button"
    onClick={[Function]}
    style={
      Object {
        "background": "#027ac5",
        "border": "none",
        "borderRadius": "0 0 0 5px",
        "color": "#fff",
        "cursor": "pointer",
        "display": "block",
        "fontFamily": "sans-serif",
        "fontSize": 12,
        "padding": "5px 15px",
        "position": "fixed",
        "right": 0,
        "top": 0,
      }
    }
    type="button"
  >
    Show Info
  </button>
</div>
`;

exports[`Storybook Snapshot tests and console checks Storyshots Watson IoT/TimeSeriesCard isExpanded 1`] = `
<div
  className="storybook-container"
>
  <div
    style={
      Object {
        "position": "relative",
        "zIndex": 0,
      }
    }
  >
    <div
      style={
        Object {
          "margin": 20,
          "width": "252px",
        }
      }
    >
      <div
        className="bx--modal is-visible"
        data-floating-menu-container={true}
      >
        <div
          className="iot--card iot--card--wrapper"
          data-testid="Card"
          id="facility-temperature"
          role="presentation"
          style={
            Object {
              "--card-default-height": "304px",
              "height": "calc(100% - 50px)",
              "width": "calc(100% - 50px)",
            }
          }
        >
          <div
            className="iot--card--header"
          >
            <span
              className="iot--card--title"
              title="Temperature"
            >
              <div
                className="iot--card--title--text"
              >
                Temperature
              </div>
            </span>
            <div
              className="iot--card--toolbar"
            >
              <div
                className="iot--card--toolbar-date-range-wrapper"
              >
                <button
                  aria-expanded={false}
                  aria-haspopup={true}
                  aria-label="Menu"
                  className="iot--card--toolbar-date-range-action bx--overflow-menu"
                  onClick={[Function]}
                  onClose={[Function]}
                  onKeyDown={[Function]}
                  open={false}
                  tabIndex={0}
                  title="Select time range"
                  type="button"
                >
                  <svg
                    aria-label="Select time range"
                    className="bx--overflow-menu__icon"
                    fill="currentColor"
                    focusable="false"
                    height={16}
                    onClick={[Function]}
                    onKeyDown={[Function]}
                    preserveAspectRatio="xMidYMid meet"
                    role="img"
                    viewBox="0 0 32 32"
                    width={16}
                    xmlns="http://www.w3.org/2000/svg"
                  >
                    <path
                      d="M21,30a8,8,0,1,1,8-8A8,8,0,0,1,21,30Zm0-14a6,6,0,1,0,6,6A6,6,0,0,0,21,16Z"
                    />
                    <path
                      d="M22.59 25L20 22.41 20 18 22 18 22 21.59 24 23.59 22.59 25z"
                    />
                    <path
                      d="M28,6a2,2,0,0,0-2-2H22V2H20V4H12V2H10V4H6A2,2,0,0,0,4,6V26a2,2,0,0,0,2,2h4V26H6V6h4V8h2V6h8V8h2V6h4v6h2Z"
                    />
                    <title>
                      Select time range
                    </title>
                  </svg>
                </button>
              </div>
              <button
                className="iot--card--toolbar-action iot--card--toolbar-svg-wrapper bx--btn--icon-only bx--btn bx--btn--ghost"
                disabled={false}
                onClick={[Function]}
                tabIndex={0}
                title="Close"
                type="button"
              >
                <svg
                  aria-hidden="true"
                  aria-label="Close"
                  className="bx--btn__icon"
                  fill="currentColor"
                  focusable="false"
                  height={16}
                  preserveAspectRatio="xMidYMid meet"
                  role="img"
                  viewBox="0 0 32 32"
                  width={16}
                  xmlns="http://www.w3.org/2000/svg"
                >
                  <path
                    d="M24 9.4L22.6 8 16 14.6 9.4 8 8 9.4 14.6 16 8 22.6 9.4 24 16 17.4 22.6 24 24 22.6 17.4 16 24 9.4z"
                  />
                </svg>
              </button>
            </div>
          </div>
          <div
            className="iot--card--content iot--card--content--expanded"
            style={
              Object {
                "--card-content-height": "256px",
              }
            }
          >
            <div
              className="iot--time-series-card--wrapper iot--time-series-card--wrapper__expanded"
            >
              <div
                className="chart-holder"
              />
            </div>
            <div
              className="iot--time-series-card--stateful-table iot--table-container bx--data-table-container"
            >
              <section
                aria-label="data table toolbar"
                className="bx--table-toolbar"
              >
                <div
                  className="bx--batch-actions iot--table-batch-actions"
                >
                  <div
                    className="bx--batch-summary"
                  >
                    <p
                      className="bx--batch-summary__para"
                    >
                      <span>
                        0 item selected
                      </span>
                    </p>
                  </div>
                  <div
                    className="bx--action-list"
                  >
                    <button
                      className="bx--batch-summary__cancel bx--btn bx--btn--primary"
                      disabled={false}
                      onClick={[Function]}
                      tabIndex={-1}
                      type="button"
                    >
                      Cancel
                    </button>
                  </div>
                </div>
                <div
                  className="bx--toolbar-content iot--table-toolbar-content"
                >
                  <div
                    className="bx--toolbar-action bx--toolbar-search-container-expandable"
                    onBlur={[Function]}
                    onClick={[Function]}
                    onFocus={[Function]}
                    onKeyDown={[Function]}
                    tabIndex="0"
                  >
                    <div
                      aria-labelledby="TimeSeries-table-toolbar-search-search"
                      className="bx--search bx--search--sm table-toolbar-search"
                      role="search"
                    >
                      <svg
                        aria-hidden={true}
                        className="bx--search-magnifier"
                        fill="currentColor"
                        focusable="false"
                        height={16}
                        preserveAspectRatio="xMidYMid meet"
                        viewBox="0 0 16 16"
                        width={16}
                        xmlns="http://www.w3.org/2000/svg"
                      >
                        <path
                          d="M15,14.3L10.7,10c1.9-2.3,1.6-5.8-0.7-7.7S4.2,0.7,2.3,3S0.7,8.8,3,10.7c2,1.7,5,1.7,7,0l4.3,4.3L15,14.3z M2,6.5	C2,4,4,2,6.5,2S11,4,11,6.5S9,11,6.5,11S2,9,2,6.5z"
                        />
                      </svg>
                      <label
                        className="bx--label"
                        htmlFor="TimeSeries-table-toolbar-search"
                        id="TimeSeries-table-toolbar-search-search"
                      >
                        Search
                      </label>
                      <input
                        aria-hidden={true}
                        autoComplete="off"
                        className="bx--search-input"
                        id="TimeSeries-table-toolbar-search"
                        onChange={[Function]}
                        placeholder="Search"
                        role="searchbox"
                        tabIndex="-1"
                        type="text"
                        value=""
                      />
                      <button
                        aria-label="Clear search input"
                        className="bx--search-close bx--search-close--hidden"
                        onClick={[Function]}
                        type="button"
                      >
                        <svg
                          aria-hidden={true}
                          fill="currentColor"
                          focusable="false"
                          height={16}
                          preserveAspectRatio="xMidYMid meet"
                          viewBox="0 0 32 32"
                          width={16}
                          xmlns="http://www.w3.org/2000/svg"
                        >
                          <path
                            d="M24 9.4L22.6 8 16 14.6 9.4 8 8 9.4 14.6 16 8 22.6 9.4 24 16 17.4 22.6 24 24 22.6 17.4 16 24 9.4z"
                          />
                        </svg>
                      </button>
                    </div>
                  </div>
                  <button
                    className="bx--btn--icon-only iot--tooltip-svg-wrapper bx--btn bx--btn--ghost"
                    data-testid="download-button"
                    disabled={false}
                    onClick={[Function]}
                    tabIndex={0}
                    title="Download table content"
                    type="button"
                  >
                    <svg
                      aria-hidden="true"
                      aria-label="Download table content"
                      className="bx--btn__icon"
                      fill="currentColor"
                      focusable="false"
                      height={20}
                      preserveAspectRatio="xMidYMid meet"
                      role="img"
                      viewBox="0 0 32 32"
                      width={20}
                      xmlns="http://www.w3.org/2000/svg"
                    >
                      <path
                        d="M26 15L24.59 13.59 17 21.17 17 2 15 2 15 21.17 7.41 13.59 6 15 16 25 26 15z"
                      />
                      <path
                        d="M26,24v4H6V24H4v4H4a2,2,0,0,0,2,2H26a2,2,0,0,0,2-2h0V24Z"
                      />
                    </svg>
                  </button>
                  <button
                    className="bx--btn--icon-only iot--tooltip-svg-wrapper bx--btn bx--btn--ghost"
                    data-testid="filter-button"
                    disabled={false}
                    onClick={[Function]}
                    tabIndex={0}
                    title="Filters"
                    type="button"
                  >
                    <svg
                      aria-hidden="true"
                      aria-label="Filters"
                      className="bx--btn__icon"
                      fill="currentColor"
                      focusable="false"
                      height={20}
                      preserveAspectRatio="xMidYMid meet"
                      role="img"
                      viewBox="0 0 32 32"
                      width={20}
                      xmlns="http://www.w3.org/2000/svg"
                    >
                      <path
                        d="M18,28H14a2,2,0,0,1-2-2V18.41L4.59,11A2,2,0,0,1,4,9.59V6A2,2,0,0,1,6,4H26a2,2,0,0,1,2,2V9.59A2,2,0,0,1,27.41,11L20,18.41V26A2,2,0,0,1,18,28ZM6,6V9.59l8,8V26h4V17.59l8-8V6Z"
                      />
                    </svg>
                  </button>
                </div>
              </section>
              <div
                className="addons-iot-table-container"
              >
                <div
                  className="bx--data-table-content"
                >
                  <table
                    className="bx--data-table bx--data-table--no-border"
                    title={null}
                  >
                    <thead
                      onMouseMove={null}
                      onMouseUp={null}
                    >
                      <tr>
                        <th
                          aria-sort="descending"
                          className="table-header-label-start iot--table-head--table-header table-header-sortable"
                          scope="col"
                          style={
                            Object {
                              "width": undefined,
                            }
                          }
                        >
                          <button
                            align="start"
                            className="table-header-label-start iot--table-head--table-header table-header-sortable bx--table-sort bx--table-sort--active bx--table-sort--ascending"
                            data-column="timestamp"
                            id="column-timestamp"
                            onClick={[Function]}
                            style={
                              Object {
                                "--table-header-width": "",
                              }
                            }
                          >
                            <span
                              className="bx--table-header-label"
                            >
                              <span
                                className=""
                                title="Timestamp"
                              >
                                Timestamp
                              </span>
                            </span>
                            <svg
                              aria-label="Unsort rows by this header"
                              className="bx--table-sort__icon"
                              fill="currentColor"
                              focusable="false"
                              height={20}
                              preserveAspectRatio="xMidYMid meet"
                              role="img"
                              viewBox="0 0 32 32"
                              width={20}
                              xmlns="http://www.w3.org/2000/svg"
                            >
                              <path
                                d="M16 4L6 14 7.41 15.41 15 7.83 15 30 17 30 17 7.83 24.59 15.41 26 14 16 4z"
                              />
                            </svg>
                            <svg
                              aria-label="Unsort rows by this header"
                              className="bx--table-sort__icon-unsorted"
                              fill="currentColor"
                              focusable="false"
                              height={20}
                              preserveAspectRatio="xMidYMid meet"
                              role="img"
                              viewBox="0 0 32 32"
                              width={20}
                              xmlns="http://www.w3.org/2000/svg"
                            >
                              <path
                                d="M27.6 20.6L24 24.2 24 4 22 4 22 24.2 18.4 20.6 17 22 23 28 29 22zM9 4L3 10 4.4 11.4 8 7.8 8 28 10 28 10 7.8 13.6 11.4 15 10z"
                              />
                            </svg>
                          </button>
                        </th>
                        <th
                          aria-sort="none"
                          className="table-header-label-start iot--table-head--table-header table-header-sortable"
                          scope="col"
                          style={
                            Object {
                              "width": undefined,
                            }
                          }
                        >
                          <button
                            align="start"
                            className="table-header-label-start iot--table-head--table-header table-header-sortable bx--table-sort"
                            data-column="ENTITY_ID"
                            id="column-ENTITY_ID"
                            onClick={[Function]}
                            style={
                              Object {
                                "--table-header-width": "",
                              }
                            }
                          >
                            <span
                              className="bx--table-header-label"
                            >
                              <span
                                className=""
                                title="ENTITY_ID"
                              >
                                ENTITY_ID
                              </span>
                            </span>
                            <svg
                              aria-label="Sort rows by this header in ascending order"
                              className="bx--table-sort__icon"
                              fill="currentColor"
                              focusable="false"
                              height={20}
                              preserveAspectRatio="xMidYMid meet"
                              role="img"
                              viewBox="0 0 32 32"
                              width={20}
                              xmlns="http://www.w3.org/2000/svg"
                            >
                              <path
                                d="M16 4L6 14 7.41 15.41 15 7.83 15 30 17 30 17 7.83 24.59 15.41 26 14 16 4z"
                              />
                            </svg>
                            <svg
                              aria-label="Sort rows by this header in ascending order"
                              className="bx--table-sort__icon-unsorted"
                              fill="currentColor"
                              focusable="false"
                              height={20}
                              preserveAspectRatio="xMidYMid meet"
                              role="img"
                              viewBox="0 0 32 32"
                              width={20}
                              xmlns="http://www.w3.org/2000/svg"
                            >
                              <path
                                d="M27.6 20.6L24 24.2 24 4 22 4 22 24.2 18.4 20.6 17 22 23 28 29 22zM9 4L3 10 4.4 11.4 8 7.8 8 28 10 28 10 7.8 13.6 11.4 15 10z"
                              />
                            </svg>
                          </button>
                        </th>
                        <th
                          aria-sort="none"
                          className="table-header-label-start iot--table-head--table-header table-header-sortable"
                          scope="col"
                          style={
                            Object {
                              "width": undefined,
                            }
                          }
                        >
                          <button
                            align="start"
                            className="table-header-label-start iot--table-head--table-header table-header-sortable bx--table-sort"
                            data-column="temperature"
                            id="column-temperature"
                            onClick={[Function]}
                            style={
                              Object {
                                "--table-header-width": "",
                              }
                            }
                          >
                            <span
                              className="bx--table-header-label"
                            >
                              <span
                                className=""
                                title="Temp"
                              >
                                Temp
                              </span>
                            </span>
                            <svg
                              aria-label="Sort rows by this header in ascending order"
                              className="bx--table-sort__icon"
                              fill="currentColor"
                              focusable="false"
                              height={20}
                              preserveAspectRatio="xMidYMid meet"
                              role="img"
                              viewBox="0 0 32 32"
                              width={20}
                              xmlns="http://www.w3.org/2000/svg"
                            >
                              <path
                                d="M16 4L6 14 7.41 15.41 15 7.83 15 30 17 30 17 7.83 24.59 15.41 26 14 16 4z"
                              />
                            </svg>
                            <svg
                              aria-label="Sort rows by this header in ascending order"
                              className="bx--table-sort__icon-unsorted"
                              fill="currentColor"
                              focusable="false"
                              height={20}
                              preserveAspectRatio="xMidYMid meet"
                              role="img"
                              viewBox="0 0 32 32"
                              width={20}
                              xmlns="http://www.w3.org/2000/svg"
                            >
                              <path
                                d="M27.6 20.6L24 24.2 24 4 22 4 22 24.2 18.4 20.6 17 22 23 28 29 22zM9 4L3 10 4.4 11.4 8 7.8 8 28 10 28 10 7.8 13.6 11.4 15 10z"
                              />
                            </svg>
                          </button>
                        </th>
                        <th
                          aria-sort="none"
                          className="table-header-label-start iot--table-head--table-header table-header-sortable"
                          scope="col"
                          style={
                            Object {
                              "width": undefined,
                            }
                          }
                        >
                          <button
                            align="start"
                            className="table-header-label-start iot--table-head--table-header table-header-sortable bx--table-sort"
                            data-column="humidity"
                            id="column-humidity"
                            onClick={[Function]}
                            style={
                              Object {
                                "--table-header-width": "",
                              }
                            }
                          >
                            <span
                              className="bx--table-header-label"
                            >
                              <span
                                className=""
                                title="Humidity"
                              >
                                Humidity
                              </span>
                            </span>
                            <svg
                              aria-label="Sort rows by this header in ascending order"
                              className="bx--table-sort__icon"
                              fill="currentColor"
                              focusable="false"
                              height={20}
                              preserveAspectRatio="xMidYMid meet"
                              role="img"
                              viewBox="0 0 32 32"
                              width={20}
                              xmlns="http://www.w3.org/2000/svg"
                            >
                              <path
                                d="M16 4L6 14 7.41 15.41 15 7.83 15 30 17 30 17 7.83 24.59 15.41 26 14 16 4z"
                              />
                            </svg>
                            <svg
                              aria-label="Sort rows by this header in ascending order"
                              className="bx--table-sort__icon-unsorted"
                              fill="currentColor"
                              focusable="false"
                              height={20}
                              preserveAspectRatio="xMidYMid meet"
                              role="img"
                              viewBox="0 0 32 32"
                              width={20}
                              xmlns="http://www.w3.org/2000/svg"
                            >
                              <path
                                d="M27.6 20.6L24 24.2 24 4 22 4 22 24.2 18.4 20.6 17 22 23 28 29 22zM9 4L3 10 4.4 11.4 8 7.8 8 28 10 28 10 7.8 13.6 11.4 15 10z"
                              />
                            </svg>
                          </button>
                        </th>
                        <th
                          aria-sort="none"
                          className="table-header-label-start iot--table-head--table-header table-header-sortable"
                          scope="col"
                          style={
                            Object {
                              "width": undefined,
                            }
                          }
                        >
                          <button
                            align="start"
                            className="table-header-label-start iot--table-head--table-header table-header-sortable bx--table-sort"
                            data-column="ecount"
                            id="column-ecount"
                            onClick={[Function]}
                            style={
                              Object {
                                "--table-header-width": "",
                              }
                            }
                          >
                            <span
                              className="bx--table-header-label"
                            >
                              <span
                                className=""
                                title="Electricity"
                              >
                                Electricity
                              </span>
                            </span>
                            <svg
                              aria-label="Sort rows by this header in ascending order"
                              className="bx--table-sort__icon"
                              fill="currentColor"
                              focusable="false"
                              height={20}
                              preserveAspectRatio="xMidYMid meet"
                              role="img"
                              viewBox="0 0 32 32"
                              width={20}
                              xmlns="http://www.w3.org/2000/svg"
                            >
                              <path
                                d="M16 4L6 14 7.41 15.41 15 7.83 15 30 17 30 17 7.83 24.59 15.41 26 14 16 4z"
                              />
                            </svg>
                            <svg
                              aria-label="Sort rows by this header in ascending order"
                              className="bx--table-sort__icon-unsorted"
                              fill="currentColor"
                              focusable="false"
                              height={20}
                              preserveAspectRatio="xMidYMid meet"
                              role="img"
                              viewBox="0 0 32 32"
                              width={20}
                              xmlns="http://www.w3.org/2000/svg"
                            >
                              <path
                                d="M27.6 20.6L24 24.2 24 4 22 4 22 24.2 18.4 20.6 17 22 23 28 29 22zM9 4L3 10 4.4 11.4 8 7.8 8 28 10 28 10 7.8 13.6 11.4 15 10z"
                              />
                            </svg>
                          </button>
                        </th>
                        <th
                          aria-sort="none"
                          className="table-header-label-start iot--table-head--table-header table-header-sortable"
                          scope="col"
                          style={
                            Object {
                              "width": undefined,
                            }
                          }
                        >
                          <button
                            align="start"
                            className="table-header-label-start iot--table-head--table-header table-header-sortable bx--table-sort"
                            data-column="devname"
                            id="column-devname"
                            onClick={[Function]}
                            style={
                              Object {
                                "--table-header-width": "",
                              }
                            }
                          >
                            <span
                              className="bx--table-header-label"
                            >
                              <span
                                className=""
                                title="devname"
                              >
                                devname
                              </span>
                            </span>
                            <svg
                              aria-label="Sort rows by this header in ascending order"
                              className="bx--table-sort__icon"
                              fill="currentColor"
                              focusable="false"
                              height={20}
                              preserveAspectRatio="xMidYMid meet"
                              role="img"
                              viewBox="0 0 32 32"
                              width={20}
                              xmlns="http://www.w3.org/2000/svg"
                            >
                              <path
                                d="M16 4L6 14 7.41 15.41 15 7.83 15 30 17 30 17 7.83 24.59 15.41 26 14 16 4z"
                              />
                            </svg>
                            <svg
                              aria-label="Sort rows by this header in ascending order"
                              className="bx--table-sort__icon-unsorted"
                              fill="currentColor"
                              focusable="false"
                              height={20}
                              preserveAspectRatio="xMidYMid meet"
                              role="img"
                              viewBox="0 0 32 32"
                              width={20}
                              xmlns="http://www.w3.org/2000/svg"
                            >
                              <path
                                d="M27.6 20.6L24 24.2 24 4 22 4 22 24.2 18.4 20.6 17 22 23 28 29 22zM9 4L3 10 4.4 11.4 8 7.8 8 28 10 28 10 7.8 13.6 11.4 15 10z"
                              />
                            </svg>
                          </button>
                        </th>
                        <th
                          aria-sort="none"
                          className="table-header-label-start iot--table-head--table-header table-header-sortable"
                          scope="col"
                          style={
                            Object {
                              "width": undefined,
                            }
                          }
                        >
                          <button
                            align="start"
                            className="table-header-label-start iot--table-head--table-header table-header-sortable bx--table-sort"
                            data-column="pressure"
                            id="column-pressure"
                            onClick={[Function]}
                            style={
                              Object {
                                "--table-header-width": "",
                              }
                            }
                          >
                            <span
                              className="bx--table-header-label"
                            >
                              <span
                                className=""
                                title="Pressure"
                              >
                                Pressure
                              </span>
                            </span>
                            <svg
                              aria-label="Sort rows by this header in ascending order"
                              className="bx--table-sort__icon"
                              fill="currentColor"
                              focusable="false"
                              height={20}
                              preserveAspectRatio="xMidYMid meet"
                              role="img"
                              viewBox="0 0 32 32"
                              width={20}
                              xmlns="http://www.w3.org/2000/svg"
                            >
                              <path
                                d="M16 4L6 14 7.41 15.41 15 7.83 15 30 17 30 17 7.83 24.59 15.41 26 14 16 4z"
                              />
                            </svg>
                            <svg
                              aria-label="Sort rows by this header in ascending order"
                              className="bx--table-sort__icon-unsorted"
                              fill="currentColor"
                              focusable="false"
                              height={20}
                              preserveAspectRatio="xMidYMid meet"
                              role="img"
                              viewBox="0 0 32 32"
                              width={20}
                              xmlns="http://www.w3.org/2000/svg"
                            >
                              <path
                                d="M27.6 20.6L24 24.2 24 4 22 4 22 24.2 18.4 20.6 17 22 23 28 29 22zM9 4L3 10 4.4 11.4 8 7.8 8 28 10 28 10 7.8 13.6 11.4 15 10z"
                              />
                            </svg>
                          </button>
                        </th>
                        <th
                          aria-sort="none"
                          className="table-header-label-start iot--table-head--table-header table-header-sortable"
                          scope="col"
                          style={
                            Object {
                              "width": undefined,
                            }
                          }
                        >
                          <button
                            align="start"
                            className="table-header-label-start iot--table-head--table-header table-header-sortable bx--table-sort"
                            data-column="status"
                            id="column-status"
                            onClick={[Function]}
                            style={
                              Object {
                                "--table-header-width": "",
                              }
                            }
                          >
                            <span
                              className="bx--table-header-label"
                            >
                              <span
                                className=""
                                title="status"
                              >
                                status
                              </span>
                            </span>
                            <svg
                              aria-label="Sort rows by this header in ascending order"
                              className="bx--table-sort__icon"
                              fill="currentColor"
                              focusable="false"
                              height={20}
                              preserveAspectRatio="xMidYMid meet"
                              role="img"
                              viewBox="0 0 32 32"
                              width={20}
                              xmlns="http://www.w3.org/2000/svg"
                            >
                              <path
                                d="M16 4L6 14 7.41 15.41 15 7.83 15 30 17 30 17 7.83 24.59 15.41 26 14 16 4z"
                              />
                            </svg>
                            <svg
                              aria-label="Sort rows by this header in ascending order"
                              className="bx--table-sort__icon-unsorted"
                              fill="currentColor"
                              focusable="false"
                              height={20}
                              preserveAspectRatio="xMidYMid meet"
                              role="img"
                              viewBox="0 0 32 32"
                              width={20}
                              xmlns="http://www.w3.org/2000/svg"
                            >
                              <path
                                d="M27.6 20.6L24 24.2 24 4 22 4 22 24.2 18.4 20.6 17 22 23 28 29 22zM9 4L3 10 4.4 11.4 8 7.8 8 28 10 28 10 7.8 13.6 11.4 15 10z"
                              />
                            </svg>
                          </button>
                        </th>
                      </tr>
                    </thead>
                    <tbody
                      aria-live="polite"
                    >
                      <tr
                        className="TableBodyRow__StyledTableRow-sc-103itxu-0 fAdmMh"
                        onClick={[Function]}
                      >
                        <td
                          align="start"
                          className="data-table-start"
                          data-column="timestamp"
                          data-offset={0}
                          id="cell-TimeSeries-table-dataindex-0-timestamp"
                          offset={0}
                        >
                          <span
                            className="TableBodyRow__StyledNestedSpan-sc-103itxu-5 YBqdC"
                          >
                            <span
                              className=""
                              title="10/28/2018 07:34"
                            >
                              10/28/2018 07:34
                            </span>
                          </span>
                        </td>
                        <td
                          align="start"
                          className="data-table-start"
                          data-column="ENTITY_ID"
                          data-offset={0}
                          id="cell-TimeSeries-table-dataindex-0-ENTITY_ID"
                          offset={0}
                        >
                          <span
                            className="TableBodyRow__StyledNestedSpan-sc-103itxu-5 YBqdC"
                          >
                            <span
                              className=""
                              title="Sensor2-1"
                            >
                              Sensor2-1
                            </span>
                          </span>
                        </td>
                        <td
                          align="start"
                          className="data-table-start"
                          data-column="temperature"
                          data-offset={0}
                          id="cell-TimeSeries-table-dataindex-0-temperature"
                          offset={0}
                        >
                          <span
                            className="TableBodyRow__StyledNestedSpan-sc-103itxu-5 YBqdC"
                          >
                            <span
                              className=""
                              title={20}
                            >
                              20
                            </span>
                          </span>
                        </td>
                        <td
                          align="start"
                          className="data-table-start"
                          data-column="humidity"
                          data-offset={0}
                          id="cell-TimeSeries-table-dataindex-0-humidity"
                          offset={0}
                        >
                          <span
                            className="TableBodyRow__StyledNestedSpan-sc-103itxu-5 YBqdC"
                          >
                            <span
                              className=""
                              title={5.51}
                            >
                              5.51
                            </span>
                          </span>
                        </td>
                        <td
                          align="start"
                          className="data-table-start"
                          data-column="ecount"
                          data-offset={0}
                          id="cell-TimeSeries-table-dataindex-0-ecount"
                          offset={0}
                        >
                          <span
                            className="TableBodyRow__StyledNestedSpan-sc-103itxu-5 YBqdC"
                          >
                            <span
                              className=""
                              title={6}
                            >
                              6
                            </span>
                          </span>
                        </td>
                        <td
                          align="start"
                          className="data-table-start"
                          data-column="devname"
                          data-offset={0}
                          id="cell-TimeSeries-table-dataindex-0-devname"
                          offset={0}
                        >
                          <span
                            className="TableBodyRow__StyledNestedSpan-sc-103itxu-5 YBqdC"
                          >
                            <span
                              className=""
                              title="6ctgim0Qcq"
                            >
                              6ctgim0Qcq
                            </span>
                          </span>
                        </td>
                        <td
                          align="start"
                          className="data-table-start"
                          data-column="pressure"
                          data-offset={0}
                          id="cell-TimeSeries-table-dataindex-0-pressure"
                          offset={0}
                        >
                          <span
                            className="TableBodyRow__StyledNestedSpan-sc-103itxu-5 YBqdC"
                          >
                            <span
                              className=""
                              title={7.4}
                            >
                              7.4
                            </span>
                          </span>
                        </td>
                        <td
                          align="start"
                          className="data-table-start"
                          data-column="status"
                          data-offset={0}
                          id="cell-TimeSeries-table-dataindex-0-status"
                          offset={0}
                        >
                          <span
                            className="TableBodyRow__StyledNestedSpan-sc-103itxu-5 YBqdC"
                          >
                            <span
                              className=""
                              title="true"
                            >
                              true
                            </span>
                          </span>
                        </td>
                      </tr>
                      <tr
                        className="TableBodyRow__StyledTableRow-sc-103itxu-0 fAdmMh"
                        onClick={[Function]}
                      >
                        <td
                          align="start"
                          className="data-table-start"
                          data-column="timestamp"
                          data-offset={0}
                          id="cell-TimeSeries-table-dataindex-1-timestamp"
                          offset={0}
                        >
                          <span
                            className="TableBodyRow__StyledNestedSpan-sc-103itxu-5 YBqdC"
                          >
                            <span
                              className=""
                              title="10/28/2018 07:34"
                            >
                              10/28/2018 07:34
                            </span>
                          </span>
                        </td>
                        <td
                          align="start"
                          className="data-table-start"
                          data-column="ENTITY_ID"
                          data-offset={0}
                          id="cell-TimeSeries-table-dataindex-1-ENTITY_ID"
                          offset={0}
                        >
                          <span
                            className="TableBodyRow__StyledNestedSpan-sc-103itxu-5 YBqdC"
                          >
                            <span
                              className=""
                              title="Sensor2-1"
                            >
                              Sensor2-1
                            </span>
                          </span>
                        </td>
                        <td
                          align="start"
                          className="data-table-start"
                          data-column="temperature"
                          data-offset={0}
                          id="cell-TimeSeries-table-dataindex-1-temperature"
                          offset={0}
                        >
                          <span
                            className="TableBodyRow__StyledNestedSpan-sc-103itxu-5 YBqdC"
                          >
                            <span
                              className=""
                              title={19}
                            >
                              19
                            </span>
                          </span>
                        </td>
                        <td
                          align="start"
                          className="data-table-start"
                          data-column="humidity"
                          data-offset={0}
                          id="cell-TimeSeries-table-dataindex-1-humidity"
                          offset={0}
                        >
                          <span
                            className="TableBodyRow__StyledNestedSpan-sc-103itxu-5 YBqdC"
                          >
                            <span
                              className=""
                              title={7.36}
                            >
                              7.36
                            </span>
                          </span>
                        </td>
                        <td
                          align="start"
                          className="data-table-start"
                          data-column="ecount"
                          data-offset={0}
                          id="cell-TimeSeries-table-dataindex-1-ecount"
                          offset={0}
                        >
                          <span
                            className="TableBodyRow__StyledNestedSpan-sc-103itxu-5 YBqdC"
                          >
                            <span
                              className=""
                              title={58}
                            >
                              58
                            </span>
                          </span>
                        </td>
                        <td
                          align="start"
                          className="data-table-start"
                          data-column="devname"
                          data-offset={0}
                          id="cell-TimeSeries-table-dataindex-1-devname"
                          offset={0}
                        >
                          <span
                            className="TableBodyRow__StyledNestedSpan-sc-103itxu-5 YBqdC"
                          >
                            <span
                              className=""
                              title="6ctgim0Qcq"
                            >
                              6ctgim0Qcq
                            </span>
                          </span>
                        </td>
                        <td
                          align="start"
                          className="data-table-start"
                          data-column="pressure"
                          data-offset={0}
                          id="cell-TimeSeries-table-dataindex-1-pressure"
                          offset={0}
                        >
                          <span
                            className="TableBodyRow__StyledNestedSpan-sc-103itxu-5 YBqdC"
                          >
                            <span
                              className=""
                              title={9.21}
                            >
                              9.21
                            </span>
                          </span>
                        </td>
                        <td
                          align="start"
                          className="data-table-start"
                          data-column="status"
                          data-offset={0}
                          id="cell-TimeSeries-table-dataindex-1-status"
                          offset={0}
                        >
                          <span
                            className="TableBodyRow__StyledNestedSpan-sc-103itxu-5 YBqdC"
                          >
                            <span
                              className=""
                              title="true"
                            >
                              true
                            </span>
                          </span>
                        </td>
                      </tr>
                      <tr
                        className="TableBodyRow__StyledTableRow-sc-103itxu-0 fAdmMh"
                        onClick={[Function]}
                      >
                        <td
                          align="start"
                          className="data-table-start"
                          data-column="timestamp"
                          data-offset={0}
                          id="cell-TimeSeries-table-dataindex-2-timestamp"
                          offset={0}
                        >
                          <span
                            className="TableBodyRow__StyledNestedSpan-sc-103itxu-5 YBqdC"
                          >
                            <span
                              className=""
                              title="10/28/2018 07:34"
                            >
                              10/28/2018 07:34
                            </span>
                          </span>
                        </td>
                        <td
                          align="start"
                          className="data-table-start"
                          data-column="ENTITY_ID"
                          data-offset={0}
                          id="cell-TimeSeries-table-dataindex-2-ENTITY_ID"
                          offset={0}
                        >
                          <span
                            className="TableBodyRow__StyledNestedSpan-sc-103itxu-5 YBqdC"
                          >
                            <span
                              className=""
                              title="Sensor2-1"
                            >
                              Sensor2-1
                            </span>
                          </span>
                        </td>
                        <td
                          align="start"
                          className="data-table-start"
                          data-column="temperature"
                          data-offset={0}
                          id="cell-TimeSeries-table-dataindex-2-temperature"
                          offset={0}
                        >
                          <span
                            className="TableBodyRow__StyledNestedSpan-sc-103itxu-5 YBqdC"
                          >
                            <span
                              className=""
                              title={29}
                            >
                              29
                            </span>
                          </span>
                        </td>
                        <td
                          align="start"
                          className="data-table-start"
                          data-column="humidity"
                          data-offset={0}
                          id="cell-TimeSeries-table-dataindex-2-humidity"
                          offset={0}
                        >
                          <span
                            className="TableBodyRow__StyledNestedSpan-sc-103itxu-5 YBqdC"
                          >
                            <span
                              className=""
                              title={3.32}
                            >
                              3.32
                            </span>
                          </span>
                        </td>
                        <td
                          align="start"
                          className="data-table-start"
                          data-column="ecount"
                          data-offset={0}
                          id="cell-TimeSeries-table-dataindex-2-ecount"
                          offset={0}
                        >
                          <span
                            className="TableBodyRow__StyledNestedSpan-sc-103itxu-5 YBqdC"
                          >
                            <span
                              className=""
                              title={32}
                            >
                              32
                            </span>
                          </span>
                        </td>
                        <td
                          align="start"
                          className="data-table-start"
                          data-column="devname"
                          data-offset={0}
                          id="cell-TimeSeries-table-dataindex-2-devname"
                          offset={0}
                        >
                          <span
                            className="TableBodyRow__StyledNestedSpan-sc-103itxu-5 YBqdC"
                          >
                            <span
                              className=""
                              title="6ctgim0Qcq"
                            >
                              6ctgim0Qcq
                            </span>
                          </span>
                        </td>
                        <td
                          align="start"
                          className="data-table-start"
                          data-column="pressure"
                          data-offset={0}
                          id="cell-TimeSeries-table-dataindex-2-pressure"
                          offset={0}
                        >
                          <span
                            className="TableBodyRow__StyledNestedSpan-sc-103itxu-5 YBqdC"
                          >
                            <span
                              className=""
                              title={9.58}
                            >
                              9.58
                            </span>
                          </span>
                        </td>
                        <td
                          align="start"
                          className="data-table-start"
                          data-column="status"
                          data-offset={0}
                          id="cell-TimeSeries-table-dataindex-2-status"
                          offset={0}
                        >
                          <span
                            className="TableBodyRow__StyledNestedSpan-sc-103itxu-5 YBqdC"
                          >
                            <span
                              className=""
                              title="true"
                            >
                              true
                            </span>
                          </span>
                        </td>
                      </tr>
                      <tr
                        className="TableBodyRow__StyledTableRow-sc-103itxu-0 fAdmMh"
                        onClick={[Function]}
                      >
                        <td
                          align="start"
                          className="data-table-start"
                          data-column="timestamp"
                          data-offset={0}
                          id="cell-TimeSeries-table-dataindex-3-timestamp"
                          offset={0}
                        >
                          <span
                            className="TableBodyRow__StyledNestedSpan-sc-103itxu-5 YBqdC"
                          >
                            <span
                              className=""
                              title="10/28/2018 07:34"
                            >
                              10/28/2018 07:34
                            </span>
                          </span>
                        </td>
                        <td
                          align="start"
                          className="data-table-start"
                          data-column="ENTITY_ID"
                          data-offset={0}
                          id="cell-TimeSeries-table-dataindex-3-ENTITY_ID"
                          offset={0}
                        >
                          <span
                            className="TableBodyRow__StyledNestedSpan-sc-103itxu-5 YBqdC"
                          >
                            <span
                              className=""
                              title="Sensor2-1"
                            >
                              Sensor2-1
                            </span>
                          </span>
                        </td>
                        <td
                          align="start"
                          className="data-table-start"
                          data-column="temperature"
                          data-offset={0}
                          id="cell-TimeSeries-table-dataindex-3-temperature"
                          offset={0}
                        >
                          <span
                            className="TableBodyRow__StyledNestedSpan-sc-103itxu-5 YBqdC"
                          >
                            <span
                              className=""
                              title={86}
                            >
                              86
                            </span>
                          </span>
                        </td>
                        <td
                          align="start"
                          className="data-table-start"
                          data-column="humidity"
                          data-offset={0}
                          id="cell-TimeSeries-table-dataindex-3-humidity"
                          offset={0}
                        >
                          <span
                            className="TableBodyRow__StyledNestedSpan-sc-103itxu-5 YBqdC"
                          >
                            <span
                              className=""
                              title={2.98}
                            >
                              2.98
                            </span>
                          </span>
                        </td>
                        <td
                          align="start"
                          className="data-table-start"
                          data-column="ecount"
                          data-offset={0}
                          id="cell-TimeSeries-table-dataindex-3-ecount"
                          offset={0}
                        >
                          <span
                            className="TableBodyRow__StyledNestedSpan-sc-103itxu-5 YBqdC"
                          >
                            <span
                              className=""
                              title={45}
                            >
                              45
                            </span>
                          </span>
                        </td>
                        <td
                          align="start"
                          className="data-table-start"
                          data-column="devname"
                          data-offset={0}
                          id="cell-TimeSeries-table-dataindex-3-devname"
                          offset={0}
                        >
                          <span
                            className="TableBodyRow__StyledNestedSpan-sc-103itxu-5 YBqdC"
                          >
                            <span
                              className=""
                              title="6ctgim0Qcq"
                            >
                              6ctgim0Qcq
                            </span>
                          </span>
                        </td>
                        <td
                          align="start"
                          className="data-table-start"
                          data-column="pressure"
                          data-offset={0}
                          id="cell-TimeSeries-table-dataindex-3-pressure"
                          offset={0}
                        >
                          <span
                            className="TableBodyRow__StyledNestedSpan-sc-103itxu-5 YBqdC"
                          >
                            <span
                              className=""
                              title={8.72}
                            >
                              8.72
                            </span>
                          </span>
                        </td>
                        <td
                          align="start"
                          className="data-table-start"
                          data-column="status"
                          data-offset={0}
                          id="cell-TimeSeries-table-dataindex-3-status"
                          offset={0}
                        >
                          <span
                            className="TableBodyRow__StyledNestedSpan-sc-103itxu-5 YBqdC"
                          >
                            <span
                              className=""
                              title="true"
                            >
                              true
                            </span>
                          </span>
                        </td>
                      </tr>
                      <tr
                        className="TableBodyRow__StyledTableRow-sc-103itxu-0 fAdmMh"
                        onClick={[Function]}
                      >
                        <td
                          align="start"
                          className="data-table-start"
                          data-column="timestamp"
                          data-offset={0}
                          id="cell-TimeSeries-table-dataindex-4-timestamp"
                          offset={0}
                        >
                          <span
                            className="TableBodyRow__StyledNestedSpan-sc-103itxu-5 YBqdC"
                          >
                            <span
                              className=""
                              title="10/28/2018 07:34"
                            >
                              10/28/2018 07:34
                            </span>
                          </span>
                        </td>
                        <td
                          align="start"
                          className="data-table-start"
                          data-column="ENTITY_ID"
                          data-offset={0}
                          id="cell-TimeSeries-table-dataindex-4-ENTITY_ID"
                          offset={0}
                        >
                          <span
                            className="TableBodyRow__StyledNestedSpan-sc-103itxu-5 YBqdC"
                          >
                            <span
                              className=""
                              title="Sensor2-1"
                            >
                              Sensor2-1
                            </span>
                          </span>
                        </td>
                        <td
                          align="start"
                          className="data-table-start"
                          data-column="temperature"
                          data-offset={0}
                          id="cell-TimeSeries-table-dataindex-4-temperature"
                          offset={0}
                        >
                          <span
                            className="TableBodyRow__StyledNestedSpan-sc-103itxu-5 YBqdC"
                          >
                            <span
                              className=""
                              title={11}
                            >
                              11
                            </span>
                          </span>
                        </td>
                        <td
                          align="start"
                          className="data-table-start"
                          data-column="humidity"
                          data-offset={0}
                          id="cell-TimeSeries-table-dataindex-4-humidity"
                          offset={0}
                        >
                          <span
                            className="TableBodyRow__StyledNestedSpan-sc-103itxu-5 YBqdC"
                          >
                            <span
                              className=""
                              title={9.25}
                            >
                              9.25
                            </span>
                          </span>
                        </td>
                        <td
                          align="start"
                          className="data-table-start"
                          data-column="ecount"
                          data-offset={0}
                          id="cell-TimeSeries-table-dataindex-4-ecount"
                          offset={0}
                        >
                          <span
                            className="TableBodyRow__StyledNestedSpan-sc-103itxu-5 YBqdC"
                          >
                            <span
                              className=""
                              title={38}
                            >
                              38
                            </span>
                          </span>
                        </td>
                        <td
                          align="start"
                          className="data-table-start"
                          data-column="devname"
                          data-offset={0}
                          id="cell-TimeSeries-table-dataindex-4-devname"
                          offset={0}
                        >
                          <span
                            className="TableBodyRow__StyledNestedSpan-sc-103itxu-5 YBqdC"
                          >
                            <span
                              className=""
                              title="6ctgim0Qcq"
                            >
                              6ctgim0Qcq
                            </span>
                          </span>
                        </td>
                        <td
                          align="start"
                          className="data-table-start"
                          data-column="pressure"
                          data-offset={0}
                          id="cell-TimeSeries-table-dataindex-4-pressure"
                          offset={0}
                        >
                          <span
                            className="TableBodyRow__StyledNestedSpan-sc-103itxu-5 YBqdC"
                          >
                            <span
                              className=""
                              title={9.57}
                            >
                              9.57
                            </span>
                          </span>
                        </td>
                        <td
                          align="start"
                          className="data-table-start"
                          data-column="status"
                          data-offset={0}
                          id="cell-TimeSeries-table-dataindex-4-status"
                          offset={0}
                        >
                          <span
                            className="TableBodyRow__StyledNestedSpan-sc-103itxu-5 YBqdC"
                          >
                            <span
                              className=""
                              title="true"
                            >
                              true
                            </span>
                          </span>
                        </td>
                      </tr>
                      <tr
                        className="TableBodyRow__StyledTableRow-sc-103itxu-0 fAdmMh"
                        onClick={[Function]}
                      >
                        <td
                          align="start"
                          className="data-table-start"
                          data-column="timestamp"
                          data-offset={0}
                          id="cell-TimeSeries-table-dataindex-5-timestamp"
                          offset={0}
                        >
                          <span
                            className="TableBodyRow__StyledNestedSpan-sc-103itxu-5 YBqdC"
                          >
                            <span
                              className=""
                              title="10/28/2018 07:34"
                            >
                              10/28/2018 07:34
                            </span>
                          </span>
                        </td>
                        <td
                          align="start"
                          className="data-table-start"
                          data-column="ENTITY_ID"
                          data-offset={0}
                          id="cell-TimeSeries-table-dataindex-5-ENTITY_ID"
                          offset={0}
                        >
                          <span
                            className="TableBodyRow__StyledNestedSpan-sc-103itxu-5 YBqdC"
                          >
                            <span
                              className=""
                              title="Sensor2-1"
                            >
                              Sensor2-1
                            </span>
                          </span>
                        </td>
                        <td
                          align="start"
                          className="data-table-start"
                          data-column="temperature"
                          data-offset={0}
                          id="cell-TimeSeries-table-dataindex-5-temperature"
                          offset={0}
                        >
                          <span
                            className="TableBodyRow__StyledNestedSpan-sc-103itxu-5 YBqdC"
                          >
                            <span
                              className=""
                              title={35}
                            >
                              35
                            </span>
                          </span>
                        </td>
                        <td
                          align="start"
                          className="data-table-start"
                          data-column="humidity"
                          data-offset={0}
                          id="cell-TimeSeries-table-dataindex-5-humidity"
                          offset={0}
                        >
                          <span
                            className="TableBodyRow__StyledNestedSpan-sc-103itxu-5 YBqdC"
                          >
                            <span
                              className=""
                              title={8.15}
                            >
                              8.15
                            </span>
                          </span>
                        </td>
                        <td
                          align="start"
                          className="data-table-start"
                          data-column="ecount"
                          data-offset={0}
                          id="cell-TimeSeries-table-dataindex-5-ecount"
                          offset={0}
                        >
                          <span
                            className="TableBodyRow__StyledNestedSpan-sc-103itxu-5 YBqdC"
                          >
                            <span
                              className=""
                              title={18}
                            >
                              18
                            </span>
                          </span>
                        </td>
                        <td
                          align="start"
                          className="data-table-start"
                          data-column="devname"
                          data-offset={0}
                          id="cell-TimeSeries-table-dataindex-5-devname"
                          offset={0}
                        >
                          <span
                            className="TableBodyRow__StyledNestedSpan-sc-103itxu-5 YBqdC"
                          >
                            <span
                              className=""
                              title="6ctgim0Qcq"
                            >
                              6ctgim0Qcq
                            </span>
                          </span>
                        </td>
                        <td
                          align="start"
                          className="data-table-start"
                          data-column="pressure"
                          data-offset={0}
                          id="cell-TimeSeries-table-dataindex-5-pressure"
                          offset={0}
                        >
                          <span
                            className="TableBodyRow__StyledNestedSpan-sc-103itxu-5 YBqdC"
                          >
                            <span
                              className=""
                              title={8.3}
                            >
                              8.3
                            </span>
                          </span>
                        </td>
                        <td
                          align="start"
                          className="data-table-start"
                          data-column="status"
                          data-offset={0}
                          id="cell-TimeSeries-table-dataindex-5-status"
                          offset={0}
                        >
                          <span
                            className="TableBodyRow__StyledNestedSpan-sc-103itxu-5 YBqdC"
                          >
                            <span
                              className=""
                              title="true"
                            >
                              true
                            </span>
                          </span>
                        </td>
                      </tr>
                    </tbody>
                  </table>
                </div>
              </div>
              <div
                className="bx--pagination iot--pagination"
                style={
                  Object {
                    "--pagination-text-display": "flex",
                  }
                }
              >
                <div
                  className="bx--pagination__left"
                >
                  <label
                    className="bx--pagination__text"
<<<<<<< HEAD
                    htmlFor="bx-pagination-select-42"
                    id="bx-pagination-select-42-count-label"
=======
                    htmlFor="bx-pagination-select-43"
                    id="bx-pagination-select-43-count-label"
>>>>>>> dc6b5e75
                  >
                    Items per page:
                  </label>
                  <div
                    className="bx--form-item"
                  >
                    <div
                      className="bx--select bx--select--inline bx--select__item-count"
                    >
                      <div
                        className="bx--select-input--inline__wrapper"
                      >
                        <div
                          className="bx--select-input__wrapper"
                          data-invalid={null}
                        >
                          <select
                            className="bx--select-input"
<<<<<<< HEAD
                            id="bx-pagination-select-42"
=======
                            id="bx-pagination-select-43"
>>>>>>> dc6b5e75
                            onChange={[Function]}
                            value={10}
                          >
                            <option
                              className="bx--select-option"
                              disabled={false}
                              hidden={false}
                              value={10}
                            >
                              10
                            </option>
                            <option
                              className="bx--select-option"
                              disabled={false}
                              hidden={false}
                              value={20}
                            >
                              20
                            </option>
                            <option
                              className="bx--select-option"
                              disabled={false}
                              hidden={false}
                              value={30}
                            >
                              30
                            </option>
                          </select>
                          <svg
                            aria-hidden={true}
                            className="bx--select__arrow"
                            fill="currentColor"
                            focusable="false"
                            height={16}
                            preserveAspectRatio="xMidYMid meet"
                            viewBox="0 0 16 16"
                            width={16}
                            xmlns="http://www.w3.org/2000/svg"
                          >
                            <path
                              d="M8 11L3 6 3.7 5.3 8 9.6 12.3 5.3 13 6z"
                            />
                          </svg>
                        </div>
                      </div>
                    </div>
                  </div>
                  <span
                    className="bx--pagination__text bx--pagination__items-count"
                  >
                    1–6 of 6 items
                  </span>
                </div>
                <div
                  className="bx--pagination__right"
                >
                  <div
                    className="bx--form-item"
                  >
                    <div
                      className="bx--select bx--select--inline bx--select__page-number"
                    >
                      <label
                        className="bx--label bx--visually-hidden"
<<<<<<< HEAD
                        htmlFor="bx-pagination-select-42-right"
=======
                        htmlFor="bx-pagination-select-43-right"
>>>>>>> dc6b5e75
                      >
                        Page number, of 1 pages
                      </label>
                      <div
                        className="bx--select-input--inline__wrapper"
                      >
                        <div
                          className="bx--select-input__wrapper"
                          data-invalid={null}
                        >
                          <select
                            className="bx--select-input"
<<<<<<< HEAD
                            id="bx-pagination-select-42-right"
=======
                            id="bx-pagination-select-43-right"
>>>>>>> dc6b5e75
                            onChange={[Function]}
                            value={1}
                          >
                            <option
                              className="bx--select-option"
                              disabled={false}
                              hidden={false}
                              value={1}
                            >
                              1
                            </option>
                          </select>
                          <svg
                            aria-hidden={true}
                            className="bx--select__arrow"
                            fill="currentColor"
                            focusable="false"
                            height={16}
                            preserveAspectRatio="xMidYMid meet"
                            viewBox="0 0 16 16"
                            width={16}
                            xmlns="http://www.w3.org/2000/svg"
                          >
                            <path
                              d="M8 11L3 6 3.7 5.3 8 9.6 12.3 5.3 13 6z"
                            />
                          </svg>
                        </div>
                      </div>
                    </div>
                  </div>
                  <span
                    className="bx--pagination__text"
                  >
                    1 of 1 pages
                  </span>
                  <div
                    className="bx--pagination__control-buttons"
                  >
                    <button
                      className="bx--pagination__button bx--pagination__button--backward bx--pagination__button--no-index bx--btn bx--btn--ghost bx--btn--disabled bx--btn--icon-only bx--tooltip__trigger bx--tooltip--a11y bx--tooltip--top bx--tooltip--align-center"
                      disabled={true}
                      onClick={[Function]}
                      tabIndex={0}
                      type="button"
                    >
                      <span
                        className="bx--assistive-text"
                      >
                        Previous page
                      </span>
                      <svg
                        aria-hidden="true"
                        aria-label="Previous page"
                        className="bx--btn__icon"
                        fill="currentColor"
                        focusable="false"
                        height={16}
                        preserveAspectRatio="xMidYMid meet"
                        role="img"
                        viewBox="0 0 32 32"
                        width={16}
                        xmlns="http://www.w3.org/2000/svg"
                      >
                        <path
                          d="M20 24L10 16 20 8z"
                        />
                      </svg>
                    </button>
                    <button
                      className="bx--pagination__button bx--pagination__button--forward bx--pagination__button--no-index bx--btn bx--btn--ghost bx--btn--disabled bx--btn--icon-only bx--tooltip__trigger bx--tooltip--a11y bx--tooltip--top bx--tooltip--align-end"
                      disabled={true}
                      onClick={[Function]}
                      tabIndex={0}
                      type="button"
                    >
                      <span
                        className="bx--assistive-text"
                      >
                        Next page
                      </span>
                      <svg
                        aria-hidden="true"
                        aria-label="Next page"
                        className="bx--btn__icon"
                        fill="currentColor"
                        focusable="false"
                        height={16}
                        preserveAspectRatio="xMidYMid meet"
                        role="img"
                        viewBox="0 0 32 32"
                        width={16}
                        xmlns="http://www.w3.org/2000/svg"
                      >
                        <path
                          d="M12 8L22 16 12 24z"
                        />
                      </svg>
                    </button>
                  </div>
                </div>
              </div>
            </div>
          </div>
        </div>
      </div>
    </div>
  </div>
  <button
    className="info__show-button"
    onClick={[Function]}
    style={
      Object {
        "background": "#027ac5",
        "border": "none",
        "borderRadius": "0 0 0 5px",
        "color": "#fff",
        "cursor": "pointer",
        "display": "block",
        "fontFamily": "sans-serif",
        "fontSize": 12,
        "padding": "5px 15px",
        "position": "fixed",
        "right": 0,
        "top": 0,
      }
    }
    type="button"
  >
    Show Info
  </button>
</div>
`;

exports[`Storybook Snapshot tests and console checks Storyshots Watson IoT/TimeSeriesCard large / multi line - no interval 1`] = `
<div
  className="storybook-container"
>
  <div
    style={
      Object {
        "position": "relative",
        "zIndex": 0,
      }
    }
  >
    <div
      style={
        Object {
          "margin": 20,
          "width": "520px",
        }
      }
    >
      <div
        className="iot--card iot--card--wrapper"
        data-testid="Card"
        id="facility-temperature"
        role="presentation"
        style={
          Object {
            "--card-default-height": "624px",
          }
        }
      >
        <div
          className="iot--card--header"
        >
          <span
            className="iot--card--title"
            title="Temperature"
          >
            <div
              className="iot--card--title--text"
            >
              Temperature
            </div>
          </span>
          <div
            className="iot--card--toolbar"
          >
            <div
              className="iot--card--toolbar-date-range-wrapper"
            >
              <button
                aria-expanded={false}
                aria-haspopup={true}
                aria-label="Menu"
                className="iot--card--toolbar-date-range-action bx--overflow-menu"
                onClick={[Function]}
                onClose={[Function]}
                onKeyDown={[Function]}
                open={false}
                tabIndex={0}
                title="Select time range"
                type="button"
              >
                <svg
                  aria-label="Select time range"
                  className="bx--overflow-menu__icon"
                  fill="currentColor"
                  focusable="false"
                  height={16}
                  onClick={[Function]}
                  onKeyDown={[Function]}
                  preserveAspectRatio="xMidYMid meet"
                  role="img"
                  viewBox="0 0 32 32"
                  width={16}
                  xmlns="http://www.w3.org/2000/svg"
                >
                  <path
                    d="M21,30a8,8,0,1,1,8-8A8,8,0,0,1,21,30Zm0-14a6,6,0,1,0,6,6A6,6,0,0,0,21,16Z"
                  />
                  <path
                    d="M22.59 25L20 22.41 20 18 22 18 22 21.59 24 23.59 22.59 25z"
                  />
                  <path
                    d="M28,6a2,2,0,0,0-2-2H22V2H20V4H12V2H10V4H6A2,2,0,0,0,4,6V26a2,2,0,0,0,2,2h4V26H6V6h4V8h2V6h8V8h2V6h4v6h2Z"
                  />
                  <title>
                    Select time range
                  </title>
                </svg>
              </button>
            </div>
            <button
              className="iot--card--toolbar-action iot--card--toolbar-svg-wrapper bx--btn--icon-only bx--btn bx--btn--ghost"
              disabled={false}
              onClick={[Function]}
              tabIndex={0}
              title="Expand to fullscreen"
              type="button"
            >
              <svg
                aria-hidden="true"
                aria-label="Expand to fullscreen"
                className="bx--btn__icon"
                fill="currentColor"
                focusable="false"
                height={16}
                preserveAspectRatio="xMidYMid meet"
                role="img"
                viewBox="0 0 32 32"
                width={16}
                xmlns="http://www.w3.org/2000/svg"
              >
                <path
                  d="M28,4H10A2.0059,2.0059,0,0,0,8,6V20a2.0059,2.0059,0,0,0,2,2H28a2.0059,2.0059,0,0,0,2-2V6A2.0059,2.0059,0,0,0,28,4Zm0,16H10V6H28Z"
                />
                <path
                  d="M18,26H4V16H6V14H4a2.0059,2.0059,0,0,0-2,2V26a2.0059,2.0059,0,0,0,2,2H18a2.0059,2.0059,0,0,0,2-2V24H18Z"
                />
              </svg>
            </button>
          </div>
        </div>
        <div
          className="iot--card--content"
          style={
            Object {
              "--card-content-height": "576px",
            }
          }
        >
          <div
            className="iot--time-series-card--wrapper"
          >
            <div
              className="chart-holder"
            />
          </div>
        </div>
      </div>
    </div>
  </div>
  <button
    className="info__show-button"
    onClick={[Function]}
    style={
      Object {
        "background": "#027ac5",
        "border": "none",
        "borderRadius": "0 0 0 5px",
        "color": "#fff",
        "cursor": "pointer",
        "display": "block",
        "fontFamily": "sans-serif",
        "fontSize": 12,
        "padding": "5px 15px",
        "position": "fixed",
        "right": 0,
        "top": 0,
      }
    }
    type="button"
  >
    Show Info
  </button>
</div>
`;

exports[`Storybook Snapshot tests and console checks Storyshots Watson IoT/TimeSeriesCard large / single line - interval day (Month) 1`] = `
<div
  className="storybook-container"
>
  <div
    style={
      Object {
        "position": "relative",
        "zIndex": 0,
      }
    }
  >
    <div
      style={
        Object {
          "margin": 20,
          "width": "520px",
        }
      }
    >
      <div
        className="iot--card iot--card--wrapper"
        data-testid="Card"
        id="facility-temperature"
        role="presentation"
        style={
          Object {
            "--card-default-height": "624px",
          }
        }
      >
        <div
          className="iot--card--header"
        >
          <span
            className="iot--card--title"
            title="Temperature"
          >
            <div
              className="iot--card--title--text"
            >
              Temperature
            </div>
          </span>
          <div
            className="iot--card--toolbar"
          >
            <div
              className="iot--card--toolbar-date-range-wrapper"
            >
              <button
                aria-expanded={false}
                aria-haspopup={true}
                aria-label="Menu"
                className="iot--card--toolbar-date-range-action bx--overflow-menu"
                onClick={[Function]}
                onClose={[Function]}
                onKeyDown={[Function]}
                open={false}
                tabIndex={0}
                title="Select time range"
                type="button"
              >
                <svg
                  aria-label="Select time range"
                  className="bx--overflow-menu__icon"
                  fill="currentColor"
                  focusable="false"
                  height={16}
                  onClick={[Function]}
                  onKeyDown={[Function]}
                  preserveAspectRatio="xMidYMid meet"
                  role="img"
                  viewBox="0 0 32 32"
                  width={16}
                  xmlns="http://www.w3.org/2000/svg"
                >
                  <path
                    d="M21,30a8,8,0,1,1,8-8A8,8,0,0,1,21,30Zm0-14a6,6,0,1,0,6,6A6,6,0,0,0,21,16Z"
                  />
                  <path
                    d="M22.59 25L20 22.41 20 18 22 18 22 21.59 24 23.59 22.59 25z"
                  />
                  <path
                    d="M28,6a2,2,0,0,0-2-2H22V2H20V4H12V2H10V4H6A2,2,0,0,0,4,6V26a2,2,0,0,0,2,2h4V26H6V6h4V8h2V6h8V8h2V6h4v6h2Z"
                  />
                  <title>
                    Select time range
                  </title>
                </svg>
              </button>
            </div>
            <button
              className="iot--card--toolbar-action iot--card--toolbar-svg-wrapper bx--btn--icon-only bx--btn bx--btn--ghost"
              disabled={false}
              onClick={[Function]}
              tabIndex={0}
              title="Expand to fullscreen"
              type="button"
            >
              <svg
                aria-hidden="true"
                aria-label="Expand to fullscreen"
                className="bx--btn__icon"
                fill="currentColor"
                focusable="false"
                height={16}
                preserveAspectRatio="xMidYMid meet"
                role="img"
                viewBox="0 0 32 32"
                width={16}
                xmlns="http://www.w3.org/2000/svg"
              >
                <path
                  d="M28,4H10A2.0059,2.0059,0,0,0,8,6V20a2.0059,2.0059,0,0,0,2,2H28a2.0059,2.0059,0,0,0,2-2V6A2.0059,2.0059,0,0,0,28,4Zm0,16H10V6H28Z"
                />
                <path
                  d="M18,26H4V16H6V14H4a2.0059,2.0059,0,0,0-2,2V26a2.0059,2.0059,0,0,0,2,2H18a2.0059,2.0059,0,0,0,2-2V24H18Z"
                />
              </svg>
            </button>
          </div>
        </div>
        <div
          className="iot--card--content"
          style={
            Object {
              "--card-content-height": "576px",
            }
          }
        >
          <div
            className="iot--time-series-card--wrapper"
          >
            <div
              className="chart-holder"
            />
          </div>
        </div>
      </div>
    </div>
  </div>
  <button
    className="info__show-button"
    onClick={[Function]}
    style={
      Object {
        "background": "#027ac5",
        "border": "none",
        "borderRadius": "0 0 0 5px",
        "color": "#fff",
        "cursor": "pointer",
        "display": "block",
        "fontFamily": "sans-serif",
        "fontSize": 12,
        "padding": "5px 15px",
        "position": "fixed",
        "right": 0,
        "top": 0,
      }
    }
    type="button"
  >
    Show Info
  </button>
</div>
`;

exports[`Storybook Snapshot tests and console checks Storyshots Watson IoT/TimeSeriesCard large / single line - interval day (Week) 1`] = `
<div
  className="storybook-container"
>
  <div
    style={
      Object {
        "position": "relative",
        "zIndex": 0,
      }
    }
  >
    <div
      style={
        Object {
          "margin": 20,
          "width": "520px",
        }
      }
    >
      <div
        className="iot--card iot--card--wrapper"
        data-testid="Card"
        id="facility-temperature"
        role="presentation"
        style={
          Object {
            "--card-default-height": "624px",
          }
        }
      >
        <div
          className="iot--card--header"
        >
          <span
            className="iot--card--title"
            title="Temperature"
          >
            <div
              className="iot--card--title--text"
            >
              Temperature
            </div>
          </span>
          <div
            className="iot--card--toolbar"
          >
            <div
              className="iot--card--toolbar-date-range-wrapper"
            >
              <button
                aria-expanded={false}
                aria-haspopup={true}
                aria-label="Menu"
                className="iot--card--toolbar-date-range-action bx--overflow-menu"
                onClick={[Function]}
                onClose={[Function]}
                onKeyDown={[Function]}
                open={false}
                tabIndex={0}
                title="Select time range"
                type="button"
              >
                <svg
                  aria-label="Select time range"
                  className="bx--overflow-menu__icon"
                  fill="currentColor"
                  focusable="false"
                  height={16}
                  onClick={[Function]}
                  onKeyDown={[Function]}
                  preserveAspectRatio="xMidYMid meet"
                  role="img"
                  viewBox="0 0 32 32"
                  width={16}
                  xmlns="http://www.w3.org/2000/svg"
                >
                  <path
                    d="M21,30a8,8,0,1,1,8-8A8,8,0,0,1,21,30Zm0-14a6,6,0,1,0,6,6A6,6,0,0,0,21,16Z"
                  />
                  <path
                    d="M22.59 25L20 22.41 20 18 22 18 22 21.59 24 23.59 22.59 25z"
                  />
                  <path
                    d="M28,6a2,2,0,0,0-2-2H22V2H20V4H12V2H10V4H6A2,2,0,0,0,4,6V26a2,2,0,0,0,2,2h4V26H6V6h4V8h2V6h8V8h2V6h4v6h2Z"
                  />
                  <title>
                    Select time range
                  </title>
                </svg>
              </button>
            </div>
            <button
              className="iot--card--toolbar-action iot--card--toolbar-svg-wrapper bx--btn--icon-only bx--btn bx--btn--ghost"
              disabled={false}
              onClick={[Function]}
              tabIndex={0}
              title="Expand to fullscreen"
              type="button"
            >
              <svg
                aria-hidden="true"
                aria-label="Expand to fullscreen"
                className="bx--btn__icon"
                fill="currentColor"
                focusable="false"
                height={16}
                preserveAspectRatio="xMidYMid meet"
                role="img"
                viewBox="0 0 32 32"
                width={16}
                xmlns="http://www.w3.org/2000/svg"
              >
                <path
                  d="M28,4H10A2.0059,2.0059,0,0,0,8,6V20a2.0059,2.0059,0,0,0,2,2H28a2.0059,2.0059,0,0,0,2-2V6A2.0059,2.0059,0,0,0,28,4Zm0,16H10V6H28Z"
                />
                <path
                  d="M18,26H4V16H6V14H4a2.0059,2.0059,0,0,0-2,2V26a2.0059,2.0059,0,0,0,2,2H18a2.0059,2.0059,0,0,0,2-2V24H18Z"
                />
              </svg>
            </button>
          </div>
        </div>
        <div
          className="iot--card--content"
          style={
            Object {
              "--card-content-height": "576px",
            }
          }
        >
          <div
            className="iot--time-series-card--wrapper"
          >
            <div
              className="chart-holder"
            />
          </div>
        </div>
      </div>
    </div>
  </div>
  <button
    className="info__show-button"
    onClick={[Function]}
    style={
      Object {
        "background": "#027ac5",
        "border": "none",
        "borderRadius": "0 0 0 5px",
        "color": "#fff",
        "cursor": "pointer",
        "display": "block",
        "fontFamily": "sans-serif",
        "fontSize": 12,
        "padding": "5px 15px",
        "position": "fixed",
        "right": 0,
        "top": 0,
      }
    }
    type="button"
  >
    Show Info
  </button>
</div>
`;

exports[`Storybook Snapshot tests and console checks Storyshots Watson IoT/TimeSeriesCard large / single line - interval hour (Same day) 1`] = `
<div
  className="storybook-container"
>
  <div
    style={
      Object {
        "position": "relative",
        "zIndex": 0,
      }
    }
  >
    <div
      style={
        Object {
          "margin": 20,
          "width": "520px",
        }
      }
    >
      <div
        className="iot--card iot--card--wrapper"
        data-testid="Card"
        id="facility-temperature"
        role="presentation"
        style={
          Object {
            "--card-default-height": "624px",
          }
        }
      >
        <div
          className="iot--card--header"
        >
          <span
            className="iot--card--title"
            title="Temperature"
          >
            <div
              className="iot--card--title--text"
            >
              Temperature
            </div>
          </span>
          <div
            className="iot--card--toolbar"
          >
            <div
              className="iot--card--toolbar-date-range-wrapper"
            >
              <button
                aria-expanded={false}
                aria-haspopup={true}
                aria-label="Menu"
                className="iot--card--toolbar-date-range-action bx--overflow-menu"
                onClick={[Function]}
                onClose={[Function]}
                onKeyDown={[Function]}
                open={false}
                tabIndex={0}
                title="Select time range"
                type="button"
              >
                <svg
                  aria-label="Select time range"
                  className="bx--overflow-menu__icon"
                  fill="currentColor"
                  focusable="false"
                  height={16}
                  onClick={[Function]}
                  onKeyDown={[Function]}
                  preserveAspectRatio="xMidYMid meet"
                  role="img"
                  viewBox="0 0 32 32"
                  width={16}
                  xmlns="http://www.w3.org/2000/svg"
                >
                  <path
                    d="M21,30a8,8,0,1,1,8-8A8,8,0,0,1,21,30Zm0-14a6,6,0,1,0,6,6A6,6,0,0,0,21,16Z"
                  />
                  <path
                    d="M22.59 25L20 22.41 20 18 22 18 22 21.59 24 23.59 22.59 25z"
                  />
                  <path
                    d="M28,6a2,2,0,0,0-2-2H22V2H20V4H12V2H10V4H6A2,2,0,0,0,4,6V26a2,2,0,0,0,2,2h4V26H6V6h4V8h2V6h8V8h2V6h4v6h2Z"
                  />
                  <title>
                    Select time range
                  </title>
                </svg>
              </button>
            </div>
            <button
              className="iot--card--toolbar-action iot--card--toolbar-svg-wrapper bx--btn--icon-only bx--btn bx--btn--ghost"
              disabled={false}
              onClick={[Function]}
              tabIndex={0}
              title="Expand to fullscreen"
              type="button"
            >
              <svg
                aria-hidden="true"
                aria-label="Expand to fullscreen"
                className="bx--btn__icon"
                fill="currentColor"
                focusable="false"
                height={16}
                preserveAspectRatio="xMidYMid meet"
                role="img"
                viewBox="0 0 32 32"
                width={16}
                xmlns="http://www.w3.org/2000/svg"
              >
                <path
                  d="M28,4H10A2.0059,2.0059,0,0,0,8,6V20a2.0059,2.0059,0,0,0,2,2H28a2.0059,2.0059,0,0,0,2-2V6A2.0059,2.0059,0,0,0,28,4Zm0,16H10V6H28Z"
                />
                <path
                  d="M18,26H4V16H6V14H4a2.0059,2.0059,0,0,0-2,2V26a2.0059,2.0059,0,0,0,2,2H18a2.0059,2.0059,0,0,0,2-2V24H18Z"
                />
              </svg>
            </button>
          </div>
        </div>
        <div
          className="iot--card--content"
          style={
            Object {
              "--card-content-height": "576px",
            }
          }
        >
          <div
            className="iot--time-series-card--wrapper"
          >
            <div
              className="chart-holder"
            />
          </div>
        </div>
      </div>
    </div>
  </div>
  <button
    className="info__show-button"
    onClick={[Function]}
    style={
      Object {
        "background": "#027ac5",
        "border": "none",
        "borderRadius": "0 0 0 5px",
        "color": "#fff",
        "cursor": "pointer",
        "display": "block",
        "fontFamily": "sans-serif",
        "fontSize": 12,
        "padding": "5px 15px",
        "position": "fixed",
        "right": 0,
        "top": 0,
      }
    }
    type="button"
  >
    Show Info
  </button>
</div>
`;

exports[`Storybook Snapshot tests and console checks Storyshots Watson IoT/TimeSeriesCard large / single line - interval month (Year/ Diff Year) 1`] = `
<div
  className="storybook-container"
>
  <div
    style={
      Object {
        "position": "relative",
        "zIndex": 0,
      }
    }
  >
    <div
      style={
        Object {
          "margin": 20,
          "width": "520px",
        }
      }
    >
      <div
        className="iot--card iot--card--wrapper"
        data-testid="Card"
        id="facility-temperature"
        role="presentation"
        style={
          Object {
            "--card-default-height": "624px",
          }
        }
      >
        <div
          className="iot--card--header"
        >
          <span
            className="iot--card--title"
            title="Temperature"
          >
            <div
              className="iot--card--title--text"
            >
              Temperature
            </div>
          </span>
          <div
            className="iot--card--toolbar"
          >
            <div
              className="iot--card--toolbar-date-range-wrapper"
            >
              <button
                aria-expanded={false}
                aria-haspopup={true}
                aria-label="Menu"
                className="iot--card--toolbar-date-range-action bx--overflow-menu"
                onClick={[Function]}
                onClose={[Function]}
                onKeyDown={[Function]}
                open={false}
                tabIndex={0}
                title="Select time range"
                type="button"
              >
                <svg
                  aria-label="Select time range"
                  className="bx--overflow-menu__icon"
                  fill="currentColor"
                  focusable="false"
                  height={16}
                  onClick={[Function]}
                  onKeyDown={[Function]}
                  preserveAspectRatio="xMidYMid meet"
                  role="img"
                  viewBox="0 0 32 32"
                  width={16}
                  xmlns="http://www.w3.org/2000/svg"
                >
                  <path
                    d="M21,30a8,8,0,1,1,8-8A8,8,0,0,1,21,30Zm0-14a6,6,0,1,0,6,6A6,6,0,0,0,21,16Z"
                  />
                  <path
                    d="M22.59 25L20 22.41 20 18 22 18 22 21.59 24 23.59 22.59 25z"
                  />
                  <path
                    d="M28,6a2,2,0,0,0-2-2H22V2H20V4H12V2H10V4H6A2,2,0,0,0,4,6V26a2,2,0,0,0,2,2h4V26H6V6h4V8h2V6h8V8h2V6h4v6h2Z"
                  />
                  <title>
                    Select time range
                  </title>
                </svg>
              </button>
            </div>
            <button
              className="iot--card--toolbar-action iot--card--toolbar-svg-wrapper bx--btn--icon-only bx--btn bx--btn--ghost"
              disabled={false}
              onClick={[Function]}
              tabIndex={0}
              title="Expand to fullscreen"
              type="button"
            >
              <svg
                aria-hidden="true"
                aria-label="Expand to fullscreen"
                className="bx--btn__icon"
                fill="currentColor"
                focusable="false"
                height={16}
                preserveAspectRatio="xMidYMid meet"
                role="img"
                viewBox="0 0 32 32"
                width={16}
                xmlns="http://www.w3.org/2000/svg"
              >
                <path
                  d="M28,4H10A2.0059,2.0059,0,0,0,8,6V20a2.0059,2.0059,0,0,0,2,2H28a2.0059,2.0059,0,0,0,2-2V6A2.0059,2.0059,0,0,0,28,4Zm0,16H10V6H28Z"
                />
                <path
                  d="M18,26H4V16H6V14H4a2.0059,2.0059,0,0,0-2,2V26a2.0059,2.0059,0,0,0,2,2H18a2.0059,2.0059,0,0,0,2-2V24H18Z"
                />
              </svg>
            </button>
          </div>
        </div>
        <div
          className="iot--card--content"
          style={
            Object {
              "--card-content-height": "576px",
            }
          }
        >
          <div
            className="iot--time-series-card--wrapper"
          >
            <div
              className="chart-holder"
            />
          </div>
        </div>
      </div>
    </div>
  </div>
  <button
    className="info__show-button"
    onClick={[Function]}
    style={
      Object {
        "background": "#027ac5",
        "border": "none",
        "borderRadius": "0 0 0 5px",
        "color": "#fff",
        "cursor": "pointer",
        "display": "block",
        "fontFamily": "sans-serif",
        "fontSize": 12,
        "padding": "5px 15px",
        "position": "fixed",
        "right": 0,
        "top": 0,
      }
    }
    type="button"
  >
    Show Info
  </button>
</div>
`;

exports[`Storybook Snapshot tests and console checks Storyshots Watson IoT/TimeSeriesCard large / single line - year interval (One data point) 1`] = `
<div
  className="storybook-container"
>
  <div
    style={
      Object {
        "position": "relative",
        "zIndex": 0,
      }
    }
  >
    <div
      style={
        Object {
          "margin": 20,
          "width": "520px",
        }
      }
    >
      <div
        className="iot--card iot--card--wrapper"
        data-testid="Card"
        id="facility-temperature"
        role="presentation"
        style={
          Object {
            "--card-default-height": "624px",
          }
        }
      >
        <div
          className="iot--card--header"
        >
          <span
            className="iot--card--title"
            title="Temperature"
          >
            <div
              className="iot--card--title--text"
            >
              Temperature
            </div>
          </span>
          <div
            className="iot--card--toolbar"
          >
            <div
              className="iot--card--toolbar-date-range-wrapper"
            >
              <button
                aria-expanded={false}
                aria-haspopup={true}
                aria-label="Menu"
                className="iot--card--toolbar-date-range-action bx--overflow-menu"
                onClick={[Function]}
                onClose={[Function]}
                onKeyDown={[Function]}
                open={false}
                tabIndex={0}
                title="Select time range"
                type="button"
              >
                <svg
                  aria-label="Select time range"
                  className="bx--overflow-menu__icon"
                  fill="currentColor"
                  focusable="false"
                  height={16}
                  onClick={[Function]}
                  onKeyDown={[Function]}
                  preserveAspectRatio="xMidYMid meet"
                  role="img"
                  viewBox="0 0 32 32"
                  width={16}
                  xmlns="http://www.w3.org/2000/svg"
                >
                  <path
                    d="M21,30a8,8,0,1,1,8-8A8,8,0,0,1,21,30Zm0-14a6,6,0,1,0,6,6A6,6,0,0,0,21,16Z"
                  />
                  <path
                    d="M22.59 25L20 22.41 20 18 22 18 22 21.59 24 23.59 22.59 25z"
                  />
                  <path
                    d="M28,6a2,2,0,0,0-2-2H22V2H20V4H12V2H10V4H6A2,2,0,0,0,4,6V26a2,2,0,0,0,2,2h4V26H6V6h4V8h2V6h8V8h2V6h4v6h2Z"
                  />
                  <title>
                    Select time range
                  </title>
                </svg>
              </button>
            </div>
            <button
              className="iot--card--toolbar-action iot--card--toolbar-svg-wrapper bx--btn--icon-only bx--btn bx--btn--ghost"
              disabled={false}
              onClick={[Function]}
              tabIndex={0}
              title="Expand to fullscreen"
              type="button"
            >
              <svg
                aria-hidden="true"
                aria-label="Expand to fullscreen"
                className="bx--btn__icon"
                fill="currentColor"
                focusable="false"
                height={16}
                preserveAspectRatio="xMidYMid meet"
                role="img"
                viewBox="0 0 32 32"
                width={16}
                xmlns="http://www.w3.org/2000/svg"
              >
                <path
                  d="M28,4H10A2.0059,2.0059,0,0,0,8,6V20a2.0059,2.0059,0,0,0,2,2H28a2.0059,2.0059,0,0,0,2-2V6A2.0059,2.0059,0,0,0,28,4Zm0,16H10V6H28Z"
                />
                <path
                  d="M18,26H4V16H6V14H4a2.0059,2.0059,0,0,0-2,2V26a2.0059,2.0059,0,0,0,2,2H18a2.0059,2.0059,0,0,0,2-2V24H18Z"
                />
              </svg>
            </button>
          </div>
        </div>
        <div
          className="iot--card--content"
          style={
            Object {
              "--card-content-height": "576px",
            }
          }
        >
          <div
            className="iot--time-series-card--wrapper"
          >
            <div
              className="chart-holder"
            />
          </div>
        </div>
      </div>
    </div>
  </div>
  <button
    className="info__show-button"
    onClick={[Function]}
    style={
      Object {
        "background": "#027ac5",
        "border": "none",
        "borderRadius": "0 0 0 5px",
        "color": "#fff",
        "cursor": "pointer",
        "display": "block",
        "fontFamily": "sans-serif",
        "fontSize": 12,
        "padding": "5px 15px",
        "position": "fixed",
        "right": 0,
        "top": 0,
      }
    }
    type="button"
  >
    Show Info
  </button>
</div>
`;

exports[`Storybook Snapshot tests and console checks Storyshots Watson IoT/TimeSeriesCard large / units 1`] = `
<div
  className="storybook-container"
>
  <div
    style={
      Object {
        "position": "relative",
        "zIndex": 0,
      }
    }
  >
    <div
      style={
        Object {
          "margin": "1rem4",
          "width": "520px",
        }
      }
    >
      <div
        className="iot--card iot--card--wrapper"
        data-testid="Card"
        id="facility-temperature"
        role="presentation"
        style={
          Object {
            "--card-default-height": "624px",
          }
        }
      >
        <div
          className="iot--card--header"
        >
          <span
            className="iot--card--title"
            title="Temperature"
          >
            <div
              className="iot--card--title--text"
            >
              Temperature
            </div>
          </span>
          <div
            className="iot--card--toolbar"
          >
            <div
              className="iot--card--toolbar-date-range-wrapper"
            >
              <button
                aria-expanded={false}
                aria-haspopup={true}
                aria-label="Menu"
                className="iot--card--toolbar-date-range-action bx--overflow-menu"
                onClick={[Function]}
                onClose={[Function]}
                onKeyDown={[Function]}
                open={false}
                tabIndex={0}
                title="Select time range"
                type="button"
              >
                <svg
                  aria-label="Select time range"
                  className="bx--overflow-menu__icon"
                  fill="currentColor"
                  focusable="false"
                  height={16}
                  onClick={[Function]}
                  onKeyDown={[Function]}
                  preserveAspectRatio="xMidYMid meet"
                  role="img"
                  viewBox="0 0 32 32"
                  width={16}
                  xmlns="http://www.w3.org/2000/svg"
                >
                  <path
                    d="M21,30a8,8,0,1,1,8-8A8,8,0,0,1,21,30Zm0-14a6,6,0,1,0,6,6A6,6,0,0,0,21,16Z"
                  />
                  <path
                    d="M22.59 25L20 22.41 20 18 22 18 22 21.59 24 23.59 22.59 25z"
                  />
                  <path
                    d="M28,6a2,2,0,0,0-2-2H22V2H20V4H12V2H10V4H6A2,2,0,0,0,4,6V26a2,2,0,0,0,2,2h4V26H6V6h4V8h2V6h8V8h2V6h4v6h2Z"
                  />
                  <title>
                    Select time range
                  </title>
                </svg>
              </button>
            </div>
            <button
              className="iot--card--toolbar-action iot--card--toolbar-svg-wrapper bx--btn--icon-only bx--btn bx--btn--ghost"
              disabled={false}
              onClick={[Function]}
              tabIndex={0}
              title="Expand to fullscreen"
              type="button"
            >
              <svg
                aria-hidden="true"
                aria-label="Expand to fullscreen"
                className="bx--btn__icon"
                fill="currentColor"
                focusable="false"
                height={16}
                preserveAspectRatio="xMidYMid meet"
                role="img"
                viewBox="0 0 32 32"
                width={16}
                xmlns="http://www.w3.org/2000/svg"
              >
                <path
                  d="M28,4H10A2.0059,2.0059,0,0,0,8,6V20a2.0059,2.0059,0,0,0,2,2H28a2.0059,2.0059,0,0,0,2-2V6A2.0059,2.0059,0,0,0,28,4Zm0,16H10V6H28Z"
                />
                <path
                  d="M18,26H4V16H6V14H4a2.0059,2.0059,0,0,0-2,2V26a2.0059,2.0059,0,0,0,2,2H18a2.0059,2.0059,0,0,0,2-2V24H18Z"
                />
              </svg>
            </button>
          </div>
        </div>
        <div
          className="iot--card--content"
          style={
            Object {
              "--card-content-height": "576px",
            }
          }
        >
          <div
            className="iot--time-series-card--wrapper"
          >
            <div
              className="chart-holder"
            />
          </div>
        </div>
      </div>
    </div>
  </div>
  <button
    className="info__show-button"
    onClick={[Function]}
    style={
      Object {
        "background": "#027ac5",
        "border": "none",
        "borderRadius": "0 0 0 5px",
        "color": "#fff",
        "cursor": "pointer",
        "display": "block",
        "fontFamily": "sans-serif",
        "fontSize": 12,
        "padding": "5px 15px",
        "position": "fixed",
        "right": 0,
        "top": 0,
      }
    }
    type="button"
  >
    Show Info
  </button>
</div>
`;

exports[`Storybook Snapshot tests and console checks Storyshots Watson IoT/TimeSeriesCard locale 1`] = `
<div
  className="storybook-container"
>
  <div
    style={
      Object {
        "position": "relative",
        "zIndex": 0,
      }
    }
  >
    <div
      style={
        Object {
          "margin": "1rem4",
          "width": "520px",
        }
      }
    >
      <div
        className="iot--card iot--card--wrapper"
        data-testid="Card"
        id="facility-temperature"
        role="presentation"
        style={
          Object {
            "--card-default-height": "624px",
          }
        }
      >
        <div
          className="iot--card--header"
        >
          <span
            className="iot--card--title"
            title="Pressure"
          >
            <div
              className="iot--card--title--text"
            >
              Pressure
            </div>
          </span>
          <div
            className="iot--card--toolbar"
          >
            <div
              className="iot--card--toolbar-date-range-wrapper"
            >
              <button
                aria-expanded={false}
                aria-haspopup={true}
                aria-label="Menu"
                className="iot--card--toolbar-date-range-action bx--overflow-menu"
                onClick={[Function]}
                onClose={[Function]}
                onKeyDown={[Function]}
                open={false}
                tabIndex={0}
                title="Select time range"
                type="button"
              >
                <svg
                  aria-label="Select time range"
                  className="bx--overflow-menu__icon"
                  fill="currentColor"
                  focusable="false"
                  height={16}
                  onClick={[Function]}
                  onKeyDown={[Function]}
                  preserveAspectRatio="xMidYMid meet"
                  role="img"
                  viewBox="0 0 32 32"
                  width={16}
                  xmlns="http://www.w3.org/2000/svg"
                >
                  <path
                    d="M21,30a8,8,0,1,1,8-8A8,8,0,0,1,21,30Zm0-14a6,6,0,1,0,6,6A6,6,0,0,0,21,16Z"
                  />
                  <path
                    d="M22.59 25L20 22.41 20 18 22 18 22 21.59 24 23.59 22.59 25z"
                  />
                  <path
                    d="M28,6a2,2,0,0,0-2-2H22V2H20V4H12V2H10V4H6A2,2,0,0,0,4,6V26a2,2,0,0,0,2,2h4V26H6V6h4V8h2V6h8V8h2V6h4v6h2Z"
                  />
                  <title>
                    Select time range
                  </title>
                </svg>
              </button>
            </div>
            <button
              className="iot--card--toolbar-action iot--card--toolbar-svg-wrapper bx--btn--icon-only bx--btn bx--btn--ghost"
              disabled={false}
              onClick={[Function]}
              tabIndex={0}
              title="Expand to fullscreen"
              type="button"
            >
              <svg
                aria-hidden="true"
                aria-label="Expand to fullscreen"
                className="bx--btn__icon"
                fill="currentColor"
                focusable="false"
                height={16}
                preserveAspectRatio="xMidYMid meet"
                role="img"
                viewBox="0 0 32 32"
                width={16}
                xmlns="http://www.w3.org/2000/svg"
              >
                <path
                  d="M28,4H10A2.0059,2.0059,0,0,0,8,6V20a2.0059,2.0059,0,0,0,2,2H28a2.0059,2.0059,0,0,0,2-2V6A2.0059,2.0059,0,0,0,28,4Zm0,16H10V6H28Z"
                />
                <path
                  d="M18,26H4V16H6V14H4a2.0059,2.0059,0,0,0-2,2V26a2.0059,2.0059,0,0,0,2,2H18a2.0059,2.0059,0,0,0,2-2V24H18Z"
                />
              </svg>
            </button>
          </div>
        </div>
        <div
          className="iot--card--content"
          style={
            Object {
              "--card-content-height": "576px",
            }
          }
        >
          <div
            className="iot--time-series-card--wrapper"
          >
            <div
              className="chart-holder"
            />
          </div>
        </div>
      </div>
    </div>
  </div>
  <button
    className="info__show-button"
    onClick={[Function]}
    style={
      Object {
        "background": "#027ac5",
        "border": "none",
        "borderRadius": "0 0 0 5px",
        "color": "#fff",
        "cursor": "pointer",
        "display": "block",
        "fontFamily": "sans-serif",
        "fontSize": 12,
        "padding": "5px 15px",
        "position": "fixed",
        "right": 0,
        "top": 0,
      }
    }
    type="button"
  >
    Show Info
  </button>
</div>
`;

exports[`Storybook Snapshot tests and console checks Storyshots Watson IoT/TimeSeriesCard lots of dots 1`] = `
<div
  className="storybook-container"
>
  <div
    style={
      Object {
        "position": "relative",
        "zIndex": 0,
      }
    }
  >
    <div
      style={
        Object {
          "margin": "1rem4",
          "width": "252px",
        }
      }
    >
      <div
        className="iot--card iot--card--wrapper"
        data-testid="Card"
        id="facility-temperature"
        role="presentation"
        style={
          Object {
            "--card-default-height": "304px",
          }
        }
      >
        <div
          className="iot--card--header"
        >
          <span
            className="iot--card--title"
            title="Temperature"
          >
            <div
              className="iot--card--title--text"
            >
              Temperature
            </div>
          </span>
          <div
            className="iot--card--toolbar"
          >
            <div
              className="iot--card--toolbar-date-range-wrapper"
            >
              <button
                aria-expanded={false}
                aria-haspopup={true}
                aria-label="Menu"
                className="iot--card--toolbar-date-range-action bx--overflow-menu"
                onClick={[Function]}
                onClose={[Function]}
                onKeyDown={[Function]}
                open={false}
                tabIndex={0}
                title="Select time range"
                type="button"
              >
                <svg
                  aria-label="Select time range"
                  className="bx--overflow-menu__icon"
                  fill="currentColor"
                  focusable="false"
                  height={16}
                  onClick={[Function]}
                  onKeyDown={[Function]}
                  preserveAspectRatio="xMidYMid meet"
                  role="img"
                  viewBox="0 0 32 32"
                  width={16}
                  xmlns="http://www.w3.org/2000/svg"
                >
                  <path
                    d="M21,30a8,8,0,1,1,8-8A8,8,0,0,1,21,30Zm0-14a6,6,0,1,0,6,6A6,6,0,0,0,21,16Z"
                  />
                  <path
                    d="M22.59 25L20 22.41 20 18 22 18 22 21.59 24 23.59 22.59 25z"
                  />
                  <path
                    d="M28,6a2,2,0,0,0-2-2H22V2H20V4H12V2H10V4H6A2,2,0,0,0,4,6V26a2,2,0,0,0,2,2h4V26H6V6h4V8h2V6h8V8h2V6h4v6h2Z"
                  />
                  <title>
                    Select time range
                  </title>
                </svg>
              </button>
            </div>
            <button
              className="iot--card--toolbar-action iot--card--toolbar-svg-wrapper bx--btn--icon-only bx--btn bx--btn--ghost"
              disabled={false}
              onClick={[Function]}
              tabIndex={0}
              title="Expand to fullscreen"
              type="button"
            >
              <svg
                aria-hidden="true"
                aria-label="Expand to fullscreen"
                className="bx--btn__icon"
                fill="currentColor"
                focusable="false"
                height={16}
                preserveAspectRatio="xMidYMid meet"
                role="img"
                viewBox="0 0 32 32"
                width={16}
                xmlns="http://www.w3.org/2000/svg"
              >
                <path
                  d="M28,4H10A2.0059,2.0059,0,0,0,8,6V20a2.0059,2.0059,0,0,0,2,2H28a2.0059,2.0059,0,0,0,2-2V6A2.0059,2.0059,0,0,0,28,4Zm0,16H10V6H28Z"
                />
                <path
                  d="M18,26H4V16H6V14H4a2.0059,2.0059,0,0,0-2,2V26a2.0059,2.0059,0,0,0,2,2H18a2.0059,2.0059,0,0,0,2-2V24H18Z"
                />
              </svg>
            </button>
          </div>
        </div>
        <div
          className="iot--card--content"
          style={
            Object {
              "--card-content-height": "256px",
            }
          }
        >
          <div
            className="iot--time-series-card--wrapper iot--time-series-card--wrapper__lots-of-points"
          >
            <div
              className="chart-holder"
            />
          </div>
        </div>
      </div>
    </div>
  </div>
  <button
    className="info__show-button"
    onClick={[Function]}
    style={
      Object {
        "background": "#027ac5",
        "border": "none",
        "borderRadius": "0 0 0 5px",
        "color": "#fff",
        "cursor": "pointer",
        "display": "block",
        "fontFamily": "sans-serif",
        "fontSize": 12,
        "padding": "5px 15px",
        "position": "fixed",
        "right": 0,
        "top": 0,
      }
    }
    type="button"
  >
    Show Info
  </button>
</div>
`;

exports[`Storybook Snapshot tests and console checks Storyshots Watson IoT/TimeSeriesCard medium / multi line - (No X/Y Label) 1`] = `
<div
  className="storybook-container"
>
  <div
    style={
      Object {
        "position": "relative",
        "zIndex": 0,
      }
    }
  >
    <div
      style={
        Object {
          "margin": "1rem4",
          "width": "252px",
        }
      }
    >
      <div
        className="iot--card iot--card--wrapper"
        data-testid="Card"
        id="facility-temperature"
        role="presentation"
        style={
          Object {
            "--card-default-height": "304px",
          }
        }
      >
        <div
          className="iot--card--header"
        >
          <span
            className="iot--card--title"
            title="Temperature"
          >
            <div
              className="iot--card--title--text"
            >
              Temperature
            </div>
          </span>
          <div
            className="iot--card--toolbar"
          >
            <div
              className="iot--card--toolbar-date-range-wrapper"
            >
              <button
                aria-expanded={false}
                aria-haspopup={true}
                aria-label="Menu"
                className="iot--card--toolbar-date-range-action bx--overflow-menu"
                onClick={[Function]}
                onClose={[Function]}
                onKeyDown={[Function]}
                open={false}
                tabIndex={0}
                title="Select time range"
                type="button"
              >
                <svg
                  aria-label="Select time range"
                  className="bx--overflow-menu__icon"
                  fill="currentColor"
                  focusable="false"
                  height={16}
                  onClick={[Function]}
                  onKeyDown={[Function]}
                  preserveAspectRatio="xMidYMid meet"
                  role="img"
                  viewBox="0 0 32 32"
                  width={16}
                  xmlns="http://www.w3.org/2000/svg"
                >
                  <path
                    d="M21,30a8,8,0,1,1,8-8A8,8,0,0,1,21,30Zm0-14a6,6,0,1,0,6,6A6,6,0,0,0,21,16Z"
                  />
                  <path
                    d="M22.59 25L20 22.41 20 18 22 18 22 21.59 24 23.59 22.59 25z"
                  />
                  <path
                    d="M28,6a2,2,0,0,0-2-2H22V2H20V4H12V2H10V4H6A2,2,0,0,0,4,6V26a2,2,0,0,0,2,2h4V26H6V6h4V8h2V6h8V8h2V6h4v6h2Z"
                  />
                  <title>
                    Select time range
                  </title>
                </svg>
              </button>
            </div>
            <button
              className="iot--card--toolbar-action iot--card--toolbar-svg-wrapper bx--btn--icon-only bx--btn bx--btn--ghost"
              disabled={false}
              onClick={[Function]}
              tabIndex={0}
              title="Expand to fullscreen"
              type="button"
            >
              <svg
                aria-hidden="true"
                aria-label="Expand to fullscreen"
                className="bx--btn__icon"
                fill="currentColor"
                focusable="false"
                height={16}
                preserveAspectRatio="xMidYMid meet"
                role="img"
                viewBox="0 0 32 32"
                width={16}
                xmlns="http://www.w3.org/2000/svg"
              >
                <path
                  d="M28,4H10A2.0059,2.0059,0,0,0,8,6V20a2.0059,2.0059,0,0,0,2,2H28a2.0059,2.0059,0,0,0,2-2V6A2.0059,2.0059,0,0,0,28,4Zm0,16H10V6H28Z"
                />
                <path
                  d="M18,26H4V16H6V14H4a2.0059,2.0059,0,0,0-2,2V26a2.0059,2.0059,0,0,0,2,2H18a2.0059,2.0059,0,0,0,2-2V24H18Z"
                />
              </svg>
            </button>
          </div>
        </div>
        <div
          className="iot--card--content"
          style={
            Object {
              "--card-content-height": "256px",
            }
          }
        >
          <div
            className="iot--time-series-card--wrapper"
          >
            <div
              className="chart-holder"
            />
          </div>
        </div>
      </div>
    </div>
  </div>
  <button
    className="info__show-button"
    onClick={[Function]}
    style={
      Object {
        "background": "#027ac5",
        "border": "none",
        "borderRadius": "0 0 0 5px",
        "color": "#fff",
        "cursor": "pointer",
        "display": "block",
        "fontFamily": "sans-serif",
        "fontSize": 12,
        "padding": "5px 15px",
        "position": "fixed",
        "right": 0,
        "top": 0,
      }
    }
    type="button"
  >
    Show Info
  </button>
</div>
`;

exports[`Storybook Snapshot tests and console checks Storyshots Watson IoT/TimeSeriesCard medium / multiple line - interval month (Year/ Same Year) 1`] = `
<div
  className="storybook-container"
>
  <div
    style={
      Object {
        "position": "relative",
        "zIndex": 0,
      }
    }
  >
    <div
      style={
        Object {
          "margin": 20,
          "width": "252px",
        }
      }
    >
      <div
        className="iot--card iot--card--wrapper"
        data-testid="Card"
        id="facility-temperature"
        role="presentation"
        style={
          Object {
            "--card-default-height": "304px",
          }
        }
      >
        <div
          className="iot--card--header"
        >
          <span
            className="iot--card--title"
            title="Temperature"
          >
            <div
              className="iot--card--title--text"
            >
              Temperature
            </div>
          </span>
          <div
            className="iot--card--toolbar"
          >
            <div
              className="iot--card--toolbar-date-range-wrapper"
            >
              <button
                aria-expanded={false}
                aria-haspopup={true}
                aria-label="Menu"
                className="iot--card--toolbar-date-range-action bx--overflow-menu"
                onClick={[Function]}
                onClose={[Function]}
                onKeyDown={[Function]}
                open={false}
                tabIndex={0}
                title="Select time range"
                type="button"
              >
                <svg
                  aria-label="Select time range"
                  className="bx--overflow-menu__icon"
                  fill="currentColor"
                  focusable="false"
                  height={16}
                  onClick={[Function]}
                  onKeyDown={[Function]}
                  preserveAspectRatio="xMidYMid meet"
                  role="img"
                  viewBox="0 0 32 32"
                  width={16}
                  xmlns="http://www.w3.org/2000/svg"
                >
                  <path
                    d="M21,30a8,8,0,1,1,8-8A8,8,0,0,1,21,30Zm0-14a6,6,0,1,0,6,6A6,6,0,0,0,21,16Z"
                  />
                  <path
                    d="M22.59 25L20 22.41 20 18 22 18 22 21.59 24 23.59 22.59 25z"
                  />
                  <path
                    d="M28,6a2,2,0,0,0-2-2H22V2H20V4H12V2H10V4H6A2,2,0,0,0,4,6V26a2,2,0,0,0,2,2h4V26H6V6h4V8h2V6h8V8h2V6h4v6h2Z"
                  />
                  <title>
                    Select time range
                  </title>
                </svg>
              </button>
            </div>
            <button
              className="iot--card--toolbar-action iot--card--toolbar-svg-wrapper bx--btn--icon-only bx--btn bx--btn--ghost"
              disabled={false}
              onClick={[Function]}
              tabIndex={0}
              title="Expand to fullscreen"
              type="button"
            >
              <svg
                aria-hidden="true"
                aria-label="Expand to fullscreen"
                className="bx--btn__icon"
                fill="currentColor"
                focusable="false"
                height={16}
                preserveAspectRatio="xMidYMid meet"
                role="img"
                viewBox="0 0 32 32"
                width={16}
                xmlns="http://www.w3.org/2000/svg"
              >
                <path
                  d="M28,4H10A2.0059,2.0059,0,0,0,8,6V20a2.0059,2.0059,0,0,0,2,2H28a2.0059,2.0059,0,0,0,2-2V6A2.0059,2.0059,0,0,0,28,4Zm0,16H10V6H28Z"
                />
                <path
                  d="M18,26H4V16H6V14H4a2.0059,2.0059,0,0,0-2,2V26a2.0059,2.0059,0,0,0,2,2H18a2.0059,2.0059,0,0,0,2-2V24H18Z"
                />
              </svg>
            </button>
          </div>
        </div>
        <div
          className="iot--card--content"
          style={
            Object {
              "--card-content-height": "256px",
            }
          }
        >
          <div
            className="iot--time-series-card--wrapper"
          >
            <div
              className="chart-holder"
            />
          </div>
        </div>
      </div>
    </div>
  </div>
  <button
    className="info__show-button"
    onClick={[Function]}
    style={
      Object {
        "background": "#027ac5",
        "border": "none",
        "borderRadius": "0 0 0 5px",
        "color": "#fff",
        "cursor": "pointer",
        "display": "block",
        "fontFamily": "sans-serif",
        "fontSize": 12,
        "padding": "5px 15px",
        "position": "fixed",
        "right": 0,
        "top": 0,
      }
    }
    type="button"
  >
    Show Info
  </button>
</div>
`;

exports[`Storybook Snapshot tests and console checks Storyshots Watson IoT/TimeSeriesCard medium / single line - interval hour 1`] = `
<div
  className="storybook-container"
>
  <div
    style={
      Object {
        "position": "relative",
        "zIndex": 0,
      }
    }
  >
    <div
      style={
        Object {
          "margin": "1rem4",
          "width": "252px",
        }
      }
    >
      <div
        className="iot--card iot--card--wrapper"
        data-testid="Card"
        id="facility-temperature"
        role="presentation"
        style={
          Object {
            "--card-default-height": "304px",
          }
        }
      >
        <div
          className="iot--card--header"
        >
          <span
            className="iot--card--title"
            title="Temperature"
          >
            <div
              className="iot--card--title--text"
            >
              Temperature
            </div>
          </span>
          <div
            className="iot--card--toolbar"
          >
            <div
              className="iot--card--toolbar-date-range-wrapper"
            >
              <button
                aria-expanded={false}
                aria-haspopup={true}
                aria-label="Menu"
                className="iot--card--toolbar-date-range-action bx--overflow-menu"
                onClick={[Function]}
                onClose={[Function]}
                onKeyDown={[Function]}
                open={false}
                tabIndex={0}
                title="Select time range"
                type="button"
              >
                <svg
                  aria-label="Select time range"
                  className="bx--overflow-menu__icon"
                  fill="currentColor"
                  focusable="false"
                  height={16}
                  onClick={[Function]}
                  onKeyDown={[Function]}
                  preserveAspectRatio="xMidYMid meet"
                  role="img"
                  viewBox="0 0 32 32"
                  width={16}
                  xmlns="http://www.w3.org/2000/svg"
                >
                  <path
                    d="M21,30a8,8,0,1,1,8-8A8,8,0,0,1,21,30Zm0-14a6,6,0,1,0,6,6A6,6,0,0,0,21,16Z"
                  />
                  <path
                    d="M22.59 25L20 22.41 20 18 22 18 22 21.59 24 23.59 22.59 25z"
                  />
                  <path
                    d="M28,6a2,2,0,0,0-2-2H22V2H20V4H12V2H10V4H6A2,2,0,0,0,4,6V26a2,2,0,0,0,2,2h4V26H6V6h4V8h2V6h8V8h2V6h4v6h2Z"
                  />
                  <title>
                    Select time range
                  </title>
                </svg>
              </button>
            </div>
            <button
              className="iot--card--toolbar-action iot--card--toolbar-svg-wrapper bx--btn--icon-only bx--btn bx--btn--ghost"
              disabled={false}
              onClick={[Function]}
              tabIndex={0}
              title="Expand to fullscreen"
              type="button"
            >
              <svg
                aria-hidden="true"
                aria-label="Expand to fullscreen"
                className="bx--btn__icon"
                fill="currentColor"
                focusable="false"
                height={16}
                preserveAspectRatio="xMidYMid meet"
                role="img"
                viewBox="0 0 32 32"
                width={16}
                xmlns="http://www.w3.org/2000/svg"
              >
                <path
                  d="M28,4H10A2.0059,2.0059,0,0,0,8,6V20a2.0059,2.0059,0,0,0,2,2H28a2.0059,2.0059,0,0,0,2-2V6A2.0059,2.0059,0,0,0,28,4Zm0,16H10V6H28Z"
                />
                <path
                  d="M18,26H4V16H6V14H4a2.0059,2.0059,0,0,0-2,2V26a2.0059,2.0059,0,0,0,2,2H18a2.0059,2.0059,0,0,0,2-2V24H18Z"
                />
              </svg>
            </button>
          </div>
        </div>
        <div
          className="iot--card--content"
          style={
            Object {
              "--card-content-height": "256px",
            }
          }
        >
          <div
            className="iot--time-series-card--wrapper"
          >
            <div
              className="chart-holder"
            />
          </div>
        </div>
      </div>
    </div>
  </div>
  <button
    className="info__show-button"
    onClick={[Function]}
    style={
      Object {
        "background": "#027ac5",
        "border": "none",
        "borderRadius": "0 0 0 5px",
        "color": "#fff",
        "cursor": "pointer",
        "display": "block",
        "fontFamily": "sans-serif",
        "fontSize": 12,
        "padding": "5px 15px",
        "position": "fixed",
        "right": 0,
        "top": 0,
      }
    }
    type="button"
  >
    Show Info
  </button>
</div>
`;

exports[`Storybook Snapshot tests and console checks Storyshots Watson IoT/TimeSeriesCard medium / single line - interval month (Year/ Same Year) 1`] = `
<div
  className="storybook-container"
>
  <div
    style={
      Object {
        "position": "relative",
        "zIndex": 0,
      }
    }
  >
    <div
      style={
        Object {
          "margin": 20,
          "width": "252px",
        }
      }
    >
      <div
        className="iot--card iot--card--wrapper"
        data-testid="Card"
        id="facility-temperature"
        role="presentation"
        style={
          Object {
            "--card-default-height": "304px",
          }
        }
      >
        <div
          className="iot--card--header"
        >
          <span
            className="iot--card--title"
            title="Temperature"
          >
            <div
              className="iot--card--title--text"
            >
              Temperature
            </div>
          </span>
          <div
            className="iot--card--toolbar"
          >
            <div
              className="iot--card--toolbar-date-range-wrapper"
            >
              <button
                aria-expanded={false}
                aria-haspopup={true}
                aria-label="Menu"
                className="iot--card--toolbar-date-range-action bx--overflow-menu"
                onClick={[Function]}
                onClose={[Function]}
                onKeyDown={[Function]}
                open={false}
                tabIndex={0}
                title="Select time range"
                type="button"
              >
                <svg
                  aria-label="Select time range"
                  className="bx--overflow-menu__icon"
                  fill="currentColor"
                  focusable="false"
                  height={16}
                  onClick={[Function]}
                  onKeyDown={[Function]}
                  preserveAspectRatio="xMidYMid meet"
                  role="img"
                  viewBox="0 0 32 32"
                  width={16}
                  xmlns="http://www.w3.org/2000/svg"
                >
                  <path
                    d="M21,30a8,8,0,1,1,8-8A8,8,0,0,1,21,30Zm0-14a6,6,0,1,0,6,6A6,6,0,0,0,21,16Z"
                  />
                  <path
                    d="M22.59 25L20 22.41 20 18 22 18 22 21.59 24 23.59 22.59 25z"
                  />
                  <path
                    d="M28,6a2,2,0,0,0-2-2H22V2H20V4H12V2H10V4H6A2,2,0,0,0,4,6V26a2,2,0,0,0,2,2h4V26H6V6h4V8h2V6h8V8h2V6h4v6h2Z"
                  />
                  <title>
                    Select time range
                  </title>
                </svg>
              </button>
            </div>
            <button
              className="iot--card--toolbar-action iot--card--toolbar-svg-wrapper bx--btn--icon-only bx--btn bx--btn--ghost"
              disabled={false}
              onClick={[Function]}
              tabIndex={0}
              title="Expand to fullscreen"
              type="button"
            >
              <svg
                aria-hidden="true"
                aria-label="Expand to fullscreen"
                className="bx--btn__icon"
                fill="currentColor"
                focusable="false"
                height={16}
                preserveAspectRatio="xMidYMid meet"
                role="img"
                viewBox="0 0 32 32"
                width={16}
                xmlns="http://www.w3.org/2000/svg"
              >
                <path
                  d="M28,4H10A2.0059,2.0059,0,0,0,8,6V20a2.0059,2.0059,0,0,0,2,2H28a2.0059,2.0059,0,0,0,2-2V6A2.0059,2.0059,0,0,0,28,4Zm0,16H10V6H28Z"
                />
                <path
                  d="M18,26H4V16H6V14H4a2.0059,2.0059,0,0,0-2,2V26a2.0059,2.0059,0,0,0,2,2H18a2.0059,2.0059,0,0,0,2-2V24H18Z"
                />
              </svg>
            </button>
          </div>
        </div>
        <div
          className="iot--card--content"
          style={
            Object {
              "--card-content-height": "256px",
            }
          }
        >
          <div
            className="iot--time-series-card--wrapper"
          >
            <div
              className="chart-holder"
            />
          </div>
        </div>
      </div>
    </div>
  </div>
  <button
    className="info__show-button"
    onClick={[Function]}
    style={
      Object {
        "background": "#027ac5",
        "border": "none",
        "borderRadius": "0 0 0 5px",
        "color": "#fff",
        "cursor": "pointer",
        "display": "block",
        "fontFamily": "sans-serif",
        "fontSize": 12,
        "padding": "5px 15px",
        "position": "fixed",
        "right": 0,
        "top": 0,
      }
    }
    type="button"
  >
    Show Info
  </button>
</div>
`;

exports[`Storybook Snapshot tests and console checks Storyshots Watson IoT/TimeSeriesCard medium / single line - interval year (Two data point) 1`] = `
<div
  className="storybook-container"
>
  <div
    style={
      Object {
        "position": "relative",
        "zIndex": 0,
      }
    }
  >
    <div
      style={
        Object {
          "margin": 20,
          "width": "252px",
        }
      }
    >
      <div
        className="iot--card iot--card--wrapper"
        data-testid="Card"
        id="facility-temperature"
        role="presentation"
        style={
          Object {
            "--card-default-height": "304px",
          }
        }
      >
        <div
          className="iot--card--header"
        >
          <span
            className="iot--card--title"
            title="Temperature"
          >
            <div
              className="iot--card--title--text"
            >
              Temperature
            </div>
          </span>
          <div
            className="iot--card--toolbar"
          >
            <div
              className="iot--card--toolbar-date-range-wrapper"
            >
              <button
                aria-expanded={false}
                aria-haspopup={true}
                aria-label="Menu"
                className="iot--card--toolbar-date-range-action bx--overflow-menu"
                onClick={[Function]}
                onClose={[Function]}
                onKeyDown={[Function]}
                open={false}
                tabIndex={0}
                title="Select time range"
                type="button"
              >
                <svg
                  aria-label="Select time range"
                  className="bx--overflow-menu__icon"
                  fill="currentColor"
                  focusable="false"
                  height={16}
                  onClick={[Function]}
                  onKeyDown={[Function]}
                  preserveAspectRatio="xMidYMid meet"
                  role="img"
                  viewBox="0 0 32 32"
                  width={16}
                  xmlns="http://www.w3.org/2000/svg"
                >
                  <path
                    d="M21,30a8,8,0,1,1,8-8A8,8,0,0,1,21,30Zm0-14a6,6,0,1,0,6,6A6,6,0,0,0,21,16Z"
                  />
                  <path
                    d="M22.59 25L20 22.41 20 18 22 18 22 21.59 24 23.59 22.59 25z"
                  />
                  <path
                    d="M28,6a2,2,0,0,0-2-2H22V2H20V4H12V2H10V4H6A2,2,0,0,0,4,6V26a2,2,0,0,0,2,2h4V26H6V6h4V8h2V6h8V8h2V6h4v6h2Z"
                  />
                  <title>
                    Select time range
                  </title>
                </svg>
              </button>
            </div>
            <button
              className="iot--card--toolbar-action iot--card--toolbar-svg-wrapper bx--btn--icon-only bx--btn bx--btn--ghost"
              disabled={false}
              onClick={[Function]}
              tabIndex={0}
              title="Expand to fullscreen"
              type="button"
            >
              <svg
                aria-hidden="true"
                aria-label="Expand to fullscreen"
                className="bx--btn__icon"
                fill="currentColor"
                focusable="false"
                height={16}
                preserveAspectRatio="xMidYMid meet"
                role="img"
                viewBox="0 0 32 32"
                width={16}
                xmlns="http://www.w3.org/2000/svg"
              >
                <path
                  d="M28,4H10A2.0059,2.0059,0,0,0,8,6V20a2.0059,2.0059,0,0,0,2,2H28a2.0059,2.0059,0,0,0,2-2V6A2.0059,2.0059,0,0,0,28,4Zm0,16H10V6H28Z"
                />
                <path
                  d="M18,26H4V16H6V14H4a2.0059,2.0059,0,0,0-2,2V26a2.0059,2.0059,0,0,0,2,2H18a2.0059,2.0059,0,0,0,2-2V24H18Z"
                />
              </svg>
            </button>
          </div>
        </div>
        <div
          className="iot--card--content"
          style={
            Object {
              "--card-content-height": "256px",
            }
          }
        >
          <div
            className="iot--time-series-card--wrapper"
          >
            <div
              className="chart-holder"
            />
          </div>
        </div>
      </div>
    </div>
  </div>
  <button
    className="info__show-button"
    onClick={[Function]}
    style={
      Object {
        "background": "#027ac5",
        "border": "none",
        "borderRadius": "0 0 0 5px",
        "color": "#fff",
        "cursor": "pointer",
        "display": "block",
        "fontFamily": "sans-serif",
        "fontSize": 12,
        "padding": "5px 15px",
        "position": "fixed",
        "right": 0,
        "top": 0,
      }
    }
    type="button"
  >
    Show Info
  </button>
</div>
`;

exports[`Storybook Snapshot tests and console checks Storyshots Watson IoT/TimeSeriesCard multi line - (No X/Y Label) 1`] = `
<div
  className="storybook-container"
>
  <div
    style={
      Object {
        "position": "relative",
        "zIndex": 0,
      }
    }
  >
    <div
      style={
        Object {
          "margin": 20,
          "width": "252px",
        }
      }
    >
      <div
        className="iot--card iot--card--wrapper"
        data-testid="Card"
        id="facility-temperature"
        role="presentation"
        style={
          Object {
            "--card-default-height": "304px",
          }
        }
      >
        <div
          className="iot--card--header"
        >
          <span
            className="iot--card--title"
            title="Temperature"
          >
            <div
              className="iot--card--title--text"
            >
              Temperature
            </div>
          </span>
          <div
            className="iot--card--toolbar"
          >
            <div
              className="iot--card--toolbar-date-range-wrapper"
            >
              <button
                aria-expanded={false}
                aria-haspopup={true}
                aria-label="Menu"
                className="iot--card--toolbar-date-range-action bx--overflow-menu"
                onClick={[Function]}
                onClose={[Function]}
                onKeyDown={[Function]}
                open={false}
                tabIndex={0}
                title="Select time range"
                type="button"
              >
                <svg
                  aria-label="Select time range"
                  className="bx--overflow-menu__icon"
                  fill="currentColor"
                  focusable="false"
                  height={16}
                  onClick={[Function]}
                  onKeyDown={[Function]}
                  preserveAspectRatio="xMidYMid meet"
                  role="img"
                  viewBox="0 0 32 32"
                  width={16}
                  xmlns="http://www.w3.org/2000/svg"
                >
                  <path
                    d="M21,30a8,8,0,1,1,8-8A8,8,0,0,1,21,30Zm0-14a6,6,0,1,0,6,6A6,6,0,0,0,21,16Z"
                  />
                  <path
                    d="M22.59 25L20 22.41 20 18 22 18 22 21.59 24 23.59 22.59 25z"
                  />
                  <path
                    d="M28,6a2,2,0,0,0-2-2H22V2H20V4H12V2H10V4H6A2,2,0,0,0,4,6V26a2,2,0,0,0,2,2h4V26H6V6h4V8h2V6h8V8h2V6h4v6h2Z"
                  />
                  <title>
                    Select time range
                  </title>
                </svg>
              </button>
            </div>
            <button
              className="iot--card--toolbar-action iot--card--toolbar-svg-wrapper bx--btn--icon-only bx--btn bx--btn--ghost"
              disabled={false}
              onClick={[Function]}
              tabIndex={0}
              title="Expand to fullscreen"
              type="button"
            >
              <svg
                aria-hidden="true"
                aria-label="Expand to fullscreen"
                className="bx--btn__icon"
                fill="currentColor"
                focusable="false"
                height={16}
                preserveAspectRatio="xMidYMid meet"
                role="img"
                viewBox="0 0 32 32"
                width={16}
                xmlns="http://www.w3.org/2000/svg"
              >
                <path
                  d="M28,4H10A2.0059,2.0059,0,0,0,8,6V20a2.0059,2.0059,0,0,0,2,2H28a2.0059,2.0059,0,0,0,2-2V6A2.0059,2.0059,0,0,0,28,4Zm0,16H10V6H28Z"
                />
                <path
                  d="M18,26H4V16H6V14H4a2.0059,2.0059,0,0,0-2,2V26a2.0059,2.0059,0,0,0,2,2H18a2.0059,2.0059,0,0,0,2-2V24H18Z"
                />
              </svg>
            </button>
          </div>
        </div>
        <div
          className="iot--card--content"
          style={
            Object {
              "--card-content-height": "256px",
            }
          }
        >
          <div
            className="iot--time-series-card--wrapper"
          >
            <div
              className="chart-holder"
            />
          </div>
        </div>
      </div>
    </div>
  </div>
  <button
    className="info__show-button"
    onClick={[Function]}
    style={
      Object {
        "background": "#027ac5",
        "border": "none",
        "borderRadius": "0 0 0 5px",
        "color": "#fff",
        "cursor": "pointer",
        "display": "block",
        "fontFamily": "sans-serif",
        "fontSize": 12,
        "padding": "5px 15px",
        "position": "fixed",
        "right": 0,
        "top": 0,
      }
    }
    type="button"
  >
    Show Info
  </button>
</div>
`;

exports[`Storybook Snapshot tests and console checks Storyshots Watson IoT/TimeSeriesCard single point 1`] = `
<div
  className="storybook-container"
>
  <div
    style={
      Object {
        "position": "relative",
        "zIndex": 0,
      }
    }
  >
    <div
      style={
        Object {
          "margin": "1rem4",
          "width": "252px",
        }
      }
    >
      <div
        className="iot--card iot--card--wrapper"
        data-testid="Card"
        id="facility-temperature"
        role="presentation"
        style={
          Object {
            "--card-default-height": "304px",
          }
        }
      >
        <div
          className="iot--card--header"
        >
          <span
            className="iot--card--title"
            title="Temperature"
          >
            <div
              className="iot--card--title--text"
            >
              Temperature
            </div>
          </span>
          <div
            className="iot--card--toolbar"
          >
            <div
              className="iot--card--toolbar-date-range-wrapper"
            >
              <button
                aria-expanded={false}
                aria-haspopup={true}
                aria-label="Menu"
                className="iot--card--toolbar-date-range-action bx--overflow-menu"
                onClick={[Function]}
                onClose={[Function]}
                onKeyDown={[Function]}
                open={false}
                tabIndex={0}
                title="Select time range"
                type="button"
              >
                <svg
                  aria-label="Select time range"
                  className="bx--overflow-menu__icon"
                  fill="currentColor"
                  focusable="false"
                  height={16}
                  onClick={[Function]}
                  onKeyDown={[Function]}
                  preserveAspectRatio="xMidYMid meet"
                  role="img"
                  viewBox="0 0 32 32"
                  width={16}
                  xmlns="http://www.w3.org/2000/svg"
                >
                  <path
                    d="M21,30a8,8,0,1,1,8-8A8,8,0,0,1,21,30Zm0-14a6,6,0,1,0,6,6A6,6,0,0,0,21,16Z"
                  />
                  <path
                    d="M22.59 25L20 22.41 20 18 22 18 22 21.59 24 23.59 22.59 25z"
                  />
                  <path
                    d="M28,6a2,2,0,0,0-2-2H22V2H20V4H12V2H10V4H6A2,2,0,0,0,4,6V26a2,2,0,0,0,2,2h4V26H6V6h4V8h2V6h8V8h2V6h4v6h2Z"
                  />
                  <title>
                    Select time range
                  </title>
                </svg>
              </button>
            </div>
            <button
              className="iot--card--toolbar-action iot--card--toolbar-svg-wrapper bx--btn--icon-only bx--btn bx--btn--ghost"
              disabled={false}
              onClick={[Function]}
              tabIndex={0}
              title="Expand to fullscreen"
              type="button"
            >
              <svg
                aria-hidden="true"
                aria-label="Expand to fullscreen"
                className="bx--btn__icon"
                fill="currentColor"
                focusable="false"
                height={16}
                preserveAspectRatio="xMidYMid meet"
                role="img"
                viewBox="0 0 32 32"
                width={16}
                xmlns="http://www.w3.org/2000/svg"
              >
                <path
                  d="M28,4H10A2.0059,2.0059,0,0,0,8,6V20a2.0059,2.0059,0,0,0,2,2H28a2.0059,2.0059,0,0,0,2-2V6A2.0059,2.0059,0,0,0,28,4Zm0,16H10V6H28Z"
                />
                <path
                  d="M18,26H4V16H6V14H4a2.0059,2.0059,0,0,0-2,2V26a2.0059,2.0059,0,0,0,2,2H18a2.0059,2.0059,0,0,0,2-2V24H18Z"
                />
              </svg>
            </button>
          </div>
        </div>
        <div
          className="iot--card--content"
          style={
            Object {
              "--card-content-height": "256px",
            }
          }
        >
          <div
            className="iot--time-series-card--wrapper"
          >
            <div
              className="chart-holder"
            />
          </div>
        </div>
      </div>
    </div>
  </div>
  <button
    className="info__show-button"
    onClick={[Function]}
    style={
      Object {
        "background": "#027ac5",
        "border": "none",
        "borderRadius": "0 0 0 5px",
        "color": "#fff",
        "cursor": "pointer",
        "display": "block",
        "fontFamily": "sans-serif",
        "fontSize": 12,
        "padding": "5px 15px",
        "position": "fixed",
        "right": 0,
        "top": 0,
      }
    }
    type="button"
  >
    Show Info
  </button>
</div>
`;

exports[`Storybook Snapshot tests and console checks Storyshots Watson IoT/TimeSeriesCard with variables 1`] = `
<div
  className="storybook-container"
>
  <div
    style={
      Object {
        "position": "relative",
        "zIndex": 0,
      }
    }
  >
    <div
      style={
        Object {
          "margin": "1rem4",
          "width": "252px",
        }
      }
    >
      <div
        className="iot--card iot--card--wrapper"
        data-testid="Card"
        id="facility-temperature"
        role="presentation"
        style={
          Object {
            "--card-default-height": "304px",
          }
        }
      >
        <div
          className="iot--card--header"
        >
          <span
            className="iot--card--title"
            title="Temperature working"
          >
            <div
              className="iot--card--title--text"
            >
              Temperature working
            </div>
          </span>
          <div
            className="iot--card--toolbar"
          >
            <div
              className="iot--card--toolbar-date-range-wrapper"
            >
              <button
                aria-expanded={false}
                aria-haspopup={true}
                aria-label="Menu"
                className="iot--card--toolbar-date-range-action bx--overflow-menu"
                onClick={[Function]}
                onClose={[Function]}
                onKeyDown={[Function]}
                open={false}
                tabIndex={0}
                title="Select time range"
                type="button"
              >
                <svg
                  aria-label="Select time range"
                  className="bx--overflow-menu__icon"
                  fill="currentColor"
                  focusable="false"
                  height={16}
                  onClick={[Function]}
                  onKeyDown={[Function]}
                  preserveAspectRatio="xMidYMid meet"
                  role="img"
                  viewBox="0 0 32 32"
                  width={16}
                  xmlns="http://www.w3.org/2000/svg"
                >
                  <path
                    d="M21,30a8,8,0,1,1,8-8A8,8,0,0,1,21,30Zm0-14a6,6,0,1,0,6,6A6,6,0,0,0,21,16Z"
                  />
                  <path
                    d="M22.59 25L20 22.41 20 18 22 18 22 21.59 24 23.59 22.59 25z"
                  />
                  <path
                    d="M28,6a2,2,0,0,0-2-2H22V2H20V4H12V2H10V4H6A2,2,0,0,0,4,6V26a2,2,0,0,0,2,2h4V26H6V6h4V8h2V6h8V8h2V6h4v6h2Z"
                  />
                  <title>
                    Select time range
                  </title>
                </svg>
              </button>
            </div>
            <button
              className="iot--card--toolbar-action iot--card--toolbar-svg-wrapper bx--btn--icon-only bx--btn bx--btn--ghost"
              disabled={false}
              onClick={[Function]}
              tabIndex={0}
              title="Expand to fullscreen"
              type="button"
            >
              <svg
                aria-hidden="true"
                aria-label="Expand to fullscreen"
                className="bx--btn__icon"
                fill="currentColor"
                focusable="false"
                height={16}
                preserveAspectRatio="xMidYMid meet"
                role="img"
                viewBox="0 0 32 32"
                width={16}
                xmlns="http://www.w3.org/2000/svg"
              >
                <path
                  d="M28,4H10A2.0059,2.0059,0,0,0,8,6V20a2.0059,2.0059,0,0,0,2,2H28a2.0059,2.0059,0,0,0,2-2V6A2.0059,2.0059,0,0,0,28,4Zm0,16H10V6H28Z"
                />
                <path
                  d="M18,26H4V16H6V14H4a2.0059,2.0059,0,0,0-2,2V26a2.0059,2.0059,0,0,0,2,2H18a2.0059,2.0059,0,0,0,2-2V24H18Z"
                />
              </svg>
            </button>
          </div>
        </div>
        <div
          className="iot--card--content"
          style={
            Object {
              "--card-content-height": "256px",
            }
          }
        >
          <div
            className="iot--time-series-card--wrapper"
          >
            <div
              className="chart-holder"
            />
          </div>
        </div>
      </div>
    </div>
  </div>
  <button
    className="info__show-button"
    onClick={[Function]}
    style={
      Object {
        "background": "#027ac5",
        "border": "none",
        "borderRadius": "0 0 0 5px",
        "color": "#fff",
        "cursor": "pointer",
        "display": "block",
        "fontFamily": "sans-serif",
        "fontSize": 12,
        "padding": "5px 15px",
        "position": "fixed",
        "right": 0,
        "top": 0,
      }
    }
    type="button"
  >
    Show Info
  </button>
</div>
`;

exports[`Storybook Snapshot tests and console checks Storyshots Watson IoT/TimeSeriesCard with zoomBar 1`] = `
<div
  className="storybook-container"
>
  <div
    style={
      Object {
        "position": "relative",
        "zIndex": 0,
      }
    }
  >
    <div
      style={
        Object {
          "margin": 20,
          "width": "520px",
        }
      }
    >
      <div
        className="iot--card iot--card--wrapper"
        data-testid="Card"
        id="facility-temperature"
        role="presentation"
        style={
          Object {
            "--card-default-height": "624px",
          }
        }
      >
        <div
          className="iot--card--header"
        >
          <span
            className="iot--card--title"
            title="Temperature"
          >
            <div
              className="iot--card--title--text"
            >
              Temperature
            </div>
          </span>
          <div
            className="iot--card--toolbar"
          >
            <div
              className="iot--card--toolbar-date-range-wrapper"
            >
              <button
                aria-expanded={false}
                aria-haspopup={true}
                aria-label="Menu"
                className="iot--card--toolbar-date-range-action bx--overflow-menu"
                onClick={[Function]}
                onClose={[Function]}
                onKeyDown={[Function]}
                open={false}
                tabIndex={0}
                title="Select time range"
                type="button"
              >
                <svg
                  aria-label="Select time range"
                  className="bx--overflow-menu__icon"
                  fill="currentColor"
                  focusable="false"
                  height={16}
                  onClick={[Function]}
                  onKeyDown={[Function]}
                  preserveAspectRatio="xMidYMid meet"
                  role="img"
                  viewBox="0 0 32 32"
                  width={16}
                  xmlns="http://www.w3.org/2000/svg"
                >
                  <path
                    d="M21,30a8,8,0,1,1,8-8A8,8,0,0,1,21,30Zm0-14a6,6,0,1,0,6,6A6,6,0,0,0,21,16Z"
                  />
                  <path
                    d="M22.59 25L20 22.41 20 18 22 18 22 21.59 24 23.59 22.59 25z"
                  />
                  <path
                    d="M28,6a2,2,0,0,0-2-2H22V2H20V4H12V2H10V4H6A2,2,0,0,0,4,6V26a2,2,0,0,0,2,2h4V26H6V6h4V8h2V6h8V8h2V6h4v6h2Z"
                  />
                  <title>
                    Select time range
                  </title>
                </svg>
              </button>
            </div>
            <button
              className="iot--card--toolbar-action iot--card--toolbar-svg-wrapper bx--btn--icon-only bx--btn bx--btn--ghost"
              disabled={false}
              onClick={[Function]}
              tabIndex={0}
              title="Expand to fullscreen"
              type="button"
            >
              <svg
                aria-hidden="true"
                aria-label="Expand to fullscreen"
                className="bx--btn__icon"
                fill="currentColor"
                focusable="false"
                height={16}
                preserveAspectRatio="xMidYMid meet"
                role="img"
                viewBox="0 0 32 32"
                width={16}
                xmlns="http://www.w3.org/2000/svg"
              >
                <path
                  d="M28,4H10A2.0059,2.0059,0,0,0,8,6V20a2.0059,2.0059,0,0,0,2,2H28a2.0059,2.0059,0,0,0,2-2V6A2.0059,2.0059,0,0,0,28,4Zm0,16H10V6H28Z"
                />
                <path
                  d="M18,26H4V16H6V14H4a2.0059,2.0059,0,0,0-2,2V26a2.0059,2.0059,0,0,0,2,2H18a2.0059,2.0059,0,0,0,2-2V24H18Z"
                />
              </svg>
            </button>
          </div>
        </div>
        <div
          className="iot--card--content"
          style={
            Object {
              "--card-content-height": "576px",
            }
          }
        >
          <div
            className="iot--time-series-card--wrapper"
          >
            <div
              className="chart-holder"
            />
          </div>
        </div>
      </div>
    </div>
  </div>
  <button
    className="info__show-button"
    onClick={[Function]}
    style={
      Object {
        "background": "#027ac5",
        "border": "none",
        "borderRadius": "0 0 0 5px",
        "color": "#fff",
        "cursor": "pointer",
        "display": "block",
        "fontFamily": "sans-serif",
        "fontSize": 12,
        "padding": "5px 15px",
        "position": "fixed",
        "right": 0,
        "top": 0,
      }
    }
    type="button"
  >
    Show Info
  </button>
</div>
`;<|MERGE_RESOLUTION|>--- conflicted
+++ resolved
@@ -2890,13 +2890,8 @@
                 >
                   <label
                     className="bx--pagination__text"
-<<<<<<< HEAD
-                    htmlFor="bx-pagination-select-42"
-                    id="bx-pagination-select-42-count-label"
-=======
-                    htmlFor="bx-pagination-select-43"
-                    id="bx-pagination-select-43-count-label"
->>>>>>> dc6b5e75
+                    htmlFor="bx-pagination-select-44"
+                    id="bx-pagination-select-44-count-label"
                   >
                     Items per page:
                   </label>
@@ -2915,11 +2910,7 @@
                         >
                           <select
                             className="bx--select-input"
-<<<<<<< HEAD
-                            id="bx-pagination-select-42"
-=======
-                            id="bx-pagination-select-43"
->>>>>>> dc6b5e75
+                            id="bx-pagination-select-44"
                             onChange={[Function]}
                             value={10}
                           >
@@ -2984,11 +2975,7 @@
                     >
                       <label
                         className="bx--label bx--visually-hidden"
-<<<<<<< HEAD
-                        htmlFor="bx-pagination-select-42-right"
-=======
-                        htmlFor="bx-pagination-select-43-right"
->>>>>>> dc6b5e75
+                        htmlFor="bx-pagination-select-44-right"
                       >
                         Page number, of 1 pages
                       </label>
@@ -3001,11 +2988,7 @@
                         >
                           <select
                             className="bx--select-input"
-<<<<<<< HEAD
-                            id="bx-pagination-select-42-right"
-=======
-                            id="bx-pagination-select-43-right"
->>>>>>> dc6b5e75
+                            id="bx-pagination-select-44-right"
                             onChange={[Function]}
                             value={1}
                           >
