// Jest Snapshot v1, https://goo.gl/fbAQLP

exports[`Storybook Snapshot tests and console checks Storyshots Watson IoT/TimeSeriesCard custom colors 1`] = `
<div
  className="storybook-container"
>
  <div
    style={
      Object {
        "position": "relative",
        "zIndex": 0,
      }
    }
  >
    <div
      style={
        Object {
          "margin": "1rem4",
          "width": "520px",
        }
      }
    >
      <div
        className="iot--card iot--card--wrapper"
        data-testid="Card"
        id="facility-temperature"
        role="presentation"
        style={
          Object {
            "--card-default-height": "624px",
          }
        }
      >
        <div
          className="iot--card--header"
        >
          <span
            className="iot--card--title"
            title="Temperature"
          >
            <div
              className="iot--card--title--text"
            >
              Temperature
            </div>
          </span>
        </div>
        <div
          className="iot--card--content"
          style={
            Object {
              "--card-content-height": "576px",
            }
          }
        >
          <div
            className="TimeSeriesCard__LineChartWrapper-q25vbg-0 kjKxHK"
            size="LARGE"
          >
            <div
              className="chart-holder"
            />
          </div>
        </div>
      </div>
    </div>
  </div>
  <button
    className="info__show-button"
    onClick={[Function]}
    style={
      Object {
        "background": "#027ac5",
        "border": "none",
        "borderRadius": "0 0 0 5px",
        "color": "#fff",
        "cursor": "pointer",
        "display": "block",
        "fontFamily": "sans-serif",
        "fontSize": 12,
        "padding": "5px 15px",
        "position": "fixed",
        "right": 0,
        "top": 0,
      }
    }
    type="button"
  >
    Show Info
  </button>
</div>
`;

exports[`Storybook Snapshot tests and console checks Storyshots Watson IoT/TimeSeriesCard dataFilter 1`] = `
<div
  className="storybook-container"
>
  <div
    style={
      Object {
        "position": "relative",
        "zIndex": 0,
      }
    }
  >
    <div
      style={
        Object {
          "margin": "1rem4",
          "width": "520px",
        }
      }
    >
      <div
        className="iot--card iot--card--wrapper"
        data-testid="Card"
        id="facility-temperature"
        role="presentation"
        style={
          Object {
            "--card-default-height": "624px",
          }
        }
      >
        <div
          className="iot--card--header"
        >
          <span
            className="iot--card--title"
            title="Temperature"
          >
            <div
              className="iot--card--title--text"
            >
              Temperature
            </div>
          </span>
        </div>
        <div
          className="iot--card--content"
          style={
            Object {
              "--card-content-height": "576px",
            }
          }
        >
          <div
            className="TimeSeriesCard__LineChartWrapper-q25vbg-0 kjKxHK"
            size="LARGE"
          >
            <div
              className="chart-holder"
            />
          </div>
        </div>
      </div>
    </div>
  </div>
  <button
    className="info__show-button"
    onClick={[Function]}
    style={
      Object {
        "background": "#027ac5",
        "border": "none",
        "borderRadius": "0 0 0 5px",
        "color": "#fff",
        "cursor": "pointer",
        "display": "block",
        "fontFamily": "sans-serif",
        "fontSize": 12,
        "padding": "5px 15px",
        "position": "fixed",
        "right": 0,
        "top": 0,
      }
    }
    type="button"
  >
    Show Info
  </button>
</div>
`;

exports[`Storybook Snapshot tests and console checks Storyshots Watson IoT/TimeSeriesCard empty 1`] = `
<div
  className="storybook-container"
>
  <div
    style={
      Object {
        "position": "relative",
        "zIndex": 0,
      }
    }
  >
    <div
      style={
        Object {
          "margin": "1rem4",
          "width": "520px",
        }
      }
    >
      <div
        className="iot--card iot--card--wrapper"
        data-testid="Card"
        id="facility-temperature"
        role="presentation"
        style={
          Object {
            "--card-default-height": "624px",
          }
        }
      >
        <div
          className="iot--card--header"
        >
          <span
            className="iot--card--title"
            title="Temperature"
          >
            <div
              className="iot--card--title--text"
            >
              Temperature
            </div>
          </span>
        </div>
        <div
          className="iot--card--content"
          style={
            Object {
              "--card-content-height": "576px",
            }
          }
        >
          <div
            className="iot--card--empty-message-wrapper"
            style={
              Object {
                "--card-content-padding": "16px",
              }
            }
          >
            No data is available for this time range.
          </div>
        </div>
      </div>
    </div>
  </div>
  <button
    className="info__show-button"
    onClick={[Function]}
    style={
      Object {
        "background": "#027ac5",
        "border": "none",
        "borderRadius": "0 0 0 5px",
        "color": "#fff",
        "cursor": "pointer",
        "display": "block",
        "fontFamily": "sans-serif",
        "fontSize": 12,
        "padding": "5px 15px",
        "position": "fixed",
        "right": 0,
        "top": 0,
      }
    }
    type="button"
  >
    Show Info
  </button>
</div>
`;

exports[`Storybook Snapshot tests and console checks Storyshots Watson IoT/TimeSeriesCard empty for a range 1`] = `
<div
  className="storybook-container"
>
  <div
    style={
      Object {
        "position": "relative",
        "zIndex": 0,
      }
    }
  >
    <div
      style={
        Object {
          "margin": "1rem4",
          "width": "520px",
        }
      }
    >
      <div
        className="iot--card iot--card--wrapper"
        data-testid="Card"
        id="facility-temperature"
        role="presentation"
        style={
          Object {
            "--card-default-height": "624px",
          }
        }
      >
        <div
          className="iot--card--header"
        >
          <span
            className="iot--card--title"
            title="Temperature"
          >
            <div
              className="iot--card--title--text"
            >
              Temperature
            </div>
          </span>
        </div>
        <div
          className="iot--card--content"
          style={
            Object {
              "--card-content-height": "576px",
            }
          }
        >
          <div
            className="TimeSeriesCard__LineChartWrapper-q25vbg-0 kjKxHK"
            size="LARGE"
          >
            <div
              className="chart-holder"
            />
          </div>
        </div>
      </div>
    </div>
  </div>
  <button
    className="info__show-button"
    onClick={[Function]}
    style={
      Object {
        "background": "#027ac5",
        "border": "none",
        "borderRadius": "0 0 0 5px",
        "color": "#fff",
        "cursor": "pointer",
        "display": "block",
        "fontFamily": "sans-serif",
        "fontSize": 12,
        "padding": "5px 15px",
        "position": "fixed",
        "right": 0,
        "top": 0,
      }
    }
    type="button"
  >
    Show Info
  </button>
</div>
`;

exports[`Storybook Snapshot tests and console checks Storyshots Watson IoT/TimeSeriesCard highlight alert ranges 1`] = `
<div
  className="storybook-container"
>
  <div
    style={
      Object {
        "position": "relative",
        "zIndex": 0,
      }
    }
  >
    <div
      style={
        Object {
          "margin": "1rem4",
          "width": "252px",
        }
      }
    >
      <div
        className="iot--card iot--card--wrapper"
        data-testid="Card"
        id="facility-temperature"
        role="presentation"
        style={
          Object {
            "--card-default-height": "304px",
          }
        }
      >
        <div
          className="iot--card--header"
        >
          <span
            className="iot--card--title"
            title="Temperature"
          >
            <div
              className="iot--card--title--text"
            >
              Temperature
            </div>
          </span>
        </div>
        <div
          className="iot--card--content"
          style={
            Object {
              "--card-content-height": "256px",
            }
          }
        >
          <div
            className="TimeSeriesCard__LineChartWrapper-q25vbg-0 kGvWug"
            size="MEDIUM"
          >
            <div
              className="chart-holder"
            />
          </div>
        </div>
      </div>
    </div>
  </div>
  <button
    className="info__show-button"
    onClick={[Function]}
    style={
      Object {
        "background": "#027ac5",
        "border": "none",
        "borderRadius": "0 0 0 5px",
        "color": "#fff",
        "cursor": "pointer",
        "display": "block",
        "fontFamily": "sans-serif",
        "fontSize": 12,
        "padding": "5px 15px",
        "position": "fixed",
        "right": 0,
        "top": 0,
      }
    }
    type="button"
  >
    Show Info
  </button>
</div>
`;

exports[`Storybook Snapshot tests and console checks Storyshots Watson IoT/TimeSeriesCard isEditable 1`] = `
<div
  className="storybook-container"
>
  <div
    style={
      Object {
        "position": "relative",
        "zIndex": 0,
      }
    }
  >
    <div
      style={
        Object {
          "margin": "1rem4",
          "width": "520px",
        }
      }
    >
      <div
        className="iot--card iot--card--wrapper"
        data-testid="Card"
        id="facility-temperature"
        role="presentation"
        style={
          Object {
            "--card-default-height": "624px",
          }
        }
      >
        <div
          className="iot--card--header"
        >
          <span
            className="iot--card--title"
            title="Temperature"
          >
            <div
              className="iot--card--title--text"
            >
              Temperature
            </div>
          </span>
        </div>
        <div
          className="iot--card--content"
          style={
            Object {
              "--card-content-height": "576px",
            }
          }
        >
          <div
            className="TimeSeriesCard__LineChartWrapper-q25vbg-0 jbTSBO"
            size="LARGE"
          >
            <div
              className="chart-holder"
            />
          </div>
        </div>
      </div>
    </div>
  </div>
  <button
    className="info__show-button"
    onClick={[Function]}
    style={
      Object {
        "background": "#027ac5",
        "border": "none",
        "borderRadius": "0 0 0 5px",
        "color": "#fff",
        "cursor": "pointer",
        "display": "block",
        "fontFamily": "sans-serif",
        "fontSize": 12,
        "padding": "5px 15px",
        "position": "fixed",
        "right": 0,
        "top": 0,
      }
    }
    type="button"
  >
    Show Info
  </button>
</div>
`;

exports[`Storybook Snapshot tests and console checks Storyshots Watson IoT/TimeSeriesCard large / multi line - no interval 1`] = `
<div
  className="storybook-container"
>
  <div
    style={
      Object {
        "position": "relative",
        "zIndex": 0,
      }
    }
  >
    <div
      style={
        Object {
          "margin": 20,
          "width": "520px",
        }
      }
    >
      <div
        className="iot--card iot--card--wrapper"
        data-testid="Card"
        id="facility-temperature"
        role="presentation"
        style={
          Object {
            "--card-default-height": "624px",
          }
        }
      >
        <div
          className="iot--card--header"
        >
          <span
            className="iot--card--title"
            title="Temperature"
          >
            <div
              className="iot--card--title--text"
            >
              Temperature
            </div>
          </span>
        </div>
        <div
          className="iot--card--content"
          style={
            Object {
              "--card-content-height": "576px",
            }
          }
        >
          <div
            className="TimeSeriesCard__LineChartWrapper-q25vbg-0 gRXFrT"
            size="LARGE"
          >
            <div
              className="chart-holder"
            />
          </div>
        </div>
      </div>
    </div>
  </div>
  <button
    className="info__show-button"
    onClick={[Function]}
    style={
      Object {
        "background": "#027ac5",
        "border": "none",
        "borderRadius": "0 0 0 5px",
        "color": "#fff",
        "cursor": "pointer",
        "display": "block",
        "fontFamily": "sans-serif",
        "fontSize": 12,
        "padding": "5px 15px",
        "position": "fixed",
        "right": 0,
        "top": 0,
      }
    }
    type="button"
  >
    Show Info
  </button>
</div>
`;

exports[`Storybook Snapshot tests and console checks Storyshots Watson IoT/TimeSeriesCard large / single line - interval day (Month) 1`] = `
<div
  className="storybook-container"
>
  <div
    style={
      Object {
        "position": "relative",
        "zIndex": 0,
      }
    }
  >
    <div
      style={
        Object {
          "margin": 20,
          "width": "520px",
        }
      }
    >
      <div
        className="iot--card iot--card--wrapper"
        data-testid="Card"
        id="facility-temperature"
        role="presentation"
        style={
          Object {
            "--card-default-height": "624px",
          }
        }
      >
        <div
          className="iot--card--header"
        >
          <span
            className="iot--card--title"
            title="Temperature"
          >
            <div
              className="iot--card--title--text"
            >
              Temperature
            </div>
          </span>
        </div>
        <div
          className="iot--card--content"
          style={
            Object {
              "--card-content-height": "576px",
            }
          }
        >
          <div
            className="TimeSeriesCard__LineChartWrapper-q25vbg-0 gRXFrT"
            size="LARGE"
          >
            <div
              className="chart-holder"
            />
          </div>
        </div>
      </div>
    </div>
  </div>
  <button
    className="info__show-button"
    onClick={[Function]}
    style={
      Object {
        "background": "#027ac5",
        "border": "none",
        "borderRadius": "0 0 0 5px",
        "color": "#fff",
        "cursor": "pointer",
        "display": "block",
        "fontFamily": "sans-serif",
        "fontSize": 12,
        "padding": "5px 15px",
        "position": "fixed",
        "right": 0,
        "top": 0,
      }
    }
    type="button"
  >
    Show Info
  </button>
</div>
`;

exports[`Storybook Snapshot tests and console checks Storyshots Watson IoT/TimeSeriesCard large / single line - interval day (Week) 1`] = `
<div
  className="storybook-container"
>
  <div
    style={
      Object {
        "position": "relative",
        "zIndex": 0,
      }
    }
  >
    <div
      style={
        Object {
          "margin": 20,
          "width": "520px",
        }
      }
    >
      <div
        className="iot--card iot--card--wrapper"
        data-testid="Card"
        id="facility-temperature"
        role="presentation"
        style={
          Object {
            "--card-default-height": "624px",
          }
        }
      >
        <div
          className="iot--card--header"
        >
          <span
            className="iot--card--title"
            title="Temperature"
          >
            <div
              className="iot--card--title--text"
            >
              Temperature
            </div>
          </span>
        </div>
        <div
          className="iot--card--content"
          style={
            Object {
              "--card-content-height": "576px",
            }
          }
        >
          <div
            className="TimeSeriesCard__LineChartWrapper-q25vbg-0 gRXFrT"
            size="LARGE"
          >
            <div
              className="chart-holder"
            />
          </div>
        </div>
      </div>
    </div>
  </div>
  <button
    className="info__show-button"
    onClick={[Function]}
    style={
      Object {
        "background": "#027ac5",
        "border": "none",
        "borderRadius": "0 0 0 5px",
        "color": "#fff",
        "cursor": "pointer",
        "display": "block",
        "fontFamily": "sans-serif",
        "fontSize": 12,
        "padding": "5px 15px",
        "position": "fixed",
        "right": 0,
        "top": 0,
      }
    }
    type="button"
  >
    Show Info
  </button>
</div>
`;

exports[`Storybook Snapshot tests and console checks Storyshots Watson IoT/TimeSeriesCard large / single line - interval hour (Same day) 1`] = `
<div
  className="storybook-container"
>
  <div
    style={
      Object {
        "position": "relative",
        "zIndex": 0,
      }
    }
  >
    <div
      style={
        Object {
          "margin": 20,
          "width": "520px",
        }
      }
    >
      <div
        className="iot--card iot--card--wrapper"
        data-testid="Card"
        id="facility-temperature"
        role="presentation"
        style={
          Object {
            "--card-default-height": "624px",
          }
        }
      >
        <div
          className="iot--card--header"
        >
          <span
            className="iot--card--title"
            title="Temperature"
          >
            <div
              className="iot--card--title--text"
            >
              Temperature
            </div>
          </span>
        </div>
        <div
          className="iot--card--content"
          style={
            Object {
              "--card-content-height": "576px",
            }
          }
        >
          <div
            className="TimeSeriesCard__LineChartWrapper-q25vbg-0 gRXFrT"
            size="LARGE"
          >
            <div
              className="chart-holder"
            />
          </div>
        </div>
      </div>
    </div>
  </div>
  <button
    className="info__show-button"
    onClick={[Function]}
    style={
      Object {
        "background": "#027ac5",
        "border": "none",
        "borderRadius": "0 0 0 5px",
        "color": "#fff",
        "cursor": "pointer",
        "display": "block",
        "fontFamily": "sans-serif",
        "fontSize": 12,
        "padding": "5px 15px",
        "position": "fixed",
        "right": 0,
        "top": 0,
      }
    }
    type="button"
  >
    Show Info
  </button>
</div>
`;

exports[`Storybook Snapshot tests and console checks Storyshots Watson IoT/TimeSeriesCard large / single line - interval month (Year/ Diff Year) 1`] = `
<div
  className="storybook-container"
>
  <div
    style={
      Object {
        "position": "relative",
        "zIndex": 0,
      }
    }
  >
    <div
      style={
        Object {
          "margin": 20,
          "width": "520px",
        }
      }
    >
      <div
        className="iot--card iot--card--wrapper"
        data-testid="Card"
        id="facility-temperature"
        role="presentation"
        style={
          Object {
            "--card-default-height": "624px",
          }
        }
      >
        <div
          className="iot--card--header"
        >
          <span
            className="iot--card--title"
            title="Temperature"
          >
            <div
              className="iot--card--title--text"
            >
              Temperature
            </div>
          </span>
        </div>
        <div
          className="iot--card--content"
          style={
            Object {
              "--card-content-height": "576px",
            }
          }
        >
          <div
            className="TimeSeriesCard__LineChartWrapper-q25vbg-0 gRXFrT"
            size="LARGE"
          >
            <div
              className="chart-holder"
            />
          </div>
        </div>
      </div>
    </div>
  </div>
  <button
    className="info__show-button"
    onClick={[Function]}
    style={
      Object {
        "background": "#027ac5",
        "border": "none",
        "borderRadius": "0 0 0 5px",
        "color": "#fff",
        "cursor": "pointer",
        "display": "block",
        "fontFamily": "sans-serif",
        "fontSize": 12,
        "padding": "5px 15px",
        "position": "fixed",
        "right": 0,
        "top": 0,
      }
    }
    type="button"
  >
    Show Info
  </button>
</div>
`;

exports[`Storybook Snapshot tests and console checks Storyshots Watson IoT/TimeSeriesCard large / single line - year interval (One data point) 1`] = `
<div
  className="storybook-container"
>
  <div
    style={
      Object {
        "position": "relative",
        "zIndex": 0,
      }
    }
  >
    <div
      style={
        Object {
          "margin": 20,
          "width": "520px",
        }
      }
    >
      <div
        className="iot--card iot--card--wrapper"
        data-testid="Card"
        id="facility-temperature"
        role="presentation"
        style={
          Object {
            "--card-default-height": "624px",
          }
        }
      >
        <div
          className="iot--card--header"
        >
          <span
            className="iot--card--title"
            title="Temperature"
          >
            <div
              className="iot--card--title--text"
            >
              Temperature
            </div>
          </span>
        </div>
        <div
          className="iot--card--content"
          style={
            Object {
              "--card-content-height": "576px",
            }
          }
        >
          <div
            className="TimeSeriesCard__LineChartWrapper-q25vbg-0 gRXFrT"
            size="LARGE"
          >
            <div
              className="chart-holder"
            />
          </div>
        </div>
      </div>
    </div>
  </div>
  <button
    className="info__show-button"
    onClick={[Function]}
    style={
      Object {
        "background": "#027ac5",
        "border": "none",
        "borderRadius": "0 0 0 5px",
        "color": "#fff",
        "cursor": "pointer",
        "display": "block",
        "fontFamily": "sans-serif",
        "fontSize": 12,
        "padding": "5px 15px",
        "position": "fixed",
        "right": 0,
        "top": 0,
      }
    }
    type="button"
  >
    Show Info
  </button>
</div>
`;

exports[`Storybook Snapshot tests and console checks Storyshots Watson IoT/TimeSeriesCard large / units 1`] = `
<div
  className="storybook-container"
>
  <div
    style={
      Object {
        "position": "relative",
        "zIndex": 0,
      }
    }
  >
    <div
      style={
        Object {
<<<<<<< HEAD
          "margin": "1rem4",
          "width": "520px",
=======
          "margin": 20,
          "width": "520px",
        }
      }
    >
      <div
        className="iot--card iot--card--wrapper"
        data-testid="Card"
        id="facility-temperature"
        role="presentation"
        style={
          Object {
            "--card-default-height": "624px",
          }
        }
      >
        <div
          className="iot--card--header"
        >
          <span
            className="iot--card--title"
            title="Temperature"
          >
            <div
              className="iot--card--title--text"
            >
              Temperature
            </div>
          </span>
        </div>
        <div
          className="iot--card--content"
          style={
            Object {
              "--card-content-height": "576px",
            }
          }
        >
          <div
            className="TimeSeriesCard__LineChartWrapper-q25vbg-0 gRXFrT"
            size="LARGE"
          >
            <div
              className="chart-holder"
            />
          </div>
        </div>
      </div>
    </div>
  </div>
  <button
    className="info__show-button"
    onClick={[Function]}
    style={
      Object {
        "background": "#027ac5",
        "border": "none",
        "borderRadius": "0 0 0 5px",
        "color": "#fff",
        "cursor": "pointer",
        "display": "block",
        "fontFamily": "sans-serif",
        "fontSize": 12,
        "padding": "5px 15px",
        "position": "fixed",
        "right": 0,
        "top": 0,
      }
    }
    type="button"
  >
    Show Info
  </button>
</div>
`;

exports[`Storybook Snapshot tests and console checks Storyshots Watson IoT/TimeSeriesCard locale 1`] = `
<div
  className="storybook-container"
>
  <div
    style={
      Object {
        "position": "relative",
        "zIndex": 0,
      }
    }
  >
    <div
      style={
        Object {
          "margin": 20,
          "width": "520px",
        }
      }
    >
      <div
        className="iot--card iot--card--wrapper"
        data-testid="Card"
        id="facility-pressure"
        role="presentation"
        style={
          Object {
            "--card-default-height": "624px",
          }
        }
      >
        <div
          className="iot--card--header"
        >
          <span
            className="iot--card--title"
            title="Pressure"
          >
            <div
              className="iot--card--title--text"
            >
              Pressure
            </div>
          </span>
        </div>
        <div
          className="iot--card--content"
          style={
            Object {
              "--card-content-height": "576px",
            }
          }
        >
          <div
            className="TimeSeriesCard__LineChartWrapper-q25vbg-0 gRXFrT"
            size="LARGE"
          >
            <div
              className="chart-holder"
            />
          </div>
        </div>
      </div>
    </div>
  </div>
  <button
    className="info__show-button"
    onClick={[Function]}
    style={
      Object {
        "background": "#027ac5",
        "border": "none",
        "borderRadius": "0 0 0 5px",
        "color": "#fff",
        "cursor": "pointer",
        "display": "block",
        "fontFamily": "sans-serif",
        "fontSize": 12,
        "padding": "5px 15px",
        "position": "fixed",
        "right": 0,
        "top": 0,
      }
    }
    type="button"
  >
    Show Info
  </button>
</div>
`;

exports[`Storybook Snapshot tests and console checks Storyshots Watson IoT/TimeSeriesCard lots of dots 1`] = `
<div
  className="storybook-container"
>
  <div
    style={
      Object {
        "position": "relative",
        "zIndex": 0,
      }
    }
  >
    <div
      style={
        Object {
          "margin": 20,
          "width": "252px",
        }
      }
    >
      <div
        className="iot--card iot--card--wrapper"
        data-testid="Card"
        id="facility-temperature"
        role="presentation"
        style={
          Object {
            "--card-default-height": "304px",
          }
        }
      >
        <div
          className="iot--card--header"
        >
          <span
            className="iot--card--title"
            title="Temperature"
          >
            <div
              className="iot--card--title--text"
            >
              Temperature
            </div>
          </span>
        </div>
        <div
          className="iot--card--content"
          style={
            Object {
              "--card-content-height": "256px",
            }
          }
        >
          <div
            className="TimeSeriesCard__LineChartWrapper-q25vbg-0 iaRTcx"
            size="MEDIUM"
          >
            <div
              className="chart-holder"
            />
          </div>
        </div>
      </div>
    </div>
  </div>
  <button
    className="info__show-button"
    onClick={[Function]}
    style={
      Object {
        "background": "#027ac5",
        "border": "none",
        "borderRadius": "0 0 0 5px",
        "color": "#fff",
        "cursor": "pointer",
        "display": "block",
        "fontFamily": "sans-serif",
        "fontSize": 12,
        "padding": "5px 15px",
        "position": "fixed",
        "right": 0,
        "top": 0,
      }
    }
    type="button"
  >
    Show Info
  </button>
</div>
`;

exports[`Storybook Snapshot tests and console checks Storyshots Watson IoT/TimeSeriesCard medium / multi line - (No X/Y Label) 1`] = `
<div
  className="storybook-container"
>
  <div
    style={
      Object {
        "position": "relative",
        "zIndex": 0,
      }
    }
  >
    <div
      style={
        Object {
          "margin": 20,
          "width": "252px",
>>>>>>> df85247d
        }
      }
    >
      <div
        className="iot--card iot--card--wrapper"
        data-testid="Card"
        id="facility-temperature"
        role="presentation"
        style={
          Object {
            "--card-default-height": "304px",
          }
        }
      >
        <div
          className="iot--card--header"
        >
          <span
            className="iot--card--title"
            title="Temperature"
          >
            <div
              className="iot--card--title--text"
            >
              Temperature
            </div>
          </span>
        </div>
        <div
          className="iot--card--content"
          style={
            Object {
              "--card-content-height": "256px",
            }
          }
        >
          <div
<<<<<<< HEAD
            className="TimeSeriesCard__LineChartWrapper-q25vbg-0 kjKxHK"
            size="LARGE"
=======
            className="TimeSeriesCard__LineChartWrapper-q25vbg-0 gRXFrT"
            size="MEDIUM"
>>>>>>> df85247d
          >
            <div
              className="chart-holder"
            />
          </div>
        </div>
      </div>
    </div>
  </div>
  <button
    className="info__show-button"
    onClick={[Function]}
    style={
      Object {
        "background": "#027ac5",
        "border": "none",
        "borderRadius": "0 0 0 5px",
        "color": "#fff",
        "cursor": "pointer",
        "display": "block",
        "fontFamily": "sans-serif",
        "fontSize": 12,
        "padding": "5px 15px",
        "position": "fixed",
        "right": 0,
        "top": 0,
      }
    }
    type="button"
  >
    Show Info
  </button>
</div>
`;

exports[`Storybook Snapshot tests and console checks Storyshots Watson IoT/TimeSeriesCard medium / multiple line - interval month (Year/ Same Year) 1`] = `
<div
  className="storybook-container"
>
  <div
    style={
      Object {
        "position": "relative",
        "zIndex": 0,
      }
    }
  >
    <div
      style={
        Object {
<<<<<<< HEAD
          "margin": "1rem4",
          "width": "520px",
=======
          "margin": 20,
          "width": "252px",
>>>>>>> df85247d
        }
      }
    >
      <div
        className="iot--card iot--card--wrapper"
        data-testid="Card"
        id="facility-temperature"
        role="presentation"
        style={
          Object {
            "--card-default-height": "304px",
          }
        }
      >
        <div
          className="iot--card--header"
        >
          <span
            className="iot--card--title"
            title="Temperature"
          >
            <div
              className="iot--card--title--text"
            >
              Temperature
            </div>
          </span>
        </div>
        <div
          className="iot--card--content"
          style={
            Object {
              "--card-content-height": "256px",
            }
          }
        >
          <div
<<<<<<< HEAD
            className="TimeSeriesCard__LineChartWrapper-q25vbg-0 kjKxHK"
            size="LARGE"
=======
            className="TimeSeriesCard__LineChartWrapper-q25vbg-0 gRXFrT"
            size="MEDIUM"
>>>>>>> df85247d
          >
            <div
              className="chart-holder"
            />
          </div>
        </div>
      </div>
    </div>
  </div>
  <button
    className="info__show-button"
    onClick={[Function]}
    style={
      Object {
        "background": "#027ac5",
        "border": "none",
        "borderRadius": "0 0 0 5px",
        "color": "#fff",
        "cursor": "pointer",
        "display": "block",
        "fontFamily": "sans-serif",
        "fontSize": 12,
        "padding": "5px 15px",
        "position": "fixed",
        "right": 0,
        "top": 0,
      }
    }
    type="button"
  >
    Show Info
  </button>
</div>
`;

exports[`Storybook Snapshot tests and console checks Storyshots Watson IoT/TimeSeriesCard medium / single line - domain range 1`] = `
<div
  className="storybook-container"
>
  <div
    style={
      Object {
        "position": "relative",
        "zIndex": 0,
      }
    }
  >
    <div
      style={
        Object {
          "margin": "1rem4",
          "width": "252px",
        }
      }
    >
      <div
        className="iot--card iot--card--wrapper"
        data-testid="Card"
        id="facility-temperature"
        role="presentation"
        style={
          Object {
            "--card-default-height": "304px",
          }
        }
      >
        <div
          className="iot--card--header"
        >
          <span
            className="iot--card--title"
            title="Temperature"
          >
            <div
              className="iot--card--title--text"
            >
              Temperature
            </div>
          </span>
          <div
            className="iot--card--toolbar"
          >
            <div
              className="iot--card--toolbar-date-range-wrapper"
            >
              <button
                aria-expanded={false}
                aria-haspopup={true}
                aria-label="Menu"
                className="iot--card--toolbar-date-range-action bx--overflow-menu"
                onClick={[Function]}
                onClose={[Function]}
                onKeyDown={[Function]}
                open={false}
                tabIndex={0}
                title="Select time range"
              >
                <svg
                  aria-label="Select time range"
                  className="bx--overflow-menu__icon"
                  focusable="false"
                  height={16}
                  onClick={[Function]}
                  onKeyDown={[Function]}
                  preserveAspectRatio="xMidYMid meet"
                  role="img"
                  viewBox="0 0 32 32"
                  width={16}
                  xmlns="http://www.w3.org/2000/svg"
                >
                  <path
                    d="M21,30a8,8,0,1,1,8-8A8,8,0,0,1,21,30Zm0-14a6,6,0,1,0,6,6A6,6,0,0,0,21,16Z"
                  />
                  <path
                    d="M22.59 25L20 22.41 20 18 22 18 22 21.59 24 23.59 22.59 25z"
                  />
                  <path
                    d="M28,6a2,2,0,0,0-2-2H22V2H20V4H12V2H10V4H6A2,2,0,0,0,4,6V26a2,2,0,0,0,2,2h4V26H6V6h4V8h2V6h8V8h2V6h4v6h2Z"
                  />
                  <title>
                    Select time range
                  </title>
                </svg>
              </button>
            </div>
          </div>
        </div>
        <div
          className="iot--card--content"
          style={
            Object {
              "--card-content-height": "256px",
            }
          }
        >
          <div
<<<<<<< HEAD
            className="TimeSeriesCard__LineChartWrapper-q25vbg-0 kGvWug"
=======
            className="TimeSeriesCard__LineChartWrapper-q25vbg-0 gRXFrT"
>>>>>>> df85247d
            size="MEDIUM"
          >
            <div
              className="chart-holder"
            />
          </div>
        </div>
      </div>
    </div>
  </div>
  <button
    className="info__show-button"
    onClick={[Function]}
    style={
      Object {
        "background": "#027ac5",
        "border": "none",
        "borderRadius": "0 0 0 5px",
        "color": "#fff",
        "cursor": "pointer",
        "display": "block",
        "fontFamily": "sans-serif",
        "fontSize": 12,
        "padding": "5px 15px",
        "position": "fixed",
        "right": 0,
        "top": 0,
      }
    }
    type="button"
  >
    Show Info
  </button>
</div>
`;

exports[`Storybook Snapshot tests and console checks Storyshots Watson IoT/TimeSeriesCard medium / single line - interval hour 1`] = `
<div
  className="storybook-container"
>
  <div
    style={
      Object {
        "position": "relative",
        "zIndex": 0,
      }
    }
  >
    <div
      style={
        Object {
          "margin": 20,
          "width": "252px",
        }
      }
    >
      <div
        className="iot--card iot--card--wrapper"
        data-testid="Card"
        id="facility-temperature"
        role="presentation"
        style={
          Object {
            "--card-default-height": "304px",
          }
        }
      >
        <div
          className="iot--card--header"
        >
          <span
            className="iot--card--title"
            title="Temperature"
          >
            <div
              className="iot--card--title--text"
            >
              Temperature
            </div>
          </span>
        </div>
        <div
          className="iot--card--content"
          style={
            Object {
              "--card-content-height": "256px",
            }
          }
        >
          <div
            className="TimeSeriesCard__LineChartWrapper-q25vbg-0 gRXFrT"
            size="MEDIUM"
          >
            <div
              className="chart-holder"
            />
          </div>
        </div>
      </div>
    </div>
  </div>
  <button
    className="info__show-button"
    onClick={[Function]}
    style={
      Object {
        "background": "#027ac5",
        "border": "none",
        "borderRadius": "0 0 0 5px",
        "color": "#fff",
        "cursor": "pointer",
        "display": "block",
        "fontFamily": "sans-serif",
        "fontSize": 12,
        "padding": "5px 15px",
        "position": "fixed",
        "right": 0,
        "top": 0,
      }
    }
    type="button"
  >
    Show Info
  </button>
</div>
`;

exports[`Storybook Snapshot tests and console checks Storyshots Watson IoT/TimeSeriesCard medium / single line - interval month (Year/ Same Year) 1`] = `
<div
  className="storybook-container"
>
  <div
    style={
      Object {
        "position": "relative",
        "zIndex": 0,
      }
    }
  >
    <div
      style={
        Object {
          "margin": 20,
          "width": "252px",
        }
      }
    >
      <div
        className="iot--card iot--card--wrapper"
        data-testid="Card"
        id="facility-temperature"
        role="presentation"
        style={
          Object {
            "--card-default-height": "304px",
          }
        }
      >
        <div
          className="iot--card--header"
        >
          <span
            className="iot--card--title"
            title="Temperature"
          >
            <div
              className="iot--card--title--text"
            >
              Temperature
            </div>
          </span>
        </div>
        <div
          className="iot--card--content"
          style={
            Object {
              "--card-content-height": "256px",
            }
          }
        >
          <div
            className="TimeSeriesCard__LineChartWrapper-q25vbg-0 gRXFrT"
            size="MEDIUM"
          >
            <div
              className="chart-holder"
            />
          </div>
        </div>
      </div>
    </div>
  </div>
  <button
    className="info__show-button"
    onClick={[Function]}
    style={
      Object {
        "background": "#027ac5",
        "border": "none",
        "borderRadius": "0 0 0 5px",
        "color": "#fff",
        "cursor": "pointer",
        "display": "block",
        "fontFamily": "sans-serif",
        "fontSize": 12,
        "padding": "5px 15px",
        "position": "fixed",
        "right": 0,
        "top": 0,
      }
    }
    type="button"
  >
    Show Info
  </button>
</div>
`;

exports[`Storybook Snapshot tests and console checks Storyshots Watson IoT/TimeSeriesCard medium / single line - interval year (Two data point) 1`] = `
<div
  className="storybook-container"
>
  <div
    style={
      Object {
        "position": "relative",
        "zIndex": 0,
      }
    }
  >
    <div
      style={
        Object {
          "margin": "1rem4",
          "width": "252px",
        }
      }
    >
      <div
        className="iot--card iot--card--wrapper"
        data-testid="Card"
        id="facility-temperature"
        role="presentation"
        style={
          Object {
            "--card-default-height": "304px",
          }
        }
      >
        <div
          className="iot--card--header"
        >
          <span
            className="iot--card--title"
            title="Temperature"
          >
            <div
              className="iot--card--title--text"
            >
              Temperature
            </div>
          </span>
        </div>
        <div
          className="iot--card--content"
          style={
            Object {
              "--card-content-height": "256px",
            }
          }
        >
          <div
            className="TimeSeriesCard__LineChartWrapper-q25vbg-0 kjKxHK"
            size="MEDIUM"
          >
            <div
              className="chart-holder"
            />
          </div>
        </div>
      </div>
    </div>
  </div>
  <button
    className="info__show-button"
    onClick={[Function]}
    style={
      Object {
        "background": "#027ac5",
        "border": "none",
        "borderRadius": "0 0 0 5px",
        "color": "#fff",
        "cursor": "pointer",
        "display": "block",
        "fontFamily": "sans-serif",
        "fontSize": 12,
        "padding": "5px 15px",
        "position": "fixed",
        "right": 0,
        "top": 0,
      }
    }
    type="button"
  >
    Show Info
  </button>
</div>
`;

exports[`Storybook Snapshot tests and console checks Storyshots Watson IoT/TimeSeriesCard multi line - (No X/Y Label) 1`] = `
<div
  className="storybook-container"
>
  <div
    style={
      Object {
        "position": "relative",
        "zIndex": 0,
      }
    }
  >
    <div
      style={
        Object {
          "margin": "1rem4",
          "width": "252px",
        }
      }
    >
      <div
        className="iot--card iot--card--wrapper"
        data-testid="Card"
        id="facility-temperature"
        role="presentation"
        style={
          Object {
            "--card-default-height": "304px",
          }
        }
      >
        <div
          className="iot--card--header"
        >
          <span
            className="iot--card--title"
            title="Temperature"
          >
            <div
              className="iot--card--title--text"
            >
              Temperature
            </div>
          </span>
        </div>
        <div
          className="iot--card--content"
          style={
            Object {
              "--card-content-height": "256px",
            }
          }
        >
          <div
            className="TimeSeriesCard__LineChartWrapper-q25vbg-0 kjKxHK"
            size="MEDIUM"
          >
            <div
              className="chart-holder"
            />
          </div>
        </div>
      </div>
    </div>
  </div>
  <button
    className="info__show-button"
    onClick={[Function]}
    style={
      Object {
        "background": "#027ac5",
        "border": "none",
        "borderRadius": "0 0 0 5px",
        "color": "#fff",
        "cursor": "pointer",
        "display": "block",
        "fontFamily": "sans-serif",
        "fontSize": 12,
        "padding": "5px 15px",
        "position": "fixed",
        "right": 0,
        "top": 0,
      }
    }
    type="button"
  >
    Show Info
  </button>
</div>
`;

exports[`Storybook Snapshot tests and console checks Storyshots Watson IoT/TimeSeriesCard single point 1`] = `
<div
  className="storybook-container"
>
  <div
    style={
      Object {
        "position": "relative",
        "zIndex": 0,
      }
    }
  >
    <div
      style={
        Object {
          "margin": "1rem4",
          "width": "252px",
        }
      }
    >
      <div
        className="iot--card iot--card--wrapper"
        data-testid="Card"
        id="facility-temperature"
        role="presentation"
        style={
          Object {
            "--card-default-height": "304px",
          }
        }
      >
        <div
          className="iot--card--header"
        >
          <span
            className="iot--card--title"
            title="Temperature"
          >
            <div
              className="iot--card--title--text"
            >
              Temperature
            </div>
          </span>
        </div>
        <div
          className="iot--card--content"
          style={
            Object {
              "--card-content-height": "256px",
            }
          }
        >
          <div
            className="TimeSeriesCard__LineChartWrapper-q25vbg-0 kjKxHK"
            size="MEDIUM"
          >
            <div
              className="chart-holder"
            />
          </div>
        </div>
      </div>
    </div>
  </div>
  <button
    className="info__show-button"
    onClick={[Function]}
    style={
      Object {
        "background": "#027ac5",
        "border": "none",
        "borderRadius": "0 0 0 5px",
        "color": "#fff",
        "cursor": "pointer",
        "display": "block",
        "fontFamily": "sans-serif",
        "fontSize": 12,
        "padding": "5px 15px",
        "position": "fixed",
        "right": 0,
        "top": 0,
      }
    }
    type="button"
  >
    Show Info
  </button>
</div>
`;

exports[`Storybook Snapshot tests and console checks Storyshots Watson IoT/TimeSeriesCard with variables 1`] = `
<div
  className="storybook-container"
>
  <div
    style={
      Object {
        "position": "relative",
        "zIndex": 0,
      }
    }
  >
    <div
      style={
        Object {
          "margin": "1rem4",
          "width": "252px",
        }
      }
    >
      <div
        className="iot--card iot--card--wrapper"
        data-testid="Card"
        id="facility-temperature"
        role="presentation"
        style={
          Object {
            "--card-default-height": "304px",
          }
        }
      >
        <div
          className="iot--card--header"
        >
          <span
            className="iot--card--title"
            title="Temperature working"
          >
            <div
              className="iot--card--title--text"
            >
              Temperature working
            </div>
          </span>
        </div>
        <div
          className="iot--card--content"
          style={
            Object {
              "--card-content-height": "256px",
            }
          }
        >
          <div
            className="TimeSeriesCard__LineChartWrapper-q25vbg-0 kjKxHK"
            size="MEDIUM"
          >
            <div
              className="chart-holder"
            />
          </div>
        </div>
      </div>
    </div>
  </div>
  <button
    className="info__show-button"
    onClick={[Function]}
    style={
      Object {
        "background": "#027ac5",
        "border": "none",
        "borderRadius": "0 0 0 5px",
        "color": "#fff",
        "cursor": "pointer",
        "display": "block",
        "fontFamily": "sans-serif",
        "fontSize": 12,
        "padding": "5px 15px",
        "position": "fixed",
        "right": 0,
        "top": 0,
      }
    }
    type="button"
  >
    Show Info
  </button>
</div>
`;<|MERGE_RESOLUTION|>--- conflicted
+++ resolved
@@ -1109,10 +1109,6 @@
     <div
       style={
         Object {
-<<<<<<< HEAD
-          "margin": "1rem4",
-          "width": "520px",
-=======
           "margin": 20,
           "width": "520px",
         }
@@ -1388,7 +1384,6 @@
         Object {
           "margin": 20,
           "width": "252px",
->>>>>>> df85247d
         }
       }
     >
@@ -1426,13 +1421,8 @@
           }
         >
           <div
-<<<<<<< HEAD
-            className="TimeSeriesCard__LineChartWrapper-q25vbg-0 kjKxHK"
-            size="LARGE"
-=======
             className="TimeSeriesCard__LineChartWrapper-q25vbg-0 gRXFrT"
             size="MEDIUM"
->>>>>>> df85247d
           >
             <div
               className="chart-holder"
@@ -1483,13 +1473,8 @@
     <div
       style={
         Object {
-<<<<<<< HEAD
-          "margin": "1rem4",
-          "width": "520px",
-=======
           "margin": 20,
           "width": "252px",
->>>>>>> df85247d
         }
       }
     >
@@ -1527,13 +1512,8 @@
           }
         >
           <div
-<<<<<<< HEAD
-            className="TimeSeriesCard__LineChartWrapper-q25vbg-0 kjKxHK"
-            size="LARGE"
-=======
             className="TimeSeriesCard__LineChartWrapper-q25vbg-0 gRXFrT"
             size="MEDIUM"
->>>>>>> df85247d
           >
             <div
               className="chart-holder"
@@ -1670,11 +1650,7 @@
           }
         >
           <div
-<<<<<<< HEAD
-            className="TimeSeriesCard__LineChartWrapper-q25vbg-0 kGvWug"
-=======
             className="TimeSeriesCard__LineChartWrapper-q25vbg-0 gRXFrT"
->>>>>>> df85247d
             size="MEDIUM"
           >
             <div
