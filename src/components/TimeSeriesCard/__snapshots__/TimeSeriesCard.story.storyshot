// Jest Snapshot v1, https://goo.gl/fbAQLP

exports[`Storybook Snapshot tests and console checks Storyshots Watson IoT/TimeSeriesCard bar chart 1`] = `
<div
  className="storybook-container"
  style={
    Object {
      "padding": "3rem",
    }
  }
>
  <div
    style={
      Object {
        "position": "relative",
        "zIndex": 0,
      }
    }
  >
    <div
      style={
        Object {
          "margin": 20,
          "width": "520px",
        }
      }
    >
      <div
        className="Card__CardWrapper-v5r71h-0 izWJSI"
        id="facility-temperature"
      >
        <div
          className="card--header"
        >
          <span
            className="card--title"
            title="Temperature"
          >
            <div
              className="title--text"
            >
              Temperature
            </div>
          </span>
          <div
            className="card--toolbar"
          />
        </div>
        <div
          className="Card__CardContent-v5r71h-1 flVXpj"
        >
          <div
            className="TimeSeriesCard__LineChartWrapper-q25vbg-1 eEHcwc"
            size="LARGE"
          >
            <div
              className="chart-holder"
            />
          </div>
        </div>
      </div>
<<<<<<< HEAD
      <button
        className="info__show-button"
        onClick={[Function]}
        style={
          Object {
            "background": "#027ac5",
            "border": "none",
            "borderRadius": "0 0 0 5px",
            "color": "#fff",
            "cursor": "pointer",
            "display": "block",
            "fontFamily": "sans-serif",
            "fontSize": 12,
            "padding": "5px 15px",
            "position": "fixed",
            "right": 0,
            "top": 0,
          }
        }
        type="button"
      >
        Show Info
      </button>
=======
>>>>>>> 027c8315
    </div>
  </div>
  <button
    className="info__show-button"
    onClick={[Function]}
    style={
      Object {
        "background": "#027ac5",
        "border": "none",
        "borderRadius": "0 0 0 5px",
        "color": "#fff",
        "cursor": "pointer",
        "display": "block",
        "fontFamily": "sans-serif",
        "fontSize": "12px",
        "padding": "5px 15px",
        "position": "fixed",
        "right": 0,
        "top": 0,
      }
    }
    type="button"
  >
    Show Info
  </button>
</div>
`;

exports[`Storybook Snapshot tests and console checks Storyshots Watson IoT/TimeSeriesCard dataFilter 1`] = `
<div
  className="storybook-container"
  style={
    Object {
      "padding": "3rem",
    }
  }
>
  <div
    style={
      Object {
        "position": "relative",
        "zIndex": 0,
      }
    }
  >
    <div
      style={
        Object {
          "margin": 20,
          "width": "520px",
        }
      }
    >
      <div
        className="Card__CardWrapper-v5r71h-0 izWJSI"
        id="facility-temperature"
      >
        <div
          className="card--header"
        >
          <span
            className="card--title"
            title="Temperature"
          >
            <div
              className="title--text"
            >
              Temperature
            </div>
          </span>
          <div
            className="card--toolbar"
          />
        </div>
        <div
          className="Card__CardContent-v5r71h-1 flVXpj"
        >
          <div
            className="TimeSeriesCard__LineChartWrapper-q25vbg-1 eEHcwc"
            size="LARGE"
          >
            <div
              className="chart-holder"
            />
          </div>
        </div>
      </div>
<<<<<<< HEAD
      <button
        className="info__show-button"
        onClick={[Function]}
        style={
          Object {
            "background": "#027ac5",
            "border": "none",
            "borderRadius": "0 0 0 5px",
            "color": "#fff",
            "cursor": "pointer",
            "display": "block",
            "fontFamily": "sans-serif",
            "fontSize": 12,
            "padding": "5px 15px",
            "position": "fixed",
            "right": 0,
            "top": 0,
          }
        }
        type="button"
      >
        Show Info
      </button>
=======
>>>>>>> 027c8315
    </div>
  </div>
  <button
    className="info__show-button"
    onClick={[Function]}
    style={
      Object {
        "background": "#027ac5",
        "border": "none",
        "borderRadius": "0 0 0 5px",
        "color": "#fff",
        "cursor": "pointer",
        "display": "block",
        "fontFamily": "sans-serif",
        "fontSize": "12px",
        "padding": "5px 15px",
        "position": "fixed",
        "right": 0,
        "top": 0,
      }
    }
    type="button"
  >
    Show Info
  </button>
</div>
`;

exports[`Storybook Snapshot tests and console checks Storyshots Watson IoT/TimeSeriesCard empty 1`] = `
<div
  className="storybook-container"
  style={
    Object {
      "padding": "3rem",
    }
  }
>
  <div
    style={
      Object {
        "position": "relative",
        "zIndex": 0,
      }
    }
  >
    <div
      style={
        Object {
          "margin": 20,
          "width": "520px",
        }
      }
    >
      <div
        className="Card__CardWrapper-v5r71h-0 izWJSI"
        id="facility-temperature"
      >
        <div
          className="card--header"
        >
          <span
            className="card--title"
            title="Temperature"
          >
            <div
              className="title--text"
            >
              Temperature
            </div>
          </span>
          <div
            className="card--toolbar"
          />
        </div>
        <div
          className="Card__CardContent-v5r71h-1 flVXpj"
        >
          <div
            className="Card__EmptyMessageWrapper-v5r71h-3 hrQFeA"
          >
            No data is available for this time range.
          </div>
        </div>
      </div>
<<<<<<< HEAD
      <button
        className="info__show-button"
        onClick={[Function]}
        style={
          Object {
            "background": "#027ac5",
            "border": "none",
            "borderRadius": "0 0 0 5px",
            "color": "#fff",
            "cursor": "pointer",
            "display": "block",
            "fontFamily": "sans-serif",
            "fontSize": 12,
            "padding": "5px 15px",
            "position": "fixed",
            "right": 0,
            "top": 0,
          }
        }
        type="button"
      >
        Show Info
      </button>
=======
>>>>>>> 027c8315
    </div>
  </div>
  <button
    className="info__show-button"
    onClick={[Function]}
    style={
      Object {
        "background": "#027ac5",
        "border": "none",
        "borderRadius": "0 0 0 5px",
        "color": "#fff",
        "cursor": "pointer",
        "display": "block",
        "fontFamily": "sans-serif",
        "fontSize": "12px",
        "padding": "5px 15px",
        "position": "fixed",
        "right": 0,
        "top": 0,
      }
    }
    type="button"
  >
    Show Info
  </button>
</div>
`;

exports[`Storybook Snapshot tests and console checks Storyshots Watson IoT/TimeSeriesCard empty for a range 1`] = `
<div
  className="storybook-container"
  style={
    Object {
      "padding": "3rem",
    }
  }
>
  <div
    style={
      Object {
        "position": "relative",
        "zIndex": 0,
      }
    }
  >
    <div
      style={
        Object {
          "margin": 20,
          "width": "520px",
        }
      }
    >
      <div
        className="Card__CardWrapper-v5r71h-0 izWJSI"
        id="facility-temperature"
      >
        <div
          className="card--header"
        >
          <span
            className="card--title"
            title="Temperature"
          >
            <div
              className="title--text"
            >
              Temperature
            </div>
          </span>
          <div
            className="card--toolbar"
          />
        </div>
        <div
          className="Card__CardContent-v5r71h-1 flVXpj"
        >
          <div
            className="TimeSeriesCard__LineChartWrapper-q25vbg-1 eEHcwc"
            size="LARGE"
          >
            <div
              className="chart-holder"
            />
          </div>
        </div>
      </div>
<<<<<<< HEAD
      <button
        className="info__show-button"
        onClick={[Function]}
        style={
          Object {
            "background": "#027ac5",
            "border": "none",
            "borderRadius": "0 0 0 5px",
            "color": "#fff",
            "cursor": "pointer",
            "display": "block",
            "fontFamily": "sans-serif",
            "fontSize": 12,
            "padding": "5px 15px",
            "position": "fixed",
            "right": 0,
            "top": 0,
          }
        }
        type="button"
      >
        Show Info
      </button>
=======
>>>>>>> 027c8315
    </div>
  </div>
  <button
    className="info__show-button"
    onClick={[Function]}
    style={
      Object {
        "background": "#027ac5",
        "border": "none",
        "borderRadius": "0 0 0 5px",
        "color": "#fff",
        "cursor": "pointer",
        "display": "block",
        "fontFamily": "sans-serif",
        "fontSize": "12px",
        "padding": "5px 15px",
        "position": "fixed",
        "right": 0,
        "top": 0,
      }
    }
    type="button"
  >
    Show Info
  </button>
</div>
`;

exports[`Storybook Snapshot tests and console checks Storyshots Watson IoT/TimeSeriesCard highlight alert ranges 1`] = `
<div
  className="storybook-container"
  style={
    Object {
      "padding": "3rem",
    }
  }
>
  <div
    style={
      Object {
        "position": "relative",
        "zIndex": 0,
      }
    }
  >
    <div
      style={
        Object {
          "margin": 20,
          "width": "252px",
        }
      }
    >
      <div
        className="Card__CardWrapper-v5r71h-0 bHPJyP"
        id="facility-temperature"
      >
        <div
          className="card--header"
        >
          <span
            className="card--title"
            title="Temperature"
          >
            <div
              className="title--text"
            >
              Temperature
            </div>
          </span>
          <div
            className="card--toolbar"
          />
        </div>
        <div
          className="Card__CardContent-v5r71h-1 hxiPNM"
        >
          <div
            className="TimeSeriesCard__LineChartWrapper-q25vbg-1 eEHcwc"
            size="MEDIUM"
          >
            <div
              className="chart-holder"
            />
          </div>
        </div>
      </div>
<<<<<<< HEAD
      <button
        className="info__show-button"
        onClick={[Function]}
        style={
          Object {
            "background": "#027ac5",
            "border": "none",
            "borderRadius": "0 0 0 5px",
            "color": "#fff",
            "cursor": "pointer",
            "display": "block",
            "fontFamily": "sans-serif",
            "fontSize": 12,
            "padding": "5px 15px",
            "position": "fixed",
            "right": 0,
            "top": 0,
          }
        }
        type="button"
      >
        Show Info
      </button>
=======
>>>>>>> 027c8315
    </div>
  </div>
  <button
    className="info__show-button"
    onClick={[Function]}
    style={
      Object {
        "background": "#027ac5",
        "border": "none",
        "borderRadius": "0 0 0 5px",
        "color": "#fff",
        "cursor": "pointer",
        "display": "block",
        "fontFamily": "sans-serif",
        "fontSize": "12px",
        "padding": "5px 15px",
        "position": "fixed",
        "right": 0,
        "top": 0,
      }
    }
    type="button"
  >
    Show Info
  </button>
</div>
`;

exports[`Storybook Snapshot tests and console checks Storyshots Watson IoT/TimeSeriesCard isEditable 1`] = `
<div
  className="storybook-container"
  style={
    Object {
      "padding": "3rem",
    }
  }
>
  <div
    style={
      Object {
        "position": "relative",
        "zIndex": 0,
      }
    }
  >
    <div
      style={
        Object {
          "margin": 20,
          "width": "520px",
        }
      }
    >
      <div
        className="Card__CardWrapper-v5r71h-0 izWJSI"
        id="facility-temperature"
      >
        <div
          className="card--header"
        >
          <span
            className="card--title"
            title="Temperature"
          >
            <div
              className="title--text"
            >
              Temperature
            </div>
          </span>
          <div
            className="card--toolbar"
          />
        </div>
        <div
          className="Card__CardContent-v5r71h-1 flVXpj"
        >
          <div
            className="TimeSeriesCard__LineChartWrapper-q25vbg-1 bJyHEu"
            size="LARGE"
          >
            <div
              className="chart-holder"
            />
          </div>
        </div>
      </div>
<<<<<<< HEAD
      <button
        className="info__show-button"
        onClick={[Function]}
        style={
          Object {
            "background": "#027ac5",
            "border": "none",
            "borderRadius": "0 0 0 5px",
            "color": "#fff",
            "cursor": "pointer",
            "display": "block",
            "fontFamily": "sans-serif",
            "fontSize": 12,
            "padding": "5px 15px",
            "position": "fixed",
            "right": 0,
            "top": 0,
          }
        }
        type="button"
      >
        Show Info
      </button>
=======
>>>>>>> 027c8315
    </div>
  </div>
  <button
    className="info__show-button"
    onClick={[Function]}
    style={
      Object {
        "background": "#027ac5",
        "border": "none",
        "borderRadius": "0 0 0 5px",
        "color": "#fff",
        "cursor": "pointer",
        "display": "block",
        "fontFamily": "sans-serif",
        "fontSize": "12px",
        "padding": "5px 15px",
        "position": "fixed",
        "right": 0,
        "top": 0,
      }
    }
    type="button"
  >
    Show Info
  </button>
</div>
`;

exports[`Storybook Snapshot tests and console checks Storyshots Watson IoT/TimeSeriesCard large / 5 years 1`] = `
<div
  className="storybook-container"
  style={
    Object {
      "padding": "3rem",
    }
  }
>
  <div
    style={
      Object {
        "position": "relative",
        "zIndex": 0,
      }
    }
  >
    <div
      style={
        Object {
          "margin": 20,
          "width": "520px",
        }
      }
    >
      <div
        className="Card__CardWrapper-v5r71h-0 izWJSI"
        id="facility-temperature"
      >
        <div
          className="card--header"
        >
          <span
            className="card--title"
            title="Temperature"
          >
            <div
              className="title--text"
            >
              Temperature
            </div>
          </span>
          <div
            className="card--toolbar"
          />
        </div>
        <div
          className="Card__CardContent-v5r71h-1 flVXpj"
        >
          <div
            className="TimeSeriesCard__LineChartWrapper-q25vbg-1 eEHcwc"
            size="LARGE"
          >
            <div
              className="chart-holder"
            />
          </div>
        </div>
      </div>
<<<<<<< HEAD
      <button
        className="info__show-button"
        onClick={[Function]}
        style={
          Object {
            "background": "#027ac5",
            "border": "none",
            "borderRadius": "0 0 0 5px",
            "color": "#fff",
            "cursor": "pointer",
            "display": "block",
            "fontFamily": "sans-serif",
            "fontSize": 12,
            "padding": "5px 15px",
            "position": "fixed",
            "right": 0,
            "top": 0,
          }
        }
        type="button"
      >
        Show Info
      </button>
=======
>>>>>>> 027c8315
    </div>
  </div>
  <button
    className="info__show-button"
    onClick={[Function]}
    style={
      Object {
        "background": "#027ac5",
        "border": "none",
        "borderRadius": "0 0 0 5px",
        "color": "#fff",
        "cursor": "pointer",
        "display": "block",
        "fontFamily": "sans-serif",
        "fontSize": "12px",
        "padding": "5px 15px",
        "position": "fixed",
        "right": 0,
        "top": 0,
      }
    }
    type="button"
  >
    Show Info
  </button>
</div>
`;

exports[`Storybook Snapshot tests and console checks Storyshots Watson IoT/TimeSeriesCard large / multi line - (Custom color) 1`] = `
<div
  className="storybook-container"
  style={
    Object {
      "padding": "3rem",
    }
  }
>
  <div
    style={
      Object {
        "position": "relative",
        "zIndex": 0,
      }
    }
  >
    <div
      style={
        Object {
          "margin": 20,
          "width": "520px",
        }
      }
    >
      <div
        className="Card__CardWrapper-v5r71h-0 izWJSI"
        id="facility-temperature"
      >
        <div
          className="card--header"
        >
          <span
            className="card--title"
            title="Temperature"
          >
            <div
              className="title--text"
            >
              Temperature
            </div>
          </span>
          <div
            className="card--toolbar"
          />
        </div>
        <div
          className="Card__CardContent-v5r71h-1 flVXpj"
        >
          <div
            className="TimeSeriesCard__LineChartWrapper-q25vbg-1 eEHcwc"
            size="LARGE"
          >
            <div
              className="chart-holder"
            />
          </div>
        </div>
      </div>
<<<<<<< HEAD
      <button
        className="info__show-button"
        onClick={[Function]}
        style={
          Object {
            "background": "#027ac5",
            "border": "none",
            "borderRadius": "0 0 0 5px",
            "color": "#fff",
            "cursor": "pointer",
            "display": "block",
            "fontFamily": "sans-serif",
            "fontSize": 12,
            "padding": "5px 15px",
            "position": "fixed",
            "right": 0,
            "top": 0,
          }
        }
        type="button"
      >
        Show Info
      </button>
=======
>>>>>>> 027c8315
    </div>
  </div>
  <button
    className="info__show-button"
    onClick={[Function]}
    style={
      Object {
        "background": "#027ac5",
        "border": "none",
        "borderRadius": "0 0 0 5px",
        "color": "#fff",
        "cursor": "pointer",
        "display": "block",
        "fontFamily": "sans-serif",
        "fontSize": "12px",
        "padding": "5px 15px",
        "position": "fixed",
        "right": 0,
        "top": 0,
      }
    }
    type="button"
  >
    Show Info
  </button>
</div>
`;

exports[`Storybook Snapshot tests and console checks Storyshots Watson IoT/TimeSeriesCard large / multi line - (No X/Y Label) 1`] = `
<div
  className="storybook-container"
  style={
    Object {
      "padding": "3rem",
    }
  }
>
  <div
    style={
      Object {
        "position": "relative",
        "zIndex": 0,
      }
    }
  >
    <div
      style={
        Object {
          "margin": 20,
          "width": "520px",
        }
      }
    >
      <div
        className="Card__CardWrapper-v5r71h-0 izWJSI"
        id="facility-temperature"
      >
        <div
          className="card--header"
        >
          <span
            className="card--title"
            title="Temperature"
          >
            <div
              className="title--text"
            >
              Temperature
            </div>
          </span>
          <div
            className="card--toolbar"
          />
        </div>
        <div
          className="Card__CardContent-v5r71h-1 flVXpj"
        >
          <div
            className="TimeSeriesCard__LineChartWrapper-q25vbg-1 eEHcwc"
            size="LARGE"
          >
            <div
              className="chart-holder"
            />
          </div>
        </div>
      </div>
<<<<<<< HEAD
      <button
        className="info__show-button"
        onClick={[Function]}
        style={
          Object {
            "background": "#027ac5",
            "border": "none",
            "borderRadius": "0 0 0 5px",
            "color": "#fff",
            "cursor": "pointer",
            "display": "block",
            "fontFamily": "sans-serif",
            "fontSize": 12,
            "padding": "5px 15px",
            "position": "fixed",
            "right": 0,
            "top": 0,
          }
        }
        type="button"
      >
        Show Info
      </button>
=======
>>>>>>> 027c8315
    </div>
  </div>
  <button
    className="info__show-button"
    onClick={[Function]}
    style={
      Object {
        "background": "#027ac5",
        "border": "none",
        "borderRadius": "0 0 0 5px",
        "color": "#fff",
        "cursor": "pointer",
        "display": "block",
        "fontFamily": "sans-serif",
        "fontSize": "12px",
        "padding": "5px 15px",
        "position": "fixed",
        "right": 0,
        "top": 0,
      }
    }
    type="button"
  >
    Show Info
  </button>
</div>
`;

exports[`Storybook Snapshot tests and console checks Storyshots Watson IoT/TimeSeriesCard large / multi line - no interval 1`] = `
<div
  className="storybook-container"
  style={
    Object {
      "padding": "3rem",
    }
  }
>
  <div
    style={
      Object {
        "position": "relative",
        "zIndex": 0,
      }
    }
  >
    <div
      style={
        Object {
          "margin": 20,
          "width": "520px",
        }
      }
    >
      <div
        className="Card__CardWrapper-v5r71h-0 izWJSI"
        id="facility-temperature"
      >
        <div
          className="card--header"
        >
          <span
            className="card--title"
            title="Temperature"
          >
            <div
              className="title--text"
            >
              Temperature
            </div>
          </span>
          <div
            className="card--toolbar"
          />
        </div>
        <div
          className="Card__CardContent-v5r71h-1 flVXpj"
        >
          <div
            className="TimeSeriesCard__LineChartWrapper-q25vbg-1 eEHcwc"
            size="LARGE"
          >
            <div
              className="chart-holder"
            />
          </div>
        </div>
      </div>
<<<<<<< HEAD
      <button
        className="info__show-button"
        onClick={[Function]}
        style={
          Object {
            "background": "#027ac5",
            "border": "none",
            "borderRadius": "0 0 0 5px",
            "color": "#fff",
            "cursor": "pointer",
            "display": "block",
            "fontFamily": "sans-serif",
            "fontSize": 12,
            "padding": "5px 15px",
            "position": "fixed",
            "right": 0,
            "top": 0,
          }
        }
        type="button"
      >
        Show Info
      </button>
=======
>>>>>>> 027c8315
    </div>
  </div>
  <button
    className="info__show-button"
    onClick={[Function]}
    style={
      Object {
        "background": "#027ac5",
        "border": "none",
        "borderRadius": "0 0 0 5px",
        "color": "#fff",
        "cursor": "pointer",
        "display": "block",
        "fontFamily": "sans-serif",
        "fontSize": "12px",
        "padding": "5px 15px",
        "position": "fixed",
        "right": 0,
        "top": 0,
      }
    }
    type="button"
  >
    Show Info
  </button>
</div>
`;

exports[`Storybook Snapshot tests and console checks Storyshots Watson IoT/TimeSeriesCard large / single line - interval day (High Temperature number) 1`] = `
<div
  className="storybook-container"
  style={
    Object {
      "padding": "3rem",
    }
  }
>
  <div
    style={
      Object {
        "position": "relative",
        "zIndex": 0,
      }
    }
  >
    <div
      style={
        Object {
          "margin": 20,
          "width": "520px",
        }
      }
    >
      <div
        className="Card__CardWrapper-v5r71h-0 izWJSI"
        id="facility-temperature"
      >
        <div
          className="card--header"
        >
          <span
            className="card--title"
            title="Temperature"
          >
            <div
              className="title--text"
            >
              Temperature
            </div>
          </span>
          <div
            className="card--toolbar"
          />
        </div>
        <div
          className="Card__CardContent-v5r71h-1 flVXpj"
        >
          <div
            className="TimeSeriesCard__LineChartWrapper-q25vbg-1 eEHcwc"
            size="LARGE"
          >
            <div
              className="chart-holder"
            />
          </div>
        </div>
      </div>
<<<<<<< HEAD
      <button
        className="info__show-button"
        onClick={[Function]}
        style={
          Object {
            "background": "#027ac5",
            "border": "none",
            "borderRadius": "0 0 0 5px",
            "color": "#fff",
            "cursor": "pointer",
            "display": "block",
            "fontFamily": "sans-serif",
            "fontSize": 12,
            "padding": "5px 15px",
            "position": "fixed",
            "right": 0,
            "top": 0,
          }
        }
        type="button"
      >
        Show Info
      </button>
=======
>>>>>>> 027c8315
    </div>
  </div>
  <button
    className="info__show-button"
    onClick={[Function]}
    style={
      Object {
        "background": "#027ac5",
        "border": "none",
        "borderRadius": "0 0 0 5px",
        "color": "#fff",
        "cursor": "pointer",
        "display": "block",
        "fontFamily": "sans-serif",
        "fontSize": "12px",
        "padding": "5px 15px",
        "position": "fixed",
        "right": 0,
        "top": 0,
      }
    }
    type="button"
  >
    Show Info
  </button>
</div>
`;

exports[`Storybook Snapshot tests and console checks Storyshots Watson IoT/TimeSeriesCard large / single line - interval day (Low Pressure number) 1`] = `
<div
  className="storybook-container"
  style={
    Object {
      "padding": "3rem",
    }
  }
>
  <div
    style={
      Object {
        "position": "relative",
        "zIndex": 0,
      }
    }
  >
    <div
      style={
        Object {
          "margin": 20,
          "width": "520px",
        }
      }
    >
      <div
        className="Card__CardWrapper-v5r71h-0 izWJSI"
        id="facility-Pressure"
      >
        <div
          className="card--header"
        >
          <span
            className="card--title"
            title="Pressure"
          >
            <div
              className="title--text"
            >
              Pressure
            </div>
          </span>
          <div
            className="card--toolbar"
          />
        </div>
        <div
          className="Card__CardContent-v5r71h-1 flVXpj"
        >
          <div
            className="TimeSeriesCard__LineChartWrapper-q25vbg-1 eEHcwc"
            size="LARGE"
          >
            <div
              className="chart-holder"
            />
          </div>
        </div>
      </div>
<<<<<<< HEAD
      <button
        className="info__show-button"
        onClick={[Function]}
        style={
          Object {
            "background": "#027ac5",
            "border": "none",
            "borderRadius": "0 0 0 5px",
            "color": "#fff",
            "cursor": "pointer",
            "display": "block",
            "fontFamily": "sans-serif",
            "fontSize": 12,
            "padding": "5px 15px",
            "position": "fixed",
            "right": 0,
            "top": 0,
          }
        }
        type="button"
      >
        Show Info
      </button>
=======
>>>>>>> 027c8315
    </div>
  </div>
  <button
    className="info__show-button"
    onClick={[Function]}
    style={
      Object {
        "background": "#027ac5",
        "border": "none",
        "borderRadius": "0 0 0 5px",
        "color": "#fff",
        "cursor": "pointer",
        "display": "block",
        "fontFamily": "sans-serif",
        "fontSize": "12px",
        "padding": "5px 15px",
        "position": "fixed",
        "right": 0,
        "top": 0,
      }
    }
    type="button"
  >
    Show Info
  </button>
</div>
`;

exports[`Storybook Snapshot tests and console checks Storyshots Watson IoT/TimeSeriesCard large / single line - interval day (Month) 1`] = `
<div
  className="storybook-container"
  style={
    Object {
      "padding": "3rem",
    }
  }
>
  <div
    style={
      Object {
        "position": "relative",
        "zIndex": 0,
      }
    }
  >
    <div
      style={
        Object {
          "margin": 20,
          "width": "520px",
        }
      }
    >
      <div
        className="Card__CardWrapper-v5r71h-0 izWJSI"
        id="facility-temperature"
      >
        <div
          className="card--header"
        >
          <span
            className="card--title"
            title="Temperature"
          >
            <div
              className="title--text"
            >
              Temperature
            </div>
          </span>
          <div
            className="card--toolbar"
          />
        </div>
        <div
          className="Card__CardContent-v5r71h-1 flVXpj"
        >
          <div
            className="TimeSeriesCard__LineChartWrapper-q25vbg-1 eEHcwc"
            size="LARGE"
          >
            <div
              className="chart-holder"
            />
          </div>
        </div>
      </div>
<<<<<<< HEAD
      <button
        className="info__show-button"
        onClick={[Function]}
        style={
          Object {
            "background": "#027ac5",
            "border": "none",
            "borderRadius": "0 0 0 5px",
            "color": "#fff",
            "cursor": "pointer",
            "display": "block",
            "fontFamily": "sans-serif",
            "fontSize": 12,
            "padding": "5px 15px",
            "position": "fixed",
            "right": 0,
            "top": 0,
          }
        }
        type="button"
      >
        Show Info
      </button>
=======
>>>>>>> 027c8315
    </div>
  </div>
  <button
    className="info__show-button"
    onClick={[Function]}
    style={
      Object {
        "background": "#027ac5",
        "border": "none",
        "borderRadius": "0 0 0 5px",
        "color": "#fff",
        "cursor": "pointer",
        "display": "block",
        "fontFamily": "sans-serif",
        "fontSize": "12px",
        "padding": "5px 15px",
        "position": "fixed",
        "right": 0,
        "top": 0,
      }
    }
    type="button"
  >
    Show Info
  </button>
</div>
`;

exports[`Storybook Snapshot tests and console checks Storyshots Watson IoT/TimeSeriesCard large / single line - interval day (Week) 1`] = `
<div
  className="storybook-container"
  style={
    Object {
      "padding": "3rem",
    }
  }
>
  <div
    style={
      Object {
        "position": "relative",
        "zIndex": 0,
      }
    }
  >
    <div
      style={
        Object {
          "margin": 20,
          "width": "520px",
        }
      }
    >
      <div
        className="Card__CardWrapper-v5r71h-0 izWJSI"
        id="facility-temperature"
      >
        <div
          className="card--header"
        >
          <span
            className="card--title"
            title="Temperature"
          >
            <div
              className="title--text"
            >
              Temperature
            </div>
          </span>
          <div
            className="card--toolbar"
          />
        </div>
        <div
          className="Card__CardContent-v5r71h-1 flVXpj"
        >
          <div
            className="TimeSeriesCard__LineChartWrapper-q25vbg-1 eEHcwc"
            size="LARGE"
          >
            <div
              className="chart-holder"
            />
          </div>
        </div>
      </div>
<<<<<<< HEAD
      <button
        className="info__show-button"
        onClick={[Function]}
        style={
          Object {
            "background": "#027ac5",
            "border": "none",
            "borderRadius": "0 0 0 5px",
            "color": "#fff",
            "cursor": "pointer",
            "display": "block",
            "fontFamily": "sans-serif",
            "fontSize": 12,
            "padding": "5px 15px",
            "position": "fixed",
            "right": 0,
            "top": 0,
          }
        }
        type="button"
      >
        Show Info
      </button>
=======
>>>>>>> 027c8315
    </div>
  </div>
  <button
    className="info__show-button"
    onClick={[Function]}
    style={
      Object {
        "background": "#027ac5",
        "border": "none",
        "borderRadius": "0 0 0 5px",
        "color": "#fff",
        "cursor": "pointer",
        "display": "block",
        "fontFamily": "sans-serif",
        "fontSize": "12px",
        "padding": "5px 15px",
        "position": "fixed",
        "right": 0,
        "top": 0,
      }
    }
    type="button"
  >
    Show Info
  </button>
</div>
`;

exports[`Storybook Snapshot tests and console checks Storyshots Watson IoT/TimeSeriesCard large / single line - interval hour (Diff day) 1`] = `
<div
  className="storybook-container"
  style={
    Object {
      "padding": "3rem",
    }
  }
>
  <div
    style={
      Object {
        "position": "relative",
        "zIndex": 0,
      }
    }
  >
    <div
      style={
        Object {
          "margin": 20,
          "width": "520px",
        }
      }
    >
      <div
        className="Card__CardWrapper-v5r71h-0 izWJSI"
        id="facility-temperature"
      >
        <div
          className="card--header"
        >
          <span
            className="card--title"
            title="Temperature"
          >
            <div
              className="title--text"
            >
              Temperature
            </div>
          </span>
          <div
            className="card--toolbar"
          />
        </div>
        <div
          className="Card__CardContent-v5r71h-1 flVXpj"
        >
          <div
            className="TimeSeriesCard__LineChartWrapper-q25vbg-1 eEHcwc"
            size="LARGE"
          >
            <div
              className="chart-holder"
            />
          </div>
        </div>
      </div>
<<<<<<< HEAD
      <button
        className="info__show-button"
        onClick={[Function]}
        style={
          Object {
            "background": "#027ac5",
            "border": "none",
            "borderRadius": "0 0 0 5px",
            "color": "#fff",
            "cursor": "pointer",
            "display": "block",
            "fontFamily": "sans-serif",
            "fontSize": 12,
            "padding": "5px 15px",
            "position": "fixed",
            "right": 0,
            "top": 0,
          }
        }
        type="button"
      >
        Show Info
      </button>
=======
>>>>>>> 027c8315
    </div>
  </div>
  <button
    className="info__show-button"
    onClick={[Function]}
    style={
      Object {
        "background": "#027ac5",
        "border": "none",
        "borderRadius": "0 0 0 5px",
        "color": "#fff",
        "cursor": "pointer",
        "display": "block",
        "fontFamily": "sans-serif",
        "fontSize": "12px",
        "padding": "5px 15px",
        "position": "fixed",
        "right": 0,
        "top": 0,
      }
    }
    type="button"
  >
    Show Info
  </button>
</div>
`;

exports[`Storybook Snapshot tests and console checks Storyshots Watson IoT/TimeSeriesCard large / single line - interval hour (Same day) 1`] = `
<div
  className="storybook-container"
  style={
    Object {
      "padding": "3rem",
    }
  }
>
  <div
    style={
      Object {
        "position": "relative",
        "zIndex": 0,
      }
    }
  >
    <div
      style={
        Object {
          "margin": 20,
          "width": "520px",
        }
      }
    >
      <div
        className="Card__CardWrapper-v5r71h-0 izWJSI"
        id="facility-temperature"
      >
        <div
          className="card--header"
        >
          <span
            className="card--title"
            title="Temperature"
          >
            <div
              className="title--text"
            >
              Temperature
            </div>
          </span>
          <div
            className="card--toolbar"
          />
        </div>
        <div
          className="Card__CardContent-v5r71h-1 flVXpj"
        >
          <div
            className="TimeSeriesCard__LineChartWrapper-q25vbg-1 eEHcwc"
            size="LARGE"
          >
            <div
              className="chart-holder"
            />
          </div>
        </div>
      </div>
<<<<<<< HEAD
      <button
        className="info__show-button"
        onClick={[Function]}
        style={
          Object {
            "background": "#027ac5",
            "border": "none",
            "borderRadius": "0 0 0 5px",
            "color": "#fff",
            "cursor": "pointer",
            "display": "block",
            "fontFamily": "sans-serif",
            "fontSize": 12,
            "padding": "5px 15px",
            "position": "fixed",
            "right": 0,
            "top": 0,
          }
        }
        type="button"
      >
        Show Info
      </button>
=======
>>>>>>> 027c8315
    </div>
  </div>
  <button
    className="info__show-button"
    onClick={[Function]}
    style={
      Object {
        "background": "#027ac5",
        "border": "none",
        "borderRadius": "0 0 0 5px",
        "color": "#fff",
        "cursor": "pointer",
        "display": "block",
        "fontFamily": "sans-serif",
        "fontSize": "12px",
        "padding": "5px 15px",
        "position": "fixed",
        "right": 0,
        "top": 0,
      }
    }
    type="button"
  >
    Show Info
  </button>
</div>
`;

exports[`Storybook Snapshot tests and console checks Storyshots Watson IoT/TimeSeriesCard large / single line - interval month (Year/ Diff Year) 1`] = `
<div
  className="storybook-container"
  style={
    Object {
      "padding": "3rem",
    }
  }
>
  <div
    style={
      Object {
        "position": "relative",
        "zIndex": 0,
      }
    }
  >
    <div
      style={
        Object {
          "margin": 20,
          "width": "520px",
        }
      }
    >
      <div
        className="Card__CardWrapper-v5r71h-0 izWJSI"
        id="facility-temperature"
      >
        <div
          className="card--header"
        >
          <span
            className="card--title"
            title="Temperature"
          >
            <div
              className="title--text"
            >
              Temperature
            </div>
          </span>
          <div
            className="card--toolbar"
          />
        </div>
        <div
          className="Card__CardContent-v5r71h-1 flVXpj"
        >
          <div
            className="TimeSeriesCard__LineChartWrapper-q25vbg-1 eEHcwc"
            size="LARGE"
          >
            <div
              className="chart-holder"
            />
          </div>
        </div>
      </div>
<<<<<<< HEAD
      <button
        className="info__show-button"
        onClick={[Function]}
        style={
          Object {
            "background": "#027ac5",
            "border": "none",
            "borderRadius": "0 0 0 5px",
            "color": "#fff",
            "cursor": "pointer",
            "display": "block",
            "fontFamily": "sans-serif",
            "fontSize": 12,
            "padding": "5px 15px",
            "position": "fixed",
            "right": 0,
            "top": 0,
          }
        }
        type="button"
      >
        Show Info
      </button>
=======
>>>>>>> 027c8315
    </div>
  </div>
  <button
    className="info__show-button"
    onClick={[Function]}
    style={
      Object {
        "background": "#027ac5",
        "border": "none",
        "borderRadius": "0 0 0 5px",
        "color": "#fff",
        "cursor": "pointer",
        "display": "block",
        "fontFamily": "sans-serif",
        "fontSize": "12px",
        "padding": "5px 15px",
        "position": "fixed",
        "right": 0,
        "top": 0,
      }
    }
    type="button"
  >
    Show Info
  </button>
</div>
`;

exports[`Storybook Snapshot tests and console checks Storyshots Watson IoT/TimeSeriesCard large / single line - interval month (Year/ Same Year) 1`] = `
<div
  className="storybook-container"
  style={
    Object {
      "padding": "3rem",
    }
  }
>
  <div
    style={
      Object {
        "position": "relative",
        "zIndex": 0,
      }
    }
  >
    <div
      style={
        Object {
          "margin": 20,
          "width": "520px",
        }
      }
    >
      <div
        className="Card__CardWrapper-v5r71h-0 izWJSI"
        id="facility-temperature"
      >
        <div
          className="card--header"
        >
          <span
            className="card--title"
            title="Temperature"
          >
            <div
              className="title--text"
            >
              Temperature
            </div>
          </span>
          <div
            className="card--toolbar"
          />
        </div>
        <div
          className="Card__CardContent-v5r71h-1 flVXpj"
        >
          <div
            className="TimeSeriesCard__LineChartWrapper-q25vbg-1 eEHcwc"
            size="LARGE"
          >
            <div
              className="chart-holder"
            />
          </div>
        </div>
      </div>
<<<<<<< HEAD
      <button
        className="info__show-button"
        onClick={[Function]}
        style={
          Object {
            "background": "#027ac5",
            "border": "none",
            "borderRadius": "0 0 0 5px",
            "color": "#fff",
            "cursor": "pointer",
            "display": "block",
            "fontFamily": "sans-serif",
            "fontSize": 12,
            "padding": "5px 15px",
            "position": "fixed",
            "right": 0,
            "top": 0,
          }
        }
        type="button"
      >
        Show Info
      </button>
=======
>>>>>>> 027c8315
    </div>
  </div>
  <button
    className="info__show-button"
    onClick={[Function]}
    style={
      Object {
        "background": "#027ac5",
        "border": "none",
        "borderRadius": "0 0 0 5px",
        "color": "#fff",
        "cursor": "pointer",
        "display": "block",
        "fontFamily": "sans-serif",
        "fontSize": "12px",
        "padding": "5px 15px",
        "position": "fixed",
        "right": 0,
        "top": 0,
      }
    }
    type="button"
  >
    Show Info
  </button>
</div>
`;

exports[`Storybook Snapshot tests and console checks Storyshots Watson IoT/TimeSeriesCard large / single line - year interval (One data point) 1`] = `
<div
  className="storybook-container"
  style={
    Object {
      "padding": "3rem",
    }
  }
>
  <div
    style={
      Object {
        "position": "relative",
        "zIndex": 0,
      }
    }
  >
    <div
      style={
        Object {
          "margin": 20,
          "width": "520px",
        }
      }
    >
      <div
        className="Card__CardWrapper-v5r71h-0 izWJSI"
        id="facility-temperature"
      >
        <div
          className="card--header"
        >
          <span
            className="card--title"
            title="Temperature"
          >
            <div
              className="title--text"
            >
              Temperature
            </div>
          </span>
          <div
            className="card--toolbar"
          />
        </div>
        <div
          className="Card__CardContent-v5r71h-1 flVXpj"
        >
          <div
            className="TimeSeriesCard__LineChartWrapper-q25vbg-1 eEHcwc"
            size="LARGE"
          >
            <div
              className="chart-holder"
            />
          </div>
        </div>
      </div>
<<<<<<< HEAD
      <button
        className="info__show-button"
        onClick={[Function]}
        style={
          Object {
            "background": "#027ac5",
            "border": "none",
            "borderRadius": "0 0 0 5px",
            "color": "#fff",
            "cursor": "pointer",
            "display": "block",
            "fontFamily": "sans-serif",
            "fontSize": 12,
            "padding": "5px 15px",
            "position": "fixed",
            "right": 0,
            "top": 0,
          }
        }
        type="button"
      >
        Show Info
      </button>
=======
>>>>>>> 027c8315
    </div>
  </div>
  <button
    className="info__show-button"
    onClick={[Function]}
    style={
      Object {
        "background": "#027ac5",
        "border": "none",
        "borderRadius": "0 0 0 5px",
        "color": "#fff",
        "cursor": "pointer",
        "display": "block",
        "fontFamily": "sans-serif",
        "fontSize": "12px",
        "padding": "5px 15px",
        "position": "fixed",
        "right": 0,
        "top": 0,
      }
    }
    type="button"
  >
    Show Info
  </button>
</div>
`;

exports[`Storybook Snapshot tests and console checks Storyshots Watson IoT/TimeSeriesCard large / units 1`] = `
<div
  className="storybook-container"
  style={
    Object {
      "padding": "3rem",
    }
  }
>
  <div
    style={
      Object {
        "position": "relative",
        "zIndex": 0,
      }
    }
  >
    <div
      style={
        Object {
          "margin": 20,
          "width": "520px",
        }
      }
    >
      <div
        className="Card__CardWrapper-v5r71h-0 izWJSI"
        id="facility-temperature"
      >
        <div
          className="card--header"
        >
          <span
            className="card--title"
            title="Temperature"
          >
            <div
              className="title--text"
            >
              Temperature
            </div>
          </span>
          <div
            className="card--toolbar"
          />
        </div>
        <div
          className="Card__CardContent-v5r71h-1 flVXpj"
        >
          <div
            className="TimeSeriesCard__LineChartWrapper-q25vbg-1 eEHcwc"
            size="LARGE"
          >
            <div
              className="chart-holder"
            />
          </div>
        </div>
      </div>
<<<<<<< HEAD
      <button
        className="info__show-button"
        onClick={[Function]}
        style={
          Object {
            "background": "#027ac5",
            "border": "none",
            "borderRadius": "0 0 0 5px",
            "color": "#fff",
            "cursor": "pointer",
            "display": "block",
            "fontFamily": "sans-serif",
            "fontSize": 12,
            "padding": "5px 15px",
            "position": "fixed",
            "right": 0,
            "top": 0,
          }
        }
        type="button"
      >
        Show Info
      </button>
=======
>>>>>>> 027c8315
    </div>
  </div>
  <button
    className="info__show-button"
    onClick={[Function]}
    style={
      Object {
        "background": "#027ac5",
        "border": "none",
        "borderRadius": "0 0 0 5px",
        "color": "#fff",
        "cursor": "pointer",
        "display": "block",
        "fontFamily": "sans-serif",
        "fontSize": "12px",
        "padding": "5px 15px",
        "position": "fixed",
        "right": 0,
        "top": 0,
      }
    }
    type="button"
  >
    Show Info
  </button>
</div>
`;

exports[`Storybook Snapshot tests and console checks Storyshots Watson IoT/TimeSeriesCard largewide / multi line - (No X/Y Label) 1`] = `
<div
  className="storybook-container"
  style={
    Object {
      "padding": "3rem",
    }
  }
>
  <div
    style={
      Object {
        "position": "relative",
        "zIndex": 0,
      }
    }
  >
    <div
      style={
        Object {
          "margin": 20,
          "width": "1056px",
        }
      }
    >
      <div
        className="Card__CardWrapper-v5r71h-0 izWJSI"
        id="facility-temperature"
      >
        <div
          className="card--header"
        >
          <span
            className="card--title"
            title="Temperature"
          >
            <div
              className="title--text"
            >
              Temperature
            </div>
          </span>
          <div
            className="card--toolbar"
          />
        </div>
        <div
          className="Card__CardContent-v5r71h-1 flVXpj"
        >
          <div
            className="TimeSeriesCard__LineChartWrapper-q25vbg-1 eEHcwc"
            size="LARGEWIDE"
          >
            <div
              className="chart-holder"
            />
          </div>
        </div>
      </div>
<<<<<<< HEAD
      <button
        className="info__show-button"
        onClick={[Function]}
        style={
          Object {
            "background": "#027ac5",
            "border": "none",
            "borderRadius": "0 0 0 5px",
            "color": "#fff",
            "cursor": "pointer",
            "display": "block",
            "fontFamily": "sans-serif",
            "fontSize": 12,
            "padding": "5px 15px",
            "position": "fixed",
            "right": 0,
            "top": 0,
          }
        }
        type="button"
      >
        Show Info
      </button>
=======
>>>>>>> 027c8315
    </div>
  </div>
  <button
    className="info__show-button"
    onClick={[Function]}
    style={
      Object {
        "background": "#027ac5",
        "border": "none",
        "borderRadius": "0 0 0 5px",
        "color": "#fff",
        "cursor": "pointer",
        "display": "block",
        "fontFamily": "sans-serif",
        "fontSize": "12px",
        "padding": "5px 15px",
        "position": "fixed",
        "right": 0,
        "top": 0,
      }
    }
    type="button"
  >
    Show Info
  </button>
</div>
`;

exports[`Storybook Snapshot tests and console checks Storyshots Watson IoT/TimeSeriesCard locale 1`] = `
<div
  className="storybook-container"
  style={
    Object {
      "padding": "3rem",
    }
  }
>
  <div
    style={
      Object {
        "position": "relative",
        "zIndex": 0,
      }
    }
  >
    <div
      style={
        Object {
          "margin": 20,
          "width": "520px",
        }
      }
    >
      <div
        className="Card__CardWrapper-v5r71h-0 izWJSI"
        id="facility-temperature"
      >
        <div
          className="card--header"
        >
          <span
            className="card--title"
            title="Temperature"
          >
            <div
              className="title--text"
            >
              Temperature
            </div>
          </span>
          <div
            className="card--toolbar"
          />
        </div>
        <div
          className="Card__CardContent-v5r71h-1 flVXpj"
        >
          <div
            className="TimeSeriesCard__LineChartWrapper-q25vbg-1 eEHcwc"
            size="LARGE"
          >
            <div
              className="chart-holder"
            />
          </div>
        </div>
      </div>
<<<<<<< HEAD
      <button
        className="info__show-button"
        onClick={[Function]}
        style={
          Object {
            "background": "#027ac5",
            "border": "none",
            "borderRadius": "0 0 0 5px",
            "color": "#fff",
            "cursor": "pointer",
            "display": "block",
            "fontFamily": "sans-serif",
            "fontSize": 12,
            "padding": "5px 15px",
            "position": "fixed",
            "right": 0,
            "top": 0,
          }
        }
        type="button"
      >
        Show Info
      </button>
=======
>>>>>>> 027c8315
    </div>
  </div>
  <button
    className="info__show-button"
    onClick={[Function]}
    style={
      Object {
        "background": "#027ac5",
        "border": "none",
        "borderRadius": "0 0 0 5px",
        "color": "#fff",
        "cursor": "pointer",
        "display": "block",
        "fontFamily": "sans-serif",
        "fontSize": "12px",
        "padding": "5px 15px",
        "position": "fixed",
        "right": 0,
        "top": 0,
      }
    }
    type="button"
  >
    Show Info
  </button>
</div>
`;

exports[`Storybook Snapshot tests and console checks Storyshots Watson IoT/TimeSeriesCard lots of dots 1`] = `
<div
  className="storybook-container"
  style={
    Object {
      "padding": "3rem",
    }
  }
>
  <div
    style={
      Object {
        "position": "relative",
        "zIndex": 0,
      }
    }
  >
    <div
      style={
        Object {
          "margin": 20,
          "width": "252px",
        }
      }
    >
      <div
        className="Card__CardWrapper-v5r71h-0 bHPJyP"
        id="facility-temperature"
      >
        <div
          className="card--header"
        >
          <span
            className="card--title"
            title="Temperature"
          >
            <div
              className="title--text"
            >
              Temperature
            </div>
          </span>
          <div
            className="card--toolbar"
          />
        </div>
        <div
          className="Card__CardContent-v5r71h-1 hxiPNM"
        >
          <div
            className="TimeSeriesCard__LineChartWrapper-q25vbg-1 eEHcwc"
            size="MEDIUM"
          >
            <div
              className="chart-holder"
            />
          </div>
        </div>
      </div>
<<<<<<< HEAD
      <button
        className="info__show-button"
        onClick={[Function]}
        style={
          Object {
            "background": "#027ac5",
            "border": "none",
            "borderRadius": "0 0 0 5px",
            "color": "#fff",
            "cursor": "pointer",
            "display": "block",
            "fontFamily": "sans-serif",
            "fontSize": 12,
            "padding": "5px 15px",
            "position": "fixed",
            "right": 0,
            "top": 0,
          }
        }
        type="button"
      >
        Show Info
      </button>
=======
>>>>>>> 027c8315
    </div>
  </div>
  <button
    className="info__show-button"
    onClick={[Function]}
    style={
      Object {
        "background": "#027ac5",
        "border": "none",
        "borderRadius": "0 0 0 5px",
        "color": "#fff",
        "cursor": "pointer",
        "display": "block",
        "fontFamily": "sans-serif",
        "fontSize": "12px",
        "padding": "5px 15px",
        "position": "fixed",
        "right": 0,
        "top": 0,
      }
    }
    type="button"
  >
    Show Info
  </button>
</div>
`;

exports[`Storybook Snapshot tests and console checks Storyshots Watson IoT/TimeSeriesCard medium / multi line - (No X/Y Label) 1`] = `
<div
  className="storybook-container"
  style={
    Object {
      "padding": "3rem",
    }
  }
>
  <div
    style={
      Object {
        "position": "relative",
        "zIndex": 0,
      }
    }
  >
    <div
      style={
        Object {
          "margin": 20,
          "width": "252px",
        }
      }
    >
      <div
        className="Card__CardWrapper-v5r71h-0 bHPJyP"
        id="facility-temperature"
      >
        <div
          className="card--header"
        >
          <span
            className="card--title"
            title="Temperature"
          >
            <div
              className="title--text"
            >
              Temperature
            </div>
          </span>
          <div
            className="card--toolbar"
          />
        </div>
        <div
          className="Card__CardContent-v5r71h-1 hxiPNM"
        >
          <div
            className="TimeSeriesCard__LineChartWrapper-q25vbg-1 eEHcwc"
            size="MEDIUM"
          >
            <div
              className="chart-holder"
            />
          </div>
        </div>
      </div>
<<<<<<< HEAD
      <button
        className="info__show-button"
        onClick={[Function]}
        style={
          Object {
            "background": "#027ac5",
            "border": "none",
            "borderRadius": "0 0 0 5px",
            "color": "#fff",
            "cursor": "pointer",
            "display": "block",
            "fontFamily": "sans-serif",
            "fontSize": 12,
            "padding": "5px 15px",
            "position": "fixed",
            "right": 0,
            "top": 0,
          }
        }
        type="button"
      >
        Show Info
      </button>
=======
>>>>>>> 027c8315
    </div>
  </div>
  <button
    className="info__show-button"
    onClick={[Function]}
    style={
      Object {
        "background": "#027ac5",
        "border": "none",
        "borderRadius": "0 0 0 5px",
        "color": "#fff",
        "cursor": "pointer",
        "display": "block",
        "fontFamily": "sans-serif",
        "fontSize": "12px",
        "padding": "5px 15px",
        "position": "fixed",
        "right": 0,
        "top": 0,
      }
    }
    type="button"
  >
    Show Info
  </button>
</div>
`;

exports[`Storybook Snapshot tests and console checks Storyshots Watson IoT/TimeSeriesCard medium / multiple line - interval month (Year/ Same Year) 1`] = `
<div
  className="storybook-container"
  style={
    Object {
      "padding": "3rem",
    }
  }
>
  <div
    style={
      Object {
        "position": "relative",
        "zIndex": 0,
      }
    }
  >
    <div
      style={
        Object {
          "margin": 20,
          "width": "252px",
        }
      }
    >
      <div
        className="Card__CardWrapper-v5r71h-0 bHPJyP"
        id="facility-temperature"
      >
        <div
          className="card--header"
        >
          <span
            className="card--title"
            title="Temperature"
          >
            <div
              className="title--text"
            >
              Temperature
            </div>
          </span>
          <div
            className="card--toolbar"
          />
        </div>
        <div
          className="Card__CardContent-v5r71h-1 hxiPNM"
        >
          <div
            className="TimeSeriesCard__LineChartWrapper-q25vbg-1 eEHcwc"
            size="MEDIUM"
          >
            <div
              className="chart-holder"
            />
          </div>
        </div>
      </div>
<<<<<<< HEAD
      <button
        className="info__show-button"
        onClick={[Function]}
        style={
          Object {
            "background": "#027ac5",
            "border": "none",
            "borderRadius": "0 0 0 5px",
            "color": "#fff",
            "cursor": "pointer",
            "display": "block",
            "fontFamily": "sans-serif",
            "fontSize": 12,
            "padding": "5px 15px",
            "position": "fixed",
            "right": 0,
            "top": 0,
          }
        }
        type="button"
      >
        Show Info
      </button>
=======
>>>>>>> 027c8315
    </div>
  </div>
  <button
    className="info__show-button"
    onClick={[Function]}
    style={
      Object {
        "background": "#027ac5",
        "border": "none",
        "borderRadius": "0 0 0 5px",
        "color": "#fff",
        "cursor": "pointer",
        "display": "block",
        "fontFamily": "sans-serif",
        "fontSize": "12px",
        "padding": "5px 15px",
        "position": "fixed",
        "right": 0,
        "top": 0,
      }
    }
    type="button"
  >
    Show Info
  </button>
</div>
`;

exports[`Storybook Snapshot tests and console checks Storyshots Watson IoT/TimeSeriesCard medium / single line - interval day (Month) 1`] = `
<div
  className="storybook-container"
  style={
    Object {
      "padding": "3rem",
    }
  }
>
  <div
    style={
      Object {
        "position": "relative",
        "zIndex": 0,
      }
    }
  >
    <div
      style={
        Object {
          "margin": 20,
          "width": "252px",
        }
      }
    >
      <div
        className="Card__CardWrapper-v5r71h-0 bHPJyP"
        id="facility-temperature"
      >
        <div
          className="card--header"
        >
          <span
            className="card--title"
            title="Temperature"
          >
            <div
              className="title--text"
            >
              Temperature
            </div>
          </span>
          <div
            className="card--toolbar"
          />
        </div>
        <div
          className="Card__CardContent-v5r71h-1 hxiPNM"
        >
          <div
            className="TimeSeriesCard__LineChartWrapper-q25vbg-1 eEHcwc"
            size="MEDIUM"
          >
            <div
              className="chart-holder"
            />
          </div>
        </div>
      </div>
<<<<<<< HEAD
      <button
        className="info__show-button"
        onClick={[Function]}
        style={
          Object {
            "background": "#027ac5",
            "border": "none",
            "borderRadius": "0 0 0 5px",
            "color": "#fff",
            "cursor": "pointer",
            "display": "block",
            "fontFamily": "sans-serif",
            "fontSize": 12,
            "padding": "5px 15px",
            "position": "fixed",
            "right": 0,
            "top": 0,
          }
        }
        type="button"
      >
        Show Info
      </button>
=======
>>>>>>> 027c8315
    </div>
  </div>
  <button
    className="info__show-button"
    onClick={[Function]}
    style={
      Object {
        "background": "#027ac5",
        "border": "none",
        "borderRadius": "0 0 0 5px",
        "color": "#fff",
        "cursor": "pointer",
        "display": "block",
        "fontFamily": "sans-serif",
        "fontSize": "12px",
        "padding": "5px 15px",
        "position": "fixed",
        "right": 0,
        "top": 0,
      }
    }
    type="button"
  >
    Show Info
  </button>
</div>
`;

exports[`Storybook Snapshot tests and console checks Storyshots Watson IoT/TimeSeriesCard medium / single line - interval day (Same Month) 1`] = `
<div
  className="storybook-container"
  style={
    Object {
      "padding": "3rem",
    }
  }
>
  <div
    style={
      Object {
        "position": "relative",
        "zIndex": 0,
      }
    }
  >
    <div
      style={
        Object {
          "margin": 20,
          "width": "252px",
        }
      }
    >
      <div
        className="Card__CardWrapper-v5r71h-0 bHPJyP"
        id="facility-temperature"
      >
        <div
          className="card--header"
        >
          <span
            className="card--title"
            title="Temperature"
          >
            <div
              className="title--text"
            >
              Temperature
            </div>
          </span>
          <div
            className="card--toolbar"
          />
        </div>
        <div
          className="Card__CardContent-v5r71h-1 hxiPNM"
        >
          <div
            className="TimeSeriesCard__LineChartWrapper-q25vbg-1 eEHcwc"
            size="MEDIUM"
          >
            <div
              className="chart-holder"
            />
          </div>
        </div>
      </div>
<<<<<<< HEAD
      <button
        className="info__show-button"
        onClick={[Function]}
        style={
          Object {
            "background": "#027ac5",
            "border": "none",
            "borderRadius": "0 0 0 5px",
            "color": "#fff",
            "cursor": "pointer",
            "display": "block",
            "fontFamily": "sans-serif",
            "fontSize": 12,
            "padding": "5px 15px",
            "position": "fixed",
            "right": 0,
            "top": 0,
          }
        }
        type="button"
      >
        Show Info
      </button>
=======
>>>>>>> 027c8315
    </div>
  </div>
  <button
    className="info__show-button"
    onClick={[Function]}
    style={
      Object {
        "background": "#027ac5",
        "border": "none",
        "borderRadius": "0 0 0 5px",
        "color": "#fff",
        "cursor": "pointer",
        "display": "block",
        "fontFamily": "sans-serif",
        "fontSize": "12px",
        "padding": "5px 15px",
        "position": "fixed",
        "right": 0,
        "top": 0,
      }
    }
    type="button"
  >
    Show Info
  </button>
</div>
`;

exports[`Storybook Snapshot tests and console checks Storyshots Watson IoT/TimeSeriesCard medium / single line - interval day (Week) 1`] = `
<div
  className="storybook-container"
  style={
    Object {
      "padding": "3rem",
    }
  }
>
  <div
    style={
      Object {
        "position": "relative",
        "zIndex": 0,
      }
    }
  >
    <div
      style={
        Object {
          "margin": 20,
          "width": "252px",
        }
      }
    >
      <div
        className="Card__CardWrapper-v5r71h-0 bHPJyP"
        id="facility-temperature"
      >
        <div
          className="card--header"
        >
          <span
            className="card--title"
            title="Temperature"
          >
            <div
              className="title--text"
            >
              Temperature
            </div>
          </span>
          <div
            className="card--toolbar"
          />
        </div>
        <div
          className="Card__CardContent-v5r71h-1 hxiPNM"
        >
          <div
            className="TimeSeriesCard__LineChartWrapper-q25vbg-1 eEHcwc"
            size="MEDIUM"
          >
            <div
              className="chart-holder"
            />
          </div>
        </div>
      </div>
<<<<<<< HEAD
      <button
        className="info__show-button"
        onClick={[Function]}
        style={
          Object {
            "background": "#027ac5",
            "border": "none",
            "borderRadius": "0 0 0 5px",
            "color": "#fff",
            "cursor": "pointer",
            "display": "block",
            "fontFamily": "sans-serif",
            "fontSize": 12,
            "padding": "5px 15px",
            "position": "fixed",
            "right": 0,
            "top": 0,
          }
        }
        type="button"
      >
        Show Info
      </button>
=======
>>>>>>> 027c8315
    </div>
  </div>
  <button
    className="info__show-button"
    onClick={[Function]}
    style={
      Object {
        "background": "#027ac5",
        "border": "none",
        "borderRadius": "0 0 0 5px",
        "color": "#fff",
        "cursor": "pointer",
        "display": "block",
        "fontFamily": "sans-serif",
        "fontSize": "12px",
        "padding": "5px 15px",
        "position": "fixed",
        "right": 0,
        "top": 0,
      }
    }
    type="button"
  >
    Show Info
  </button>
</div>
`;

exports[`Storybook Snapshot tests and console checks Storyshots Watson IoT/TimeSeriesCard medium / single line - interval day 1`] = `
<div
  className="storybook-container"
  style={
    Object {
      "padding": "3rem",
    }
  }
>
  <div
    style={
      Object {
        "position": "relative",
        "zIndex": 0,
      }
    }
  >
    <div
      style={
        Object {
          "margin": 20,
          "width": "252px",
        }
      }
    >
      <div
        className="Card__CardWrapper-v5r71h-0 bHPJyP"
        id="facility-temperature"
      >
        <div
          className="card--header"
        >
          <span
            className="card--title"
            title="Temperature"
          >
            <div
              className="title--text"
            >
              Temperature
            </div>
          </span>
          <div
            className="card--toolbar"
          />
        </div>
        <div
          className="Card__CardContent-v5r71h-1 hxiPNM"
        >
          <div
            className="TimeSeriesCard__LineChartWrapper-q25vbg-1 eEHcwc"
            size="MEDIUM"
          >
            <div
              className="chart-holder"
            />
          </div>
        </div>
      </div>
<<<<<<< HEAD
      <button
        className="info__show-button"
        onClick={[Function]}
        style={
          Object {
            "background": "#027ac5",
            "border": "none",
            "borderRadius": "0 0 0 5px",
            "color": "#fff",
            "cursor": "pointer",
            "display": "block",
            "fontFamily": "sans-serif",
            "fontSize": 12,
            "padding": "5px 15px",
            "position": "fixed",
            "right": 0,
            "top": 0,
          }
        }
        type="button"
      >
        Show Info
      </button>
=======
>>>>>>> 027c8315
    </div>
  </div>
  <button
    className="info__show-button"
    onClick={[Function]}
    style={
      Object {
        "background": "#027ac5",
        "border": "none",
        "borderRadius": "0 0 0 5px",
        "color": "#fff",
        "cursor": "pointer",
        "display": "block",
        "fontFamily": "sans-serif",
        "fontSize": "12px",
        "padding": "5px 15px",
        "position": "fixed",
        "right": 0,
        "top": 0,
      }
    }
    type="button"
  >
    Show Info
  </button>
</div>
`;

exports[`Storybook Snapshot tests and console checks Storyshots Watson IoT/TimeSeriesCard medium / single line - interval hour (Diff day) 1`] = `
<div
  className="storybook-container"
  style={
    Object {
      "padding": "3rem",
    }
  }
>
  <div
    style={
      Object {
        "position": "relative",
        "zIndex": 0,
      }
    }
  >
    <div
      style={
        Object {
          "margin": 20,
          "width": "252px",
        }
      }
    >
      <div
        className="Card__CardWrapper-v5r71h-0 bHPJyP"
        id="facility-temperature"
      >
        <div
          className="card--header"
        >
          <span
            className="card--title"
            title="Temperature"
          >
            <div
              className="title--text"
            >
              Temperature
            </div>
          </span>
          <div
            className="card--toolbar"
          />
        </div>
        <div
          className="Card__CardContent-v5r71h-1 hxiPNM"
        >
          <div
            className="TimeSeriesCard__LineChartWrapper-q25vbg-1 eEHcwc"
            size="MEDIUM"
          >
            <div
              className="chart-holder"
            />
          </div>
        </div>
      </div>
<<<<<<< HEAD
      <button
        className="info__show-button"
        onClick={[Function]}
        style={
          Object {
            "background": "#027ac5",
            "border": "none",
            "borderRadius": "0 0 0 5px",
            "color": "#fff",
            "cursor": "pointer",
            "display": "block",
            "fontFamily": "sans-serif",
            "fontSize": 12,
            "padding": "5px 15px",
            "position": "fixed",
            "right": 0,
            "top": 0,
          }
        }
        type="button"
      >
        Show Info
      </button>
=======
>>>>>>> 027c8315
    </div>
  </div>
  <button
    className="info__show-button"
    onClick={[Function]}
    style={
      Object {
        "background": "#027ac5",
        "border": "none",
        "borderRadius": "0 0 0 5px",
        "color": "#fff",
        "cursor": "pointer",
        "display": "block",
        "fontFamily": "sans-serif",
        "fontSize": "12px",
        "padding": "5px 15px",
        "position": "fixed",
        "right": 0,
        "top": 0,
      }
    }
    type="button"
  >
    Show Info
  </button>
</div>
`;

exports[`Storybook Snapshot tests and console checks Storyshots Watson IoT/TimeSeriesCard medium / single line - interval hour (Same day) 1`] = `
<div
  className="storybook-container"
  style={
    Object {
      "padding": "3rem",
    }
  }
>
  <div
    style={
      Object {
        "position": "relative",
        "zIndex": 0,
      }
    }
  >
    <div
      style={
        Object {
          "margin": 20,
          "width": "252px",
        }
      }
    >
      <div
        className="Card__CardWrapper-v5r71h-0 bHPJyP"
        id="facility-temperature"
      >
        <div
          className="card--header"
        >
          <span
            className="card--title"
            title="Temperature"
          >
            <div
              className="title--text"
            >
              Temperature
            </div>
          </span>
          <div
            className="card--toolbar"
          />
        </div>
        <div
          className="Card__CardContent-v5r71h-1 hxiPNM"
        >
          <div
            className="TimeSeriesCard__LineChartWrapper-q25vbg-1 eEHcwc"
            size="MEDIUM"
          >
            <div
              className="chart-holder"
            />
          </div>
        </div>
      </div>
<<<<<<< HEAD
      <button
        className="info__show-button"
        onClick={[Function]}
        style={
          Object {
            "background": "#027ac5",
            "border": "none",
            "borderRadius": "0 0 0 5px",
            "color": "#fff",
            "cursor": "pointer",
            "display": "block",
            "fontFamily": "sans-serif",
            "fontSize": 12,
            "padding": "5px 15px",
            "position": "fixed",
            "right": 0,
            "top": 0,
          }
        }
        type="button"
      >
        Show Info
      </button>
=======
>>>>>>> 027c8315
    </div>
  </div>
  <button
    className="info__show-button"
    onClick={[Function]}
    style={
      Object {
        "background": "#027ac5",
        "border": "none",
        "borderRadius": "0 0 0 5px",
        "color": "#fff",
        "cursor": "pointer",
        "display": "block",
        "fontFamily": "sans-serif",
        "fontSize": "12px",
        "padding": "5px 15px",
        "position": "fixed",
        "right": 0,
        "top": 0,
      }
    }
    type="button"
  >
    Show Info
  </button>
</div>
`;

exports[`Storybook Snapshot tests and console checks Storyshots Watson IoT/TimeSeriesCard medium / single line - interval hour 1`] = `
<div
  className="storybook-container"
  style={
    Object {
      "padding": "3rem",
    }
  }
>
  <div
    style={
      Object {
        "position": "relative",
        "zIndex": 0,
      }
    }
  >
    <div
      style={
        Object {
          "margin": 20,
          "width": "252px",
        }
      }
    >
      <div
        className="Card__CardWrapper-v5r71h-0 bHPJyP"
        id="facility-temperature"
      >
        <div
          className="card--header"
        >
          <span
            className="card--title"
            title="Temperature"
          >
            <div
              className="title--text"
            >
              Temperature
            </div>
          </span>
          <div
            className="card--toolbar"
          />
        </div>
        <div
          className="Card__CardContent-v5r71h-1 hxiPNM"
        >
          <div
            className="TimeSeriesCard__LineChartWrapper-q25vbg-1 eEHcwc"
            size="MEDIUM"
          >
            <div
              className="chart-holder"
            />
          </div>
        </div>
      </div>
<<<<<<< HEAD
      <button
        className="info__show-button"
        onClick={[Function]}
        style={
          Object {
            "background": "#027ac5",
            "border": "none",
            "borderRadius": "0 0 0 5px",
            "color": "#fff",
            "cursor": "pointer",
            "display": "block",
            "fontFamily": "sans-serif",
            "fontSize": 12,
            "padding": "5px 15px",
            "position": "fixed",
            "right": 0,
            "top": 0,
          }
        }
        type="button"
      >
        Show Info
      </button>
=======
>>>>>>> 027c8315
    </div>
  </div>
  <button
    className="info__show-button"
    onClick={[Function]}
    style={
      Object {
        "background": "#027ac5",
        "border": "none",
        "borderRadius": "0 0 0 5px",
        "color": "#fff",
        "cursor": "pointer",
        "display": "block",
        "fontFamily": "sans-serif",
        "fontSize": "12px",
        "padding": "5px 15px",
        "position": "fixed",
        "right": 0,
        "top": 0,
      }
    }
    type="button"
  >
    Show Info
  </button>
</div>
`;

exports[`Storybook Snapshot tests and console checks Storyshots Watson IoT/TimeSeriesCard medium / single line - interval month (Year/ Diff Year) 1`] = `
<div
  className="storybook-container"
  style={
    Object {
      "padding": "3rem",
    }
  }
>
  <div
    style={
      Object {
        "position": "relative",
        "zIndex": 0,
      }
    }
  >
    <div
      style={
        Object {
          "margin": 20,
          "width": "252px",
        }
      }
    >
      <div
        className="Card__CardWrapper-v5r71h-0 bHPJyP"
        id="facility-temperature"
      >
        <div
          className="card--header"
        >
          <span
            className="card--title"
            title="Temperature"
          >
            <div
              className="title--text"
            >
              Temperature
            </div>
          </span>
          <div
            className="card--toolbar"
          />
        </div>
        <div
          className="Card__CardContent-v5r71h-1 hxiPNM"
        >
          <div
            className="TimeSeriesCard__LineChartWrapper-q25vbg-1 eEHcwc"
            size="MEDIUM"
          >
            <div
              className="chart-holder"
            />
          </div>
        </div>
      </div>
<<<<<<< HEAD
      <button
        className="info__show-button"
        onClick={[Function]}
        style={
          Object {
            "background": "#027ac5",
            "border": "none",
            "borderRadius": "0 0 0 5px",
            "color": "#fff",
            "cursor": "pointer",
            "display": "block",
            "fontFamily": "sans-serif",
            "fontSize": 12,
            "padding": "5px 15px",
            "position": "fixed",
            "right": 0,
            "top": 0,
          }
        }
        type="button"
      >
        Show Info
      </button>
=======
>>>>>>> 027c8315
    </div>
  </div>
  <button
    className="info__show-button"
    onClick={[Function]}
    style={
      Object {
        "background": "#027ac5",
        "border": "none",
        "borderRadius": "0 0 0 5px",
        "color": "#fff",
        "cursor": "pointer",
        "display": "block",
        "fontFamily": "sans-serif",
        "fontSize": "12px",
        "padding": "5px 15px",
        "position": "fixed",
        "right": 0,
        "top": 0,
      }
    }
    type="button"
  >
    Show Info
  </button>
</div>
`;

exports[`Storybook Snapshot tests and console checks Storyshots Watson IoT/TimeSeriesCard medium / single line - interval month (Year/ Same Year) 1`] = `
<div
  className="storybook-container"
  style={
    Object {
      "padding": "3rem",
    }
  }
>
  <div
    style={
      Object {
        "position": "relative",
        "zIndex": 0,
      }
    }
  >
    <div
      style={
        Object {
          "margin": 20,
          "width": "252px",
        }
      }
    >
      <div
        className="Card__CardWrapper-v5r71h-0 bHPJyP"
        id="facility-temperature"
      >
        <div
          className="card--header"
        >
          <span
            className="card--title"
            title="Temperature"
          >
            <div
              className="title--text"
            >
              Temperature
            </div>
          </span>
          <div
            className="card--toolbar"
          />
        </div>
        <div
          className="Card__CardContent-v5r71h-1 hxiPNM"
        >
          <div
            className="TimeSeriesCard__LineChartWrapper-q25vbg-1 eEHcwc"
            size="MEDIUM"
          >
            <div
              className="chart-holder"
            />
          </div>
        </div>
      </div>
<<<<<<< HEAD
      <button
        className="info__show-button"
        onClick={[Function]}
        style={
          Object {
            "background": "#027ac5",
            "border": "none",
            "borderRadius": "0 0 0 5px",
            "color": "#fff",
            "cursor": "pointer",
            "display": "block",
            "fontFamily": "sans-serif",
            "fontSize": 12,
            "padding": "5px 15px",
            "position": "fixed",
            "right": 0,
            "top": 0,
          }
        }
        type="button"
      >
        Show Info
      </button>
=======
>>>>>>> 027c8315
    </div>
  </div>
  <button
    className="info__show-button"
    onClick={[Function]}
    style={
      Object {
        "background": "#027ac5",
        "border": "none",
        "borderRadius": "0 0 0 5px",
        "color": "#fff",
        "cursor": "pointer",
        "display": "block",
        "fontFamily": "sans-serif",
        "fontSize": "12px",
        "padding": "5px 15px",
        "position": "fixed",
        "right": 0,
        "top": 0,
      }
    }
    type="button"
  >
    Show Info
  </button>
</div>
`;

exports[`Storybook Snapshot tests and console checks Storyshots Watson IoT/TimeSeriesCard medium / single line - interval year (Two data point) 1`] = `
<div
  className="storybook-container"
  style={
    Object {
      "padding": "3rem",
    }
  }
>
  <div
    style={
      Object {
        "position": "relative",
        "zIndex": 0,
      }
    }
  >
    <div
      style={
        Object {
          "margin": 20,
          "width": "252px",
        }
      }
    >
      <div
        className="Card__CardWrapper-v5r71h-0 bHPJyP"
        id="facility-temperature"
      >
        <div
          className="card--header"
        >
          <span
            className="card--title"
            title="Temperature"
          >
            <div
              className="title--text"
            >
              Temperature
            </div>
          </span>
          <div
            className="card--toolbar"
          />
        </div>
        <div
          className="Card__CardContent-v5r71h-1 hxiPNM"
        >
          <div
            className="TimeSeriesCard__LineChartWrapper-q25vbg-1 eEHcwc"
            size="MEDIUM"
          >
            <div
              className="chart-holder"
            />
          </div>
        </div>
      </div>
<<<<<<< HEAD
      <button
        className="info__show-button"
        onClick={[Function]}
        style={
          Object {
            "background": "#027ac5",
            "border": "none",
            "borderRadius": "0 0 0 5px",
            "color": "#fff",
            "cursor": "pointer",
            "display": "block",
            "fontFamily": "sans-serif",
            "fontSize": 12,
            "padding": "5px 15px",
            "position": "fixed",
            "right": 0,
            "top": 0,
          }
        }
        type="button"
      >
        Show Info
      </button>
=======
>>>>>>> 027c8315
    </div>
  </div>
  <button
    className="info__show-button"
    onClick={[Function]}
    style={
      Object {
        "background": "#027ac5",
        "border": "none",
        "borderRadius": "0 0 0 5px",
        "color": "#fff",
        "cursor": "pointer",
        "display": "block",
        "fontFamily": "sans-serif",
        "fontSize": "12px",
        "padding": "5px 15px",
        "position": "fixed",
        "right": 0,
        "top": 0,
      }
    }
    type="button"
  >
    Show Info
  </button>
</div>
`;

exports[`Storybook Snapshot tests and console checks Storyshots Watson IoT/TimeSeriesCard medium / single line - timeRange dayByHour 1`] = `
<div
  className="storybook-container"
  style={
    Object {
      "padding": "3rem",
    }
  }
>
  <div
    style={
      Object {
        "position": "relative",
        "zIndex": 0,
      }
    }
  >
    <div
      style={
        Object {
          "margin": 20,
          "width": "252px",
        }
      }
    >
      <div
        className="Card__CardWrapper-v5r71h-0 bHPJyP"
        id="facility-temperature"
      >
        <div
          className="card--header"
        >
          <span
            className="card--title"
            title="Temperature"
          >
            <div
              className="title--text"
            >
              Temperature
            </div>
          </span>
          <div
            className="card--toolbar"
          >
            <div
              className="CardToolbar__ToolbarDateRangeWrapper-sc-1ekh8ti-1 eWLmmw"
            >
              <div
                className="card--toolbar-timerange-label CardRangePicker__TimeRangeLabel-ns6bu0-0 QmRa"
                id="timeRange"
              >
                Last 7 days
              </div>
              <button
                aria-expanded={false}
                aria-haspopup={true}
                aria-label="Menu"
                className="card--toolbar-action bx--overflow-menu"
                onClick={[Function]}
                onClose={[Function]}
                onKeyDown={[Function]}
                open={false}
                tabIndex={0}
                title="Open and close list of options"
              >
                <svg
                  aria-label="Last 7 days"
                  className="bx--overflow-menu__icon"
                  focusable="false"
                  height={20}
                  onClick={[Function]}
                  onKeyDown={[Function]}
                  preserveAspectRatio="xMidYMid meet"
                  role="img"
                  style={
                    Object {
                      "willChange": "transform",
                    }
                  }
                  viewBox="0 0 32 32"
                  width={20}
                  xmlns="http://www.w3.org/2000/svg"
                >
                  <path
                    d="M21 30a8 8 0 1 1 8-8 8 8 0 0 1-8 8zm0-14a6 6 0 1 0 6 6 6 6 0 0 0-6-6z"
                  />
                  <path
                    d="M22.59 25L20 22.41V18h2v3.59l2 2L22.59 25z"
                  />
                  <path
                    d="M28 6a2 2 0 0 0-2-2h-4V2h-2v2h-8V2h-2v2H6a2 2 0 0 0-2 2v20a2 2 0 0 0 2 2h4v-2H6V6h4v2h2V6h8v2h2V6h4v6h2z"
                  />
                  <title>
                    Last 7 days
                  </title>
                </svg>
              </button>
            </div>
          </div>
        </div>
        <div
          className="Card__CardContent-v5r71h-1 hxiPNM"
        >
          <div
            className="TimeSeriesCard__LineChartWrapper-q25vbg-1 eEHcwc"
            size="MEDIUM"
          >
            <div
              className="chart-holder"
            />
          </div>
        </div>
      </div>
<<<<<<< HEAD
      <button
        className="info__show-button"
        onClick={[Function]}
        style={
          Object {
            "background": "#027ac5",
            "border": "none",
            "borderRadius": "0 0 0 5px",
            "color": "#fff",
            "cursor": "pointer",
            "display": "block",
            "fontFamily": "sans-serif",
            "fontSize": 12,
            "padding": "5px 15px",
            "position": "fixed",
            "right": 0,
            "top": 0,
          }
        }
        type="button"
      >
        Show Info
      </button>
=======
>>>>>>> 027c8315
    </div>
  </div>
  <button
    className="info__show-button"
    onClick={[Function]}
    style={
      Object {
        "background": "#027ac5",
        "border": "none",
        "borderRadius": "0 0 0 5px",
        "color": "#fff",
        "cursor": "pointer",
        "display": "block",
        "fontFamily": "sans-serif",
        "fontSize": "12px",
        "padding": "5px 15px",
        "position": "fixed",
        "right": 0,
        "top": 0,
      }
    }
    type="button"
  >
    Show Info
  </button>
</div>
`;

exports[`Storybook Snapshot tests and console checks Storyshots Watson IoT/TimeSeriesCard medium / single point - interval hour 1`] = `
<div
  className="storybook-container"
  style={
    Object {
      "padding": "3rem",
    }
  }
>
  <div
    style={
      Object {
        "position": "relative",
        "zIndex": 0,
      }
    }
  >
    <div
      style={
        Object {
          "margin": 20,
          "width": "252px",
        }
      }
    >
      <div
        className="Card__CardWrapper-v5r71h-0 bHPJyP"
        id="facility-temperature"
      >
        <div
          className="card--header"
        >
          <span
            className="card--title"
            title="Temperature"
          >
            <div
              className="title--text"
            >
              Temperature
            </div>
          </span>
          <div
            className="card--toolbar"
          />
        </div>
        <div
          className="Card__CardContent-v5r71h-1 hxiPNM"
        >
          <div
            className="TimeSeriesCard__LineChartWrapper-q25vbg-1 eEHcwc"
            size="MEDIUM"
          >
            <div
              className="chart-holder"
            />
          </div>
        </div>
      </div>
<<<<<<< HEAD
      <button
        className="info__show-button"
        onClick={[Function]}
        style={
          Object {
            "background": "#027ac5",
            "border": "none",
            "borderRadius": "0 0 0 5px",
            "color": "#fff",
            "cursor": "pointer",
            "display": "block",
            "fontFamily": "sans-serif",
            "fontSize": 12,
            "padding": "5px 15px",
            "position": "fixed",
            "right": 0,
            "top": 0,
          }
        }
        type="button"
      >
        Show Info
      </button>
=======
>>>>>>> 027c8315
    </div>
  </div>
  <button
    className="info__show-button"
    onClick={[Function]}
    style={
      Object {
        "background": "#027ac5",
        "border": "none",
        "borderRadius": "0 0 0 5px",
        "color": "#fff",
        "cursor": "pointer",
        "display": "block",
        "fontFamily": "sans-serif",
        "fontSize": "12px",
        "padding": "5px 15px",
        "position": "fixed",
        "right": 0,
        "top": 0,
      }
    }
    type="button"
  >
    Show Info
  </button>
</div>
`;<|MERGE_RESOLUTION|>--- conflicted
+++ resolved
@@ -59,47 +59,21 @@
           </div>
         </div>
       </div>
-<<<<<<< HEAD
-      <button
-        className="info__show-button"
-        onClick={[Function]}
-        style={
-          Object {
-            "background": "#027ac5",
-            "border": "none",
-            "borderRadius": "0 0 0 5px",
-            "color": "#fff",
-            "cursor": "pointer",
-            "display": "block",
-            "fontFamily": "sans-serif",
-            "fontSize": 12,
-            "padding": "5px 15px",
-            "position": "fixed",
-            "right": 0,
-            "top": 0,
-          }
-        }
-        type="button"
-      >
-        Show Info
-      </button>
-=======
->>>>>>> 027c8315
-    </div>
-  </div>
-  <button
-    className="info__show-button"
-    onClick={[Function]}
-    style={
-      Object {
-        "background": "#027ac5",
-        "border": "none",
-        "borderRadius": "0 0 0 5px",
-        "color": "#fff",
-        "cursor": "pointer",
-        "display": "block",
-        "fontFamily": "sans-serif",
-        "fontSize": "12px",
+    </div>
+  </div>
+  <button
+    className="info__show-button"
+    onClick={[Function]}
+    style={
+      Object {
+        "background": "#027ac5",
+        "border": "none",
+        "borderRadius": "0 0 0 5px",
+        "color": "#fff",
+        "cursor": "pointer",
+        "display": "block",
+        "fontFamily": "sans-serif",
+        "fontSize": 12,
         "padding": "5px 15px",
         "position": "fixed",
         "right": 0,
@@ -172,47 +146,21 @@
           </div>
         </div>
       </div>
-<<<<<<< HEAD
-      <button
-        className="info__show-button"
-        onClick={[Function]}
-        style={
-          Object {
-            "background": "#027ac5",
-            "border": "none",
-            "borderRadius": "0 0 0 5px",
-            "color": "#fff",
-            "cursor": "pointer",
-            "display": "block",
-            "fontFamily": "sans-serif",
-            "fontSize": 12,
-            "padding": "5px 15px",
-            "position": "fixed",
-            "right": 0,
-            "top": 0,
-          }
-        }
-        type="button"
-      >
-        Show Info
-      </button>
-=======
->>>>>>> 027c8315
-    </div>
-  </div>
-  <button
-    className="info__show-button"
-    onClick={[Function]}
-    style={
-      Object {
-        "background": "#027ac5",
-        "border": "none",
-        "borderRadius": "0 0 0 5px",
-        "color": "#fff",
-        "cursor": "pointer",
-        "display": "block",
-        "fontFamily": "sans-serif",
-        "fontSize": "12px",
+    </div>
+  </div>
+  <button
+    className="info__show-button"
+    onClick={[Function]}
+    style={
+      Object {
+        "background": "#027ac5",
+        "border": "none",
+        "borderRadius": "0 0 0 5px",
+        "color": "#fff",
+        "cursor": "pointer",
+        "display": "block",
+        "fontFamily": "sans-serif",
+        "fontSize": 12,
         "padding": "5px 15px",
         "position": "fixed",
         "right": 0,
@@ -282,47 +230,21 @@
           </div>
         </div>
       </div>
-<<<<<<< HEAD
-      <button
-        className="info__show-button"
-        onClick={[Function]}
-        style={
-          Object {
-            "background": "#027ac5",
-            "border": "none",
-            "borderRadius": "0 0 0 5px",
-            "color": "#fff",
-            "cursor": "pointer",
-            "display": "block",
-            "fontFamily": "sans-serif",
-            "fontSize": 12,
-            "padding": "5px 15px",
-            "position": "fixed",
-            "right": 0,
-            "top": 0,
-          }
-        }
-        type="button"
-      >
-        Show Info
-      </button>
-=======
->>>>>>> 027c8315
-    </div>
-  </div>
-  <button
-    className="info__show-button"
-    onClick={[Function]}
-    style={
-      Object {
-        "background": "#027ac5",
-        "border": "none",
-        "borderRadius": "0 0 0 5px",
-        "color": "#fff",
-        "cursor": "pointer",
-        "display": "block",
-        "fontFamily": "sans-serif",
-        "fontSize": "12px",
+    </div>
+  </div>
+  <button
+    className="info__show-button"
+    onClick={[Function]}
+    style={
+      Object {
+        "background": "#027ac5",
+        "border": "none",
+        "borderRadius": "0 0 0 5px",
+        "color": "#fff",
+        "cursor": "pointer",
+        "display": "block",
+        "fontFamily": "sans-serif",
+        "fontSize": 12,
         "padding": "5px 15px",
         "position": "fixed",
         "right": 0,
@@ -395,47 +317,21 @@
           </div>
         </div>
       </div>
-<<<<<<< HEAD
-      <button
-        className="info__show-button"
-        onClick={[Function]}
-        style={
-          Object {
-            "background": "#027ac5",
-            "border": "none",
-            "borderRadius": "0 0 0 5px",
-            "color": "#fff",
-            "cursor": "pointer",
-            "display": "block",
-            "fontFamily": "sans-serif",
-            "fontSize": 12,
-            "padding": "5px 15px",
-            "position": "fixed",
-            "right": 0,
-            "top": 0,
-          }
-        }
-        type="button"
-      >
-        Show Info
-      </button>
-=======
->>>>>>> 027c8315
-    </div>
-  </div>
-  <button
-    className="info__show-button"
-    onClick={[Function]}
-    style={
-      Object {
-        "background": "#027ac5",
-        "border": "none",
-        "borderRadius": "0 0 0 5px",
-        "color": "#fff",
-        "cursor": "pointer",
-        "display": "block",
-        "fontFamily": "sans-serif",
-        "fontSize": "12px",
+    </div>
+  </div>
+  <button
+    className="info__show-button"
+    onClick={[Function]}
+    style={
+      Object {
+        "background": "#027ac5",
+        "border": "none",
+        "borderRadius": "0 0 0 5px",
+        "color": "#fff",
+        "cursor": "pointer",
+        "display": "block",
+        "fontFamily": "sans-serif",
+        "fontSize": 12,
         "padding": "5px 15px",
         "position": "fixed",
         "right": 0,
@@ -508,47 +404,21 @@
           </div>
         </div>
       </div>
-<<<<<<< HEAD
-      <button
-        className="info__show-button"
-        onClick={[Function]}
-        style={
-          Object {
-            "background": "#027ac5",
-            "border": "none",
-            "borderRadius": "0 0 0 5px",
-            "color": "#fff",
-            "cursor": "pointer",
-            "display": "block",
-            "fontFamily": "sans-serif",
-            "fontSize": 12,
-            "padding": "5px 15px",
-            "position": "fixed",
-            "right": 0,
-            "top": 0,
-          }
-        }
-        type="button"
-      >
-        Show Info
-      </button>
-=======
->>>>>>> 027c8315
-    </div>
-  </div>
-  <button
-    className="info__show-button"
-    onClick={[Function]}
-    style={
-      Object {
-        "background": "#027ac5",
-        "border": "none",
-        "borderRadius": "0 0 0 5px",
-        "color": "#fff",
-        "cursor": "pointer",
-        "display": "block",
-        "fontFamily": "sans-serif",
-        "fontSize": "12px",
+    </div>
+  </div>
+  <button
+    className="info__show-button"
+    onClick={[Function]}
+    style={
+      Object {
+        "background": "#027ac5",
+        "border": "none",
+        "borderRadius": "0 0 0 5px",
+        "color": "#fff",
+        "cursor": "pointer",
+        "display": "block",
+        "fontFamily": "sans-serif",
+        "fontSize": 12,
         "padding": "5px 15px",
         "position": "fixed",
         "right": 0,
@@ -621,47 +491,21 @@
           </div>
         </div>
       </div>
-<<<<<<< HEAD
-      <button
-        className="info__show-button"
-        onClick={[Function]}
-        style={
-          Object {
-            "background": "#027ac5",
-            "border": "none",
-            "borderRadius": "0 0 0 5px",
-            "color": "#fff",
-            "cursor": "pointer",
-            "display": "block",
-            "fontFamily": "sans-serif",
-            "fontSize": 12,
-            "padding": "5px 15px",
-            "position": "fixed",
-            "right": 0,
-            "top": 0,
-          }
-        }
-        type="button"
-      >
-        Show Info
-      </button>
-=======
->>>>>>> 027c8315
-    </div>
-  </div>
-  <button
-    className="info__show-button"
-    onClick={[Function]}
-    style={
-      Object {
-        "background": "#027ac5",
-        "border": "none",
-        "borderRadius": "0 0 0 5px",
-        "color": "#fff",
-        "cursor": "pointer",
-        "display": "block",
-        "fontFamily": "sans-serif",
-        "fontSize": "12px",
+    </div>
+  </div>
+  <button
+    className="info__show-button"
+    onClick={[Function]}
+    style={
+      Object {
+        "background": "#027ac5",
+        "border": "none",
+        "borderRadius": "0 0 0 5px",
+        "color": "#fff",
+        "cursor": "pointer",
+        "display": "block",
+        "fontFamily": "sans-serif",
+        "fontSize": 12,
         "padding": "5px 15px",
         "position": "fixed",
         "right": 0,
@@ -734,47 +578,21 @@
           </div>
         </div>
       </div>
-<<<<<<< HEAD
-      <button
-        className="info__show-button"
-        onClick={[Function]}
-        style={
-          Object {
-            "background": "#027ac5",
-            "border": "none",
-            "borderRadius": "0 0 0 5px",
-            "color": "#fff",
-            "cursor": "pointer",
-            "display": "block",
-            "fontFamily": "sans-serif",
-            "fontSize": 12,
-            "padding": "5px 15px",
-            "position": "fixed",
-            "right": 0,
-            "top": 0,
-          }
-        }
-        type="button"
-      >
-        Show Info
-      </button>
-=======
->>>>>>> 027c8315
-    </div>
-  </div>
-  <button
-    className="info__show-button"
-    onClick={[Function]}
-    style={
-      Object {
-        "background": "#027ac5",
-        "border": "none",
-        "borderRadius": "0 0 0 5px",
-        "color": "#fff",
-        "cursor": "pointer",
-        "display": "block",
-        "fontFamily": "sans-serif",
-        "fontSize": "12px",
+    </div>
+  </div>
+  <button
+    className="info__show-button"
+    onClick={[Function]}
+    style={
+      Object {
+        "background": "#027ac5",
+        "border": "none",
+        "borderRadius": "0 0 0 5px",
+        "color": "#fff",
+        "cursor": "pointer",
+        "display": "block",
+        "fontFamily": "sans-serif",
+        "fontSize": 12,
         "padding": "5px 15px",
         "position": "fixed",
         "right": 0,
@@ -847,47 +665,21 @@
           </div>
         </div>
       </div>
-<<<<<<< HEAD
-      <button
-        className="info__show-button"
-        onClick={[Function]}
-        style={
-          Object {
-            "background": "#027ac5",
-            "border": "none",
-            "borderRadius": "0 0 0 5px",
-            "color": "#fff",
-            "cursor": "pointer",
-            "display": "block",
-            "fontFamily": "sans-serif",
-            "fontSize": 12,
-            "padding": "5px 15px",
-            "position": "fixed",
-            "right": 0,
-            "top": 0,
-          }
-        }
-        type="button"
-      >
-        Show Info
-      </button>
-=======
->>>>>>> 027c8315
-    </div>
-  </div>
-  <button
-    className="info__show-button"
-    onClick={[Function]}
-    style={
-      Object {
-        "background": "#027ac5",
-        "border": "none",
-        "borderRadius": "0 0 0 5px",
-        "color": "#fff",
-        "cursor": "pointer",
-        "display": "block",
-        "fontFamily": "sans-serif",
-        "fontSize": "12px",
+    </div>
+  </div>
+  <button
+    className="info__show-button"
+    onClick={[Function]}
+    style={
+      Object {
+        "background": "#027ac5",
+        "border": "none",
+        "borderRadius": "0 0 0 5px",
+        "color": "#fff",
+        "cursor": "pointer",
+        "display": "block",
+        "fontFamily": "sans-serif",
+        "fontSize": 12,
         "padding": "5px 15px",
         "position": "fixed",
         "right": 0,
@@ -960,47 +752,21 @@
           </div>
         </div>
       </div>
-<<<<<<< HEAD
-      <button
-        className="info__show-button"
-        onClick={[Function]}
-        style={
-          Object {
-            "background": "#027ac5",
-            "border": "none",
-            "borderRadius": "0 0 0 5px",
-            "color": "#fff",
-            "cursor": "pointer",
-            "display": "block",
-            "fontFamily": "sans-serif",
-            "fontSize": 12,
-            "padding": "5px 15px",
-            "position": "fixed",
-            "right": 0,
-            "top": 0,
-          }
-        }
-        type="button"
-      >
-        Show Info
-      </button>
-=======
->>>>>>> 027c8315
-    </div>
-  </div>
-  <button
-    className="info__show-button"
-    onClick={[Function]}
-    style={
-      Object {
-        "background": "#027ac5",
-        "border": "none",
-        "borderRadius": "0 0 0 5px",
-        "color": "#fff",
-        "cursor": "pointer",
-        "display": "block",
-        "fontFamily": "sans-serif",
-        "fontSize": "12px",
+    </div>
+  </div>
+  <button
+    className="info__show-button"
+    onClick={[Function]}
+    style={
+      Object {
+        "background": "#027ac5",
+        "border": "none",
+        "borderRadius": "0 0 0 5px",
+        "color": "#fff",
+        "cursor": "pointer",
+        "display": "block",
+        "fontFamily": "sans-serif",
+        "fontSize": 12,
         "padding": "5px 15px",
         "position": "fixed",
         "right": 0,
@@ -1073,47 +839,21 @@
           </div>
         </div>
       </div>
-<<<<<<< HEAD
-      <button
-        className="info__show-button"
-        onClick={[Function]}
-        style={
-          Object {
-            "background": "#027ac5",
-            "border": "none",
-            "borderRadius": "0 0 0 5px",
-            "color": "#fff",
-            "cursor": "pointer",
-            "display": "block",
-            "fontFamily": "sans-serif",
-            "fontSize": 12,
-            "padding": "5px 15px",
-            "position": "fixed",
-            "right": 0,
-            "top": 0,
-          }
-        }
-        type="button"
-      >
-        Show Info
-      </button>
-=======
->>>>>>> 027c8315
-    </div>
-  </div>
-  <button
-    className="info__show-button"
-    onClick={[Function]}
-    style={
-      Object {
-        "background": "#027ac5",
-        "border": "none",
-        "borderRadius": "0 0 0 5px",
-        "color": "#fff",
-        "cursor": "pointer",
-        "display": "block",
-        "fontFamily": "sans-serif",
-        "fontSize": "12px",
+    </div>
+  </div>
+  <button
+    className="info__show-button"
+    onClick={[Function]}
+    style={
+      Object {
+        "background": "#027ac5",
+        "border": "none",
+        "borderRadius": "0 0 0 5px",
+        "color": "#fff",
+        "cursor": "pointer",
+        "display": "block",
+        "fontFamily": "sans-serif",
+        "fontSize": 12,
         "padding": "5px 15px",
         "position": "fixed",
         "right": 0,
@@ -1186,47 +926,21 @@
           </div>
         </div>
       </div>
-<<<<<<< HEAD
-      <button
-        className="info__show-button"
-        onClick={[Function]}
-        style={
-          Object {
-            "background": "#027ac5",
-            "border": "none",
-            "borderRadius": "0 0 0 5px",
-            "color": "#fff",
-            "cursor": "pointer",
-            "display": "block",
-            "fontFamily": "sans-serif",
-            "fontSize": 12,
-            "padding": "5px 15px",
-            "position": "fixed",
-            "right": 0,
-            "top": 0,
-          }
-        }
-        type="button"
-      >
-        Show Info
-      </button>
-=======
->>>>>>> 027c8315
-    </div>
-  </div>
-  <button
-    className="info__show-button"
-    onClick={[Function]}
-    style={
-      Object {
-        "background": "#027ac5",
-        "border": "none",
-        "borderRadius": "0 0 0 5px",
-        "color": "#fff",
-        "cursor": "pointer",
-        "display": "block",
-        "fontFamily": "sans-serif",
-        "fontSize": "12px",
+    </div>
+  </div>
+  <button
+    className="info__show-button"
+    onClick={[Function]}
+    style={
+      Object {
+        "background": "#027ac5",
+        "border": "none",
+        "borderRadius": "0 0 0 5px",
+        "color": "#fff",
+        "cursor": "pointer",
+        "display": "block",
+        "fontFamily": "sans-serif",
+        "fontSize": 12,
         "padding": "5px 15px",
         "position": "fixed",
         "right": 0,
@@ -1299,47 +1013,21 @@
           </div>
         </div>
       </div>
-<<<<<<< HEAD
-      <button
-        className="info__show-button"
-        onClick={[Function]}
-        style={
-          Object {
-            "background": "#027ac5",
-            "border": "none",
-            "borderRadius": "0 0 0 5px",
-            "color": "#fff",
-            "cursor": "pointer",
-            "display": "block",
-            "fontFamily": "sans-serif",
-            "fontSize": 12,
-            "padding": "5px 15px",
-            "position": "fixed",
-            "right": 0,
-            "top": 0,
-          }
-        }
-        type="button"
-      >
-        Show Info
-      </button>
-=======
->>>>>>> 027c8315
-    </div>
-  </div>
-  <button
-    className="info__show-button"
-    onClick={[Function]}
-    style={
-      Object {
-        "background": "#027ac5",
-        "border": "none",
-        "borderRadius": "0 0 0 5px",
-        "color": "#fff",
-        "cursor": "pointer",
-        "display": "block",
-        "fontFamily": "sans-serif",
-        "fontSize": "12px",
+    </div>
+  </div>
+  <button
+    className="info__show-button"
+    onClick={[Function]}
+    style={
+      Object {
+        "background": "#027ac5",
+        "border": "none",
+        "borderRadius": "0 0 0 5px",
+        "color": "#fff",
+        "cursor": "pointer",
+        "display": "block",
+        "fontFamily": "sans-serif",
+        "fontSize": 12,
         "padding": "5px 15px",
         "position": "fixed",
         "right": 0,
@@ -1412,47 +1100,21 @@
           </div>
         </div>
       </div>
-<<<<<<< HEAD
-      <button
-        className="info__show-button"
-        onClick={[Function]}
-        style={
-          Object {
-            "background": "#027ac5",
-            "border": "none",
-            "borderRadius": "0 0 0 5px",
-            "color": "#fff",
-            "cursor": "pointer",
-            "display": "block",
-            "fontFamily": "sans-serif",
-            "fontSize": 12,
-            "padding": "5px 15px",
-            "position": "fixed",
-            "right": 0,
-            "top": 0,
-          }
-        }
-        type="button"
-      >
-        Show Info
-      </button>
-=======
->>>>>>> 027c8315
-    </div>
-  </div>
-  <button
-    className="info__show-button"
-    onClick={[Function]}
-    style={
-      Object {
-        "background": "#027ac5",
-        "border": "none",
-        "borderRadius": "0 0 0 5px",
-        "color": "#fff",
-        "cursor": "pointer",
-        "display": "block",
-        "fontFamily": "sans-serif",
-        "fontSize": "12px",
+    </div>
+  </div>
+  <button
+    className="info__show-button"
+    onClick={[Function]}
+    style={
+      Object {
+        "background": "#027ac5",
+        "border": "none",
+        "borderRadius": "0 0 0 5px",
+        "color": "#fff",
+        "cursor": "pointer",
+        "display": "block",
+        "fontFamily": "sans-serif",
+        "fontSize": 12,
         "padding": "5px 15px",
         "position": "fixed",
         "right": 0,
@@ -1525,47 +1187,21 @@
           </div>
         </div>
       </div>
-<<<<<<< HEAD
-      <button
-        className="info__show-button"
-        onClick={[Function]}
-        style={
-          Object {
-            "background": "#027ac5",
-            "border": "none",
-            "borderRadius": "0 0 0 5px",
-            "color": "#fff",
-            "cursor": "pointer",
-            "display": "block",
-            "fontFamily": "sans-serif",
-            "fontSize": 12,
-            "padding": "5px 15px",
-            "position": "fixed",
-            "right": 0,
-            "top": 0,
-          }
-        }
-        type="button"
-      >
-        Show Info
-      </button>
-=======
->>>>>>> 027c8315
-    </div>
-  </div>
-  <button
-    className="info__show-button"
-    onClick={[Function]}
-    style={
-      Object {
-        "background": "#027ac5",
-        "border": "none",
-        "borderRadius": "0 0 0 5px",
-        "color": "#fff",
-        "cursor": "pointer",
-        "display": "block",
-        "fontFamily": "sans-serif",
-        "fontSize": "12px",
+    </div>
+  </div>
+  <button
+    className="info__show-button"
+    onClick={[Function]}
+    style={
+      Object {
+        "background": "#027ac5",
+        "border": "none",
+        "borderRadius": "0 0 0 5px",
+        "color": "#fff",
+        "cursor": "pointer",
+        "display": "block",
+        "fontFamily": "sans-serif",
+        "fontSize": 12,
         "padding": "5px 15px",
         "position": "fixed",
         "right": 0,
@@ -1638,47 +1274,21 @@
           </div>
         </div>
       </div>
-<<<<<<< HEAD
-      <button
-        className="info__show-button"
-        onClick={[Function]}
-        style={
-          Object {
-            "background": "#027ac5",
-            "border": "none",
-            "borderRadius": "0 0 0 5px",
-            "color": "#fff",
-            "cursor": "pointer",
-            "display": "block",
-            "fontFamily": "sans-serif",
-            "fontSize": 12,
-            "padding": "5px 15px",
-            "position": "fixed",
-            "right": 0,
-            "top": 0,
-          }
-        }
-        type="button"
-      >
-        Show Info
-      </button>
-=======
->>>>>>> 027c8315
-    </div>
-  </div>
-  <button
-    className="info__show-button"
-    onClick={[Function]}
-    style={
-      Object {
-        "background": "#027ac5",
-        "border": "none",
-        "borderRadius": "0 0 0 5px",
-        "color": "#fff",
-        "cursor": "pointer",
-        "display": "block",
-        "fontFamily": "sans-serif",
-        "fontSize": "12px",
+    </div>
+  </div>
+  <button
+    className="info__show-button"
+    onClick={[Function]}
+    style={
+      Object {
+        "background": "#027ac5",
+        "border": "none",
+        "borderRadius": "0 0 0 5px",
+        "color": "#fff",
+        "cursor": "pointer",
+        "display": "block",
+        "fontFamily": "sans-serif",
+        "fontSize": 12,
         "padding": "5px 15px",
         "position": "fixed",
         "right": 0,
@@ -1751,47 +1361,21 @@
           </div>
         </div>
       </div>
-<<<<<<< HEAD
-      <button
-        className="info__show-button"
-        onClick={[Function]}
-        style={
-          Object {
-            "background": "#027ac5",
-            "border": "none",
-            "borderRadius": "0 0 0 5px",
-            "color": "#fff",
-            "cursor": "pointer",
-            "display": "block",
-            "fontFamily": "sans-serif",
-            "fontSize": 12,
-            "padding": "5px 15px",
-            "position": "fixed",
-            "right": 0,
-            "top": 0,
-          }
-        }
-        type="button"
-      >
-        Show Info
-      </button>
-=======
->>>>>>> 027c8315
-    </div>
-  </div>
-  <button
-    className="info__show-button"
-    onClick={[Function]}
-    style={
-      Object {
-        "background": "#027ac5",
-        "border": "none",
-        "borderRadius": "0 0 0 5px",
-        "color": "#fff",
-        "cursor": "pointer",
-        "display": "block",
-        "fontFamily": "sans-serif",
-        "fontSize": "12px",
+    </div>
+  </div>
+  <button
+    className="info__show-button"
+    onClick={[Function]}
+    style={
+      Object {
+        "background": "#027ac5",
+        "border": "none",
+        "borderRadius": "0 0 0 5px",
+        "color": "#fff",
+        "cursor": "pointer",
+        "display": "block",
+        "fontFamily": "sans-serif",
+        "fontSize": 12,
         "padding": "5px 15px",
         "position": "fixed",
         "right": 0,
@@ -1864,47 +1448,21 @@
           </div>
         </div>
       </div>
-<<<<<<< HEAD
-      <button
-        className="info__show-button"
-        onClick={[Function]}
-        style={
-          Object {
-            "background": "#027ac5",
-            "border": "none",
-            "borderRadius": "0 0 0 5px",
-            "color": "#fff",
-            "cursor": "pointer",
-            "display": "block",
-            "fontFamily": "sans-serif",
-            "fontSize": 12,
-            "padding": "5px 15px",
-            "position": "fixed",
-            "right": 0,
-            "top": 0,
-          }
-        }
-        type="button"
-      >
-        Show Info
-      </button>
-=======
->>>>>>> 027c8315
-    </div>
-  </div>
-  <button
-    className="info__show-button"
-    onClick={[Function]}
-    style={
-      Object {
-        "background": "#027ac5",
-        "border": "none",
-        "borderRadius": "0 0 0 5px",
-        "color": "#fff",
-        "cursor": "pointer",
-        "display": "block",
-        "fontFamily": "sans-serif",
-        "fontSize": "12px",
+    </div>
+  </div>
+  <button
+    className="info__show-button"
+    onClick={[Function]}
+    style={
+      Object {
+        "background": "#027ac5",
+        "border": "none",
+        "borderRadius": "0 0 0 5px",
+        "color": "#fff",
+        "cursor": "pointer",
+        "display": "block",
+        "fontFamily": "sans-serif",
+        "fontSize": 12,
         "padding": "5px 15px",
         "position": "fixed",
         "right": 0,
@@ -1977,47 +1535,21 @@
           </div>
         </div>
       </div>
-<<<<<<< HEAD
-      <button
-        className="info__show-button"
-        onClick={[Function]}
-        style={
-          Object {
-            "background": "#027ac5",
-            "border": "none",
-            "borderRadius": "0 0 0 5px",
-            "color": "#fff",
-            "cursor": "pointer",
-            "display": "block",
-            "fontFamily": "sans-serif",
-            "fontSize": 12,
-            "padding": "5px 15px",
-            "position": "fixed",
-            "right": 0,
-            "top": 0,
-          }
-        }
-        type="button"
-      >
-        Show Info
-      </button>
-=======
->>>>>>> 027c8315
-    </div>
-  </div>
-  <button
-    className="info__show-button"
-    onClick={[Function]}
-    style={
-      Object {
-        "background": "#027ac5",
-        "border": "none",
-        "borderRadius": "0 0 0 5px",
-        "color": "#fff",
-        "cursor": "pointer",
-        "display": "block",
-        "fontFamily": "sans-serif",
-        "fontSize": "12px",
+    </div>
+  </div>
+  <button
+    className="info__show-button"
+    onClick={[Function]}
+    style={
+      Object {
+        "background": "#027ac5",
+        "border": "none",
+        "borderRadius": "0 0 0 5px",
+        "color": "#fff",
+        "cursor": "pointer",
+        "display": "block",
+        "fontFamily": "sans-serif",
+        "fontSize": 12,
         "padding": "5px 15px",
         "position": "fixed",
         "right": 0,
@@ -2090,47 +1622,21 @@
           </div>
         </div>
       </div>
-<<<<<<< HEAD
-      <button
-        className="info__show-button"
-        onClick={[Function]}
-        style={
-          Object {
-            "background": "#027ac5",
-            "border": "none",
-            "borderRadius": "0 0 0 5px",
-            "color": "#fff",
-            "cursor": "pointer",
-            "display": "block",
-            "fontFamily": "sans-serif",
-            "fontSize": 12,
-            "padding": "5px 15px",
-            "position": "fixed",
-            "right": 0,
-            "top": 0,
-          }
-        }
-        type="button"
-      >
-        Show Info
-      </button>
-=======
->>>>>>> 027c8315
-    </div>
-  </div>
-  <button
-    className="info__show-button"
-    onClick={[Function]}
-    style={
-      Object {
-        "background": "#027ac5",
-        "border": "none",
-        "borderRadius": "0 0 0 5px",
-        "color": "#fff",
-        "cursor": "pointer",
-        "display": "block",
-        "fontFamily": "sans-serif",
-        "fontSize": "12px",
+    </div>
+  </div>
+  <button
+    className="info__show-button"
+    onClick={[Function]}
+    style={
+      Object {
+        "background": "#027ac5",
+        "border": "none",
+        "borderRadius": "0 0 0 5px",
+        "color": "#fff",
+        "cursor": "pointer",
+        "display": "block",
+        "fontFamily": "sans-serif",
+        "fontSize": 12,
         "padding": "5px 15px",
         "position": "fixed",
         "right": 0,
@@ -2203,47 +1709,21 @@
           </div>
         </div>
       </div>
-<<<<<<< HEAD
-      <button
-        className="info__show-button"
-        onClick={[Function]}
-        style={
-          Object {
-            "background": "#027ac5",
-            "border": "none",
-            "borderRadius": "0 0 0 5px",
-            "color": "#fff",
-            "cursor": "pointer",
-            "display": "block",
-            "fontFamily": "sans-serif",
-            "fontSize": 12,
-            "padding": "5px 15px",
-            "position": "fixed",
-            "right": 0,
-            "top": 0,
-          }
-        }
-        type="button"
-      >
-        Show Info
-      </button>
-=======
->>>>>>> 027c8315
-    </div>
-  </div>
-  <button
-    className="info__show-button"
-    onClick={[Function]}
-    style={
-      Object {
-        "background": "#027ac5",
-        "border": "none",
-        "borderRadius": "0 0 0 5px",
-        "color": "#fff",
-        "cursor": "pointer",
-        "display": "block",
-        "fontFamily": "sans-serif",
-        "fontSize": "12px",
+    </div>
+  </div>
+  <button
+    className="info__show-button"
+    onClick={[Function]}
+    style={
+      Object {
+        "background": "#027ac5",
+        "border": "none",
+        "borderRadius": "0 0 0 5px",
+        "color": "#fff",
+        "cursor": "pointer",
+        "display": "block",
+        "fontFamily": "sans-serif",
+        "fontSize": 12,
         "padding": "5px 15px",
         "position": "fixed",
         "right": 0,
@@ -2316,47 +1796,21 @@
           </div>
         </div>
       </div>
-<<<<<<< HEAD
-      <button
-        className="info__show-button"
-        onClick={[Function]}
-        style={
-          Object {
-            "background": "#027ac5",
-            "border": "none",
-            "borderRadius": "0 0 0 5px",
-            "color": "#fff",
-            "cursor": "pointer",
-            "display": "block",
-            "fontFamily": "sans-serif",
-            "fontSize": 12,
-            "padding": "5px 15px",
-            "position": "fixed",
-            "right": 0,
-            "top": 0,
-          }
-        }
-        type="button"
-      >
-        Show Info
-      </button>
-=======
->>>>>>> 027c8315
-    </div>
-  </div>
-  <button
-    className="info__show-button"
-    onClick={[Function]}
-    style={
-      Object {
-        "background": "#027ac5",
-        "border": "none",
-        "borderRadius": "0 0 0 5px",
-        "color": "#fff",
-        "cursor": "pointer",
-        "display": "block",
-        "fontFamily": "sans-serif",
-        "fontSize": "12px",
+    </div>
+  </div>
+  <button
+    className="info__show-button"
+    onClick={[Function]}
+    style={
+      Object {
+        "background": "#027ac5",
+        "border": "none",
+        "borderRadius": "0 0 0 5px",
+        "color": "#fff",
+        "cursor": "pointer",
+        "display": "block",
+        "fontFamily": "sans-serif",
+        "fontSize": 12,
         "padding": "5px 15px",
         "position": "fixed",
         "right": 0,
@@ -2429,47 +1883,21 @@
           </div>
         </div>
       </div>
-<<<<<<< HEAD
-      <button
-        className="info__show-button"
-        onClick={[Function]}
-        style={
-          Object {
-            "background": "#027ac5",
-            "border": "none",
-            "borderRadius": "0 0 0 5px",
-            "color": "#fff",
-            "cursor": "pointer",
-            "display": "block",
-            "fontFamily": "sans-serif",
-            "fontSize": 12,
-            "padding": "5px 15px",
-            "position": "fixed",
-            "right": 0,
-            "top": 0,
-          }
-        }
-        type="button"
-      >
-        Show Info
-      </button>
-=======
->>>>>>> 027c8315
-    </div>
-  </div>
-  <button
-    className="info__show-button"
-    onClick={[Function]}
-    style={
-      Object {
-        "background": "#027ac5",
-        "border": "none",
-        "borderRadius": "0 0 0 5px",
-        "color": "#fff",
-        "cursor": "pointer",
-        "display": "block",
-        "fontFamily": "sans-serif",
-        "fontSize": "12px",
+    </div>
+  </div>
+  <button
+    className="info__show-button"
+    onClick={[Function]}
+    style={
+      Object {
+        "background": "#027ac5",
+        "border": "none",
+        "borderRadius": "0 0 0 5px",
+        "color": "#fff",
+        "cursor": "pointer",
+        "display": "block",
+        "fontFamily": "sans-serif",
+        "fontSize": 12,
         "padding": "5px 15px",
         "position": "fixed",
         "right": 0,
@@ -2542,47 +1970,21 @@
           </div>
         </div>
       </div>
-<<<<<<< HEAD
-      <button
-        className="info__show-button"
-        onClick={[Function]}
-        style={
-          Object {
-            "background": "#027ac5",
-            "border": "none",
-            "borderRadius": "0 0 0 5px",
-            "color": "#fff",
-            "cursor": "pointer",
-            "display": "block",
-            "fontFamily": "sans-serif",
-            "fontSize": 12,
-            "padding": "5px 15px",
-            "position": "fixed",
-            "right": 0,
-            "top": 0,
-          }
-        }
-        type="button"
-      >
-        Show Info
-      </button>
-=======
->>>>>>> 027c8315
-    </div>
-  </div>
-  <button
-    className="info__show-button"
-    onClick={[Function]}
-    style={
-      Object {
-        "background": "#027ac5",
-        "border": "none",
-        "borderRadius": "0 0 0 5px",
-        "color": "#fff",
-        "cursor": "pointer",
-        "display": "block",
-        "fontFamily": "sans-serif",
-        "fontSize": "12px",
+    </div>
+  </div>
+  <button
+    className="info__show-button"
+    onClick={[Function]}
+    style={
+      Object {
+        "background": "#027ac5",
+        "border": "none",
+        "borderRadius": "0 0 0 5px",
+        "color": "#fff",
+        "cursor": "pointer",
+        "display": "block",
+        "fontFamily": "sans-serif",
+        "fontSize": 12,
         "padding": "5px 15px",
         "position": "fixed",
         "right": 0,
@@ -2655,47 +2057,21 @@
           </div>
         </div>
       </div>
-<<<<<<< HEAD
-      <button
-        className="info__show-button"
-        onClick={[Function]}
-        style={
-          Object {
-            "background": "#027ac5",
-            "border": "none",
-            "borderRadius": "0 0 0 5px",
-            "color": "#fff",
-            "cursor": "pointer",
-            "display": "block",
-            "fontFamily": "sans-serif",
-            "fontSize": 12,
-            "padding": "5px 15px",
-            "position": "fixed",
-            "right": 0,
-            "top": 0,
-          }
-        }
-        type="button"
-      >
-        Show Info
-      </button>
-=======
->>>>>>> 027c8315
-    </div>
-  </div>
-  <button
-    className="info__show-button"
-    onClick={[Function]}
-    style={
-      Object {
-        "background": "#027ac5",
-        "border": "none",
-        "borderRadius": "0 0 0 5px",
-        "color": "#fff",
-        "cursor": "pointer",
-        "display": "block",
-        "fontFamily": "sans-serif",
-        "fontSize": "12px",
+    </div>
+  </div>
+  <button
+    className="info__show-button"
+    onClick={[Function]}
+    style={
+      Object {
+        "background": "#027ac5",
+        "border": "none",
+        "borderRadius": "0 0 0 5px",
+        "color": "#fff",
+        "cursor": "pointer",
+        "display": "block",
+        "fontFamily": "sans-serif",
+        "fontSize": 12,
         "padding": "5px 15px",
         "position": "fixed",
         "right": 0,
@@ -2768,47 +2144,21 @@
           </div>
         </div>
       </div>
-<<<<<<< HEAD
-      <button
-        className="info__show-button"
-        onClick={[Function]}
-        style={
-          Object {
-            "background": "#027ac5",
-            "border": "none",
-            "borderRadius": "0 0 0 5px",
-            "color": "#fff",
-            "cursor": "pointer",
-            "display": "block",
-            "fontFamily": "sans-serif",
-            "fontSize": 12,
-            "padding": "5px 15px",
-            "position": "fixed",
-            "right": 0,
-            "top": 0,
-          }
-        }
-        type="button"
-      >
-        Show Info
-      </button>
-=======
->>>>>>> 027c8315
-    </div>
-  </div>
-  <button
-    className="info__show-button"
-    onClick={[Function]}
-    style={
-      Object {
-        "background": "#027ac5",
-        "border": "none",
-        "borderRadius": "0 0 0 5px",
-        "color": "#fff",
-        "cursor": "pointer",
-        "display": "block",
-        "fontFamily": "sans-serif",
-        "fontSize": "12px",
+    </div>
+  </div>
+  <button
+    className="info__show-button"
+    onClick={[Function]}
+    style={
+      Object {
+        "background": "#027ac5",
+        "border": "none",
+        "borderRadius": "0 0 0 5px",
+        "color": "#fff",
+        "cursor": "pointer",
+        "display": "block",
+        "fontFamily": "sans-serif",
+        "fontSize": 12,
         "padding": "5px 15px",
         "position": "fixed",
         "right": 0,
@@ -2881,47 +2231,21 @@
           </div>
         </div>
       </div>
-<<<<<<< HEAD
-      <button
-        className="info__show-button"
-        onClick={[Function]}
-        style={
-          Object {
-            "background": "#027ac5",
-            "border": "none",
-            "borderRadius": "0 0 0 5px",
-            "color": "#fff",
-            "cursor": "pointer",
-            "display": "block",
-            "fontFamily": "sans-serif",
-            "fontSize": 12,
-            "padding": "5px 15px",
-            "position": "fixed",
-            "right": 0,
-            "top": 0,
-          }
-        }
-        type="button"
-      >
-        Show Info
-      </button>
-=======
->>>>>>> 027c8315
-    </div>
-  </div>
-  <button
-    className="info__show-button"
-    onClick={[Function]}
-    style={
-      Object {
-        "background": "#027ac5",
-        "border": "none",
-        "borderRadius": "0 0 0 5px",
-        "color": "#fff",
-        "cursor": "pointer",
-        "display": "block",
-        "fontFamily": "sans-serif",
-        "fontSize": "12px",
+    </div>
+  </div>
+  <button
+    className="info__show-button"
+    onClick={[Function]}
+    style={
+      Object {
+        "background": "#027ac5",
+        "border": "none",
+        "borderRadius": "0 0 0 5px",
+        "color": "#fff",
+        "cursor": "pointer",
+        "display": "block",
+        "fontFamily": "sans-serif",
+        "fontSize": 12,
         "padding": "5px 15px",
         "position": "fixed",
         "right": 0,
@@ -2994,47 +2318,21 @@
           </div>
         </div>
       </div>
-<<<<<<< HEAD
-      <button
-        className="info__show-button"
-        onClick={[Function]}
-        style={
-          Object {
-            "background": "#027ac5",
-            "border": "none",
-            "borderRadius": "0 0 0 5px",
-            "color": "#fff",
-            "cursor": "pointer",
-            "display": "block",
-            "fontFamily": "sans-serif",
-            "fontSize": 12,
-            "padding": "5px 15px",
-            "position": "fixed",
-            "right": 0,
-            "top": 0,
-          }
-        }
-        type="button"
-      >
-        Show Info
-      </button>
-=======
->>>>>>> 027c8315
-    </div>
-  </div>
-  <button
-    className="info__show-button"
-    onClick={[Function]}
-    style={
-      Object {
-        "background": "#027ac5",
-        "border": "none",
-        "borderRadius": "0 0 0 5px",
-        "color": "#fff",
-        "cursor": "pointer",
-        "display": "block",
-        "fontFamily": "sans-serif",
-        "fontSize": "12px",
+    </div>
+  </div>
+  <button
+    className="info__show-button"
+    onClick={[Function]}
+    style={
+      Object {
+        "background": "#027ac5",
+        "border": "none",
+        "borderRadius": "0 0 0 5px",
+        "color": "#fff",
+        "cursor": "pointer",
+        "display": "block",
+        "fontFamily": "sans-serif",
+        "fontSize": 12,
         "padding": "5px 15px",
         "position": "fixed",
         "right": 0,
@@ -3107,47 +2405,21 @@
           </div>
         </div>
       </div>
-<<<<<<< HEAD
-      <button
-        className="info__show-button"
-        onClick={[Function]}
-        style={
-          Object {
-            "background": "#027ac5",
-            "border": "none",
-            "borderRadius": "0 0 0 5px",
-            "color": "#fff",
-            "cursor": "pointer",
-            "display": "block",
-            "fontFamily": "sans-serif",
-            "fontSize": 12,
-            "padding": "5px 15px",
-            "position": "fixed",
-            "right": 0,
-            "top": 0,
-          }
-        }
-        type="button"
-      >
-        Show Info
-      </button>
-=======
->>>>>>> 027c8315
-    </div>
-  </div>
-  <button
-    className="info__show-button"
-    onClick={[Function]}
-    style={
-      Object {
-        "background": "#027ac5",
-        "border": "none",
-        "borderRadius": "0 0 0 5px",
-        "color": "#fff",
-        "cursor": "pointer",
-        "display": "block",
-        "fontFamily": "sans-serif",
-        "fontSize": "12px",
+    </div>
+  </div>
+  <button
+    className="info__show-button"
+    onClick={[Function]}
+    style={
+      Object {
+        "background": "#027ac5",
+        "border": "none",
+        "borderRadius": "0 0 0 5px",
+        "color": "#fff",
+        "cursor": "pointer",
+        "display": "block",
+        "fontFamily": "sans-serif",
+        "fontSize": 12,
         "padding": "5px 15px",
         "position": "fixed",
         "right": 0,
@@ -3220,47 +2492,21 @@
           </div>
         </div>
       </div>
-<<<<<<< HEAD
-      <button
-        className="info__show-button"
-        onClick={[Function]}
-        style={
-          Object {
-            "background": "#027ac5",
-            "border": "none",
-            "borderRadius": "0 0 0 5px",
-            "color": "#fff",
-            "cursor": "pointer",
-            "display": "block",
-            "fontFamily": "sans-serif",
-            "fontSize": 12,
-            "padding": "5px 15px",
-            "position": "fixed",
-            "right": 0,
-            "top": 0,
-          }
-        }
-        type="button"
-      >
-        Show Info
-      </button>
-=======
->>>>>>> 027c8315
-    </div>
-  </div>
-  <button
-    className="info__show-button"
-    onClick={[Function]}
-    style={
-      Object {
-        "background": "#027ac5",
-        "border": "none",
-        "borderRadius": "0 0 0 5px",
-        "color": "#fff",
-        "cursor": "pointer",
-        "display": "block",
-        "fontFamily": "sans-serif",
-        "fontSize": "12px",
+    </div>
+  </div>
+  <button
+    className="info__show-button"
+    onClick={[Function]}
+    style={
+      Object {
+        "background": "#027ac5",
+        "border": "none",
+        "borderRadius": "0 0 0 5px",
+        "color": "#fff",
+        "cursor": "pointer",
+        "display": "block",
+        "fontFamily": "sans-serif",
+        "fontSize": 12,
         "padding": "5px 15px",
         "position": "fixed",
         "right": 0,
@@ -3333,47 +2579,21 @@
           </div>
         </div>
       </div>
-<<<<<<< HEAD
-      <button
-        className="info__show-button"
-        onClick={[Function]}
-        style={
-          Object {
-            "background": "#027ac5",
-            "border": "none",
-            "borderRadius": "0 0 0 5px",
-            "color": "#fff",
-            "cursor": "pointer",
-            "display": "block",
-            "fontFamily": "sans-serif",
-            "fontSize": 12,
-            "padding": "5px 15px",
-            "position": "fixed",
-            "right": 0,
-            "top": 0,
-          }
-        }
-        type="button"
-      >
-        Show Info
-      </button>
-=======
->>>>>>> 027c8315
-    </div>
-  </div>
-  <button
-    className="info__show-button"
-    onClick={[Function]}
-    style={
-      Object {
-        "background": "#027ac5",
-        "border": "none",
-        "borderRadius": "0 0 0 5px",
-        "color": "#fff",
-        "cursor": "pointer",
-        "display": "block",
-        "fontFamily": "sans-serif",
-        "fontSize": "12px",
+    </div>
+  </div>
+  <button
+    className="info__show-button"
+    onClick={[Function]}
+    style={
+      Object {
+        "background": "#027ac5",
+        "border": "none",
+        "borderRadius": "0 0 0 5px",
+        "color": "#fff",
+        "cursor": "pointer",
+        "display": "block",
+        "fontFamily": "sans-serif",
+        "fontSize": 12,
         "padding": "5px 15px",
         "position": "fixed",
         "right": 0,
@@ -3446,47 +2666,21 @@
           </div>
         </div>
       </div>
-<<<<<<< HEAD
-      <button
-        className="info__show-button"
-        onClick={[Function]}
-        style={
-          Object {
-            "background": "#027ac5",
-            "border": "none",
-            "borderRadius": "0 0 0 5px",
-            "color": "#fff",
-            "cursor": "pointer",
-            "display": "block",
-            "fontFamily": "sans-serif",
-            "fontSize": 12,
-            "padding": "5px 15px",
-            "position": "fixed",
-            "right": 0,
-            "top": 0,
-          }
-        }
-        type="button"
-      >
-        Show Info
-      </button>
-=======
->>>>>>> 027c8315
-    </div>
-  </div>
-  <button
-    className="info__show-button"
-    onClick={[Function]}
-    style={
-      Object {
-        "background": "#027ac5",
-        "border": "none",
-        "borderRadius": "0 0 0 5px",
-        "color": "#fff",
-        "cursor": "pointer",
-        "display": "block",
-        "fontFamily": "sans-serif",
-        "fontSize": "12px",
+    </div>
+  </div>
+  <button
+    className="info__show-button"
+    onClick={[Function]}
+    style={
+      Object {
+        "background": "#027ac5",
+        "border": "none",
+        "borderRadius": "0 0 0 5px",
+        "color": "#fff",
+        "cursor": "pointer",
+        "display": "block",
+        "fontFamily": "sans-serif",
+        "fontSize": 12,
         "padding": "5px 15px",
         "position": "fixed",
         "right": 0,
@@ -3559,47 +2753,21 @@
           </div>
         </div>
       </div>
-<<<<<<< HEAD
-      <button
-        className="info__show-button"
-        onClick={[Function]}
-        style={
-          Object {
-            "background": "#027ac5",
-            "border": "none",
-            "borderRadius": "0 0 0 5px",
-            "color": "#fff",
-            "cursor": "pointer",
-            "display": "block",
-            "fontFamily": "sans-serif",
-            "fontSize": 12,
-            "padding": "5px 15px",
-            "position": "fixed",
-            "right": 0,
-            "top": 0,
-          }
-        }
-        type="button"
-      >
-        Show Info
-      </button>
-=======
->>>>>>> 027c8315
-    </div>
-  </div>
-  <button
-    className="info__show-button"
-    onClick={[Function]}
-    style={
-      Object {
-        "background": "#027ac5",
-        "border": "none",
-        "borderRadius": "0 0 0 5px",
-        "color": "#fff",
-        "cursor": "pointer",
-        "display": "block",
-        "fontFamily": "sans-serif",
-        "fontSize": "12px",
+    </div>
+  </div>
+  <button
+    className="info__show-button"
+    onClick={[Function]}
+    style={
+      Object {
+        "background": "#027ac5",
+        "border": "none",
+        "borderRadius": "0 0 0 5px",
+        "color": "#fff",
+        "cursor": "pointer",
+        "display": "block",
+        "fontFamily": "sans-serif",
+        "fontSize": 12,
         "padding": "5px 15px",
         "position": "fixed",
         "right": 0,
@@ -3672,47 +2840,21 @@
           </div>
         </div>
       </div>
-<<<<<<< HEAD
-      <button
-        className="info__show-button"
-        onClick={[Function]}
-        style={
-          Object {
-            "background": "#027ac5",
-            "border": "none",
-            "borderRadius": "0 0 0 5px",
-            "color": "#fff",
-            "cursor": "pointer",
-            "display": "block",
-            "fontFamily": "sans-serif",
-            "fontSize": 12,
-            "padding": "5px 15px",
-            "position": "fixed",
-            "right": 0,
-            "top": 0,
-          }
-        }
-        type="button"
-      >
-        Show Info
-      </button>
-=======
->>>>>>> 027c8315
-    </div>
-  </div>
-  <button
-    className="info__show-button"
-    onClick={[Function]}
-    style={
-      Object {
-        "background": "#027ac5",
-        "border": "none",
-        "borderRadius": "0 0 0 5px",
-        "color": "#fff",
-        "cursor": "pointer",
-        "display": "block",
-        "fontFamily": "sans-serif",
-        "fontSize": "12px",
+    </div>
+  </div>
+  <button
+    className="info__show-button"
+    onClick={[Function]}
+    style={
+      Object {
+        "background": "#027ac5",
+        "border": "none",
+        "borderRadius": "0 0 0 5px",
+        "color": "#fff",
+        "cursor": "pointer",
+        "display": "block",
+        "fontFamily": "sans-serif",
+        "fontSize": 12,
         "padding": "5px 15px",
         "position": "fixed",
         "right": 0,
@@ -3785,47 +2927,21 @@
           </div>
         </div>
       </div>
-<<<<<<< HEAD
-      <button
-        className="info__show-button"
-        onClick={[Function]}
-        style={
-          Object {
-            "background": "#027ac5",
-            "border": "none",
-            "borderRadius": "0 0 0 5px",
-            "color": "#fff",
-            "cursor": "pointer",
-            "display": "block",
-            "fontFamily": "sans-serif",
-            "fontSize": 12,
-            "padding": "5px 15px",
-            "position": "fixed",
-            "right": 0,
-            "top": 0,
-          }
-        }
-        type="button"
-      >
-        Show Info
-      </button>
-=======
->>>>>>> 027c8315
-    </div>
-  </div>
-  <button
-    className="info__show-button"
-    onClick={[Function]}
-    style={
-      Object {
-        "background": "#027ac5",
-        "border": "none",
-        "borderRadius": "0 0 0 5px",
-        "color": "#fff",
-        "cursor": "pointer",
-        "display": "block",
-        "fontFamily": "sans-serif",
-        "fontSize": "12px",
+    </div>
+  </div>
+  <button
+    className="info__show-button"
+    onClick={[Function]}
+    style={
+      Object {
+        "background": "#027ac5",
+        "border": "none",
+        "borderRadius": "0 0 0 5px",
+        "color": "#fff",
+        "cursor": "pointer",
+        "display": "block",
+        "fontFamily": "sans-serif",
+        "fontSize": 12,
         "padding": "5px 15px",
         "position": "fixed",
         "right": 0,
@@ -3898,47 +3014,21 @@
           </div>
         </div>
       </div>
-<<<<<<< HEAD
-      <button
-        className="info__show-button"
-        onClick={[Function]}
-        style={
-          Object {
-            "background": "#027ac5",
-            "border": "none",
-            "borderRadius": "0 0 0 5px",
-            "color": "#fff",
-            "cursor": "pointer",
-            "display": "block",
-            "fontFamily": "sans-serif",
-            "fontSize": 12,
-            "padding": "5px 15px",
-            "position": "fixed",
-            "right": 0,
-            "top": 0,
-          }
-        }
-        type="button"
-      >
-        Show Info
-      </button>
-=======
->>>>>>> 027c8315
-    </div>
-  </div>
-  <button
-    className="info__show-button"
-    onClick={[Function]}
-    style={
-      Object {
-        "background": "#027ac5",
-        "border": "none",
-        "borderRadius": "0 0 0 5px",
-        "color": "#fff",
-        "cursor": "pointer",
-        "display": "block",
-        "fontFamily": "sans-serif",
-        "fontSize": "12px",
+    </div>
+  </div>
+  <button
+    className="info__show-button"
+    onClick={[Function]}
+    style={
+      Object {
+        "background": "#027ac5",
+        "border": "none",
+        "borderRadius": "0 0 0 5px",
+        "color": "#fff",
+        "cursor": "pointer",
+        "display": "block",
+        "fontFamily": "sans-serif",
+        "fontSize": 12,
         "padding": "5px 15px",
         "position": "fixed",
         "right": 0,
@@ -4066,47 +3156,21 @@
           </div>
         </div>
       </div>
-<<<<<<< HEAD
-      <button
-        className="info__show-button"
-        onClick={[Function]}
-        style={
-          Object {
-            "background": "#027ac5",
-            "border": "none",
-            "borderRadius": "0 0 0 5px",
-            "color": "#fff",
-            "cursor": "pointer",
-            "display": "block",
-            "fontFamily": "sans-serif",
-            "fontSize": 12,
-            "padding": "5px 15px",
-            "position": "fixed",
-            "right": 0,
-            "top": 0,
-          }
-        }
-        type="button"
-      >
-        Show Info
-      </button>
-=======
->>>>>>> 027c8315
-    </div>
-  </div>
-  <button
-    className="info__show-button"
-    onClick={[Function]}
-    style={
-      Object {
-        "background": "#027ac5",
-        "border": "none",
-        "borderRadius": "0 0 0 5px",
-        "color": "#fff",
-        "cursor": "pointer",
-        "display": "block",
-        "fontFamily": "sans-serif",
-        "fontSize": "12px",
+    </div>
+  </div>
+  <button
+    className="info__show-button"
+    onClick={[Function]}
+    style={
+      Object {
+        "background": "#027ac5",
+        "border": "none",
+        "borderRadius": "0 0 0 5px",
+        "color": "#fff",
+        "cursor": "pointer",
+        "display": "block",
+        "fontFamily": "sans-serif",
+        "fontSize": 12,
         "padding": "5px 15px",
         "position": "fixed",
         "right": 0,
@@ -4179,47 +3243,21 @@
           </div>
         </div>
       </div>
-<<<<<<< HEAD
-      <button
-        className="info__show-button"
-        onClick={[Function]}
-        style={
-          Object {
-            "background": "#027ac5",
-            "border": "none",
-            "borderRadius": "0 0 0 5px",
-            "color": "#fff",
-            "cursor": "pointer",
-            "display": "block",
-            "fontFamily": "sans-serif",
-            "fontSize": 12,
-            "padding": "5px 15px",
-            "position": "fixed",
-            "right": 0,
-            "top": 0,
-          }
-        }
-        type="button"
-      >
-        Show Info
-      </button>
-=======
->>>>>>> 027c8315
-    </div>
-  </div>
-  <button
-    className="info__show-button"
-    onClick={[Function]}
-    style={
-      Object {
-        "background": "#027ac5",
-        "border": "none",
-        "borderRadius": "0 0 0 5px",
-        "color": "#fff",
-        "cursor": "pointer",
-        "display": "block",
-        "fontFamily": "sans-serif",
-        "fontSize": "12px",
+    </div>
+  </div>
+  <button
+    className="info__show-button"
+    onClick={[Function]}
+    style={
+      Object {
+        "background": "#027ac5",
+        "border": "none",
+        "borderRadius": "0 0 0 5px",
+        "color": "#fff",
+        "cursor": "pointer",
+        "display": "block",
+        "fontFamily": "sans-serif",
+        "fontSize": 12,
         "padding": "5px 15px",
         "position": "fixed",
         "right": 0,
