// Jest Snapshot v1, https://goo.gl/fbAQLP

exports[`Storybook Snapshot tests and console checks Storyshots Watson IoT|TimeSeriesCard bar chart 1`] = `
<div
  className="storybook-container"
  style={
    Object {
      "padding": "3rem",
    }
  }
>
  <div
    style={
      Object {
        "position": "relative",
        "zIndex": 0,
      }
    }
  >
    <div
      style={
        Object {
          "margin": 20,
          "width": "520px",
        }
      }
    >
      <div
        className="Card__CardWrapper-v5r71h-0 izWJSI"
        id="facility-temperature"
      >
        <div
          className="card--header"
        >
          <span
            className="card--title"
            title="Temperature"
          >
            <div
<<<<<<< HEAD
              className="iot--card--header"
            >
              <span
                className="card--title"
                title="Temperature"
              >
                <div
                  className="title--text"
                >
                  Temperature
                </div>
              </span>
=======
              className="title--text"
            >
              Temperature
>>>>>>> e437b108
            </div>
          </span>
          <div
            className="card--toolbar"
          />
        </div>
        <div
          className="Card__CardContent-v5r71h-1 flVXpj"
        >
          <div
            className="TimeSeriesCard__LineChartWrapper-q25vbg-1 eEHcwc"
            size="LARGE"
          >
            <div
              className="chart-holder"
            />
          </div>
        </div>
      </div>
    </div>
  </div>
  <button
    className="info__show-button"
    onClick={[Function]}
    style={
      Object {
        "background": "#027ac5",
        "border": "none",
        "borderRadius": "0 0 0 5px",
        "color": "#fff",
        "cursor": "pointer",
        "display": "block",
        "fontFamily": "sans-serif",
        "fontSize": "12px",
        "padding": "5px 15px",
        "position": "fixed",
        "right": 0,
        "top": 0,
      }
    }
    type="button"
  >
    Show Info
  </button>
</div>
`;

exports[`Storybook Snapshot tests and console checks Storyshots Watson IoT|TimeSeriesCard dataFilter 1`] = `
<div
  className="storybook-container"
  style={
    Object {
      "padding": "3rem",
    }
  }
>
  <div
    style={
      Object {
        "position": "relative",
        "zIndex": 0,
      }
    }
  >
    <div
      style={
        Object {
          "margin": 20,
          "width": "520px",
        }
      }
    >
      <div
        className="Card__CardWrapper-v5r71h-0 izWJSI"
        id="facility-temperature"
      >
        <div
          className="card--header"
        >
          <span
            className="card--title"
            title="Temperature"
          >
            <div
<<<<<<< HEAD
              className="iot--card--header"
            >
              <span
                className="card--title"
                title="Temperature"
              >
                <div
                  className="title--text"
                >
                  Temperature
                </div>
              </span>
=======
              className="title--text"
            >
              Temperature
>>>>>>> e437b108
            </div>
          </span>
          <div
            className="card--toolbar"
          />
        </div>
        <div
          className="Card__CardContent-v5r71h-1 flVXpj"
        >
          <div
            className="TimeSeriesCard__LineChartWrapper-q25vbg-1 eEHcwc"
            size="LARGE"
          >
            <div
              className="chart-holder"
            />
          </div>
        </div>
      </div>
    </div>
  </div>
  <button
    className="info__show-button"
    onClick={[Function]}
    style={
      Object {
        "background": "#027ac5",
        "border": "none",
        "borderRadius": "0 0 0 5px",
        "color": "#fff",
        "cursor": "pointer",
        "display": "block",
        "fontFamily": "sans-serif",
        "fontSize": "12px",
        "padding": "5px 15px",
        "position": "fixed",
        "right": 0,
        "top": 0,
      }
    }
    type="button"
  >
    Show Info
  </button>
</div>
`;

exports[`Storybook Snapshot tests and console checks Storyshots Watson IoT|TimeSeriesCard empty 1`] = `
<div
  className="storybook-container"
  style={
    Object {
      "padding": "3rem",
    }
  }
>
  <div
    style={
      Object {
        "position": "relative",
        "zIndex": 0,
      }
    }
  >
    <div
      style={
        Object {
          "margin": 20,
          "width": "520px",
        }
      }
    >
      <div
        className="Card__CardWrapper-v5r71h-0 izWJSI"
        id="facility-temperature"
      >
        <div
          className="card--header"
        >
          <span
            className="card--title"
            title="Temperature"
          >
            <div
<<<<<<< HEAD
              className="iot--card--header"
            >
              <span
                className="card--title"
                title="Temperature"
              >
                <div
                  className="title--text"
                >
                  Temperature
                </div>
              </span>
            </div>
            <div
              className="Card__CardContent-v5r71h-1 flVXpj"
=======
              className="title--text"
>>>>>>> e437b108
            >
              Temperature
            </div>
          </span>
          <div
            className="card--toolbar"
          />
        </div>
        <div
          className="Card__CardContent-v5r71h-1 flVXpj"
        >
          <div
            className="Card__EmptyMessageWrapper-v5r71h-3 hrQFeA"
          >
            No data is available for this time range.
          </div>
        </div>
      </div>
    </div>
  </div>
  <button
    className="info__show-button"
    onClick={[Function]}
    style={
      Object {
        "background": "#027ac5",
        "border": "none",
        "borderRadius": "0 0 0 5px",
        "color": "#fff",
        "cursor": "pointer",
        "display": "block",
        "fontFamily": "sans-serif",
        "fontSize": "12px",
        "padding": "5px 15px",
        "position": "fixed",
        "right": 0,
        "top": 0,
      }
    }
    type="button"
  >
    Show Info
  </button>
</div>
`;

exports[`Storybook Snapshot tests and console checks Storyshots Watson IoT|TimeSeriesCard empty for a range 1`] = `
<div
  className="storybook-container"
  style={
    Object {
      "padding": "3rem",
    }
  }
>
  <div
    style={
      Object {
        "position": "relative",
        "zIndex": 0,
      }
    }
  >
    <div
      style={
        Object {
          "margin": 20,
          "width": "520px",
        }
      }
    >
      <div
        className="Card__CardWrapper-v5r71h-0 izWJSI"
        id="facility-temperature"
      >
        <div
          className="card--header"
        >
          <span
            className="card--title"
            title="Temperature"
          >
            <div
<<<<<<< HEAD
              className="iot--card--header"
            >
              <span
                className="card--title"
                title="Temperature"
              >
                <div
                  className="title--text"
                >
                  Temperature
                </div>
              </span>
=======
              className="title--text"
            >
              Temperature
>>>>>>> e437b108
            </div>
          </span>
          <div
            className="card--toolbar"
          />
        </div>
        <div
          className="Card__CardContent-v5r71h-1 flVXpj"
        >
          <div
            className="TimeSeriesCard__LineChartWrapper-q25vbg-1 eEHcwc"
            size="LARGE"
          >
            <div
              className="chart-holder"
            />
          </div>
        </div>
      </div>
    </div>
  </div>
  <button
    className="info__show-button"
    onClick={[Function]}
    style={
      Object {
        "background": "#027ac5",
        "border": "none",
        "borderRadius": "0 0 0 5px",
        "color": "#fff",
        "cursor": "pointer",
        "display": "block",
        "fontFamily": "sans-serif",
        "fontSize": "12px",
        "padding": "5px 15px",
        "position": "fixed",
        "right": 0,
        "top": 0,
      }
    }
    type="button"
  >
    Show Info
  </button>
</div>
`;

exports[`Storybook Snapshot tests and console checks Storyshots Watson IoT|TimeSeriesCard highlight alert ranges 1`] = `
<div
  className="storybook-container"
  style={
    Object {
      "padding": "3rem",
    }
  }
>
  <div
    style={
      Object {
        "position": "relative",
        "zIndex": 0,
      }
    }
  >
    <div
      style={
        Object {
          "margin": 20,
          "width": "252px",
        }
      }
    >
      <div
        className="Card__CardWrapper-v5r71h-0 bHPJyP"
        id="facility-temperature"
      >
        <div
          className="card--header"
        >
          <span
            className="card--title"
            title="Temperature"
          >
            <div
<<<<<<< HEAD
              className="iot--card--header"
            >
              <span
                className="card--title"
                title="Temperature"
              >
                <div
                  className="title--text"
                >
                  Temperature
                </div>
              </span>
=======
              className="title--text"
            >
              Temperature
>>>>>>> e437b108
            </div>
          </span>
          <div
            className="card--toolbar"
          />
        </div>
        <div
          className="Card__CardContent-v5r71h-1 hxiPNM"
        >
          <div
            className="TimeSeriesCard__LineChartWrapper-q25vbg-1 eEHcwc"
            size="MEDIUM"
          >
            <div
              className="chart-holder"
            />
          </div>
        </div>
      </div>
    </div>
  </div>
  <button
    className="info__show-button"
    onClick={[Function]}
    style={
      Object {
        "background": "#027ac5",
        "border": "none",
        "borderRadius": "0 0 0 5px",
        "color": "#fff",
        "cursor": "pointer",
        "display": "block",
        "fontFamily": "sans-serif",
        "fontSize": "12px",
        "padding": "5px 15px",
        "position": "fixed",
        "right": 0,
        "top": 0,
      }
    }
    type="button"
  >
    Show Info
  </button>
</div>
`;

exports[`Storybook Snapshot tests and console checks Storyshots Watson IoT|TimeSeriesCard isEditable 1`] = `
<div
  className="storybook-container"
  style={
    Object {
      "padding": "3rem",
    }
  }
>
  <div
    style={
      Object {
        "position": "relative",
        "zIndex": 0,
      }
    }
  >
    <div
      style={
        Object {
          "margin": 20,
          "width": "520px",
        }
      }
    >
      <div
        className="Card__CardWrapper-v5r71h-0 izWJSI"
        id="facility-temperature"
      >
        <div
          className="card--header"
        >
          <span
            className="card--title"
            title="Temperature"
          >
            <div
<<<<<<< HEAD
              className="iot--card--header"
            >
              <span
                className="card--title"
                title="Temperature"
              >
                <div
                  className="title--text"
                >
                  Temperature
                </div>
              </span>
=======
              className="title--text"
            >
              Temperature
>>>>>>> e437b108
            </div>
          </span>
          <div
            className="card--toolbar"
          />
        </div>
        <div
          className="Card__CardContent-v5r71h-1 flVXpj"
        >
          <div
            className="TimeSeriesCard__LineChartWrapper-q25vbg-1 bJyHEu"
            size="LARGE"
          >
            <div
              className="chart-holder"
            />
          </div>
        </div>
      </div>
    </div>
  </div>
  <button
    className="info__show-button"
    onClick={[Function]}
    style={
      Object {
        "background": "#027ac5",
        "border": "none",
        "borderRadius": "0 0 0 5px",
        "color": "#fff",
        "cursor": "pointer",
        "display": "block",
        "fontFamily": "sans-serif",
        "fontSize": "12px",
        "padding": "5px 15px",
        "position": "fixed",
        "right": 0,
        "top": 0,
      }
    }
    type="button"
  >
    Show Info
  </button>
</div>
`;

exports[`Storybook Snapshot tests and console checks Storyshots Watson IoT|TimeSeriesCard large / 5 years 1`] = `
<div
  className="storybook-container"
  style={
    Object {
      "padding": "3rem",
    }
  }
>
  <div
    style={
      Object {
        "position": "relative",
        "zIndex": 0,
      }
    }
  >
    <div
      style={
        Object {
          "margin": 20,
          "width": "520px",
        }
      }
    >
      <div
        className="Card__CardWrapper-v5r71h-0 izWJSI"
        id="facility-temperature"
      >
        <div
          className="card--header"
        >
          <span
            className="card--title"
            title="Temperature"
          >
            <div
<<<<<<< HEAD
              className="iot--card--header"
            >
              <span
                className="card--title"
                title="Temperature"
              >
                <div
                  className="title--text"
                >
                  Temperature
                </div>
              </span>
=======
              className="title--text"
            >
              Temperature
>>>>>>> e437b108
            </div>
          </span>
          <div
            className="card--toolbar"
          />
        </div>
        <div
          className="Card__CardContent-v5r71h-1 flVXpj"
        >
          <div
            className="TimeSeriesCard__LineChartWrapper-q25vbg-1 eEHcwc"
            size="LARGE"
          >
            <div
              className="chart-holder"
            />
          </div>
        </div>
      </div>
    </div>
  </div>
  <button
    className="info__show-button"
    onClick={[Function]}
    style={
      Object {
        "background": "#027ac5",
        "border": "none",
        "borderRadius": "0 0 0 5px",
        "color": "#fff",
        "cursor": "pointer",
        "display": "block",
        "fontFamily": "sans-serif",
        "fontSize": "12px",
        "padding": "5px 15px",
        "position": "fixed",
        "right": 0,
        "top": 0,
      }
    }
    type="button"
  >
    Show Info
  </button>
</div>
`;

exports[`Storybook Snapshot tests and console checks Storyshots Watson IoT|TimeSeriesCard large / multi line - (Custom color) 1`] = `
<div
  className="storybook-container"
  style={
    Object {
      "padding": "3rem",
    }
  }
>
  <div
    style={
      Object {
        "position": "relative",
        "zIndex": 0,
      }
    }
  >
    <div
      style={
        Object {
          "margin": 20,
          "width": "520px",
        }
      }
    >
      <div
        className="Card__CardWrapper-v5r71h-0 izWJSI"
        id="facility-temperature"
      >
        <div
          className="card--header"
        >
          <span
            className="card--title"
            title="Temperature"
          >
            <div
<<<<<<< HEAD
              className="iot--card--header"
            >
              <span
                className="card--title"
                title="Temperature"
              >
                <div
                  className="title--text"
                >
                  Temperature
                </div>
              </span>
=======
              className="title--text"
            >
              Temperature
>>>>>>> e437b108
            </div>
          </span>
          <div
            className="card--toolbar"
          />
        </div>
        <div
          className="Card__CardContent-v5r71h-1 flVXpj"
        >
          <div
            className="TimeSeriesCard__LineChartWrapper-q25vbg-1 eEHcwc"
            size="LARGE"
          >
            <div
              className="chart-holder"
            />
          </div>
        </div>
      </div>
    </div>
  </div>
  <button
    className="info__show-button"
    onClick={[Function]}
    style={
      Object {
        "background": "#027ac5",
        "border": "none",
        "borderRadius": "0 0 0 5px",
        "color": "#fff",
        "cursor": "pointer",
        "display": "block",
        "fontFamily": "sans-serif",
        "fontSize": "12px",
        "padding": "5px 15px",
        "position": "fixed",
        "right": 0,
        "top": 0,
      }
    }
    type="button"
  >
    Show Info
  </button>
</div>
`;

exports[`Storybook Snapshot tests and console checks Storyshots Watson IoT|TimeSeriesCard large / multi line - (No X/Y Label) 1`] = `
<div
  className="storybook-container"
  style={
    Object {
      "padding": "3rem",
    }
  }
>
  <div
    style={
      Object {
        "position": "relative",
        "zIndex": 0,
      }
    }
  >
    <div
      style={
        Object {
          "margin": 20,
          "width": "520px",
        }
      }
    >
      <div
        className="Card__CardWrapper-v5r71h-0 izWJSI"
        id="facility-temperature"
      >
        <div
          className="card--header"
        >
          <span
            className="card--title"
            title="Temperature"
          >
            <div
<<<<<<< HEAD
              className="iot--card--header"
            >
              <span
                className="card--title"
                title="Temperature"
              >
                <div
                  className="title--text"
                >
                  Temperature
                </div>
              </span>
=======
              className="title--text"
            >
              Temperature
>>>>>>> e437b108
            </div>
          </span>
          <div
            className="card--toolbar"
          />
        </div>
        <div
          className="Card__CardContent-v5r71h-1 flVXpj"
        >
          <div
            className="TimeSeriesCard__LineChartWrapper-q25vbg-1 eEHcwc"
            size="LARGE"
          >
            <div
              className="chart-holder"
            />
          </div>
        </div>
      </div>
    </div>
  </div>
  <button
    className="info__show-button"
    onClick={[Function]}
    style={
      Object {
        "background": "#027ac5",
        "border": "none",
        "borderRadius": "0 0 0 5px",
        "color": "#fff",
        "cursor": "pointer",
        "display": "block",
        "fontFamily": "sans-serif",
        "fontSize": "12px",
        "padding": "5px 15px",
        "position": "fixed",
        "right": 0,
        "top": 0,
      }
    }
    type="button"
  >
    Show Info
  </button>
</div>
`;

exports[`Storybook Snapshot tests and console checks Storyshots Watson IoT|TimeSeriesCard large / multi line - no interval 1`] = `
<div
  className="storybook-container"
  style={
    Object {
      "padding": "3rem",
    }
  }
>
  <div
    style={
      Object {
        "position": "relative",
        "zIndex": 0,
      }
    }
  >
    <div
      style={
        Object {
          "margin": 20,
          "width": "520px",
        }
      }
    >
      <div
        className="Card__CardWrapper-v5r71h-0 izWJSI"
        id="facility-temperature"
      >
        <div
          className="card--header"
        >
          <span
            className="card--title"
            title="Temperature"
          >
            <div
<<<<<<< HEAD
              className="iot--card--header"
            >
              <span
                className="card--title"
                title="Temperature"
              >
                <div
                  className="title--text"
                >
                  Temperature
                </div>
              </span>
=======
              className="title--text"
            >
              Temperature
>>>>>>> e437b108
            </div>
          </span>
          <div
            className="card--toolbar"
          />
        </div>
        <div
          className="Card__CardContent-v5r71h-1 flVXpj"
        >
          <div
            className="TimeSeriesCard__LineChartWrapper-q25vbg-1 eEHcwc"
            size="LARGE"
          >
            <div
              className="chart-holder"
            />
          </div>
        </div>
      </div>
    </div>
  </div>
  <button
    className="info__show-button"
    onClick={[Function]}
    style={
      Object {
        "background": "#027ac5",
        "border": "none",
        "borderRadius": "0 0 0 5px",
        "color": "#fff",
        "cursor": "pointer",
        "display": "block",
        "fontFamily": "sans-serif",
        "fontSize": "12px",
        "padding": "5px 15px",
        "position": "fixed",
        "right": 0,
        "top": 0,
      }
    }
    type="button"
  >
    Show Info
  </button>
</div>
`;

exports[`Storybook Snapshot tests and console checks Storyshots Watson IoT|TimeSeriesCard large / single line - interval day (High Temperature number) 1`] = `
<div
  className="storybook-container"
  style={
    Object {
      "padding": "3rem",
    }
  }
>
  <div
    style={
      Object {
        "position": "relative",
        "zIndex": 0,
      }
    }
  >
    <div
      style={
        Object {
          "margin": 20,
          "width": "520px",
        }
      }
    >
      <div
        className="Card__CardWrapper-v5r71h-0 izWJSI"
        id="facility-temperature"
      >
        <div
          className="card--header"
        >
          <span
            className="card--title"
            title="Temperature"
          >
            <div
<<<<<<< HEAD
              className="iot--card--header"
            >
              <span
                className="card--title"
                title="Temperature"
              >
                <div
                  className="title--text"
                >
                  Temperature
                </div>
              </span>
=======
              className="title--text"
            >
              Temperature
>>>>>>> e437b108
            </div>
          </span>
          <div
            className="card--toolbar"
          />
        </div>
        <div
          className="Card__CardContent-v5r71h-1 flVXpj"
        >
          <div
            className="TimeSeriesCard__LineChartWrapper-q25vbg-1 eEHcwc"
            size="LARGE"
          >
            <div
              className="chart-holder"
            />
          </div>
        </div>
      </div>
    </div>
  </div>
  <button
    className="info__show-button"
    onClick={[Function]}
    style={
      Object {
        "background": "#027ac5",
        "border": "none",
        "borderRadius": "0 0 0 5px",
        "color": "#fff",
        "cursor": "pointer",
        "display": "block",
        "fontFamily": "sans-serif",
        "fontSize": "12px",
        "padding": "5px 15px",
        "position": "fixed",
        "right": 0,
        "top": 0,
      }
    }
    type="button"
  >
    Show Info
  </button>
</div>
`;

exports[`Storybook Snapshot tests and console checks Storyshots Watson IoT|TimeSeriesCard large / single line - interval day (Low Pressure number) 1`] = `
<div
  className="storybook-container"
  style={
    Object {
      "padding": "3rem",
    }
  }
>
  <div
    style={
      Object {
        "position": "relative",
        "zIndex": 0,
      }
    }
  >
    <div
      style={
        Object {
          "margin": 20,
          "width": "520px",
        }
      }
    >
      <div
        className="Card__CardWrapper-v5r71h-0 izWJSI"
        id="facility-Pressure"
      >
        <div
          className="card--header"
        >
          <span
            className="card--title"
            title="Pressure"
          >
            <div
<<<<<<< HEAD
              className="iot--card--header"
            >
              <span
                className="card--title"
                title="Pressure"
              >
                <div
                  className="title--text"
                >
                  Pressure
                </div>
              </span>
=======
              className="title--text"
            >
              Pressure
>>>>>>> e437b108
            </div>
          </span>
          <div
            className="card--toolbar"
          />
        </div>
        <div
          className="Card__CardContent-v5r71h-1 flVXpj"
        >
          <div
            className="TimeSeriesCard__LineChartWrapper-q25vbg-1 eEHcwc"
            size="LARGE"
          >
            <div
              className="chart-holder"
            />
          </div>
        </div>
      </div>
    </div>
  </div>
  <button
    className="info__show-button"
    onClick={[Function]}
    style={
      Object {
        "background": "#027ac5",
        "border": "none",
        "borderRadius": "0 0 0 5px",
        "color": "#fff",
        "cursor": "pointer",
        "display": "block",
        "fontFamily": "sans-serif",
        "fontSize": "12px",
        "padding": "5px 15px",
        "position": "fixed",
        "right": 0,
        "top": 0,
      }
    }
    type="button"
  >
    Show Info
  </button>
</div>
`;

exports[`Storybook Snapshot tests and console checks Storyshots Watson IoT|TimeSeriesCard large / single line - interval day (Month) 1`] = `
<div
  className="storybook-container"
  style={
    Object {
      "padding": "3rem",
    }
  }
>
  <div
    style={
      Object {
        "position": "relative",
        "zIndex": 0,
      }
    }
  >
    <div
      style={
        Object {
          "margin": 20,
          "width": "520px",
        }
      }
    >
      <div
        className="Card__CardWrapper-v5r71h-0 izWJSI"
        id="facility-temperature"
      >
        <div
          className="card--header"
        >
          <span
            className="card--title"
            title="Temperature"
          >
            <div
<<<<<<< HEAD
              className="iot--card--header"
            >
              <span
                className="card--title"
                title="Temperature"
              >
                <div
                  className="title--text"
                >
                  Temperature
                </div>
              </span>
=======
              className="title--text"
            >
              Temperature
>>>>>>> e437b108
            </div>
          </span>
          <div
            className="card--toolbar"
          />
        </div>
        <div
          className="Card__CardContent-v5r71h-1 flVXpj"
        >
          <div
            className="TimeSeriesCard__LineChartWrapper-q25vbg-1 eEHcwc"
            size="LARGE"
          >
            <div
              className="chart-holder"
            />
          </div>
        </div>
      </div>
    </div>
  </div>
  <button
    className="info__show-button"
    onClick={[Function]}
    style={
      Object {
        "background": "#027ac5",
        "border": "none",
        "borderRadius": "0 0 0 5px",
        "color": "#fff",
        "cursor": "pointer",
        "display": "block",
        "fontFamily": "sans-serif",
        "fontSize": "12px",
        "padding": "5px 15px",
        "position": "fixed",
        "right": 0,
        "top": 0,
      }
    }
    type="button"
  >
    Show Info
  </button>
</div>
`;

exports[`Storybook Snapshot tests and console checks Storyshots Watson IoT|TimeSeriesCard large / single line - interval day (Week) 1`] = `
<div
  className="storybook-container"
  style={
    Object {
      "padding": "3rem",
    }
  }
>
  <div
    style={
      Object {
        "position": "relative",
        "zIndex": 0,
      }
    }
  >
    <div
      style={
        Object {
          "margin": 20,
          "width": "520px",
        }
      }
    >
      <div
        className="Card__CardWrapper-v5r71h-0 izWJSI"
        id="facility-temperature"
      >
        <div
          className="card--header"
        >
          <span
            className="card--title"
            title="Temperature"
          >
            <div
<<<<<<< HEAD
              className="iot--card--header"
            >
              <span
                className="card--title"
                title="Temperature"
              >
                <div
                  className="title--text"
                >
                  Temperature
                </div>
              </span>
=======
              className="title--text"
            >
              Temperature
>>>>>>> e437b108
            </div>
          </span>
          <div
            className="card--toolbar"
          />
        </div>
        <div
          className="Card__CardContent-v5r71h-1 flVXpj"
        >
          <div
            className="TimeSeriesCard__LineChartWrapper-q25vbg-1 eEHcwc"
            size="LARGE"
          >
            <div
              className="chart-holder"
            />
          </div>
        </div>
      </div>
    </div>
  </div>
  <button
    className="info__show-button"
    onClick={[Function]}
    style={
      Object {
        "background": "#027ac5",
        "border": "none",
        "borderRadius": "0 0 0 5px",
        "color": "#fff",
        "cursor": "pointer",
        "display": "block",
        "fontFamily": "sans-serif",
        "fontSize": "12px",
        "padding": "5px 15px",
        "position": "fixed",
        "right": 0,
        "top": 0,
      }
    }
    type="button"
  >
    Show Info
  </button>
</div>
`;

exports[`Storybook Snapshot tests and console checks Storyshots Watson IoT|TimeSeriesCard large / single line - interval hour (Diff day) 1`] = `
<div
  className="storybook-container"
  style={
    Object {
      "padding": "3rem",
    }
  }
>
  <div
    style={
      Object {
        "position": "relative",
        "zIndex": 0,
      }
    }
  >
    <div
      style={
        Object {
          "margin": 20,
          "width": "520px",
        }
      }
    >
      <div
        className="Card__CardWrapper-v5r71h-0 izWJSI"
        id="facility-temperature"
      >
        <div
          className="card--header"
        >
          <span
            className="card--title"
            title="Temperature"
          >
            <div
<<<<<<< HEAD
              className="iot--card--header"
            >
              <span
                className="card--title"
                title="Temperature"
              >
                <div
                  className="title--text"
                >
                  Temperature
                </div>
              </span>
=======
              className="title--text"
            >
              Temperature
>>>>>>> e437b108
            </div>
          </span>
          <div
            className="card--toolbar"
          />
        </div>
        <div
          className="Card__CardContent-v5r71h-1 flVXpj"
        >
          <div
            className="TimeSeriesCard__LineChartWrapper-q25vbg-1 eEHcwc"
            size="LARGE"
          >
            <div
              className="chart-holder"
            />
          </div>
        </div>
      </div>
    </div>
  </div>
  <button
    className="info__show-button"
    onClick={[Function]}
    style={
      Object {
        "background": "#027ac5",
        "border": "none",
        "borderRadius": "0 0 0 5px",
        "color": "#fff",
        "cursor": "pointer",
        "display": "block",
        "fontFamily": "sans-serif",
        "fontSize": "12px",
        "padding": "5px 15px",
        "position": "fixed",
        "right": 0,
        "top": 0,
      }
    }
    type="button"
  >
    Show Info
  </button>
</div>
`;

exports[`Storybook Snapshot tests and console checks Storyshots Watson IoT|TimeSeriesCard large / single line - interval hour (Same day) 1`] = `
<div
  className="storybook-container"
  style={
    Object {
      "padding": "3rem",
    }
  }
>
  <div
    style={
      Object {
        "position": "relative",
        "zIndex": 0,
      }
    }
  >
    <div
      style={
        Object {
          "margin": 20,
          "width": "520px",
        }
      }
    >
      <div
        className="Card__CardWrapper-v5r71h-0 izWJSI"
        id="facility-temperature"
      >
        <div
          className="card--header"
        >
          <span
            className="card--title"
            title="Temperature"
          >
            <div
<<<<<<< HEAD
              className="iot--card--header"
            >
              <span
                className="card--title"
                title="Temperature"
              >
                <div
                  className="title--text"
                >
                  Temperature
                </div>
              </span>
=======
              className="title--text"
            >
              Temperature
>>>>>>> e437b108
            </div>
          </span>
          <div
            className="card--toolbar"
          />
        </div>
        <div
          className="Card__CardContent-v5r71h-1 flVXpj"
        >
          <div
            className="TimeSeriesCard__LineChartWrapper-q25vbg-1 eEHcwc"
            size="LARGE"
          >
            <div
              className="chart-holder"
            />
          </div>
        </div>
      </div>
    </div>
  </div>
  <button
    className="info__show-button"
    onClick={[Function]}
    style={
      Object {
        "background": "#027ac5",
        "border": "none",
        "borderRadius": "0 0 0 5px",
        "color": "#fff",
        "cursor": "pointer",
        "display": "block",
        "fontFamily": "sans-serif",
        "fontSize": "12px",
        "padding": "5px 15px",
        "position": "fixed",
        "right": 0,
        "top": 0,
      }
    }
    type="button"
  >
    Show Info
  </button>
</div>
`;

exports[`Storybook Snapshot tests and console checks Storyshots Watson IoT|TimeSeriesCard large / single line - interval month (Year/ Diff Year) 1`] = `
<div
  className="storybook-container"
  style={
    Object {
      "padding": "3rem",
    }
  }
>
  <div
    style={
      Object {
        "position": "relative",
        "zIndex": 0,
      }
    }
  >
    <div
      style={
        Object {
          "margin": 20,
          "width": "520px",
        }
      }
    >
      <div
        className="Card__CardWrapper-v5r71h-0 izWJSI"
        id="facility-temperature"
      >
        <div
          className="card--header"
        >
          <span
            className="card--title"
            title="Temperature"
          >
            <div
<<<<<<< HEAD
              className="iot--card--header"
            >
              <span
                className="card--title"
                title="Temperature"
              >
                <div
                  className="title--text"
                >
                  Temperature
                </div>
              </span>
=======
              className="title--text"
            >
              Temperature
>>>>>>> e437b108
            </div>
          </span>
          <div
            className="card--toolbar"
          />
        </div>
        <div
          className="Card__CardContent-v5r71h-1 flVXpj"
        >
          <div
            className="TimeSeriesCard__LineChartWrapper-q25vbg-1 eEHcwc"
            size="LARGE"
          >
            <div
              className="chart-holder"
            />
          </div>
        </div>
      </div>
    </div>
  </div>
  <button
    className="info__show-button"
    onClick={[Function]}
    style={
      Object {
        "background": "#027ac5",
        "border": "none",
        "borderRadius": "0 0 0 5px",
        "color": "#fff",
        "cursor": "pointer",
        "display": "block",
        "fontFamily": "sans-serif",
        "fontSize": "12px",
        "padding": "5px 15px",
        "position": "fixed",
        "right": 0,
        "top": 0,
      }
    }
    type="button"
  >
    Show Info
  </button>
</div>
`;

exports[`Storybook Snapshot tests and console checks Storyshots Watson IoT|TimeSeriesCard large / single line - interval month (Year/ Same Year) 1`] = `
<div
  className="storybook-container"
  style={
    Object {
      "padding": "3rem",
    }
  }
>
  <div
    style={
      Object {
        "position": "relative",
        "zIndex": 0,
      }
    }
  >
    <div
      style={
        Object {
          "margin": 20,
          "width": "520px",
        }
      }
    >
      <div
        className="Card__CardWrapper-v5r71h-0 izWJSI"
        id="facility-temperature"
      >
        <div
          className="card--header"
        >
          <span
            className="card--title"
            title="Temperature"
          >
            <div
<<<<<<< HEAD
              className="iot--card--header"
            >
              <span
                className="card--title"
                title="Temperature"
              >
                <div
                  className="title--text"
                >
                  Temperature
                </div>
              </span>
=======
              className="title--text"
            >
              Temperature
>>>>>>> e437b108
            </div>
          </span>
          <div
            className="card--toolbar"
          />
        </div>
        <div
          className="Card__CardContent-v5r71h-1 flVXpj"
        >
          <div
            className="TimeSeriesCard__LineChartWrapper-q25vbg-1 eEHcwc"
            size="LARGE"
          >
            <div
              className="chart-holder"
            />
          </div>
        </div>
      </div>
    </div>
  </div>
  <button
    className="info__show-button"
    onClick={[Function]}
    style={
      Object {
        "background": "#027ac5",
        "border": "none",
        "borderRadius": "0 0 0 5px",
        "color": "#fff",
        "cursor": "pointer",
        "display": "block",
        "fontFamily": "sans-serif",
        "fontSize": "12px",
        "padding": "5px 15px",
        "position": "fixed",
        "right": 0,
        "top": 0,
      }
    }
    type="button"
  >
    Show Info
  </button>
</div>
`;

exports[`Storybook Snapshot tests and console checks Storyshots Watson IoT|TimeSeriesCard large / single line - year interval (One data point) 1`] = `
<div
  className="storybook-container"
  style={
    Object {
      "padding": "3rem",
    }
  }
>
  <div
    style={
      Object {
        "position": "relative",
        "zIndex": 0,
      }
    }
  >
    <div
      style={
        Object {
          "margin": 20,
          "width": "520px",
        }
      }
    >
      <div
        className="Card__CardWrapper-v5r71h-0 izWJSI"
        id="facility-temperature"
      >
        <div
          className="card--header"
        >
          <span
            className="card--title"
            title="Temperature"
          >
            <div
<<<<<<< HEAD
              className="iot--card--header"
            >
              <span
                className="card--title"
                title="Temperature"
              >
                <div
                  className="title--text"
                >
                  Temperature
                </div>
              </span>
=======
              className="title--text"
            >
              Temperature
>>>>>>> e437b108
            </div>
          </span>
          <div
            className="card--toolbar"
          />
        </div>
        <div
          className="Card__CardContent-v5r71h-1 flVXpj"
        >
          <div
            className="TimeSeriesCard__LineChartWrapper-q25vbg-1 eEHcwc"
            size="LARGE"
          >
            <div
              className="chart-holder"
            />
          </div>
        </div>
      </div>
    </div>
  </div>
  <button
    className="info__show-button"
    onClick={[Function]}
    style={
      Object {
        "background": "#027ac5",
        "border": "none",
        "borderRadius": "0 0 0 5px",
        "color": "#fff",
        "cursor": "pointer",
        "display": "block",
        "fontFamily": "sans-serif",
        "fontSize": "12px",
        "padding": "5px 15px",
        "position": "fixed",
        "right": 0,
        "top": 0,
      }
    }
    type="button"
  >
    Show Info
  </button>
</div>
`;

exports[`Storybook Snapshot tests and console checks Storyshots Watson IoT|TimeSeriesCard large / units 1`] = `
<div
  className="storybook-container"
  style={
    Object {
      "padding": "3rem",
    }
  }
>
  <div
    style={
      Object {
        "position": "relative",
        "zIndex": 0,
      }
    }
  >
    <div
      style={
        Object {
          "margin": 20,
          "width": "520px",
        }
      }
    >
      <div
        className="Card__CardWrapper-v5r71h-0 izWJSI"
        id="facility-temperature"
      >
        <div
          className="card--header"
        >
          <span
            className="card--title"
            title="Temperature"
          >
            <div
<<<<<<< HEAD
              className="iot--card--header"
            >
              <span
                className="card--title"
                title="Temperature"
              >
                <div
                  className="title--text"
                >
                  Temperature
                </div>
              </span>
=======
              className="title--text"
            >
              Temperature
>>>>>>> e437b108
            </div>
          </span>
          <div
            className="card--toolbar"
          />
        </div>
        <div
          className="Card__CardContent-v5r71h-1 flVXpj"
        >
          <div
            className="TimeSeriesCard__LineChartWrapper-q25vbg-1 eEHcwc"
            size="LARGE"
          >
            <div
              className="chart-holder"
            />
          </div>
        </div>
      </div>
    </div>
  </div>
  <button
    className="info__show-button"
    onClick={[Function]}
    style={
      Object {
        "background": "#027ac5",
        "border": "none",
        "borderRadius": "0 0 0 5px",
        "color": "#fff",
        "cursor": "pointer",
        "display": "block",
        "fontFamily": "sans-serif",
        "fontSize": "12px",
        "padding": "5px 15px",
        "position": "fixed",
        "right": 0,
        "top": 0,
      }
    }
    type="button"
  >
    Show Info
  </button>
</div>
`;

exports[`Storybook Snapshot tests and console checks Storyshots Watson IoT|TimeSeriesCard largewide / multi line - (No X/Y Label) 1`] = `
<div
  className="storybook-container"
  style={
    Object {
      "padding": "3rem",
    }
  }
>
  <div
    style={
      Object {
        "position": "relative",
        "zIndex": 0,
      }
    }
  >
    <div
      style={
        Object {
          "margin": 20,
          "width": "1056px",
        }
      }
    >
      <div
        className="Card__CardWrapper-v5r71h-0 izWJSI"
        id="facility-temperature"
      >
        <div
          className="card--header"
        >
          <span
            className="card--title"
            title="Temperature"
          >
            <div
<<<<<<< HEAD
              className="iot--card--header"
            >
              <span
                className="card--title"
                title="Temperature"
              >
                <div
                  className="title--text"
                >
                  Temperature
                </div>
              </span>
=======
              className="title--text"
            >
              Temperature
>>>>>>> e437b108
            </div>
          </span>
          <div
            className="card--toolbar"
          />
        </div>
        <div
          className="Card__CardContent-v5r71h-1 flVXpj"
        >
          <div
            className="TimeSeriesCard__LineChartWrapper-q25vbg-1 eEHcwc"
            size="LARGEWIDE"
          >
            <div
              className="chart-holder"
            />
          </div>
        </div>
      </div>
    </div>
  </div>
  <button
    className="info__show-button"
    onClick={[Function]}
    style={
      Object {
        "background": "#027ac5",
        "border": "none",
        "borderRadius": "0 0 0 5px",
        "color": "#fff",
        "cursor": "pointer",
        "display": "block",
        "fontFamily": "sans-serif",
        "fontSize": "12px",
        "padding": "5px 15px",
        "position": "fixed",
        "right": 0,
        "top": 0,
      }
    }
    type="button"
  >
    Show Info
  </button>
</div>
`;

exports[`Storybook Snapshot tests and console checks Storyshots Watson IoT|TimeSeriesCard locale 1`] = `
<div
  className="storybook-container"
  style={
    Object {
      "padding": "3rem",
    }
  }
>
  <div
    style={
      Object {
        "position": "relative",
        "zIndex": 0,
      }
    }
  >
    <div
      style={
        Object {
          "margin": 20,
          "width": "520px",
        }
      }
    >
      <div
        className="Card__CardWrapper-v5r71h-0 izWJSI"
        id="facility-temperature"
      >
        <div
          className="card--header"
        >
          <span
            className="card--title"
            title="Temperature"
          >
            <div
<<<<<<< HEAD
              className="iot--card--header"
            >
              <span
                className="card--title"
                title="Temperature"
              >
                <div
                  className="title--text"
                >
                  Temperature
                </div>
              </span>
=======
              className="title--text"
            >
              Temperature
>>>>>>> e437b108
            </div>
          </span>
          <div
            className="card--toolbar"
          />
        </div>
        <div
          className="Card__CardContent-v5r71h-1 flVXpj"
        >
          <div
            className="TimeSeriesCard__LineChartWrapper-q25vbg-1 eEHcwc"
            size="LARGE"
          >
            <div
              className="chart-holder"
            />
          </div>
        </div>
      </div>
    </div>
  </div>
  <button
    className="info__show-button"
    onClick={[Function]}
    style={
      Object {
        "background": "#027ac5",
        "border": "none",
        "borderRadius": "0 0 0 5px",
        "color": "#fff",
        "cursor": "pointer",
        "display": "block",
        "fontFamily": "sans-serif",
        "fontSize": "12px",
        "padding": "5px 15px",
        "position": "fixed",
        "right": 0,
        "top": 0,
      }
    }
    type="button"
  >
    Show Info
  </button>
</div>
`;

exports[`Storybook Snapshot tests and console checks Storyshots Watson IoT|TimeSeriesCard lots of dots 1`] = `
<div
  className="storybook-container"
  style={
    Object {
      "padding": "3rem",
    }
  }
>
  <div
    style={
      Object {
        "position": "relative",
        "zIndex": 0,
      }
    }
  >
    <div
      style={
        Object {
          "margin": 20,
          "width": "252px",
        }
      }
    >
      <div
        className="Card__CardWrapper-v5r71h-0 bHPJyP"
        id="facility-temperature"
      >
        <div
          className="card--header"
        >
          <span
            className="card--title"
            title="Temperature"
          >
            <div
<<<<<<< HEAD
              className="iot--card--header"
            >
              <span
                className="card--title"
                title="Temperature"
              >
                <div
                  className="title--text"
                >
                  Temperature
                </div>
              </span>
=======
              className="title--text"
            >
              Temperature
>>>>>>> e437b108
            </div>
          </span>
          <div
            className="card--toolbar"
          />
        </div>
        <div
          className="Card__CardContent-v5r71h-1 hxiPNM"
        >
          <div
            className="TimeSeriesCard__LineChartWrapper-q25vbg-1 eEHcwc"
            size="MEDIUM"
          >
            <div
              className="chart-holder"
            />
          </div>
        </div>
      </div>
    </div>
  </div>
  <button
    className="info__show-button"
    onClick={[Function]}
    style={
      Object {
        "background": "#027ac5",
        "border": "none",
        "borderRadius": "0 0 0 5px",
        "color": "#fff",
        "cursor": "pointer",
        "display": "block",
        "fontFamily": "sans-serif",
        "fontSize": "12px",
        "padding": "5px 15px",
        "position": "fixed",
        "right": 0,
        "top": 0,
      }
    }
    type="button"
  >
    Show Info
  </button>
</div>
`;

exports[`Storybook Snapshot tests and console checks Storyshots Watson IoT|TimeSeriesCard medium / multi line - (No X/Y Label) 1`] = `
<div
  className="storybook-container"
  style={
    Object {
      "padding": "3rem",
    }
  }
>
  <div
    style={
      Object {
        "position": "relative",
        "zIndex": 0,
      }
    }
  >
    <div
      style={
        Object {
          "margin": 20,
          "width": "252px",
        }
      }
    >
      <div
        className="Card__CardWrapper-v5r71h-0 bHPJyP"
        id="facility-temperature"
      >
        <div
          className="card--header"
        >
          <span
            className="card--title"
            title="Temperature"
          >
            <div
<<<<<<< HEAD
              className="iot--card--header"
            >
              <span
                className="card--title"
                title="Temperature"
              >
                <div
                  className="title--text"
                >
                  Temperature
                </div>
              </span>
=======
              className="title--text"
            >
              Temperature
>>>>>>> e437b108
            </div>
          </span>
          <div
            className="card--toolbar"
          />
        </div>
        <div
          className="Card__CardContent-v5r71h-1 hxiPNM"
        >
          <div
            className="TimeSeriesCard__LineChartWrapper-q25vbg-1 eEHcwc"
            size="MEDIUM"
          >
            <div
              className="chart-holder"
            />
          </div>
        </div>
      </div>
    </div>
  </div>
  <button
    className="info__show-button"
    onClick={[Function]}
    style={
      Object {
        "background": "#027ac5",
        "border": "none",
        "borderRadius": "0 0 0 5px",
        "color": "#fff",
        "cursor": "pointer",
        "display": "block",
        "fontFamily": "sans-serif",
        "fontSize": "12px",
        "padding": "5px 15px",
        "position": "fixed",
        "right": 0,
        "top": 0,
      }
    }
    type="button"
  >
    Show Info
  </button>
</div>
`;

exports[`Storybook Snapshot tests and console checks Storyshots Watson IoT|TimeSeriesCard medium / multiple line - interval month (Year/ Same Year) 1`] = `
<div
  className="storybook-container"
  style={
    Object {
      "padding": "3rem",
    }
  }
>
  <div
    style={
      Object {
        "position": "relative",
        "zIndex": 0,
      }
    }
  >
    <div
      style={
        Object {
          "margin": 20,
          "width": "252px",
        }
      }
    >
      <div
        className="Card__CardWrapper-v5r71h-0 bHPJyP"
        id="facility-temperature"
      >
        <div
          className="card--header"
        >
          <span
            className="card--title"
            title="Temperature"
          >
            <div
<<<<<<< HEAD
              className="iot--card--header"
            >
              <span
                className="card--title"
                title="Temperature"
              >
                <div
                  className="title--text"
                >
                  Temperature
                </div>
              </span>
=======
              className="title--text"
            >
              Temperature
>>>>>>> e437b108
            </div>
          </span>
          <div
            className="card--toolbar"
          />
        </div>
        <div
          className="Card__CardContent-v5r71h-1 hxiPNM"
        >
          <div
            className="TimeSeriesCard__LineChartWrapper-q25vbg-1 eEHcwc"
            size="MEDIUM"
          >
            <div
              className="chart-holder"
            />
          </div>
        </div>
      </div>
    </div>
  </div>
  <button
    className="info__show-button"
    onClick={[Function]}
    style={
      Object {
        "background": "#027ac5",
        "border": "none",
        "borderRadius": "0 0 0 5px",
        "color": "#fff",
        "cursor": "pointer",
        "display": "block",
        "fontFamily": "sans-serif",
        "fontSize": "12px",
        "padding": "5px 15px",
        "position": "fixed",
        "right": 0,
        "top": 0,
      }
    }
    type="button"
  >
    Show Info
  </button>
</div>
`;

exports[`Storybook Snapshot tests and console checks Storyshots Watson IoT|TimeSeriesCard medium / single line - interval day (Month) 1`] = `
<div
  className="storybook-container"
  style={
    Object {
      "padding": "3rem",
    }
  }
>
  <div
    style={
      Object {
        "position": "relative",
        "zIndex": 0,
      }
    }
  >
    <div
      style={
        Object {
          "margin": 20,
          "width": "252px",
        }
      }
    >
      <div
        className="Card__CardWrapper-v5r71h-0 bHPJyP"
        id="facility-temperature"
      >
        <div
          className="card--header"
        >
          <span
            className="card--title"
            title="Temperature"
          >
            <div
<<<<<<< HEAD
              className="iot--card--header"
            >
              <span
                className="card--title"
                title="Temperature"
              >
                <div
                  className="title--text"
                >
                  Temperature
                </div>
              </span>
=======
              className="title--text"
            >
              Temperature
>>>>>>> e437b108
            </div>
          </span>
          <div
            className="card--toolbar"
          />
        </div>
        <div
          className="Card__CardContent-v5r71h-1 hxiPNM"
        >
          <div
            className="TimeSeriesCard__LineChartWrapper-q25vbg-1 eEHcwc"
            size="MEDIUM"
          >
            <div
              className="chart-holder"
            />
          </div>
        </div>
      </div>
    </div>
  </div>
  <button
    className="info__show-button"
    onClick={[Function]}
    style={
      Object {
        "background": "#027ac5",
        "border": "none",
        "borderRadius": "0 0 0 5px",
        "color": "#fff",
        "cursor": "pointer",
        "display": "block",
        "fontFamily": "sans-serif",
        "fontSize": "12px",
        "padding": "5px 15px",
        "position": "fixed",
        "right": 0,
        "top": 0,
      }
    }
    type="button"
  >
    Show Info
  </button>
</div>
`;

exports[`Storybook Snapshot tests and console checks Storyshots Watson IoT|TimeSeriesCard medium / single line - interval day (Same Month) 1`] = `
<div
  className="storybook-container"
  style={
    Object {
      "padding": "3rem",
    }
  }
>
  <div
    style={
      Object {
        "position": "relative",
        "zIndex": 0,
      }
    }
  >
    <div
      style={
        Object {
          "margin": 20,
          "width": "252px",
        }
      }
    >
      <div
        className="Card__CardWrapper-v5r71h-0 bHPJyP"
        id="facility-temperature"
      >
        <div
          className="card--header"
        >
          <span
            className="card--title"
            title="Temperature"
          >
            <div
<<<<<<< HEAD
              className="iot--card--header"
            >
              <span
                className="card--title"
                title="Temperature"
              >
                <div
                  className="title--text"
                >
                  Temperature
                </div>
              </span>
=======
              className="title--text"
            >
              Temperature
>>>>>>> e437b108
            </div>
          </span>
          <div
            className="card--toolbar"
          />
        </div>
        <div
          className="Card__CardContent-v5r71h-1 hxiPNM"
        >
          <div
            className="TimeSeriesCard__LineChartWrapper-q25vbg-1 eEHcwc"
            size="MEDIUM"
          >
            <div
              className="chart-holder"
            />
          </div>
        </div>
      </div>
    </div>
  </div>
  <button
    className="info__show-button"
    onClick={[Function]}
    style={
      Object {
        "background": "#027ac5",
        "border": "none",
        "borderRadius": "0 0 0 5px",
        "color": "#fff",
        "cursor": "pointer",
        "display": "block",
        "fontFamily": "sans-serif",
        "fontSize": "12px",
        "padding": "5px 15px",
        "position": "fixed",
        "right": 0,
        "top": 0,
      }
    }
    type="button"
  >
    Show Info
  </button>
</div>
`;

exports[`Storybook Snapshot tests and console checks Storyshots Watson IoT|TimeSeriesCard medium / single line - interval day (Week) 1`] = `
<div
  className="storybook-container"
  style={
    Object {
      "padding": "3rem",
    }
  }
>
  <div
    style={
      Object {
        "position": "relative",
        "zIndex": 0,
      }
    }
  >
    <div
      style={
        Object {
          "margin": 20,
          "width": "252px",
        }
      }
    >
      <div
        className="Card__CardWrapper-v5r71h-0 bHPJyP"
        id="facility-temperature"
      >
        <div
          className="card--header"
        >
          <span
            className="card--title"
            title="Temperature"
          >
            <div
<<<<<<< HEAD
              className="iot--card--header"
            >
              <span
                className="card--title"
                title="Temperature"
              >
                <div
                  className="title--text"
                >
                  Temperature
                </div>
              </span>
=======
              className="title--text"
            >
              Temperature
>>>>>>> e437b108
            </div>
          </span>
          <div
            className="card--toolbar"
          />
        </div>
        <div
          className="Card__CardContent-v5r71h-1 hxiPNM"
        >
          <div
            className="TimeSeriesCard__LineChartWrapper-q25vbg-1 eEHcwc"
            size="MEDIUM"
          >
            <div
              className="chart-holder"
            />
          </div>
        </div>
      </div>
    </div>
  </div>
  <button
    className="info__show-button"
    onClick={[Function]}
    style={
      Object {
        "background": "#027ac5",
        "border": "none",
        "borderRadius": "0 0 0 5px",
        "color": "#fff",
        "cursor": "pointer",
        "display": "block",
        "fontFamily": "sans-serif",
        "fontSize": "12px",
        "padding": "5px 15px",
        "position": "fixed",
        "right": 0,
        "top": 0,
      }
    }
    type="button"
  >
    Show Info
  </button>
</div>
`;

exports[`Storybook Snapshot tests and console checks Storyshots Watson IoT|TimeSeriesCard medium / single line - interval day 1`] = `
<div
  className="storybook-container"
  style={
    Object {
      "padding": "3rem",
    }
  }
>
  <div
    style={
      Object {
        "position": "relative",
        "zIndex": 0,
      }
    }
  >
    <div
      style={
        Object {
          "margin": 20,
          "width": "252px",
        }
      }
    >
      <div
        className="Card__CardWrapper-v5r71h-0 bHPJyP"
        id="facility-temperature"
      >
        <div
          className="card--header"
        >
          <span
            className="card--title"
            title="Temperature"
          >
            <div
<<<<<<< HEAD
              className="iot--card--header"
            >
              <span
                className="card--title"
                title="Temperature"
              >
                <div
                  className="title--text"
                >
                  Temperature
                </div>
              </span>
=======
              className="title--text"
            >
              Temperature
>>>>>>> e437b108
            </div>
          </span>
          <div
            className="card--toolbar"
          />
        </div>
        <div
          className="Card__CardContent-v5r71h-1 hxiPNM"
        >
          <div
            className="TimeSeriesCard__LineChartWrapper-q25vbg-1 eEHcwc"
            size="MEDIUM"
          >
            <div
              className="chart-holder"
            />
          </div>
        </div>
      </div>
    </div>
  </div>
  <button
    className="info__show-button"
    onClick={[Function]}
    style={
      Object {
        "background": "#027ac5",
        "border": "none",
        "borderRadius": "0 0 0 5px",
        "color": "#fff",
        "cursor": "pointer",
        "display": "block",
        "fontFamily": "sans-serif",
        "fontSize": "12px",
        "padding": "5px 15px",
        "position": "fixed",
        "right": 0,
        "top": 0,
      }
    }
    type="button"
  >
    Show Info
  </button>
</div>
`;

exports[`Storybook Snapshot tests and console checks Storyshots Watson IoT|TimeSeriesCard medium / single line - interval hour (Diff day) 1`] = `
<div
  className="storybook-container"
  style={
    Object {
      "padding": "3rem",
    }
  }
>
  <div
    style={
      Object {
        "position": "relative",
        "zIndex": 0,
      }
    }
  >
    <div
      style={
        Object {
          "margin": 20,
          "width": "252px",
        }
      }
    >
      <div
        className="Card__CardWrapper-v5r71h-0 bHPJyP"
        id="facility-temperature"
      >
        <div
          className="card--header"
        >
          <span
            className="card--title"
            title="Temperature"
          >
            <div
<<<<<<< HEAD
              className="iot--card--header"
            >
              <span
                className="card--title"
                title="Temperature"
              >
                <div
                  className="title--text"
                >
                  Temperature
                </div>
              </span>
=======
              className="title--text"
            >
              Temperature
>>>>>>> e437b108
            </div>
          </span>
          <div
            className="card--toolbar"
          />
        </div>
        <div
          className="Card__CardContent-v5r71h-1 hxiPNM"
        >
          <div
            className="TimeSeriesCard__LineChartWrapper-q25vbg-1 eEHcwc"
            size="MEDIUM"
          >
            <div
              className="chart-holder"
            />
          </div>
        </div>
      </div>
    </div>
  </div>
  <button
    className="info__show-button"
    onClick={[Function]}
    style={
      Object {
        "background": "#027ac5",
        "border": "none",
        "borderRadius": "0 0 0 5px",
        "color": "#fff",
        "cursor": "pointer",
        "display": "block",
        "fontFamily": "sans-serif",
        "fontSize": "12px",
        "padding": "5px 15px",
        "position": "fixed",
        "right": 0,
        "top": 0,
      }
    }
    type="button"
  >
    Show Info
  </button>
</div>
`;

exports[`Storybook Snapshot tests and console checks Storyshots Watson IoT|TimeSeriesCard medium / single line - interval hour (Same day) 1`] = `
<div
  className="storybook-container"
  style={
    Object {
      "padding": "3rem",
    }
  }
>
  <div
    style={
      Object {
        "position": "relative",
        "zIndex": 0,
      }
    }
  >
    <div
      style={
        Object {
          "margin": 20,
          "width": "252px",
        }
      }
    >
      <div
        className="Card__CardWrapper-v5r71h-0 bHPJyP"
        id="facility-temperature"
      >
        <div
          className="card--header"
        >
          <span
            className="card--title"
            title="Temperature"
          >
            <div
<<<<<<< HEAD
              className="iot--card--header"
            >
              <span
                className="card--title"
                title="Temperature"
              >
                <div
                  className="title--text"
                >
                  Temperature
                </div>
              </span>
=======
              className="title--text"
            >
              Temperature
>>>>>>> e437b108
            </div>
          </span>
          <div
            className="card--toolbar"
          />
        </div>
        <div
          className="Card__CardContent-v5r71h-1 hxiPNM"
        >
          <div
            className="TimeSeriesCard__LineChartWrapper-q25vbg-1 eEHcwc"
            size="MEDIUM"
          >
            <div
              className="chart-holder"
            />
          </div>
        </div>
      </div>
    </div>
  </div>
  <button
    className="info__show-button"
    onClick={[Function]}
    style={
      Object {
        "background": "#027ac5",
        "border": "none",
        "borderRadius": "0 0 0 5px",
        "color": "#fff",
        "cursor": "pointer",
        "display": "block",
        "fontFamily": "sans-serif",
        "fontSize": "12px",
        "padding": "5px 15px",
        "position": "fixed",
        "right": 0,
        "top": 0,
      }
    }
    type="button"
  >
    Show Info
  </button>
</div>
`;

exports[`Storybook Snapshot tests and console checks Storyshots Watson IoT|TimeSeriesCard medium / single line - interval hour 1`] = `
<div
  className="storybook-container"
  style={
    Object {
      "padding": "3rem",
    }
  }
>
  <div
    style={
      Object {
        "position": "relative",
        "zIndex": 0,
      }
    }
  >
    <div
      style={
        Object {
          "margin": 20,
          "width": "252px",
        }
      }
    >
      <div
        className="Card__CardWrapper-v5r71h-0 bHPJyP"
        id="facility-temperature"
      >
        <div
          className="card--header"
        >
          <span
            className="card--title"
            title="Temperature"
          >
            <div
<<<<<<< HEAD
              className="iot--card--header"
            >
              <span
                className="card--title"
                title="Temperature"
              >
                <div
                  className="title--text"
                >
                  Temperature
                </div>
              </span>
=======
              className="title--text"
            >
              Temperature
>>>>>>> e437b108
            </div>
          </span>
          <div
            className="card--toolbar"
          />
        </div>
        <div
          className="Card__CardContent-v5r71h-1 hxiPNM"
        >
          <div
            className="TimeSeriesCard__LineChartWrapper-q25vbg-1 eEHcwc"
            size="MEDIUM"
          >
            <div
              className="chart-holder"
            />
          </div>
        </div>
      </div>
    </div>
  </div>
  <button
    className="info__show-button"
    onClick={[Function]}
    style={
      Object {
        "background": "#027ac5",
        "border": "none",
        "borderRadius": "0 0 0 5px",
        "color": "#fff",
        "cursor": "pointer",
        "display": "block",
        "fontFamily": "sans-serif",
        "fontSize": "12px",
        "padding": "5px 15px",
        "position": "fixed",
        "right": 0,
        "top": 0,
      }
    }
    type="button"
  >
    Show Info
  </button>
</div>
`;

exports[`Storybook Snapshot tests and console checks Storyshots Watson IoT|TimeSeriesCard medium / single line - interval month (Year/ Diff Year) 1`] = `
<div
  className="storybook-container"
  style={
    Object {
      "padding": "3rem",
    }
  }
>
  <div
    style={
      Object {
        "position": "relative",
        "zIndex": 0,
      }
    }
  >
    <div
      style={
        Object {
          "margin": 20,
          "width": "252px",
        }
      }
    >
      <div
        className="Card__CardWrapper-v5r71h-0 bHPJyP"
        id="facility-temperature"
      >
        <div
          className="card--header"
        >
          <span
            className="card--title"
            title="Temperature"
          >
            <div
<<<<<<< HEAD
              className="iot--card--header"
            >
              <span
                className="card--title"
                title="Temperature"
              >
                <div
                  className="title--text"
                >
                  Temperature
                </div>
              </span>
=======
              className="title--text"
            >
              Temperature
>>>>>>> e437b108
            </div>
          </span>
          <div
            className="card--toolbar"
          />
        </div>
        <div
          className="Card__CardContent-v5r71h-1 hxiPNM"
        >
          <div
            className="TimeSeriesCard__LineChartWrapper-q25vbg-1 eEHcwc"
            size="MEDIUM"
          >
            <div
              className="chart-holder"
            />
          </div>
        </div>
      </div>
    </div>
  </div>
  <button
    className="info__show-button"
    onClick={[Function]}
    style={
      Object {
        "background": "#027ac5",
        "border": "none",
        "borderRadius": "0 0 0 5px",
        "color": "#fff",
        "cursor": "pointer",
        "display": "block",
        "fontFamily": "sans-serif",
        "fontSize": "12px",
        "padding": "5px 15px",
        "position": "fixed",
        "right": 0,
        "top": 0,
      }
    }
    type="button"
  >
    Show Info
  </button>
</div>
`;

exports[`Storybook Snapshot tests and console checks Storyshots Watson IoT|TimeSeriesCard medium / single line - interval month (Year/ Same Year) 1`] = `
<div
  className="storybook-container"
  style={
    Object {
      "padding": "3rem",
    }
  }
>
  <div
    style={
      Object {
        "position": "relative",
        "zIndex": 0,
      }
    }
  >
    <div
      style={
        Object {
          "margin": 20,
          "width": "252px",
        }
      }
    >
      <div
        className="Card__CardWrapper-v5r71h-0 bHPJyP"
        id="facility-temperature"
      >
        <div
          className="card--header"
        >
          <span
            className="card--title"
            title="Temperature"
          >
            <div
<<<<<<< HEAD
              className="iot--card--header"
            >
              <span
                className="card--title"
                title="Temperature"
              >
                <div
                  className="title--text"
                >
                  Temperature
                </div>
              </span>
=======
              className="title--text"
            >
              Temperature
>>>>>>> e437b108
            </div>
          </span>
          <div
            className="card--toolbar"
          />
        </div>
        <div
          className="Card__CardContent-v5r71h-1 hxiPNM"
        >
          <div
            className="TimeSeriesCard__LineChartWrapper-q25vbg-1 eEHcwc"
            size="MEDIUM"
          >
            <div
              className="chart-holder"
            />
          </div>
        </div>
      </div>
    </div>
  </div>
  <button
    className="info__show-button"
    onClick={[Function]}
    style={
      Object {
        "background": "#027ac5",
        "border": "none",
        "borderRadius": "0 0 0 5px",
        "color": "#fff",
        "cursor": "pointer",
        "display": "block",
        "fontFamily": "sans-serif",
        "fontSize": "12px",
        "padding": "5px 15px",
        "position": "fixed",
        "right": 0,
        "top": 0,
      }
    }
    type="button"
  >
    Show Info
  </button>
</div>
`;

exports[`Storybook Snapshot tests and console checks Storyshots Watson IoT|TimeSeriesCard medium / single line - interval year (Two data point) 1`] = `
<div
  className="storybook-container"
  style={
    Object {
      "padding": "3rem",
    }
  }
>
  <div
    style={
      Object {
        "position": "relative",
        "zIndex": 0,
      }
    }
  >
    <div
      style={
        Object {
          "margin": 20,
          "width": "252px",
        }
      }
    >
      <div
        className="Card__CardWrapper-v5r71h-0 bHPJyP"
        id="facility-temperature"
      >
        <div
          className="card--header"
        >
          <span
            className="card--title"
            title="Temperature"
          >
            <div
<<<<<<< HEAD
              className="iot--card--header"
            >
              <span
                className="card--title"
                title="Temperature"
              >
                <div
                  className="title--text"
                >
                  Temperature
                </div>
              </span>
=======
              className="title--text"
            >
              Temperature
>>>>>>> e437b108
            </div>
          </span>
          <div
            className="card--toolbar"
          />
        </div>
        <div
          className="Card__CardContent-v5r71h-1 hxiPNM"
        >
          <div
            className="TimeSeriesCard__LineChartWrapper-q25vbg-1 eEHcwc"
            size="MEDIUM"
          >
            <div
              className="chart-holder"
            />
          </div>
        </div>
      </div>
    </div>
  </div>
  <button
    className="info__show-button"
    onClick={[Function]}
    style={
      Object {
        "background": "#027ac5",
        "border": "none",
        "borderRadius": "0 0 0 5px",
        "color": "#fff",
        "cursor": "pointer",
        "display": "block",
        "fontFamily": "sans-serif",
        "fontSize": "12px",
        "padding": "5px 15px",
        "position": "fixed",
        "right": 0,
        "top": 0,
      }
    }
    type="button"
  >
    Show Info
  </button>
</div>
`;

exports[`Storybook Snapshot tests and console checks Storyshots Watson IoT|TimeSeriesCard medium / single line - timeRange dayByHour 1`] = `
<div
  className="storybook-container"
  style={
    Object {
      "padding": "3rem",
    }
  }
>
  <div
    style={
      Object {
        "position": "relative",
        "zIndex": 0,
      }
    }
  >
    <div
      style={
        Object {
          "margin": 20,
          "width": "252px",
        }
      }
    >
      <div
        className="Card__CardWrapper-v5r71h-0 bHPJyP"
        id="facility-temperature"
      >
        <div
          className="card--header"
        >
          <span
            className="card--title"
            title="Temperature"
          >
            <div
<<<<<<< HEAD
              className="iot--card--header"
            >
              <span
                className="card--title"
                title="Temperature"
              >
                <div
                  className="title--text"
                >
                  Temperature
                </div>
              </span>
              <div
                className="iot--card--toolbar card--toolbar"
              >
                <div
                  className="CardToolbar__ToolbarDateRangeWrapper-sc-1ekh8ti-1 eWLmmw"
                >
                  <div
                    className="card--toolbar-timerange-label CardRangePicker__TimeRangeLabel-ns6bu0-0 QmRa"
                    id="timeRange"
                  >
                    Last 7 days
                  </div>
                  <button
                    aria-expanded={false}
                    aria-haspopup={true}
                    aria-label="Menu"
                    className="card--toolbar-action bx--overflow-menu"
                    onClick={[Function]}
                    onClose={[Function]}
                    onKeyDown={[Function]}
                    open={false}
                    tabIndex={0}
                    title="Open and close list of options"
                  >
                    <svg
                      aria-label="Last 7 days"
                      className="bx--overflow-menu__icon"
                      focusable="false"
                      height={20}
                      onClick={[Function]}
                      onKeyDown={[Function]}
                      preserveAspectRatio="xMidYMid meet"
                      role="img"
                      style={
                        Object {
                          "willChange": "transform",
                        }
                      }
                      viewBox="0 0 32 32"
                      width={20}
                      xmlns="http://www.w3.org/2000/svg"
                    >
                      <path
                        d="M21 30a8 8 0 1 1 8-8 8 8 0 0 1-8 8zm0-14a6 6 0 1 0 6 6 6 6 0 0 0-6-6z"
                      />
                      <path
                        d="M22.59 25L20 22.41V18h2v3.59l2 2L22.59 25z"
                      />
                      <path
                        d="M28 6a2 2 0 0 0-2-2h-4V2h-2v2h-8V2h-2v2H6a2 2 0 0 0-2 2v20a2 2 0 0 0 2 2h4v-2H6V6h4v2h2V6h8v2h2V6h4v6h2z"
                      />
                      <title>
                        Last 7 days
                      </title>
                    </svg>
                  </button>
                </div>
              </div>
=======
              className="title--text"
            >
              Temperature
>>>>>>> e437b108
            </div>
          </span>
          <div
            className="card--toolbar"
          >
            <div
              className="CardToolbar__ToolbarDateRangeWrapper-sc-1ekh8ti-1 eWLmmw"
            >
              <div
                className="card--toolbar-timerange-label CardRangePicker__TimeRangeLabel-ns6bu0-0 QmRa"
                id="timeRange"
              >
                Last 7 days
              </div>
              <button
                aria-expanded={false}
                aria-haspopup={true}
                aria-label="Menu"
                className="card--toolbar-action bx--overflow-menu"
                onClick={[Function]}
                onClose={[Function]}
                onKeyDown={[Function]}
                open={false}
                tabIndex={0}
                title="Open and close list of options"
              >
                <svg
                  aria-label="Last 7 days"
                  className="bx--overflow-menu__icon"
                  focusable="false"
                  height={20}
                  onClick={[Function]}
                  onKeyDown={[Function]}
                  preserveAspectRatio="xMidYMid meet"
                  role="img"
                  style={
                    Object {
                      "willChange": "transform",
                    }
                  }
                  viewBox="0 0 32 32"
                  width={20}
                  xmlns="http://www.w3.org/2000/svg"
                >
                  <path
                    d="M21 30a8 8 0 1 1 8-8 8 8 0 0 1-8 8zm0-14a6 6 0 1 0 6 6 6 6 0 0 0-6-6z"
                  />
                  <path
                    d="M22.59 25L20 22.41V18h2v3.59l2 2L22.59 25z"
                  />
                  <path
                    d="M28 6a2 2 0 0 0-2-2h-4V2h-2v2h-8V2h-2v2H6a2 2 0 0 0-2 2v20a2 2 0 0 0 2 2h4v-2H6V6h4v2h2V6h8v2h2V6h4v6h2z"
                  />
                  <title>
                    Last 7 days
                  </title>
                </svg>
              </button>
            </div>
          </div>
        </div>
        <div
          className="Card__CardContent-v5r71h-1 hxiPNM"
        >
          <div
            className="TimeSeriesCard__LineChartWrapper-q25vbg-1 eEHcwc"
            size="MEDIUM"
          >
            <div
              className="chart-holder"
            />
          </div>
        </div>
      </div>
    </div>
  </div>
  <button
    className="info__show-button"
    onClick={[Function]}
    style={
      Object {
        "background": "#027ac5",
        "border": "none",
        "borderRadius": "0 0 0 5px",
        "color": "#fff",
        "cursor": "pointer",
        "display": "block",
        "fontFamily": "sans-serif",
        "fontSize": "12px",
        "padding": "5px 15px",
        "position": "fixed",
        "right": 0,
        "top": 0,
      }
    }
    type="button"
  >
    Show Info
  </button>
</div>
`;

exports[`Storybook Snapshot tests and console checks Storyshots Watson IoT|TimeSeriesCard medium / single point - interval hour 1`] = `
<div
  className="storybook-container"
  style={
    Object {
      "padding": "3rem",
    }
  }
>
  <div
    style={
      Object {
        "position": "relative",
        "zIndex": 0,
      }
    }
  >
    <div
      style={
        Object {
          "margin": 20,
          "width": "252px",
        }
      }
    >
      <div
        className="Card__CardWrapper-v5r71h-0 bHPJyP"
        id="facility-temperature"
      >
        <div
          className="card--header"
        >
          <span
            className="card--title"
            title="Temperature"
          >
            <div
<<<<<<< HEAD
              className="iot--card--header"
            >
              <span
                className="card--title"
                title="Temperature"
              >
                <div
                  className="title--text"
                >
                  Temperature
                </div>
              </span>
=======
              className="title--text"
            >
              Temperature
>>>>>>> e437b108
            </div>
          </span>
          <div
            className="card--toolbar"
          />
        </div>
        <div
          className="Card__CardContent-v5r71h-1 hxiPNM"
        >
          <div
            className="TimeSeriesCard__LineChartWrapper-q25vbg-1 eEHcwc"
            size="MEDIUM"
          >
            <div
              className="chart-holder"
            />
          </div>
        </div>
      </div>
    </div>
  </div>
  <button
    className="info__show-button"
    onClick={[Function]}
    style={
      Object {
        "background": "#027ac5",
        "border": "none",
        "borderRadius": "0 0 0 5px",
        "color": "#fff",
        "cursor": "pointer",
        "display": "block",
        "fontFamily": "sans-serif",
        "fontSize": "12px",
        "padding": "5px 15px",
        "position": "fixed",
        "right": 0,
        "top": 0,
      }
    }
    type="button"
  >
    Show Info
  </button>
</div>
`;<|MERGE_RESOLUTION|>--- conflicted
+++ resolved
@@ -37,24 +37,9 @@
             title="Temperature"
           >
             <div
-<<<<<<< HEAD
-              className="iot--card--header"
-            >
-              <span
-                className="card--title"
-                title="Temperature"
-              >
-                <div
-                  className="title--text"
-                >
-                  Temperature
-                </div>
-              </span>
-=======
-              className="title--text"
-            >
-              Temperature
->>>>>>> e437b108
+              className="title--text"
+            >
+              Temperature
             </div>
           </span>
           <div
@@ -139,24 +124,9 @@
             title="Temperature"
           >
             <div
-<<<<<<< HEAD
-              className="iot--card--header"
-            >
-              <span
-                className="card--title"
-                title="Temperature"
-              >
-                <div
-                  className="title--text"
-                >
-                  Temperature
-                </div>
-              </span>
-=======
-              className="title--text"
-            >
-              Temperature
->>>>>>> e437b108
+              className="title--text"
+            >
+              Temperature
             </div>
           </span>
           <div
@@ -241,25 +211,7 @@
             title="Temperature"
           >
             <div
-<<<<<<< HEAD
-              className="iot--card--header"
-            >
-              <span
-                className="card--title"
-                title="Temperature"
-              >
-                <div
-                  className="title--text"
-                >
-                  Temperature
-                </div>
-              </span>
-            </div>
-            <div
-              className="Card__CardContent-v5r71h-1 flVXpj"
-=======
-              className="title--text"
->>>>>>> e437b108
+              className="title--text"
             >
               Temperature
             </div>
@@ -343,24 +295,9 @@
             title="Temperature"
           >
             <div
-<<<<<<< HEAD
-              className="iot--card--header"
-            >
-              <span
-                className="card--title"
-                title="Temperature"
-              >
-                <div
-                  className="title--text"
-                >
-                  Temperature
-                </div>
-              </span>
-=======
-              className="title--text"
-            >
-              Temperature
->>>>>>> e437b108
+              className="title--text"
+            >
+              Temperature
             </div>
           </span>
           <div
@@ -445,24 +382,9 @@
             title="Temperature"
           >
             <div
-<<<<<<< HEAD
-              className="iot--card--header"
-            >
-              <span
-                className="card--title"
-                title="Temperature"
-              >
-                <div
-                  className="title--text"
-                >
-                  Temperature
-                </div>
-              </span>
-=======
-              className="title--text"
-            >
-              Temperature
->>>>>>> e437b108
+              className="title--text"
+            >
+              Temperature
             </div>
           </span>
           <div
@@ -547,24 +469,9 @@
             title="Temperature"
           >
             <div
-<<<<<<< HEAD
-              className="iot--card--header"
-            >
-              <span
-                className="card--title"
-                title="Temperature"
-              >
-                <div
-                  className="title--text"
-                >
-                  Temperature
-                </div>
-              </span>
-=======
-              className="title--text"
-            >
-              Temperature
->>>>>>> e437b108
+              className="title--text"
+            >
+              Temperature
             </div>
           </span>
           <div
@@ -649,24 +556,9 @@
             title="Temperature"
           >
             <div
-<<<<<<< HEAD
-              className="iot--card--header"
-            >
-              <span
-                className="card--title"
-                title="Temperature"
-              >
-                <div
-                  className="title--text"
-                >
-                  Temperature
-                </div>
-              </span>
-=======
-              className="title--text"
-            >
-              Temperature
->>>>>>> e437b108
+              className="title--text"
+            >
+              Temperature
             </div>
           </span>
           <div
@@ -751,24 +643,9 @@
             title="Temperature"
           >
             <div
-<<<<<<< HEAD
-              className="iot--card--header"
-            >
-              <span
-                className="card--title"
-                title="Temperature"
-              >
-                <div
-                  className="title--text"
-                >
-                  Temperature
-                </div>
-              </span>
-=======
-              className="title--text"
-            >
-              Temperature
->>>>>>> e437b108
+              className="title--text"
+            >
+              Temperature
             </div>
           </span>
           <div
@@ -853,24 +730,9 @@
             title="Temperature"
           >
             <div
-<<<<<<< HEAD
-              className="iot--card--header"
-            >
-              <span
-                className="card--title"
-                title="Temperature"
-              >
-                <div
-                  className="title--text"
-                >
-                  Temperature
-                </div>
-              </span>
-=======
-              className="title--text"
-            >
-              Temperature
->>>>>>> e437b108
+              className="title--text"
+            >
+              Temperature
             </div>
           </span>
           <div
@@ -955,24 +817,9 @@
             title="Temperature"
           >
             <div
-<<<<<<< HEAD
-              className="iot--card--header"
-            >
-              <span
-                className="card--title"
-                title="Temperature"
-              >
-                <div
-                  className="title--text"
-                >
-                  Temperature
-                </div>
-              </span>
-=======
-              className="title--text"
-            >
-              Temperature
->>>>>>> e437b108
+              className="title--text"
+            >
+              Temperature
             </div>
           </span>
           <div
@@ -1057,24 +904,9 @@
             title="Temperature"
           >
             <div
-<<<<<<< HEAD
-              className="iot--card--header"
-            >
-              <span
-                className="card--title"
-                title="Temperature"
-              >
-                <div
-                  className="title--text"
-                >
-                  Temperature
-                </div>
-              </span>
-=======
-              className="title--text"
-            >
-              Temperature
->>>>>>> e437b108
+              className="title--text"
+            >
+              Temperature
             </div>
           </span>
           <div
@@ -1159,24 +991,9 @@
             title="Pressure"
           >
             <div
-<<<<<<< HEAD
-              className="iot--card--header"
-            >
-              <span
-                className="card--title"
-                title="Pressure"
-              >
-                <div
-                  className="title--text"
-                >
-                  Pressure
-                </div>
-              </span>
-=======
               className="title--text"
             >
               Pressure
->>>>>>> e437b108
             </div>
           </span>
           <div
@@ -1261,24 +1078,9 @@
             title="Temperature"
           >
             <div
-<<<<<<< HEAD
-              className="iot--card--header"
-            >
-              <span
-                className="card--title"
-                title="Temperature"
-              >
-                <div
-                  className="title--text"
-                >
-                  Temperature
-                </div>
-              </span>
-=======
-              className="title--text"
-            >
-              Temperature
->>>>>>> e437b108
+              className="title--text"
+            >
+              Temperature
             </div>
           </span>
           <div
@@ -1363,24 +1165,9 @@
             title="Temperature"
           >
             <div
-<<<<<<< HEAD
-              className="iot--card--header"
-            >
-              <span
-                className="card--title"
-                title="Temperature"
-              >
-                <div
-                  className="title--text"
-                >
-                  Temperature
-                </div>
-              </span>
-=======
-              className="title--text"
-            >
-              Temperature
->>>>>>> e437b108
+              className="title--text"
+            >
+              Temperature
             </div>
           </span>
           <div
@@ -1465,24 +1252,9 @@
             title="Temperature"
           >
             <div
-<<<<<<< HEAD
-              className="iot--card--header"
-            >
-              <span
-                className="card--title"
-                title="Temperature"
-              >
-                <div
-                  className="title--text"
-                >
-                  Temperature
-                </div>
-              </span>
-=======
-              className="title--text"
-            >
-              Temperature
->>>>>>> e437b108
+              className="title--text"
+            >
+              Temperature
             </div>
           </span>
           <div
@@ -1567,24 +1339,9 @@
             title="Temperature"
           >
             <div
-<<<<<<< HEAD
-              className="iot--card--header"
-            >
-              <span
-                className="card--title"
-                title="Temperature"
-              >
-                <div
-                  className="title--text"
-                >
-                  Temperature
-                </div>
-              </span>
-=======
-              className="title--text"
-            >
-              Temperature
->>>>>>> e437b108
+              className="title--text"
+            >
+              Temperature
             </div>
           </span>
           <div
@@ -1669,24 +1426,9 @@
             title="Temperature"
           >
             <div
-<<<<<<< HEAD
-              className="iot--card--header"
-            >
-              <span
-                className="card--title"
-                title="Temperature"
-              >
-                <div
-                  className="title--text"
-                >
-                  Temperature
-                </div>
-              </span>
-=======
-              className="title--text"
-            >
-              Temperature
->>>>>>> e437b108
+              className="title--text"
+            >
+              Temperature
             </div>
           </span>
           <div
@@ -1771,24 +1513,9 @@
             title="Temperature"
           >
             <div
-<<<<<<< HEAD
-              className="iot--card--header"
-            >
-              <span
-                className="card--title"
-                title="Temperature"
-              >
-                <div
-                  className="title--text"
-                >
-                  Temperature
-                </div>
-              </span>
-=======
-              className="title--text"
-            >
-              Temperature
->>>>>>> e437b108
+              className="title--text"
+            >
+              Temperature
             </div>
           </span>
           <div
@@ -1873,24 +1600,9 @@
             title="Temperature"
           >
             <div
-<<<<<<< HEAD
-              className="iot--card--header"
-            >
-              <span
-                className="card--title"
-                title="Temperature"
-              >
-                <div
-                  className="title--text"
-                >
-                  Temperature
-                </div>
-              </span>
-=======
-              className="title--text"
-            >
-              Temperature
->>>>>>> e437b108
+              className="title--text"
+            >
+              Temperature
             </div>
           </span>
           <div
@@ -1975,24 +1687,9 @@
             title="Temperature"
           >
             <div
-<<<<<<< HEAD
-              className="iot--card--header"
-            >
-              <span
-                className="card--title"
-                title="Temperature"
-              >
-                <div
-                  className="title--text"
-                >
-                  Temperature
-                </div>
-              </span>
-=======
-              className="title--text"
-            >
-              Temperature
->>>>>>> e437b108
+              className="title--text"
+            >
+              Temperature
             </div>
           </span>
           <div
@@ -2077,24 +1774,9 @@
             title="Temperature"
           >
             <div
-<<<<<<< HEAD
-              className="iot--card--header"
-            >
-              <span
-                className="card--title"
-                title="Temperature"
-              >
-                <div
-                  className="title--text"
-                >
-                  Temperature
-                </div>
-              </span>
-=======
-              className="title--text"
-            >
-              Temperature
->>>>>>> e437b108
+              className="title--text"
+            >
+              Temperature
             </div>
           </span>
           <div
@@ -2179,24 +1861,9 @@
             title="Temperature"
           >
             <div
-<<<<<<< HEAD
-              className="iot--card--header"
-            >
-              <span
-                className="card--title"
-                title="Temperature"
-              >
-                <div
-                  className="title--text"
-                >
-                  Temperature
-                </div>
-              </span>
-=======
-              className="title--text"
-            >
-              Temperature
->>>>>>> e437b108
+              className="title--text"
+            >
+              Temperature
             </div>
           </span>
           <div
@@ -2281,24 +1948,9 @@
             title="Temperature"
           >
             <div
-<<<<<<< HEAD
-              className="iot--card--header"
-            >
-              <span
-                className="card--title"
-                title="Temperature"
-              >
-                <div
-                  className="title--text"
-                >
-                  Temperature
-                </div>
-              </span>
-=======
-              className="title--text"
-            >
-              Temperature
->>>>>>> e437b108
+              className="title--text"
+            >
+              Temperature
             </div>
           </span>
           <div
@@ -2383,24 +2035,9 @@
             title="Temperature"
           >
             <div
-<<<<<<< HEAD
-              className="iot--card--header"
-            >
-              <span
-                className="card--title"
-                title="Temperature"
-              >
-                <div
-                  className="title--text"
-                >
-                  Temperature
-                </div>
-              </span>
-=======
-              className="title--text"
-            >
-              Temperature
->>>>>>> e437b108
+              className="title--text"
+            >
+              Temperature
             </div>
           </span>
           <div
@@ -2485,24 +2122,9 @@
             title="Temperature"
           >
             <div
-<<<<<<< HEAD
-              className="iot--card--header"
-            >
-              <span
-                className="card--title"
-                title="Temperature"
-              >
-                <div
-                  className="title--text"
-                >
-                  Temperature
-                </div>
-              </span>
-=======
-              className="title--text"
-            >
-              Temperature
->>>>>>> e437b108
+              className="title--text"
+            >
+              Temperature
             </div>
           </span>
           <div
@@ -2587,24 +2209,9 @@
             title="Temperature"
           >
             <div
-<<<<<<< HEAD
-              className="iot--card--header"
-            >
-              <span
-                className="card--title"
-                title="Temperature"
-              >
-                <div
-                  className="title--text"
-                >
-                  Temperature
-                </div>
-              </span>
-=======
-              className="title--text"
-            >
-              Temperature
->>>>>>> e437b108
+              className="title--text"
+            >
+              Temperature
             </div>
           </span>
           <div
@@ -2689,24 +2296,9 @@
             title="Temperature"
           >
             <div
-<<<<<<< HEAD
-              className="iot--card--header"
-            >
-              <span
-                className="card--title"
-                title="Temperature"
-              >
-                <div
-                  className="title--text"
-                >
-                  Temperature
-                </div>
-              </span>
-=======
-              className="title--text"
-            >
-              Temperature
->>>>>>> e437b108
+              className="title--text"
+            >
+              Temperature
             </div>
           </span>
           <div
@@ -2791,24 +2383,9 @@
             title="Temperature"
           >
             <div
-<<<<<<< HEAD
-              className="iot--card--header"
-            >
-              <span
-                className="card--title"
-                title="Temperature"
-              >
-                <div
-                  className="title--text"
-                >
-                  Temperature
-                </div>
-              </span>
-=======
-              className="title--text"
-            >
-              Temperature
->>>>>>> e437b108
+              className="title--text"
+            >
+              Temperature
             </div>
           </span>
           <div
@@ -2893,24 +2470,9 @@
             title="Temperature"
           >
             <div
-<<<<<<< HEAD
-              className="iot--card--header"
-            >
-              <span
-                className="card--title"
-                title="Temperature"
-              >
-                <div
-                  className="title--text"
-                >
-                  Temperature
-                </div>
-              </span>
-=======
-              className="title--text"
-            >
-              Temperature
->>>>>>> e437b108
+              className="title--text"
+            >
+              Temperature
             </div>
           </span>
           <div
@@ -2995,24 +2557,9 @@
             title="Temperature"
           >
             <div
-<<<<<<< HEAD
-              className="iot--card--header"
-            >
-              <span
-                className="card--title"
-                title="Temperature"
-              >
-                <div
-                  className="title--text"
-                >
-                  Temperature
-                </div>
-              </span>
-=======
-              className="title--text"
-            >
-              Temperature
->>>>>>> e437b108
+              className="title--text"
+            >
+              Temperature
             </div>
           </span>
           <div
@@ -3097,24 +2644,9 @@
             title="Temperature"
           >
             <div
-<<<<<<< HEAD
-              className="iot--card--header"
-            >
-              <span
-                className="card--title"
-                title="Temperature"
-              >
-                <div
-                  className="title--text"
-                >
-                  Temperature
-                </div>
-              </span>
-=======
-              className="title--text"
-            >
-              Temperature
->>>>>>> e437b108
+              className="title--text"
+            >
+              Temperature
             </div>
           </span>
           <div
@@ -3199,24 +2731,9 @@
             title="Temperature"
           >
             <div
-<<<<<<< HEAD
-              className="iot--card--header"
-            >
-              <span
-                className="card--title"
-                title="Temperature"
-              >
-                <div
-                  className="title--text"
-                >
-                  Temperature
-                </div>
-              </span>
-=======
-              className="title--text"
-            >
-              Temperature
->>>>>>> e437b108
+              className="title--text"
+            >
+              Temperature
             </div>
           </span>
           <div
@@ -3301,24 +2818,9 @@
             title="Temperature"
           >
             <div
-<<<<<<< HEAD
-              className="iot--card--header"
-            >
-              <span
-                className="card--title"
-                title="Temperature"
-              >
-                <div
-                  className="title--text"
-                >
-                  Temperature
-                </div>
-              </span>
-=======
-              className="title--text"
-            >
-              Temperature
->>>>>>> e437b108
+              className="title--text"
+            >
+              Temperature
             </div>
           </span>
           <div
@@ -3403,24 +2905,9 @@
             title="Temperature"
           >
             <div
-<<<<<<< HEAD
-              className="iot--card--header"
-            >
-              <span
-                className="card--title"
-                title="Temperature"
-              >
-                <div
-                  className="title--text"
-                >
-                  Temperature
-                </div>
-              </span>
-=======
-              className="title--text"
-            >
-              Temperature
->>>>>>> e437b108
+              className="title--text"
+            >
+              Temperature
             </div>
           </span>
           <div
@@ -3505,24 +2992,9 @@
             title="Temperature"
           >
             <div
-<<<<<<< HEAD
-              className="iot--card--header"
-            >
-              <span
-                className="card--title"
-                title="Temperature"
-              >
-                <div
-                  className="title--text"
-                >
-                  Temperature
-                </div>
-              </span>
-=======
-              className="title--text"
-            >
-              Temperature
->>>>>>> e437b108
+              className="title--text"
+            >
+              Temperature
             </div>
           </span>
           <div
@@ -3607,82 +3079,9 @@
             title="Temperature"
           >
             <div
-<<<<<<< HEAD
-              className="iot--card--header"
-            >
-              <span
-                className="card--title"
-                title="Temperature"
-              >
-                <div
-                  className="title--text"
-                >
-                  Temperature
-                </div>
-              </span>
-              <div
-                className="iot--card--toolbar card--toolbar"
-              >
-                <div
-                  className="CardToolbar__ToolbarDateRangeWrapper-sc-1ekh8ti-1 eWLmmw"
-                >
-                  <div
-                    className="card--toolbar-timerange-label CardRangePicker__TimeRangeLabel-ns6bu0-0 QmRa"
-                    id="timeRange"
-                  >
-                    Last 7 days
-                  </div>
-                  <button
-                    aria-expanded={false}
-                    aria-haspopup={true}
-                    aria-label="Menu"
-                    className="card--toolbar-action bx--overflow-menu"
-                    onClick={[Function]}
-                    onClose={[Function]}
-                    onKeyDown={[Function]}
-                    open={false}
-                    tabIndex={0}
-                    title="Open and close list of options"
-                  >
-                    <svg
-                      aria-label="Last 7 days"
-                      className="bx--overflow-menu__icon"
-                      focusable="false"
-                      height={20}
-                      onClick={[Function]}
-                      onKeyDown={[Function]}
-                      preserveAspectRatio="xMidYMid meet"
-                      role="img"
-                      style={
-                        Object {
-                          "willChange": "transform",
-                        }
-                      }
-                      viewBox="0 0 32 32"
-                      width={20}
-                      xmlns="http://www.w3.org/2000/svg"
-                    >
-                      <path
-                        d="M21 30a8 8 0 1 1 8-8 8 8 0 0 1-8 8zm0-14a6 6 0 1 0 6 6 6 6 0 0 0-6-6z"
-                      />
-                      <path
-                        d="M22.59 25L20 22.41V18h2v3.59l2 2L22.59 25z"
-                      />
-                      <path
-                        d="M28 6a2 2 0 0 0-2-2h-4V2h-2v2h-8V2h-2v2H6a2 2 0 0 0-2 2v20a2 2 0 0 0 2 2h4v-2H6V6h4v2h2V6h8v2h2V6h4v6h2z"
-                      />
-                      <title>
-                        Last 7 days
-                      </title>
-                    </svg>
-                  </button>
-                </div>
-              </div>
-=======
-              className="title--text"
-            >
-              Temperature
->>>>>>> e437b108
+              className="title--text"
+            >
+              Temperature
             </div>
           </span>
           <div
@@ -3822,24 +3221,9 @@
             title="Temperature"
           >
             <div
-<<<<<<< HEAD
-              className="iot--card--header"
-            >
-              <span
-                className="card--title"
-                title="Temperature"
-              >
-                <div
-                  className="title--text"
-                >
-                  Temperature
-                </div>
-              </span>
-=======
-              className="title--text"
-            >
-              Temperature
->>>>>>> e437b108
+              className="title--text"
+            >
+              Temperature
             </div>
           </span>
           <div
