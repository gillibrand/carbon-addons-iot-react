// Jest Snapshot v1, https://goo.gl/fbAQLP

exports[`Storybook Snapshot tests and console checks Storyshots Watson IoT/TimeSeriesCard custom colors 1`] = `
<div
  className="storybook-container"
>
  <div
    style={
      Object {
        "position": "relative",
        "zIndex": 0,
      }
    }
  >
    <div
      style={
        Object {
          "margin": "1rem4",
          "width": "520px",
        }
      }
    >
      <div
        className="iot--card iot--card--wrapper"
        data-testid="Card"
        id="facility-temperature"
        role="presentation"
        style={
          Object {
            "--card-default-height": "624px",
          }
        }
      >
        <div
          className="iot--card--header"
        >
          <span
            className="iot--card--title"
            title="Temperature"
          >
            <div
              className="iot--card--title--text"
            >
              Temperature
            </div>
          </span>
          <div
            className="iot--card--toolbar"
          >
            <div
              className="iot--card--toolbar-date-range-wrapper"
            >
              <button
                aria-expanded={false}
                aria-haspopup={true}
                aria-label="Menu"
                className="iot--card--toolbar-date-range-action bx--overflow-menu"
                onClick={[Function]}
                onClose={[Function]}
                onKeyDown={[Function]}
                open={false}
                tabIndex={0}
                title="Select time range"
                type="button"
              >
                <svg
                  aria-label="Select time range"
                  className="bx--overflow-menu__icon"
                  fill="currentColor"
                  focusable="false"
                  height={16}
                  onClick={[Function]}
                  onKeyDown={[Function]}
                  preserveAspectRatio="xMidYMid meet"
                  role="img"
                  viewBox="0 0 32 32"
                  width={16}
                  xmlns="http://www.w3.org/2000/svg"
                >
                  <path
                    d="M21,30a8,8,0,1,1,8-8A8,8,0,0,1,21,30Zm0-14a6,6,0,1,0,6,6A6,6,0,0,0,21,16Z"
                  />
                  <path
                    d="M22.59 25L20 22.41 20 18 22 18 22 21.59 24 23.59 22.59 25z"
                  />
                  <path
                    d="M28,6a2,2,0,0,0-2-2H22V2H20V4H12V2H10V4H6A2,2,0,0,0,4,6V26a2,2,0,0,0,2,2h4V26H6V6h4V8h2V6h8V8h2V6h4v6h2Z"
                  />
                  <title>
                    Select time range
                  </title>
                </svg>
              </button>
            </div>
            <button
              className="iot--card--toolbar-action iot--card--toolbar-svg-wrapper bx--btn--icon-only bx--btn bx--btn--ghost"
              disabled={false}
              onClick={[Function]}
              tabIndex={0}
              title="Expand to fullscreen"
              type="button"
            >
              <svg
                aria-hidden="true"
                aria-label="Expand to fullscreen"
                className="bx--btn__icon"
                fill="currentColor"
                focusable="false"
                height={16}
                preserveAspectRatio="xMidYMid meet"
                role="img"
                viewBox="0 0 32 32"
                width={16}
                xmlns="http://www.w3.org/2000/svg"
              >
                <path
                  d="M28,4H10A2.0059,2.0059,0,0,0,8,6V20a2.0059,2.0059,0,0,0,2,2H28a2.0059,2.0059,0,0,0,2-2V6A2.0059,2.0059,0,0,0,28,4Zm0,16H10V6H28Z"
                />
                <path
                  d="M18,26H4V16H6V14H4a2.0059,2.0059,0,0,0-2,2V26a2.0059,2.0059,0,0,0,2,2H18a2.0059,2.0059,0,0,0,2-2V24H18Z"
                />
              </svg>
            </button>
          </div>
        </div>
        <div
          className="iot--card--content"
          style={
            Object {
              "--card-content-height": "576px",
            }
          }
        >
          <div
            className="iot--time-series-card--wrapper"
          >
            <div
              className="chart-holder"
            />
          </div>
        </div>
      </div>
    </div>
  </div>
  <button
    className="info__show-button"
    onClick={[Function]}
    style={
      Object {
        "background": "#027ac5",
        "border": "none",
        "borderRadius": "0 0 0 5px",
        "color": "#fff",
        "cursor": "pointer",
        "display": "block",
        "fontFamily": "sans-serif",
        "fontSize": 12,
        "padding": "5px 15px",
        "position": "fixed",
        "right": 0,
        "top": 0,
      }
    }
    type="button"
  >
    Show Info
  </button>
</div>
`;

exports[`Storybook Snapshot tests and console checks Storyshots Watson IoT/TimeSeriesCard dataFilter 1`] = `
<div
  className="storybook-container"
>
  <div
    style={
      Object {
        "position": "relative",
        "zIndex": 0,
      }
    }
  >
    <div
      style={
        Object {
          "margin": "1rem4",
          "width": "520px",
        }
      }
    >
      <div
        className="iot--card iot--card--wrapper"
        data-testid="Card"
        id="facility-temperature"
        role="presentation"
        style={
          Object {
            "--card-default-height": "624px",
          }
        }
      >
        <div
          className="iot--card--header"
        >
          <span
            className="iot--card--title"
            title="Temperature"
          >
            <div
              className="iot--card--title--text"
            >
              Temperature
            </div>
          </span>
          <div
            className="iot--card--toolbar"
          >
            <div
              className="iot--card--toolbar-date-range-wrapper"
            >
              <button
                aria-expanded={false}
                aria-haspopup={true}
                aria-label="Menu"
                className="iot--card--toolbar-date-range-action bx--overflow-menu"
                onClick={[Function]}
                onClose={[Function]}
                onKeyDown={[Function]}
                open={false}
                tabIndex={0}
                title="Select time range"
                type="button"
              >
                <svg
                  aria-label="Select time range"
                  className="bx--overflow-menu__icon"
                  fill="currentColor"
                  focusable="false"
                  height={16}
                  onClick={[Function]}
                  onKeyDown={[Function]}
                  preserveAspectRatio="xMidYMid meet"
                  role="img"
                  viewBox="0 0 32 32"
                  width={16}
                  xmlns="http://www.w3.org/2000/svg"
                >
                  <path
                    d="M21,30a8,8,0,1,1,8-8A8,8,0,0,1,21,30Zm0-14a6,6,0,1,0,6,6A6,6,0,0,0,21,16Z"
                  />
                  <path
                    d="M22.59 25L20 22.41 20 18 22 18 22 21.59 24 23.59 22.59 25z"
                  />
                  <path
                    d="M28,6a2,2,0,0,0-2-2H22V2H20V4H12V2H10V4H6A2,2,0,0,0,4,6V26a2,2,0,0,0,2,2h4V26H6V6h4V8h2V6h8V8h2V6h4v6h2Z"
                  />
                  <title>
                    Select time range
                  </title>
                </svg>
              </button>
            </div>
            <button
              className="iot--card--toolbar-action iot--card--toolbar-svg-wrapper bx--btn--icon-only bx--btn bx--btn--ghost"
              disabled={false}
              onClick={[Function]}
              tabIndex={0}
              title="Expand to fullscreen"
              type="button"
            >
              <svg
                aria-hidden="true"
                aria-label="Expand to fullscreen"
                className="bx--btn__icon"
                fill="currentColor"
                focusable="false"
                height={16}
                preserveAspectRatio="xMidYMid meet"
                role="img"
                viewBox="0 0 32 32"
                width={16}
                xmlns="http://www.w3.org/2000/svg"
              >
                <path
                  d="M28,4H10A2.0059,2.0059,0,0,0,8,6V20a2.0059,2.0059,0,0,0,2,2H28a2.0059,2.0059,0,0,0,2-2V6A2.0059,2.0059,0,0,0,28,4Zm0,16H10V6H28Z"
                />
                <path
                  d="M18,26H4V16H6V14H4a2.0059,2.0059,0,0,0-2,2V26a2.0059,2.0059,0,0,0,2,2H18a2.0059,2.0059,0,0,0,2-2V24H18Z"
                />
              </svg>
            </button>
          </div>
        </div>
        <div
          className="iot--card--content"
          style={
            Object {
              "--card-content-height": "576px",
            }
          }
        >
          <div
            className="iot--time-series-card--wrapper"
          >
            <div
              className="chart-holder"
            />
          </div>
        </div>
      </div>
    </div>
  </div>
  <button
    className="info__show-button"
    onClick={[Function]}
    style={
      Object {
        "background": "#027ac5",
        "border": "none",
        "borderRadius": "0 0 0 5px",
        "color": "#fff",
        "cursor": "pointer",
        "display": "block",
        "fontFamily": "sans-serif",
        "fontSize": 12,
        "padding": "5px 15px",
        "position": "fixed",
        "right": 0,
        "top": 0,
      }
    }
    type="button"
  >
    Show Info
  </button>
</div>
`;

exports[`Storybook Snapshot tests and console checks Storyshots Watson IoT/TimeSeriesCard domainRange 1`] = `
<div
  className="storybook-container"
>
  <div
    style={
      Object {
        "position": "relative",
        "zIndex": 0,
      }
    }
  >
    <div
      style={
        Object {
          "margin": 20,
          "width": "252px",
        }
      }
    >
      <div
        className="iot--card iot--card--wrapper"
        data-testid="Card"
        id="facility-temperature"
        role="presentation"
        style={
          Object {
            "--card-default-height": "304px",
          }
        }
      >
        <div
          className="iot--card--header"
        >
          <span
            className="iot--card--title"
            title="Temperature"
          >
            <div
              className="iot--card--title--text"
            >
              Temperature
            </div>
          </span>
          <div
            className="iot--card--toolbar"
          >
            <div
              className="iot--card--toolbar-date-range-wrapper"
            >
              <button
                aria-expanded={false}
                aria-haspopup={true}
                aria-label="Menu"
                className="iot--card--toolbar-date-range-action bx--overflow-menu"
                onClick={[Function]}
                onClose={[Function]}
                onKeyDown={[Function]}
                open={false}
                tabIndex={0}
                title="Select time range"
                type="button"
              >
                <svg
                  aria-label="Select time range"
                  className="bx--overflow-menu__icon"
                  fill="currentColor"
                  focusable="false"
                  height={16}
                  onClick={[Function]}
                  onKeyDown={[Function]}
                  preserveAspectRatio="xMidYMid meet"
                  role="img"
                  viewBox="0 0 32 32"
                  width={16}
                  xmlns="http://www.w3.org/2000/svg"
                >
                  <path
                    d="M21,30a8,8,0,1,1,8-8A8,8,0,0,1,21,30Zm0-14a6,6,0,1,0,6,6A6,6,0,0,0,21,16Z"
                  />
                  <path
                    d="M22.59 25L20 22.41 20 18 22 18 22 21.59 24 23.59 22.59 25z"
                  />
                  <path
                    d="M28,6a2,2,0,0,0-2-2H22V2H20V4H12V2H10V4H6A2,2,0,0,0,4,6V26a2,2,0,0,0,2,2h4V26H6V6h4V8h2V6h8V8h2V6h4v6h2Z"
                  />
                  <title>
                    Select time range
                  </title>
                </svg>
              </button>
            </div>
          </div>
        </div>
        <div
          className="iot--card--content"
          style={
            Object {
              "--card-content-height": "256px",
            }
          }
        >
          <div
            className="iot--time-series-card--wrapper"
          >
            <div
              className="chart-holder"
            />
          </div>
        </div>
      </div>
    </div>
  </div>
  <button
    className="info__show-button"
    onClick={[Function]}
    style={
      Object {
        "background": "#027ac5",
        "border": "none",
        "borderRadius": "0 0 0 5px",
        "color": "#fff",
        "cursor": "pointer",
        "display": "block",
        "fontFamily": "sans-serif",
        "fontSize": 12,
        "padding": "5px 15px",
        "position": "fixed",
        "right": 0,
        "top": 0,
      }
    }
    type="button"
  >
    Show Info
  </button>
</div>
`;

exports[`Storybook Snapshot tests and console checks Storyshots Watson IoT/TimeSeriesCard empty 1`] = `
<div
  className="storybook-container"
>
  <div
    style={
      Object {
        "position": "relative",
        "zIndex": 0,
      }
    }
  >
    <div
      style={
        Object {
          "margin": "1rem4",
          "width": "520px",
        }
      }
    >
      <div
        className="iot--card iot--card--wrapper"
        data-testid="Card"
        id="facility-temperature"
        role="presentation"
        style={
          Object {
            "--card-default-height": "624px",
          }
        }
      >
        <div
          className="iot--card--header"
        >
          <span
            className="iot--card--title"
            title="Temperature"
          >
            <div
              className="iot--card--title--text"
            >
              Temperature
            </div>
          </span>
          <div
            className="iot--card--toolbar"
          >
            <div
              className="iot--card--toolbar-date-range-wrapper"
            >
              <button
                aria-expanded={false}
                aria-haspopup={true}
                aria-label="Menu"
                className="iot--card--toolbar-date-range-action bx--overflow-menu"
                onClick={[Function]}
                onClose={[Function]}
                onKeyDown={[Function]}
                open={false}
                tabIndex={0}
                title="Select time range"
                type="button"
              >
                <svg
                  aria-label="Select time range"
                  className="bx--overflow-menu__icon"
                  fill="currentColor"
                  focusable="false"
                  height={16}
                  onClick={[Function]}
                  onKeyDown={[Function]}
                  preserveAspectRatio="xMidYMid meet"
                  role="img"
                  viewBox="0 0 32 32"
                  width={16}
                  xmlns="http://www.w3.org/2000/svg"
                >
                  <path
                    d="M21,30a8,8,0,1,1,8-8A8,8,0,0,1,21,30Zm0-14a6,6,0,1,0,6,6A6,6,0,0,0,21,16Z"
                  />
                  <path
                    d="M22.59 25L20 22.41 20 18 22 18 22 21.59 24 23.59 22.59 25z"
                  />
                  <path
                    d="M28,6a2,2,0,0,0-2-2H22V2H20V4H12V2H10V4H6A2,2,0,0,0,4,6V26a2,2,0,0,0,2,2h4V26H6V6h4V8h2V6h8V8h2V6h4v6h2Z"
                  />
                  <title>
                    Select time range
                  </title>
                </svg>
              </button>
            </div>
            <button
              className="iot--card--toolbar-action iot--card--toolbar-svg-wrapper bx--btn--icon-only bx--btn bx--btn--ghost"
              disabled={false}
              onClick={[Function]}
              tabIndex={0}
              title="Expand to fullscreen"
              type="button"
            >
              <svg
                aria-hidden="true"
                aria-label="Expand to fullscreen"
                className="bx--btn__icon"
                fill="currentColor"
                focusable="false"
                height={16}
                preserveAspectRatio="xMidYMid meet"
                role="img"
                viewBox="0 0 32 32"
                width={16}
                xmlns="http://www.w3.org/2000/svg"
              >
                <path
                  d="M28,4H10A2.0059,2.0059,0,0,0,8,6V20a2.0059,2.0059,0,0,0,2,2H28a2.0059,2.0059,0,0,0,2-2V6A2.0059,2.0059,0,0,0,28,4Zm0,16H10V6H28Z"
                />
                <path
                  d="M18,26H4V16H6V14H4a2.0059,2.0059,0,0,0-2,2V26a2.0059,2.0059,0,0,0,2,2H18a2.0059,2.0059,0,0,0,2-2V24H18Z"
                />
              </svg>
            </button>
          </div>
        </div>
        <div
          className="iot--card--content"
          style={
            Object {
              "--card-content-height": "576px",
            }
          }
        >
          <div
            className="iot--card--empty-message-wrapper"
            style={
              Object {
                "--card-content-padding": "16px",
              }
            }
          >
            No data is available for this time range.
          </div>
        </div>
      </div>
    </div>
  </div>
  <button
    className="info__show-button"
    onClick={[Function]}
    style={
      Object {
        "background": "#027ac5",
        "border": "none",
        "borderRadius": "0 0 0 5px",
        "color": "#fff",
        "cursor": "pointer",
        "display": "block",
        "fontFamily": "sans-serif",
        "fontSize": 12,
        "padding": "5px 15px",
        "position": "fixed",
        "right": 0,
        "top": 0,
      }
    }
    type="button"
  >
    Show Info
  </button>
</div>
`;

exports[`Storybook Snapshot tests and console checks Storyshots Watson IoT/TimeSeriesCard empty for a range 1`] = `
<div
  className="storybook-container"
>
  <div
    style={
      Object {
        "position": "relative",
        "zIndex": 0,
      }
    }
  >
    <div
      style={
        Object {
          "margin": "1rem4",
          "width": "520px",
        }
      }
    >
      <div
        className="iot--card iot--card--wrapper"
        data-testid="Card"
        id="facility-temperature"
        role="presentation"
        style={
          Object {
            "--card-default-height": "624px",
          }
        }
      >
        <div
          className="iot--card--header"
        >
          <span
            className="iot--card--title"
            title="Temperature"
          >
            <div
              className="iot--card--title--text"
            >
              Temperature
            </div>
          </span>
          <div
            className="iot--card--toolbar"
          >
            <div
              className="iot--card--toolbar-date-range-wrapper"
            >
              <button
                aria-expanded={false}
                aria-haspopup={true}
                aria-label="Menu"
                className="iot--card--toolbar-date-range-action bx--overflow-menu"
                onClick={[Function]}
                onClose={[Function]}
                onKeyDown={[Function]}
                open={false}
                tabIndex={0}
                title="Select time range"
                type="button"
              >
                <svg
                  aria-label="Select time range"
                  className="bx--overflow-menu__icon"
                  fill="currentColor"
                  focusable="false"
                  height={16}
                  onClick={[Function]}
                  onKeyDown={[Function]}
                  preserveAspectRatio="xMidYMid meet"
                  role="img"
                  viewBox="0 0 32 32"
                  width={16}
                  xmlns="http://www.w3.org/2000/svg"
                >
                  <path
                    d="M21,30a8,8,0,1,1,8-8A8,8,0,0,1,21,30Zm0-14a6,6,0,1,0,6,6A6,6,0,0,0,21,16Z"
                  />
                  <path
                    d="M22.59 25L20 22.41 20 18 22 18 22 21.59 24 23.59 22.59 25z"
                  />
                  <path
                    d="M28,6a2,2,0,0,0-2-2H22V2H20V4H12V2H10V4H6A2,2,0,0,0,4,6V26a2,2,0,0,0,2,2h4V26H6V6h4V8h2V6h8V8h2V6h4v6h2Z"
                  />
                  <title>
                    Select time range
                  </title>
                </svg>
              </button>
            </div>
            <button
              className="iot--card--toolbar-action iot--card--toolbar-svg-wrapper bx--btn--icon-only bx--btn bx--btn--ghost"
              disabled={false}
              onClick={[Function]}
              tabIndex={0}
              title="Expand to fullscreen"
              type="button"
            >
              <svg
                aria-hidden="true"
                aria-label="Expand to fullscreen"
                className="bx--btn__icon"
                fill="currentColor"
                focusable="false"
                height={16}
                preserveAspectRatio="xMidYMid meet"
                role="img"
                viewBox="0 0 32 32"
                width={16}
                xmlns="http://www.w3.org/2000/svg"
              >
                <path
                  d="M28,4H10A2.0059,2.0059,0,0,0,8,6V20a2.0059,2.0059,0,0,0,2,2H28a2.0059,2.0059,0,0,0,2-2V6A2.0059,2.0059,0,0,0,28,4Zm0,16H10V6H28Z"
                />
                <path
                  d="M18,26H4V16H6V14H4a2.0059,2.0059,0,0,0-2,2V26a2.0059,2.0059,0,0,0,2,2H18a2.0059,2.0059,0,0,0,2-2V24H18Z"
                />
              </svg>
            </button>
          </div>
        </div>
        <div
          className="iot--card--content"
          style={
            Object {
              "--card-content-height": "576px",
            }
          }
        >
          <div
            className="iot--time-series-card--wrapper"
          >
            <div
              className="chart-holder"
            />
          </div>
        </div>
      </div>
    </div>
  </div>
  <button
    className="info__show-button"
    onClick={[Function]}
    style={
      Object {
        "background": "#027ac5",
        "border": "none",
        "borderRadius": "0 0 0 5px",
        "color": "#fff",
        "cursor": "pointer",
        "display": "block",
        "fontFamily": "sans-serif",
        "fontSize": 12,
        "padding": "5px 15px",
        "position": "fixed",
        "right": 0,
        "top": 0,
      }
    }
    type="button"
  >
    Show Info
  </button>
</div>
`;

exports[`Storybook Snapshot tests and console checks Storyshots Watson IoT/TimeSeriesCard highlight alert ranges 1`] = `
<div
  className="storybook-container"
>
  <div
    style={
      Object {
        "position": "relative",
        "zIndex": 0,
      }
    }
  >
    <div
      style={
        Object {
          "margin": "1rem4",
          "width": "252px",
        }
      }
    >
      <div
        className="iot--card iot--card--wrapper"
        data-testid="Card"
        id="facility-temperature"
        role="presentation"
        style={
          Object {
            "--card-default-height": "304px",
          }
        }
      >
        <div
          className="iot--card--header"
        >
          <span
            className="iot--card--title"
            title="Temperature"
          >
            <div
              className="iot--card--title--text"
            >
              Temperature
            </div>
          </span>
          <div
            className="iot--card--toolbar"
          >
            <div
              className="iot--card--toolbar-date-range-wrapper"
            >
              <button
                aria-expanded={false}
                aria-haspopup={true}
                aria-label="Menu"
                className="iot--card--toolbar-date-range-action bx--overflow-menu"
                onClick={[Function]}
                onClose={[Function]}
                onKeyDown={[Function]}
                open={false}
                tabIndex={0}
                title="Select time range"
                type="button"
              >
                <svg
                  aria-label="Select time range"
                  className="bx--overflow-menu__icon"
                  fill="currentColor"
                  focusable="false"
                  height={16}
                  onClick={[Function]}
                  onKeyDown={[Function]}
                  preserveAspectRatio="xMidYMid meet"
                  role="img"
                  viewBox="0 0 32 32"
                  width={16}
                  xmlns="http://www.w3.org/2000/svg"
                >
                  <path
                    d="M21,30a8,8,0,1,1,8-8A8,8,0,0,1,21,30Zm0-14a6,6,0,1,0,6,6A6,6,0,0,0,21,16Z"
                  />
                  <path
                    d="M22.59 25L20 22.41 20 18 22 18 22 21.59 24 23.59 22.59 25z"
                  />
                  <path
                    d="M28,6a2,2,0,0,0-2-2H22V2H20V4H12V2H10V4H6A2,2,0,0,0,4,6V26a2,2,0,0,0,2,2h4V26H6V6h4V8h2V6h8V8h2V6h4v6h2Z"
                  />
                  <title>
                    Select time range
                  </title>
                </svg>
              </button>
            </div>
            <button
              className="iot--card--toolbar-action iot--card--toolbar-svg-wrapper bx--btn--icon-only bx--btn bx--btn--ghost"
              disabled={false}
              onClick={[Function]}
              tabIndex={0}
              title="Expand to fullscreen"
              type="button"
            >
              <svg
                aria-hidden="true"
                aria-label="Expand to fullscreen"
                className="bx--btn__icon"
                fill="currentColor"
                focusable="false"
                height={16}
                preserveAspectRatio="xMidYMid meet"
                role="img"
                viewBox="0 0 32 32"
                width={16}
                xmlns="http://www.w3.org/2000/svg"
              >
                <path
                  d="M28,4H10A2.0059,2.0059,0,0,0,8,6V20a2.0059,2.0059,0,0,0,2,2H28a2.0059,2.0059,0,0,0,2-2V6A2.0059,2.0059,0,0,0,28,4Zm0,16H10V6H28Z"
                />
                <path
                  d="M18,26H4V16H6V14H4a2.0059,2.0059,0,0,0-2,2V26a2.0059,2.0059,0,0,0,2,2H18a2.0059,2.0059,0,0,0,2-2V24H18Z"
                />
              </svg>
            </button>
          </div>
        </div>
        <div
          className="iot--card--content"
          style={
            Object {
              "--card-content-height": "256px",
            }
          }
        >
          <div
            className="iot--time-series-card--wrapper iot--time-series-card--wrapper__lots-of-points"
          >
            <div
              className="chart-holder"
            />
          </div>
        </div>
      </div>
    </div>
  </div>
  <button
    className="info__show-button"
    onClick={[Function]}
    style={
      Object {
        "background": "#027ac5",
        "border": "none",
        "borderRadius": "0 0 0 5px",
        "color": "#fff",
        "cursor": "pointer",
        "display": "block",
        "fontFamily": "sans-serif",
        "fontSize": 12,
        "padding": "5px 15px",
        "position": "fixed",
        "right": 0,
        "top": 0,
      }
    }
    type="button"
  >
    Show Info
  </button>
</div>
`;

exports[`Storybook Snapshot tests and console checks Storyshots Watson IoT/TimeSeriesCard isEditable 1`] = `
<div
  className="storybook-container"
>
  <div
    style={
      Object {
        "position": "relative",
        "zIndex": 0,
      }
    }
  >
    <div
      style={
        Object {
          "margin": "1rem4",
          "width": "520px",
        }
      }
    >
      <div
        className="iot--card iot--card--wrapper"
        data-testid="Card"
        id="facility-temperature"
        role="presentation"
        style={
          Object {
            "--card-default-height": "624px",
          }
        }
      >
        <div
          className="iot--card--header"
        >
          <span
            className="iot--card--title"
            title="Temperature"
          >
            <div
              className="iot--card--title--text"
            >
              Temperature
            </div>
          </span>
          <div
            className="iot--card--toolbar"
          />
        </div>
        <div
          className="iot--card--content"
          style={
            Object {
              "--card-content-height": "576px",
            }
          }
        >
          <div
            className="iot--time-series-card--wrapper iot--time-series-card--wrapper__editable"
          >
            <div
              className="chart-holder"
            />
          </div>
        </div>
      </div>
    </div>
  </div>
  <button
    className="info__show-button"
    onClick={[Function]}
    style={
      Object {
        "background": "#027ac5",
        "border": "none",
        "borderRadius": "0 0 0 5px",
        "color": "#fff",
        "cursor": "pointer",
        "display": "block",
        "fontFamily": "sans-serif",
        "fontSize": 12,
        "padding": "5px 15px",
        "position": "fixed",
        "right": 0,
        "top": 0,
      }
    }
    type="button"
  >
    Show Info
  </button>
</div>
`;

exports[`Storybook Snapshot tests and console checks Storyshots Watson IoT/TimeSeriesCard isExpanded 1`] = `
<div
  className="storybook-container"
>
  <div
    style={
      Object {
        "position": "relative",
        "zIndex": 0,
      }
    }
  >
    <div
      style={
        Object {
          "margin": 20,
          "width": "252px",
        }
      }
    >
      <div
        className="bx--modal is-visible"
        data-floating-menu-container={true}
      >
        <div
          className="iot--card iot--card--wrapper"
          data-testid="Card"
          id="facility-temperature"
          role="presentation"
          style={
            Object {
              "--card-default-height": "304px",
              "height": "calc(100% - 50px)",
              "width": "calc(100% - 50px)",
            }
          }
        >
          <div
            className="iot--card--header"
          >
            <span
              className="iot--card--title"
              title="Temperature"
            >
              <div
                className="iot--card--title--text"
              >
                Temperature
              </div>
            </span>
            <div
              className="iot--card--toolbar"
            >
              <div
                className="iot--card--toolbar-date-range-wrapper"
              >
                <button
                  aria-expanded={false}
                  aria-haspopup={true}
                  aria-label="Menu"
                  className="iot--card--toolbar-date-range-action bx--overflow-menu"
                  onClick={[Function]}
                  onClose={[Function]}
                  onKeyDown={[Function]}
                  open={false}
                  tabIndex={0}
                  title="Select time range"
                  type="button"
                >
                  <svg
                    aria-label="Select time range"
                    className="bx--overflow-menu__icon"
                    fill="currentColor"
                    focusable="false"
                    height={16}
                    onClick={[Function]}
                    onKeyDown={[Function]}
                    preserveAspectRatio="xMidYMid meet"
                    role="img"
                    viewBox="0 0 32 32"
                    width={16}
                    xmlns="http://www.w3.org/2000/svg"
                  >
                    <path
                      d="M21,30a8,8,0,1,1,8-8A8,8,0,0,1,21,30Zm0-14a6,6,0,1,0,6,6A6,6,0,0,0,21,16Z"
                    />
                    <path
                      d="M22.59 25L20 22.41 20 18 22 18 22 21.59 24 23.59 22.59 25z"
                    />
                    <path
                      d="M28,6a2,2,0,0,0-2-2H22V2H20V4H12V2H10V4H6A2,2,0,0,0,4,6V26a2,2,0,0,0,2,2h4V26H6V6h4V8h2V6h8V8h2V6h4v6h2Z"
                    />
                    <title>
                      Select time range
                    </title>
                  </svg>
                </button>
              </div>
              <button
                className="iot--card--toolbar-action iot--card--toolbar-svg-wrapper bx--btn--icon-only bx--btn bx--btn--ghost"
                disabled={false}
                onClick={[Function]}
                tabIndex={0}
                title="Close"
                type="button"
              >
                <svg
                  aria-hidden="true"
                  aria-label="Close"
                  className="bx--btn__icon"
                  fill="currentColor"
                  focusable="false"
                  height={16}
                  preserveAspectRatio="xMidYMid meet"
                  role="img"
                  viewBox="0 0 32 32"
                  width={16}
                  xmlns="http://www.w3.org/2000/svg"
                >
                  <path
                    d="M24 9.4L22.6 8 16 14.6 9.4 8 8 9.4 14.6 16 8 22.6 9.4 24 16 17.4 22.6 24 24 22.6 17.4 16 24 9.4z"
                  />
                </svg>
              </button>
            </div>
          </div>
          <div
            className="iot--card--content iot--card--content--expanded"
            style={
              Object {
                "--card-content-height": "256px",
              }
            }
          >
            <div
              className="iot--time-series-card--wrapper iot--time-series-card--wrapper__expanded"
            >
              <div
                className="chart-holder"
              />
            </div>
            <div
              className="iot--time-series-card--stateful-table iot--table-container bx--data-table-container"
            >
              <section
                aria-label="data table toolbar"
                className="bx--table-toolbar"
              >
                <div
                  className="bx--batch-actions iot--table-batch-actions"
                >
                  <div
                    className="bx--batch-summary"
                  >
                    <p
                      className="bx--batch-summary__para"
                    >
                      <span>
                        0 item selected
                      </span>
                    </p>
                  </div>
                  <div
                    className="bx--action-list"
                  >
                    <button
                      className="bx--batch-summary__cancel bx--btn bx--btn--primary"
                      disabled={false}
                      onClick={[Function]}
                      tabIndex={-1}
                      type="button"
                    >
                      Cancel
                    </button>
                  </div>
                </div>
                <div
                  className="bx--toolbar-content iot--table-toolbar-content"
                >
                  <div
                    className="bx--toolbar-action bx--toolbar-search-container-expandable"
                    onBlur={[Function]}
                    onClick={[Function]}
                    onFocus={[Function]}
                    onKeyDown={[Function]}
                    tabIndex="0"
                  >
                    <div
                      aria-labelledby="TimeSeries-table-toolbar-search-search"
                      className="bx--search bx--search--sm table-toolbar-search"
                      role="search"
                    >
                      <svg
                        aria-hidden={true}
                        className="bx--search-magnifier"
                        fill="currentColor"
                        focusable="false"
                        height={16}
                        preserveAspectRatio="xMidYMid meet"
                        viewBox="0 0 16 16"
                        width={16}
                        xmlns="http://www.w3.org/2000/svg"
                      >
                        <path
                          d="M15,14.3L10.7,10c1.9-2.3,1.6-5.8-0.7-7.7S4.2,0.7,2.3,3S0.7,8.8,3,10.7c2,1.7,5,1.7,7,0l4.3,4.3L15,14.3z M2,6.5	C2,4,4,2,6.5,2S11,4,11,6.5S9,11,6.5,11S2,9,2,6.5z"
                        />
                      </svg>
                      <label
                        className="bx--label"
                        htmlFor="TimeSeries-table-toolbar-search"
                        id="TimeSeries-table-toolbar-search-search"
                      >
                        Search
                      </label>
                      <input
                        aria-hidden={true}
                        autoComplete="off"
                        className="bx--search-input"
                        id="TimeSeries-table-toolbar-search"
                        onChange={[Function]}
                        placeholder="Search"
                        role="searchbox"
                        tabIndex="-1"
                        type="text"
                        value=""
                      />
                      <button
                        aria-label="Clear search input"
                        className="bx--search-close bx--search-close--hidden"
                        onClick={[Function]}
                        type="button"
                      >
                        <svg
                          aria-hidden={true}
                          fill="currentColor"
                          focusable="false"
                          height={16}
                          preserveAspectRatio="xMidYMid meet"
                          viewBox="0 0 32 32"
                          width={16}
                          xmlns="http://www.w3.org/2000/svg"
                        >
                          <path
                            d="M24 9.4L22.6 8 16 14.6 9.4 8 8 9.4 14.6 16 8 22.6 9.4 24 16 17.4 22.6 24 24 22.6 17.4 16 24 9.4z"
                          />
                        </svg>
                      </button>
                    </div>
                  </div>
                  <button
                    className="bx--btn--icon-only iot--tooltip-svg-wrapper bx--btn bx--btn--ghost"
                    data-testid="download-button"
                    disabled={false}
                    onClick={[Function]}
                    tabIndex={0}
                    title="Download table content"
                    type="button"
                  >
                    <svg
                      aria-hidden="true"
                      aria-label="Download table content"
                      className="bx--btn__icon"
                      fill="currentColor"
                      focusable="false"
                      height={20}
                      preserveAspectRatio="xMidYMid meet"
                      role="img"
                      viewBox="0 0 32 32"
                      width={20}
                      xmlns="http://www.w3.org/2000/svg"
                    >
                      <path
                        d="M26 15L24.59 13.59 17 21.17 17 2 15 2 15 21.17 7.41 13.59 6 15 16 25 26 15z"
                      />
                      <path
                        d="M26,24v4H6V24H4v4H4a2,2,0,0,0,2,2H26a2,2,0,0,0,2-2h0V24Z"
                      />
                    </svg>
                  </button>
                  <button
                    className="bx--btn--icon-only iot--tooltip-svg-wrapper bx--btn bx--btn--ghost"
                    data-testid="filter-button"
                    disabled={false}
                    onClick={[Function]}
                    tabIndex={0}
                    title="Filters"
                    type="button"
                  >
                    <svg
                      aria-hidden="true"
                      aria-label="Filters"
                      className="bx--btn__icon"
                      fill="currentColor"
                      focusable="false"
                      height={20}
                      preserveAspectRatio="xMidYMid meet"
                      role="img"
                      viewBox="0 0 32 32"
                      width={20}
                      xmlns="http://www.w3.org/2000/svg"
                    >
                      <path
                        d="M18,28H14a2,2,0,0,1-2-2V18.41L4.59,11A2,2,0,0,1,4,9.59V6A2,2,0,0,1,6,4H26a2,2,0,0,1,2,2V9.59A2,2,0,0,1,27.41,11L20,18.41V26A2,2,0,0,1,18,28ZM6,6V9.59l8,8V26h4V17.59l8-8V6Z"
                      />
                    </svg>
                  </button>
                </div>
              </section>
              <div
                className="addons-iot-table-container"
              >
                <div
                  className="bx--data-table-content"
                >
                  <table
                    className="bx--data-table bx--data-table--no-border"
                    title={null}
                  >
<<<<<<< HEAD
                    <tr>
                      <th
                        aria-sort="descending"
                        className="table-header-label-start iot--table-head--table-header table-header-sortable"
                        scope="col"
                        style={
                          Object {
                            "width": undefined,
                          }
                        }
                      >
                        <button
                          align="start"
                          className="table-header-label-start iot--table-head--table-header table-header-sortable bx--table-sort bx--table-sort--active bx--table-sort--ascending"
                          data-column="timestamp"
                          data-floating-menu-container={true}
                          id="column-timestamp"
                          onClick={[Function]}
=======
                    <thead
                      onMouseMove={null}
                      onMouseUp={null}
                    >
                      <tr>
                        <th
                          aria-sort="descending"
                          className="table-header-label-start iot--table-head--table-header table-header-sortable"
                          scope="col"
>>>>>>> 1790dd52
                          style={
                            Object {
                              "width": undefined,
                            }
                          }
                        >
                          <button
                            align="start"
                            className="table-header-label-start iot--table-head--table-header table-header-sortable bx--table-sort bx--table-sort--active bx--table-sort--ascending"
                            data-column="timestamp"
                            id="column-timestamp"
                            onClick={[Function]}
                            style={
                              Object {
                                "--table-header-width": "",
                              }
                            }
                          >
                            <span
                              className="bx--table-header-label"
                            >
                              <span
                                className=""
                                title="Timestamp"
                              >
                                Timestamp
                              </span>
                            </span>
<<<<<<< HEAD
                          </span>
                          <svg
                            aria-label="Unsort rows by this header"
                            className="bx--table-sort__icon"
                            focusable="false"
                            height={20}
                            preserveAspectRatio="xMidYMid meet"
                            role="img"
                            viewBox="0 0 32 32"
                            width={20}
                            xmlns="http://www.w3.org/2000/svg"
                          >
                            <path
                              d="M16 4L6 14 7.41 15.41 15 7.83 15 30 17 30 17 7.83 24.59 15.41 26 14 16 4z"
                            />
                          </svg>
                          <svg
                            aria-label="Unsort rows by this header"
                            className="bx--table-sort__icon-unsorted"
                            focusable="false"
                            height={20}
                            preserveAspectRatio="xMidYMid meet"
                            role="img"
                            viewBox="0 0 32 32"
                            width={20}
                            xmlns="http://www.w3.org/2000/svg"
                          >
                            <path
                              d="M27.6 20.6L24 24.2 24 4 22 4 22 24.2 18.4 20.6 17 22 23 28 29 22zM9 4L3 10 4.4 11.4 8 7.8 8 28 10 28 10 7.8 13.6 11.4 15 10z"
                            />
                          </svg>
                        </button>
                      </th>
                      <th
                        aria-sort="none"
                        className="table-header-label-start iot--table-head--table-header table-header-sortable"
                        scope="col"
                        style={
                          Object {
                            "width": undefined,
                          }
                        }
                      >
                        <button
                          align="start"
                          className="table-header-label-start iot--table-head--table-header table-header-sortable bx--table-sort"
                          data-column="ENTITY_ID"
                          data-floating-menu-container={true}
                          id="column-ENTITY_ID"
                          onClick={[Function]}
=======
                            <svg
                              aria-label="Unsort rows by this header"
                              className="bx--table-sort__icon"
                              fill="currentColor"
                              focusable="false"
                              height={20}
                              preserveAspectRatio="xMidYMid meet"
                              role="img"
                              viewBox="0 0 32 32"
                              width={20}
                              xmlns="http://www.w3.org/2000/svg"
                            >
                              <path
                                d="M16 4L6 14 7.41 15.41 15 7.83 15 30 17 30 17 7.83 24.59 15.41 26 14 16 4z"
                              />
                            </svg>
                            <svg
                              aria-label="Unsort rows by this header"
                              className="bx--table-sort__icon-unsorted"
                              fill="currentColor"
                              focusable="false"
                              height={20}
                              preserveAspectRatio="xMidYMid meet"
                              role="img"
                              viewBox="0 0 32 32"
                              width={20}
                              xmlns="http://www.w3.org/2000/svg"
                            >
                              <path
                                d="M27.6 20.6L24 24.2 24 4 22 4 22 24.2 18.4 20.6 17 22 23 28 29 22zM9 4L3 10 4.4 11.4 8 7.8 8 28 10 28 10 7.8 13.6 11.4 15 10z"
                              />
                            </svg>
                          </button>
                        </th>
                        <th
                          aria-sort="none"
                          className="table-header-label-start iot--table-head--table-header table-header-sortable"
                          scope="col"
>>>>>>> 1790dd52
                          style={
                            Object {
                              "width": undefined,
                            }
                          }
                        >
                          <button
                            align="start"
                            className="table-header-label-start iot--table-head--table-header table-header-sortable bx--table-sort"
                            data-column="ENTITY_ID"
                            id="column-ENTITY_ID"
                            onClick={[Function]}
                            style={
                              Object {
                                "--table-header-width": "",
                              }
                            }
                          >
                            <span
                              className="bx--table-header-label"
                            >
                              <span
                                className=""
                                title="ENTITY_ID"
                              >
                                ENTITY_ID
                              </span>
                            </span>
<<<<<<< HEAD
                          </span>
                          <svg
                            aria-label="Sort rows by this header in ascending order"
                            className="bx--table-sort__icon"
                            focusable="false"
                            height={20}
                            preserveAspectRatio="xMidYMid meet"
                            role="img"
                            viewBox="0 0 32 32"
                            width={20}
                            xmlns="http://www.w3.org/2000/svg"
                          >
                            <path
                              d="M16 4L6 14 7.41 15.41 15 7.83 15 30 17 30 17 7.83 24.59 15.41 26 14 16 4z"
                            />
                          </svg>
                          <svg
                            aria-label="Sort rows by this header in ascending order"
                            className="bx--table-sort__icon-unsorted"
                            focusable="false"
                            height={20}
                            preserveAspectRatio="xMidYMid meet"
                            role="img"
                            viewBox="0 0 32 32"
                            width={20}
                            xmlns="http://www.w3.org/2000/svg"
                          >
                            <path
                              d="M27.6 20.6L24 24.2 24 4 22 4 22 24.2 18.4 20.6 17 22 23 28 29 22zM9 4L3 10 4.4 11.4 8 7.8 8 28 10 28 10 7.8 13.6 11.4 15 10z"
                            />
                          </svg>
                        </button>
                      </th>
                      <th
                        aria-sort="none"
                        className="table-header-label-start iot--table-head--table-header table-header-sortable"
                        scope="col"
                        style={
                          Object {
                            "width": undefined,
                          }
                        }
                      >
                        <button
                          align="start"
                          className="table-header-label-start iot--table-head--table-header table-header-sortable bx--table-sort"
                          data-column="temperature"
                          data-floating-menu-container={true}
                          id="column-temperature"
                          onClick={[Function]}
=======
                            <svg
                              aria-label="Sort rows by this header in ascending order"
                              className="bx--table-sort__icon"
                              fill="currentColor"
                              focusable="false"
                              height={20}
                              preserveAspectRatio="xMidYMid meet"
                              role="img"
                              viewBox="0 0 32 32"
                              width={20}
                              xmlns="http://www.w3.org/2000/svg"
                            >
                              <path
                                d="M16 4L6 14 7.41 15.41 15 7.83 15 30 17 30 17 7.83 24.59 15.41 26 14 16 4z"
                              />
                            </svg>
                            <svg
                              aria-label="Sort rows by this header in ascending order"
                              className="bx--table-sort__icon-unsorted"
                              fill="currentColor"
                              focusable="false"
                              height={20}
                              preserveAspectRatio="xMidYMid meet"
                              role="img"
                              viewBox="0 0 32 32"
                              width={20}
                              xmlns="http://www.w3.org/2000/svg"
                            >
                              <path
                                d="M27.6 20.6L24 24.2 24 4 22 4 22 24.2 18.4 20.6 17 22 23 28 29 22zM9 4L3 10 4.4 11.4 8 7.8 8 28 10 28 10 7.8 13.6 11.4 15 10z"
                              />
                            </svg>
                          </button>
                        </th>
                        <th
                          aria-sort="none"
                          className="table-header-label-start iot--table-head--table-header table-header-sortable"
                          scope="col"
>>>>>>> 1790dd52
                          style={
                            Object {
                              "width": undefined,
                            }
                          }
                        >
                          <button
                            align="start"
                            className="table-header-label-start iot--table-head--table-header table-header-sortable bx--table-sort"
                            data-column="temperature"
                            id="column-temperature"
                            onClick={[Function]}
                            style={
                              Object {
                                "--table-header-width": "",
                              }
                            }
                          >
                            <span
                              className="bx--table-header-label"
                            >
                              <span
                                className=""
                                title="Temp"
                              >
                                Temp
                              </span>
                            </span>
<<<<<<< HEAD
                          </span>
                          <svg
                            aria-label="Sort rows by this header in ascending order"
                            className="bx--table-sort__icon"
                            focusable="false"
                            height={20}
                            preserveAspectRatio="xMidYMid meet"
                            role="img"
                            viewBox="0 0 32 32"
                            width={20}
                            xmlns="http://www.w3.org/2000/svg"
                          >
                            <path
                              d="M16 4L6 14 7.41 15.41 15 7.83 15 30 17 30 17 7.83 24.59 15.41 26 14 16 4z"
                            />
                          </svg>
                          <svg
                            aria-label="Sort rows by this header in ascending order"
                            className="bx--table-sort__icon-unsorted"
                            focusable="false"
                            height={20}
                            preserveAspectRatio="xMidYMid meet"
                            role="img"
                            viewBox="0 0 32 32"
                            width={20}
                            xmlns="http://www.w3.org/2000/svg"
                          >
                            <path
                              d="M27.6 20.6L24 24.2 24 4 22 4 22 24.2 18.4 20.6 17 22 23 28 29 22zM9 4L3 10 4.4 11.4 8 7.8 8 28 10 28 10 7.8 13.6 11.4 15 10z"
                            />
                          </svg>
                        </button>
                      </th>
                      <th
                        aria-sort="none"
                        className="table-header-label-start iot--table-head--table-header table-header-sortable"
                        scope="col"
                        style={
                          Object {
                            "width": undefined,
                          }
                        }
                      >
                        <button
                          align="start"
                          className="table-header-label-start iot--table-head--table-header table-header-sortable bx--table-sort"
                          data-column="humidity"
                          data-floating-menu-container={true}
                          id="column-humidity"
                          onClick={[Function]}
=======
                            <svg
                              aria-label="Sort rows by this header in ascending order"
                              className="bx--table-sort__icon"
                              fill="currentColor"
                              focusable="false"
                              height={20}
                              preserveAspectRatio="xMidYMid meet"
                              role="img"
                              viewBox="0 0 32 32"
                              width={20}
                              xmlns="http://www.w3.org/2000/svg"
                            >
                              <path
                                d="M16 4L6 14 7.41 15.41 15 7.83 15 30 17 30 17 7.83 24.59 15.41 26 14 16 4z"
                              />
                            </svg>
                            <svg
                              aria-label="Sort rows by this header in ascending order"
                              className="bx--table-sort__icon-unsorted"
                              fill="currentColor"
                              focusable="false"
                              height={20}
                              preserveAspectRatio="xMidYMid meet"
                              role="img"
                              viewBox="0 0 32 32"
                              width={20}
                              xmlns="http://www.w3.org/2000/svg"
                            >
                              <path
                                d="M27.6 20.6L24 24.2 24 4 22 4 22 24.2 18.4 20.6 17 22 23 28 29 22zM9 4L3 10 4.4 11.4 8 7.8 8 28 10 28 10 7.8 13.6 11.4 15 10z"
                              />
                            </svg>
                          </button>
                        </th>
                        <th
                          aria-sort="none"
                          className="table-header-label-start iot--table-head--table-header table-header-sortable"
                          scope="col"
>>>>>>> 1790dd52
                          style={
                            Object {
                              "width": undefined,
                            }
                          }
                        >
                          <button
                            align="start"
                            className="table-header-label-start iot--table-head--table-header table-header-sortable bx--table-sort"
                            data-column="humidity"
                            id="column-humidity"
                            onClick={[Function]}
                            style={
                              Object {
                                "--table-header-width": "",
                              }
                            }
                          >
                            <span
                              className="bx--table-header-label"
                            >
                              <span
                                className=""
                                title="Humidity"
                              >
                                Humidity
                              </span>
                            </span>
<<<<<<< HEAD
                          </span>
                          <svg
                            aria-label="Sort rows by this header in ascending order"
                            className="bx--table-sort__icon"
                            focusable="false"
                            height={20}
                            preserveAspectRatio="xMidYMid meet"
                            role="img"
                            viewBox="0 0 32 32"
                            width={20}
                            xmlns="http://www.w3.org/2000/svg"
                          >
                            <path
                              d="M16 4L6 14 7.41 15.41 15 7.83 15 30 17 30 17 7.83 24.59 15.41 26 14 16 4z"
                            />
                          </svg>
                          <svg
                            aria-label="Sort rows by this header in ascending order"
                            className="bx--table-sort__icon-unsorted"
                            focusable="false"
                            height={20}
                            preserveAspectRatio="xMidYMid meet"
                            role="img"
                            viewBox="0 0 32 32"
                            width={20}
                            xmlns="http://www.w3.org/2000/svg"
                          >
                            <path
                              d="M27.6 20.6L24 24.2 24 4 22 4 22 24.2 18.4 20.6 17 22 23 28 29 22zM9 4L3 10 4.4 11.4 8 7.8 8 28 10 28 10 7.8 13.6 11.4 15 10z"
                            />
                          </svg>
                        </button>
                      </th>
                      <th
                        aria-sort="none"
                        className="table-header-label-start iot--table-head--table-header table-header-sortable"
                        scope="col"
                        style={
                          Object {
                            "width": undefined,
                          }
                        }
                      >
                        <button
                          align="start"
                          className="table-header-label-start iot--table-head--table-header table-header-sortable bx--table-sort"
                          data-column="ecount"
                          data-floating-menu-container={true}
                          id="column-ecount"
                          onClick={[Function]}
=======
                            <svg
                              aria-label="Sort rows by this header in ascending order"
                              className="bx--table-sort__icon"
                              fill="currentColor"
                              focusable="false"
                              height={20}
                              preserveAspectRatio="xMidYMid meet"
                              role="img"
                              viewBox="0 0 32 32"
                              width={20}
                              xmlns="http://www.w3.org/2000/svg"
                            >
                              <path
                                d="M16 4L6 14 7.41 15.41 15 7.83 15 30 17 30 17 7.83 24.59 15.41 26 14 16 4z"
                              />
                            </svg>
                            <svg
                              aria-label="Sort rows by this header in ascending order"
                              className="bx--table-sort__icon-unsorted"
                              fill="currentColor"
                              focusable="false"
                              height={20}
                              preserveAspectRatio="xMidYMid meet"
                              role="img"
                              viewBox="0 0 32 32"
                              width={20}
                              xmlns="http://www.w3.org/2000/svg"
                            >
                              <path
                                d="M27.6 20.6L24 24.2 24 4 22 4 22 24.2 18.4 20.6 17 22 23 28 29 22zM9 4L3 10 4.4 11.4 8 7.8 8 28 10 28 10 7.8 13.6 11.4 15 10z"
                              />
                            </svg>
                          </button>
                        </th>
                        <th
                          aria-sort="none"
                          className="table-header-label-start iot--table-head--table-header table-header-sortable"
                          scope="col"
>>>>>>> 1790dd52
                          style={
                            Object {
                              "width": undefined,
                            }
                          }
                        >
                          <button
                            align="start"
                            className="table-header-label-start iot--table-head--table-header table-header-sortable bx--table-sort"
                            data-column="ecount"
                            id="column-ecount"
                            onClick={[Function]}
                            style={
                              Object {
                                "--table-header-width": "",
                              }
                            }
                          >
                            <span
                              className="bx--table-header-label"
                            >
                              <span
                                className=""
                                title="Electricity"
                              >
                                Electricity
                              </span>
                            </span>
<<<<<<< HEAD
                          </span>
                          <svg
                            aria-label="Sort rows by this header in ascending order"
                            className="bx--table-sort__icon"
                            focusable="false"
                            height={20}
                            preserveAspectRatio="xMidYMid meet"
                            role="img"
                            viewBox="0 0 32 32"
                            width={20}
                            xmlns="http://www.w3.org/2000/svg"
                          >
                            <path
                              d="M16 4L6 14 7.41 15.41 15 7.83 15 30 17 30 17 7.83 24.59 15.41 26 14 16 4z"
                            />
                          </svg>
                          <svg
                            aria-label="Sort rows by this header in ascending order"
                            className="bx--table-sort__icon-unsorted"
                            focusable="false"
                            height={20}
                            preserveAspectRatio="xMidYMid meet"
                            role="img"
                            viewBox="0 0 32 32"
                            width={20}
                            xmlns="http://www.w3.org/2000/svg"
                          >
                            <path
                              d="M27.6 20.6L24 24.2 24 4 22 4 22 24.2 18.4 20.6 17 22 23 28 29 22zM9 4L3 10 4.4 11.4 8 7.8 8 28 10 28 10 7.8 13.6 11.4 15 10z"
                            />
                          </svg>
                        </button>
                      </th>
                      <th
                        aria-sort="none"
                        className="table-header-label-start iot--table-head--table-header table-header-sortable"
                        scope="col"
                        style={
                          Object {
                            "width": undefined,
                          }
                        }
                      >
                        <button
                          align="start"
                          className="table-header-label-start iot--table-head--table-header table-header-sortable bx--table-sort"
                          data-column="devname"
                          data-floating-menu-container={true}
                          id="column-devname"
                          onClick={[Function]}
=======
                            <svg
                              aria-label="Sort rows by this header in ascending order"
                              className="bx--table-sort__icon"
                              fill="currentColor"
                              focusable="false"
                              height={20}
                              preserveAspectRatio="xMidYMid meet"
                              role="img"
                              viewBox="0 0 32 32"
                              width={20}
                              xmlns="http://www.w3.org/2000/svg"
                            >
                              <path
                                d="M16 4L6 14 7.41 15.41 15 7.83 15 30 17 30 17 7.83 24.59 15.41 26 14 16 4z"
                              />
                            </svg>
                            <svg
                              aria-label="Sort rows by this header in ascending order"
                              className="bx--table-sort__icon-unsorted"
                              fill="currentColor"
                              focusable="false"
                              height={20}
                              preserveAspectRatio="xMidYMid meet"
                              role="img"
                              viewBox="0 0 32 32"
                              width={20}
                              xmlns="http://www.w3.org/2000/svg"
                            >
                              <path
                                d="M27.6 20.6L24 24.2 24 4 22 4 22 24.2 18.4 20.6 17 22 23 28 29 22zM9 4L3 10 4.4 11.4 8 7.8 8 28 10 28 10 7.8 13.6 11.4 15 10z"
                              />
                            </svg>
                          </button>
                        </th>
                        <th
                          aria-sort="none"
                          className="table-header-label-start iot--table-head--table-header table-header-sortable"
                          scope="col"
>>>>>>> 1790dd52
                          style={
                            Object {
                              "width": undefined,
                            }
                          }
                        >
                          <button
                            align="start"
                            className="table-header-label-start iot--table-head--table-header table-header-sortable bx--table-sort"
                            data-column="devname"
                            id="column-devname"
                            onClick={[Function]}
                            style={
                              Object {
                                "--table-header-width": "",
                              }
                            }
                          >
                            <span
                              className="bx--table-header-label"
                            >
                              <span
                                className=""
                                title="devname"
                              >
                                devname
                              </span>
                            </span>
<<<<<<< HEAD
                          </span>
                          <svg
                            aria-label="Sort rows by this header in ascending order"
                            className="bx--table-sort__icon"
                            focusable="false"
                            height={20}
                            preserveAspectRatio="xMidYMid meet"
                            role="img"
                            viewBox="0 0 32 32"
                            width={20}
                            xmlns="http://www.w3.org/2000/svg"
                          >
                            <path
                              d="M16 4L6 14 7.41 15.41 15 7.83 15 30 17 30 17 7.83 24.59 15.41 26 14 16 4z"
                            />
                          </svg>
                          <svg
                            aria-label="Sort rows by this header in ascending order"
                            className="bx--table-sort__icon-unsorted"
                            focusable="false"
                            height={20}
                            preserveAspectRatio="xMidYMid meet"
                            role="img"
                            viewBox="0 0 32 32"
                            width={20}
                            xmlns="http://www.w3.org/2000/svg"
                          >
                            <path
                              d="M27.6 20.6L24 24.2 24 4 22 4 22 24.2 18.4 20.6 17 22 23 28 29 22zM9 4L3 10 4.4 11.4 8 7.8 8 28 10 28 10 7.8 13.6 11.4 15 10z"
                            />
                          </svg>
                        </button>
                      </th>
                      <th
                        aria-sort="none"
                        className="table-header-label-start iot--table-head--table-header table-header-sortable"
                        scope="col"
                        style={
                          Object {
                            "width": undefined,
                          }
                        }
                      >
                        <button
                          align="start"
                          className="table-header-label-start iot--table-head--table-header table-header-sortable bx--table-sort"
                          data-column="pressure"
                          data-floating-menu-container={true}
                          id="column-pressure"
                          onClick={[Function]}
=======
                            <svg
                              aria-label="Sort rows by this header in ascending order"
                              className="bx--table-sort__icon"
                              fill="currentColor"
                              focusable="false"
                              height={20}
                              preserveAspectRatio="xMidYMid meet"
                              role="img"
                              viewBox="0 0 32 32"
                              width={20}
                              xmlns="http://www.w3.org/2000/svg"
                            >
                              <path
                                d="M16 4L6 14 7.41 15.41 15 7.83 15 30 17 30 17 7.83 24.59 15.41 26 14 16 4z"
                              />
                            </svg>
                            <svg
                              aria-label="Sort rows by this header in ascending order"
                              className="bx--table-sort__icon-unsorted"
                              fill="currentColor"
                              focusable="false"
                              height={20}
                              preserveAspectRatio="xMidYMid meet"
                              role="img"
                              viewBox="0 0 32 32"
                              width={20}
                              xmlns="http://www.w3.org/2000/svg"
                            >
                              <path
                                d="M27.6 20.6L24 24.2 24 4 22 4 22 24.2 18.4 20.6 17 22 23 28 29 22zM9 4L3 10 4.4 11.4 8 7.8 8 28 10 28 10 7.8 13.6 11.4 15 10z"
                              />
                            </svg>
                          </button>
                        </th>
                        <th
                          aria-sort="none"
                          className="table-header-label-start iot--table-head--table-header table-header-sortable"
                          scope="col"
>>>>>>> 1790dd52
                          style={
                            Object {
                              "width": undefined,
                            }
                          }
                        >
                          <button
                            align="start"
                            className="table-header-label-start iot--table-head--table-header table-header-sortable bx--table-sort"
                            data-column="pressure"
                            id="column-pressure"
                            onClick={[Function]}
                            style={
                              Object {
                                "--table-header-width": "",
                              }
                            }
                          >
                            <span
                              className="bx--table-header-label"
                            >
                              <span
                                className=""
                                title="Pressure"
                              >
                                Pressure
                              </span>
                            </span>
<<<<<<< HEAD
                          </span>
                          <svg
                            aria-label="Sort rows by this header in ascending order"
                            className="bx--table-sort__icon"
                            focusable="false"
                            height={20}
                            preserveAspectRatio="xMidYMid meet"
                            role="img"
                            viewBox="0 0 32 32"
                            width={20}
                            xmlns="http://www.w3.org/2000/svg"
                          >
                            <path
                              d="M16 4L6 14 7.41 15.41 15 7.83 15 30 17 30 17 7.83 24.59 15.41 26 14 16 4z"
                            />
                          </svg>
                          <svg
                            aria-label="Sort rows by this header in ascending order"
                            className="bx--table-sort__icon-unsorted"
                            focusable="false"
                            height={20}
                            preserveAspectRatio="xMidYMid meet"
                            role="img"
                            viewBox="0 0 32 32"
                            width={20}
                            xmlns="http://www.w3.org/2000/svg"
                          >
                            <path
                              d="M27.6 20.6L24 24.2 24 4 22 4 22 24.2 18.4 20.6 17 22 23 28 29 22zM9 4L3 10 4.4 11.4 8 7.8 8 28 10 28 10 7.8 13.6 11.4 15 10z"
                            />
                          </svg>
                        </button>
                      </th>
                      <th
                        aria-sort="none"
                        className="table-header-label-start iot--table-head--table-header table-header-sortable"
                        scope="col"
                        style={
                          Object {
                            "width": undefined,
                          }
                        }
                      >
                        <button
                          align="start"
                          className="table-header-label-start iot--table-head--table-header table-header-sortable bx--table-sort"
                          data-column="status"
                          data-floating-menu-container={true}
                          id="column-status"
                          onClick={[Function]}
=======
                            <svg
                              aria-label="Sort rows by this header in ascending order"
                              className="bx--table-sort__icon"
                              fill="currentColor"
                              focusable="false"
                              height={20}
                              preserveAspectRatio="xMidYMid meet"
                              role="img"
                              viewBox="0 0 32 32"
                              width={20}
                              xmlns="http://www.w3.org/2000/svg"
                            >
                              <path
                                d="M16 4L6 14 7.41 15.41 15 7.83 15 30 17 30 17 7.83 24.59 15.41 26 14 16 4z"
                              />
                            </svg>
                            <svg
                              aria-label="Sort rows by this header in ascending order"
                              className="bx--table-sort__icon-unsorted"
                              fill="currentColor"
                              focusable="false"
                              height={20}
                              preserveAspectRatio="xMidYMid meet"
                              role="img"
                              viewBox="0 0 32 32"
                              width={20}
                              xmlns="http://www.w3.org/2000/svg"
                            >
                              <path
                                d="M27.6 20.6L24 24.2 24 4 22 4 22 24.2 18.4 20.6 17 22 23 28 29 22zM9 4L3 10 4.4 11.4 8 7.8 8 28 10 28 10 7.8 13.6 11.4 15 10z"
                              />
                            </svg>
                          </button>
                        </th>
                        <th
                          aria-sort="none"
                          className="table-header-label-start iot--table-head--table-header table-header-sortable"
                          scope="col"
>>>>>>> 1790dd52
                          style={
                            Object {
                              "width": undefined,
                            }
                          }
                        >
                          <button
                            align="start"
                            className="table-header-label-start iot--table-head--table-header table-header-sortable bx--table-sort"
                            data-column="status"
                            id="column-status"
                            onClick={[Function]}
                            style={
                              Object {
                                "--table-header-width": "",
                              }
                            }
                          >
                            <span
                              className="bx--table-header-label"
                            >
                              <span
                                className=""
                                title="status"
                              >
                                status
                              </span>
                            </span>
                            <svg
                              aria-label="Sort rows by this header in ascending order"
                              className="bx--table-sort__icon"
                              fill="currentColor"
                              focusable="false"
                              height={20}
                              preserveAspectRatio="xMidYMid meet"
                              role="img"
                              viewBox="0 0 32 32"
                              width={20}
                              xmlns="http://www.w3.org/2000/svg"
                            >
                              <path
                                d="M16 4L6 14 7.41 15.41 15 7.83 15 30 17 30 17 7.83 24.59 15.41 26 14 16 4z"
                              />
                            </svg>
                            <svg
                              aria-label="Sort rows by this header in ascending order"
                              className="bx--table-sort__icon-unsorted"
                              fill="currentColor"
                              focusable="false"
                              height={20}
                              preserveAspectRatio="xMidYMid meet"
                              role="img"
                              viewBox="0 0 32 32"
                              width={20}
                              xmlns="http://www.w3.org/2000/svg"
                            >
                              <path
                                d="M27.6 20.6L24 24.2 24 4 22 4 22 24.2 18.4 20.6 17 22 23 28 29 22zM9 4L3 10 4.4 11.4 8 7.8 8 28 10 28 10 7.8 13.6 11.4 15 10z"
                              />
                            </svg>
                          </button>
                        </th>
                      </tr>
                    </thead>
                    <tbody
                      aria-live="polite"
                    >
                      <tr
                        className="TableBodyRow__StyledTableRow-sc-103itxu-0 fAdmMh"
                        onClick={[Function]}
                      >
                        <td
                          align="start"
                          className="data-table-start"
                          data-column="timestamp"
                          data-offset={0}
                          id="cell-TimeSeries-table-dataindex-0-timestamp"
                          offset={0}
                        >
                          <span
                            className="TableBodyRow__StyledNestedSpan-sc-103itxu-5 YBqdC"
                          >
                            <span
                              className=""
                              title="10/28/2018 07:34"
                            >
                              10/28/2018 07:34
                            </span>
                          </span>
                        </td>
                        <td
                          align="start"
                          className="data-table-start"
                          data-column="ENTITY_ID"
                          data-offset={0}
                          id="cell-TimeSeries-table-dataindex-0-ENTITY_ID"
                          offset={0}
                        >
                          <span
                            className="TableBodyRow__StyledNestedSpan-sc-103itxu-5 YBqdC"
                          >
                            <span
                              className=""
                              title="Sensor2-1"
                            >
                              Sensor2-1
                            </span>
                          </span>
                        </td>
                        <td
                          align="start"
                          className="data-table-start"
                          data-column="temperature"
                          data-offset={0}
                          id="cell-TimeSeries-table-dataindex-0-temperature"
                          offset={0}
                        >
                          <span
                            className="TableBodyRow__StyledNestedSpan-sc-103itxu-5 YBqdC"
                          >
                            <span
                              className=""
                              title={20}
                            >
                              20
                            </span>
                          </span>
                        </td>
                        <td
                          align="start"
                          className="data-table-start"
                          data-column="humidity"
                          data-offset={0}
                          id="cell-TimeSeries-table-dataindex-0-humidity"
                          offset={0}
                        >
                          <span
                            className="TableBodyRow__StyledNestedSpan-sc-103itxu-5 YBqdC"
                          >
                            <span
                              className=""
                              title={5.51}
                            >
                              5.51
                            </span>
                          </span>
                        </td>
                        <td
                          align="start"
                          className="data-table-start"
                          data-column="ecount"
                          data-offset={0}
                          id="cell-TimeSeries-table-dataindex-0-ecount"
                          offset={0}
                        >
                          <span
                            className="TableBodyRow__StyledNestedSpan-sc-103itxu-5 YBqdC"
                          >
                            <span
                              className=""
                              title={6}
                            >
                              6
                            </span>
                          </span>
                        </td>
                        <td
                          align="start"
                          className="data-table-start"
                          data-column="devname"
                          data-offset={0}
                          id="cell-TimeSeries-table-dataindex-0-devname"
                          offset={0}
                        >
                          <span
                            className="TableBodyRow__StyledNestedSpan-sc-103itxu-5 YBqdC"
                          >
                            <span
                              className=""
                              title="6ctgim0Qcq"
                            >
                              6ctgim0Qcq
                            </span>
                          </span>
                        </td>
                        <td
                          align="start"
                          className="data-table-start"
                          data-column="pressure"
                          data-offset={0}
                          id="cell-TimeSeries-table-dataindex-0-pressure"
                          offset={0}
                        >
                          <span
                            className="TableBodyRow__StyledNestedSpan-sc-103itxu-5 YBqdC"
                          >
                            <span
                              className=""
                              title={7.4}
                            >
                              7.4
                            </span>
                          </span>
                        </td>
                        <td
                          align="start"
                          className="data-table-start"
                          data-column="status"
                          data-offset={0}
                          id="cell-TimeSeries-table-dataindex-0-status"
                          offset={0}
                        >
                          <span
                            className="TableBodyRow__StyledNestedSpan-sc-103itxu-5 YBqdC"
                          >
                            <span
                              className=""
                              title="true"
                            >
                              true
                            </span>
                          </span>
                        </td>
                      </tr>
                      <tr
                        className="TableBodyRow__StyledTableRow-sc-103itxu-0 fAdmMh"
                        onClick={[Function]}
                      >
                        <td
                          align="start"
                          className="data-table-start"
                          data-column="timestamp"
                          data-offset={0}
                          id="cell-TimeSeries-table-dataindex-1-timestamp"
                          offset={0}
                        >
                          <span
                            className="TableBodyRow__StyledNestedSpan-sc-103itxu-5 YBqdC"
                          >
                            <span
                              className=""
                              title="10/28/2018 07:34"
                            >
                              10/28/2018 07:34
                            </span>
                          </span>
                        </td>
                        <td
                          align="start"
                          className="data-table-start"
                          data-column="ENTITY_ID"
                          data-offset={0}
                          id="cell-TimeSeries-table-dataindex-1-ENTITY_ID"
                          offset={0}
                        >
                          <span
                            className="TableBodyRow__StyledNestedSpan-sc-103itxu-5 YBqdC"
                          >
                            <span
                              className=""
                              title="Sensor2-1"
                            >
                              Sensor2-1
                            </span>
                          </span>
                        </td>
                        <td
                          align="start"
                          className="data-table-start"
                          data-column="temperature"
                          data-offset={0}
                          id="cell-TimeSeries-table-dataindex-1-temperature"
                          offset={0}
                        >
                          <span
                            className="TableBodyRow__StyledNestedSpan-sc-103itxu-5 YBqdC"
                          >
                            <span
                              className=""
                              title={19}
                            >
                              19
                            </span>
                          </span>
                        </td>
                        <td
                          align="start"
                          className="data-table-start"
                          data-column="humidity"
                          data-offset={0}
                          id="cell-TimeSeries-table-dataindex-1-humidity"
                          offset={0}
                        >
                          <span
                            className="TableBodyRow__StyledNestedSpan-sc-103itxu-5 YBqdC"
                          >
                            <span
                              className=""
                              title={7.36}
                            >
                              7.36
                            </span>
                          </span>
                        </td>
                        <td
                          align="start"
                          className="data-table-start"
                          data-column="ecount"
                          data-offset={0}
                          id="cell-TimeSeries-table-dataindex-1-ecount"
                          offset={0}
                        >
                          <span
                            className="TableBodyRow__StyledNestedSpan-sc-103itxu-5 YBqdC"
                          >
                            <span
                              className=""
                              title={58}
                            >
                              58
                            </span>
                          </span>
                        </td>
                        <td
                          align="start"
                          className="data-table-start"
                          data-column="devname"
                          data-offset={0}
                          id="cell-TimeSeries-table-dataindex-1-devname"
                          offset={0}
                        >
                          <span
                            className="TableBodyRow__StyledNestedSpan-sc-103itxu-5 YBqdC"
                          >
                            <span
                              className=""
                              title="6ctgim0Qcq"
                            >
                              6ctgim0Qcq
                            </span>
                          </span>
                        </td>
                        <td
                          align="start"
                          className="data-table-start"
                          data-column="pressure"
                          data-offset={0}
                          id="cell-TimeSeries-table-dataindex-1-pressure"
                          offset={0}
                        >
                          <span
                            className="TableBodyRow__StyledNestedSpan-sc-103itxu-5 YBqdC"
                          >
                            <span
                              className=""
                              title={9.21}
                            >
                              9.21
                            </span>
                          </span>
                        </td>
                        <td
                          align="start"
                          className="data-table-start"
                          data-column="status"
                          data-offset={0}
                          id="cell-TimeSeries-table-dataindex-1-status"
                          offset={0}
                        >
                          <span
                            className="TableBodyRow__StyledNestedSpan-sc-103itxu-5 YBqdC"
                          >
                            <span
                              className=""
                              title="true"
                            >
                              true
                            </span>
                          </span>
                        </td>
                      </tr>
                      <tr
                        className="TableBodyRow__StyledTableRow-sc-103itxu-0 fAdmMh"
                        onClick={[Function]}
                      >
                        <td
                          align="start"
                          className="data-table-start"
                          data-column="timestamp"
                          data-offset={0}
                          id="cell-TimeSeries-table-dataindex-2-timestamp"
                          offset={0}
                        >
                          <span
                            className="TableBodyRow__StyledNestedSpan-sc-103itxu-5 YBqdC"
                          >
                            <span
                              className=""
                              title="10/28/2018 07:34"
                            >
                              10/28/2018 07:34
                            </span>
                          </span>
                        </td>
                        <td
                          align="start"
                          className="data-table-start"
                          data-column="ENTITY_ID"
                          data-offset={0}
                          id="cell-TimeSeries-table-dataindex-2-ENTITY_ID"
                          offset={0}
                        >
                          <span
                            className="TableBodyRow__StyledNestedSpan-sc-103itxu-5 YBqdC"
                          >
                            <span
                              className=""
                              title="Sensor2-1"
                            >
                              Sensor2-1
                            </span>
                          </span>
                        </td>
                        <td
                          align="start"
                          className="data-table-start"
                          data-column="temperature"
                          data-offset={0}
                          id="cell-TimeSeries-table-dataindex-2-temperature"
                          offset={0}
                        >
                          <span
                            className="TableBodyRow__StyledNestedSpan-sc-103itxu-5 YBqdC"
                          >
                            <span
                              className=""
                              title={29}
                            >
                              29
                            </span>
                          </span>
                        </td>
                        <td
                          align="start"
                          className="data-table-start"
                          data-column="humidity"
                          data-offset={0}
                          id="cell-TimeSeries-table-dataindex-2-humidity"
                          offset={0}
                        >
                          <span
                            className="TableBodyRow__StyledNestedSpan-sc-103itxu-5 YBqdC"
                          >
                            <span
                              className=""
                              title={3.32}
                            >
                              3.32
                            </span>
                          </span>
                        </td>
                        <td
                          align="start"
                          className="data-table-start"
                          data-column="ecount"
                          data-offset={0}
                          id="cell-TimeSeries-table-dataindex-2-ecount"
                          offset={0}
                        >
                          <span
                            className="TableBodyRow__StyledNestedSpan-sc-103itxu-5 YBqdC"
                          >
                            <span
                              className=""
                              title={32}
                            >
                              32
                            </span>
                          </span>
                        </td>
                        <td
                          align="start"
                          className="data-table-start"
                          data-column="devname"
                          data-offset={0}
                          id="cell-TimeSeries-table-dataindex-2-devname"
                          offset={0}
                        >
                          <span
                            className="TableBodyRow__StyledNestedSpan-sc-103itxu-5 YBqdC"
                          >
                            <span
                              className=""
                              title="6ctgim0Qcq"
                            >
                              6ctgim0Qcq
                            </span>
                          </span>
                        </td>
                        <td
                          align="start"
                          className="data-table-start"
                          data-column="pressure"
                          data-offset={0}
                          id="cell-TimeSeries-table-dataindex-2-pressure"
                          offset={0}
                        >
                          <span
                            className="TableBodyRow__StyledNestedSpan-sc-103itxu-5 YBqdC"
                          >
                            <span
                              className=""
                              title={9.58}
                            >
                              9.58
                            </span>
                          </span>
                        </td>
                        <td
                          align="start"
                          className="data-table-start"
                          data-column="status"
                          data-offset={0}
                          id="cell-TimeSeries-table-dataindex-2-status"
                          offset={0}
                        >
                          <span
                            className="TableBodyRow__StyledNestedSpan-sc-103itxu-5 YBqdC"
                          >
                            <span
                              className=""
                              title="true"
                            >
                              true
                            </span>
                          </span>
                        </td>
                      </tr>
                      <tr
                        className="TableBodyRow__StyledTableRow-sc-103itxu-0 fAdmMh"
                        onClick={[Function]}
                      >
                        <td
                          align="start"
                          className="data-table-start"
                          data-column="timestamp"
                          data-offset={0}
                          id="cell-TimeSeries-table-dataindex-3-timestamp"
                          offset={0}
                        >
                          <span
                            className="TableBodyRow__StyledNestedSpan-sc-103itxu-5 YBqdC"
                          >
                            <span
                              className=""
                              title="10/28/2018 07:34"
                            >
                              10/28/2018 07:34
                            </span>
                          </span>
                        </td>
                        <td
                          align="start"
                          className="data-table-start"
                          data-column="ENTITY_ID"
                          data-offset={0}
                          id="cell-TimeSeries-table-dataindex-3-ENTITY_ID"
                          offset={0}
                        >
                          <span
                            className="TableBodyRow__StyledNestedSpan-sc-103itxu-5 YBqdC"
                          >
                            <span
                              className=""
                              title="Sensor2-1"
                            >
                              Sensor2-1
                            </span>
                          </span>
                        </td>
                        <td
                          align="start"
                          className="data-table-start"
                          data-column="temperature"
                          data-offset={0}
                          id="cell-TimeSeries-table-dataindex-3-temperature"
                          offset={0}
                        >
                          <span
                            className="TableBodyRow__StyledNestedSpan-sc-103itxu-5 YBqdC"
                          >
                            <span
                              className=""
                              title={86}
                            >
                              86
                            </span>
                          </span>
                        </td>
                        <td
                          align="start"
                          className="data-table-start"
                          data-column="humidity"
                          data-offset={0}
                          id="cell-TimeSeries-table-dataindex-3-humidity"
                          offset={0}
                        >
                          <span
                            className="TableBodyRow__StyledNestedSpan-sc-103itxu-5 YBqdC"
                          >
                            <span
                              className=""
                              title={2.98}
                            >
                              2.98
                            </span>
                          </span>
                        </td>
                        <td
                          align="start"
                          className="data-table-start"
                          data-column="ecount"
                          data-offset={0}
                          id="cell-TimeSeries-table-dataindex-3-ecount"
                          offset={0}
                        >
                          <span
                            className="TableBodyRow__StyledNestedSpan-sc-103itxu-5 YBqdC"
                          >
                            <span
                              className=""
                              title={45}
                            >
                              45
                            </span>
                          </span>
                        </td>
                        <td
                          align="start"
                          className="data-table-start"
                          data-column="devname"
                          data-offset={0}
                          id="cell-TimeSeries-table-dataindex-3-devname"
                          offset={0}
                        >
                          <span
                            className="TableBodyRow__StyledNestedSpan-sc-103itxu-5 YBqdC"
                          >
                            <span
                              className=""
                              title="6ctgim0Qcq"
                            >
                              6ctgim0Qcq
                            </span>
                          </span>
                        </td>
                        <td
                          align="start"
                          className="data-table-start"
                          data-column="pressure"
                          data-offset={0}
                          id="cell-TimeSeries-table-dataindex-3-pressure"
                          offset={0}
                        >
                          <span
                            className="TableBodyRow__StyledNestedSpan-sc-103itxu-5 YBqdC"
                          >
                            <span
                              className=""
                              title={8.72}
                            >
                              8.72
                            </span>
                          </span>
                        </td>
                        <td
                          align="start"
                          className="data-table-start"
                          data-column="status"
                          data-offset={0}
                          id="cell-TimeSeries-table-dataindex-3-status"
                          offset={0}
                        >
                          <span
                            className="TableBodyRow__StyledNestedSpan-sc-103itxu-5 YBqdC"
                          >
                            <span
                              className=""
                              title="true"
                            >
                              true
                            </span>
                          </span>
                        </td>
                      </tr>
                      <tr
                        className="TableBodyRow__StyledTableRow-sc-103itxu-0 fAdmMh"
                        onClick={[Function]}
                      >
                        <td
                          align="start"
                          className="data-table-start"
                          data-column="timestamp"
                          data-offset={0}
                          id="cell-TimeSeries-table-dataindex-4-timestamp"
                          offset={0}
                        >
                          <span
                            className="TableBodyRow__StyledNestedSpan-sc-103itxu-5 YBqdC"
                          >
                            <span
                              className=""
                              title="10/28/2018 07:34"
                            >
                              10/28/2018 07:34
                            </span>
                          </span>
                        </td>
                        <td
                          align="start"
                          className="data-table-start"
                          data-column="ENTITY_ID"
                          data-offset={0}
                          id="cell-TimeSeries-table-dataindex-4-ENTITY_ID"
                          offset={0}
                        >
                          <span
                            className="TableBodyRow__StyledNestedSpan-sc-103itxu-5 YBqdC"
                          >
                            <span
                              className=""
                              title="Sensor2-1"
                            >
                              Sensor2-1
                            </span>
                          </span>
                        </td>
                        <td
                          align="start"
                          className="data-table-start"
                          data-column="temperature"
                          data-offset={0}
                          id="cell-TimeSeries-table-dataindex-4-temperature"
                          offset={0}
                        >
                          <span
                            className="TableBodyRow__StyledNestedSpan-sc-103itxu-5 YBqdC"
                          >
                            <span
                              className=""
                              title={11}
                            >
                              11
                            </span>
                          </span>
                        </td>
                        <td
                          align="start"
                          className="data-table-start"
                          data-column="humidity"
                          data-offset={0}
                          id="cell-TimeSeries-table-dataindex-4-humidity"
                          offset={0}
                        >
                          <span
                            className="TableBodyRow__StyledNestedSpan-sc-103itxu-5 YBqdC"
                          >
                            <span
                              className=""
                              title={9.25}
                            >
                              9.25
                            </span>
                          </span>
                        </td>
                        <td
                          align="start"
                          className="data-table-start"
                          data-column="ecount"
                          data-offset={0}
                          id="cell-TimeSeries-table-dataindex-4-ecount"
                          offset={0}
                        >
                          <span
                            className="TableBodyRow__StyledNestedSpan-sc-103itxu-5 YBqdC"
                          >
                            <span
                              className=""
                              title={38}
                            >
                              38
                            </span>
                          </span>
                        </td>
                        <td
                          align="start"
                          className="data-table-start"
                          data-column="devname"
                          data-offset={0}
                          id="cell-TimeSeries-table-dataindex-4-devname"
                          offset={0}
                        >
                          <span
                            className="TableBodyRow__StyledNestedSpan-sc-103itxu-5 YBqdC"
                          >
                            <span
                              className=""
                              title="6ctgim0Qcq"
                            >
                              6ctgim0Qcq
                            </span>
                          </span>
                        </td>
                        <td
                          align="start"
                          className="data-table-start"
                          data-column="pressure"
                          data-offset={0}
                          id="cell-TimeSeries-table-dataindex-4-pressure"
                          offset={0}
                        >
                          <span
                            className="TableBodyRow__StyledNestedSpan-sc-103itxu-5 YBqdC"
                          >
                            <span
                              className=""
                              title={9.57}
                            >
                              9.57
                            </span>
                          </span>
                        </td>
                        <td
                          align="start"
                          className="data-table-start"
                          data-column="status"
                          data-offset={0}
                          id="cell-TimeSeries-table-dataindex-4-status"
                          offset={0}
                        >
                          <span
                            className="TableBodyRow__StyledNestedSpan-sc-103itxu-5 YBqdC"
                          >
                            <span
                              className=""
                              title="true"
                            >
                              true
                            </span>
                          </span>
                        </td>
                      </tr>
                      <tr
                        className="TableBodyRow__StyledTableRow-sc-103itxu-0 fAdmMh"
                        onClick={[Function]}
                      >
                        <td
                          align="start"
                          className="data-table-start"
                          data-column="timestamp"
                          data-offset={0}
                          id="cell-TimeSeries-table-dataindex-5-timestamp"
                          offset={0}
                        >
                          <span
                            className="TableBodyRow__StyledNestedSpan-sc-103itxu-5 YBqdC"
                          >
                            <span
                              className=""
                              title="10/28/2018 07:34"
                            >
                              10/28/2018 07:34
                            </span>
                          </span>
                        </td>
                        <td
                          align="start"
                          className="data-table-start"
                          data-column="ENTITY_ID"
                          data-offset={0}
                          id="cell-TimeSeries-table-dataindex-5-ENTITY_ID"
                          offset={0}
                        >
                          <span
                            className="TableBodyRow__StyledNestedSpan-sc-103itxu-5 YBqdC"
                          >
                            <span
                              className=""
                              title="Sensor2-1"
                            >
                              Sensor2-1
                            </span>
                          </span>
                        </td>
                        <td
                          align="start"
                          className="data-table-start"
                          data-column="temperature"
                          data-offset={0}
                          id="cell-TimeSeries-table-dataindex-5-temperature"
                          offset={0}
                        >
                          <span
                            className="TableBodyRow__StyledNestedSpan-sc-103itxu-5 YBqdC"
                          >
                            <span
                              className=""
                              title={35}
                            >
                              35
                            </span>
                          </span>
                        </td>
                        <td
                          align="start"
                          className="data-table-start"
                          data-column="humidity"
                          data-offset={0}
                          id="cell-TimeSeries-table-dataindex-5-humidity"
                          offset={0}
                        >
                          <span
                            className="TableBodyRow__StyledNestedSpan-sc-103itxu-5 YBqdC"
                          >
                            <span
                              className=""
                              title={8.15}
                            >
                              8.15
                            </span>
                          </span>
                        </td>
                        <td
                          align="start"
                          className="data-table-start"
                          data-column="ecount"
                          data-offset={0}
                          id="cell-TimeSeries-table-dataindex-5-ecount"
                          offset={0}
                        >
                          <span
                            className="TableBodyRow__StyledNestedSpan-sc-103itxu-5 YBqdC"
                          >
                            <span
                              className=""
                              title={18}
                            >
                              18
                            </span>
                          </span>
                        </td>
                        <td
                          align="start"
                          className="data-table-start"
                          data-column="devname"
                          data-offset={0}
                          id="cell-TimeSeries-table-dataindex-5-devname"
                          offset={0}
                        >
                          <span
                            className="TableBodyRow__StyledNestedSpan-sc-103itxu-5 YBqdC"
                          >
                            <span
                              className=""
                              title="6ctgim0Qcq"
                            >
                              6ctgim0Qcq
                            </span>
                          </span>
                        </td>
                        <td
                          align="start"
                          className="data-table-start"
                          data-column="pressure"
                          data-offset={0}
                          id="cell-TimeSeries-table-dataindex-5-pressure"
                          offset={0}
                        >
                          <span
                            className="TableBodyRow__StyledNestedSpan-sc-103itxu-5 YBqdC"
                          >
                            <span
                              className=""
                              title={8.3}
                            >
                              8.3
                            </span>
                          </span>
                        </td>
                        <td
                          align="start"
                          className="data-table-start"
                          data-column="status"
                          data-offset={0}
                          id="cell-TimeSeries-table-dataindex-5-status"
                          offset={0}
                        >
                          <span
                            className="TableBodyRow__StyledNestedSpan-sc-103itxu-5 YBqdC"
                          >
                            <span
                              className=""
                              title="true"
                            >
                              true
                            </span>
                          </span>
                        </td>
                      </tr>
                    </tbody>
                  </table>
                </div>
              </div>
              <div
                className="bx--pagination iot--pagination"
                style={
                  Object {
                    "--pagination-text-display": "flex",
                  }
                }
              >
                <div
                  className="bx--pagination__left"
                >
                  <label
                    className="bx--pagination__text"
                    htmlFor="bx-pagination-select-41"
                    id="bx-pagination-select-41-count-label"
                  >
                    Items per page:
                  </label>
                  <div
                    className="bx--form-item"
                  >
                    <div
                      className="bx--select bx--select--inline bx--select__item-count"
                    >
                      <div
                        className="bx--select-input--inline__wrapper"
                      >
                        <div
                          className="bx--select-input__wrapper"
                          data-invalid={null}
                        >
                          <select
                            className="bx--select-input"
                            id="bx-pagination-select-41"
                            onChange={[Function]}
                            value={10}
                          >
                            <option
                              className="bx--select-option"
                              disabled={false}
                              hidden={false}
                              value={10}
                            >
                              10
                            </option>
                            <option
                              className="bx--select-option"
                              disabled={false}
                              hidden={false}
                              value={20}
                            >
                              20
                            </option>
                            <option
                              className="bx--select-option"
                              disabled={false}
                              hidden={false}
                              value={30}
                            >
                              30
                            </option>
                          </select>
                          <svg
                            aria-hidden={true}
                            className="bx--select__arrow"
                            fill="currentColor"
                            focusable="false"
                            height={16}
                            preserveAspectRatio="xMidYMid meet"
                            viewBox="0 0 16 16"
                            width={16}
                            xmlns="http://www.w3.org/2000/svg"
                          >
                            <path
                              d="M8 11L3 6 3.7 5.3 8 9.6 12.3 5.3 13 6z"
                            />
                          </svg>
                        </div>
                      </div>
                    </div>
                  </div>
                  <span
                    className="bx--pagination__text bx--pagination__items-count"
                  >
                    1–6 of 6 items
                  </span>
                </div>
                <div
                  className="bx--pagination__right"
                >
                  <div
                    className="bx--form-item"
                  >
                    <div
                      className="bx--select bx--select--inline bx--select__page-number"
                    >
                      <label
                        className="bx--label bx--visually-hidden"
                        htmlFor="bx-pagination-select-41-right"
                      >
                        Page number, of 1 pages
                      </label>
                      <div
                        className="bx--select-input--inline__wrapper"
                      >
                        <div
                          className="bx--select-input__wrapper"
                          data-invalid={null}
                        >
                          <select
                            className="bx--select-input"
                            id="bx-pagination-select-41-right"
                            onChange={[Function]}
                            value={1}
                          >
                            <option
                              className="bx--select-option"
                              disabled={false}
                              hidden={false}
                              value={1}
                            >
                              1
                            </option>
                          </select>
                          <svg
                            aria-hidden={true}
                            className="bx--select__arrow"
                            fill="currentColor"
                            focusable="false"
                            height={16}
                            preserveAspectRatio="xMidYMid meet"
                            viewBox="0 0 16 16"
                            width={16}
                            xmlns="http://www.w3.org/2000/svg"
                          >
                            <path
                              d="M8 11L3 6 3.7 5.3 8 9.6 12.3 5.3 13 6z"
                            />
                          </svg>
                        </div>
                      </div>
                    </div>
                  </div>
                  <span
                    className="bx--pagination__text"
                  >
                    1 of 1 pages
                  </span>
                  <div
                    className="bx--pagination__control-buttons"
                  >
                    <button
                      className="bx--pagination__button bx--pagination__button--backward bx--pagination__button--no-index bx--btn bx--btn--ghost bx--btn--disabled bx--btn--icon-only bx--tooltip__trigger bx--tooltip--a11y bx--tooltip--top bx--tooltip--align-center"
                      disabled={true}
                      onClick={[Function]}
                      tabIndex={0}
                      type="button"
                    >
                      <span
                        className="bx--assistive-text"
                      >
                        Previous page
                      </span>
                      <svg
                        aria-hidden="true"
                        aria-label="Previous page"
                        className="bx--btn__icon"
                        fill="currentColor"
                        focusable="false"
                        height={16}
                        preserveAspectRatio="xMidYMid meet"
                        role="img"
                        viewBox="0 0 32 32"
                        width={16}
                        xmlns="http://www.w3.org/2000/svg"
                      >
                        <path
                          d="M20 24L10 16 20 8z"
                        />
                      </svg>
                    </button>
                    <button
                      className="bx--pagination__button bx--pagination__button--forward bx--pagination__button--no-index bx--btn bx--btn--ghost bx--btn--disabled bx--btn--icon-only bx--tooltip__trigger bx--tooltip--a11y bx--tooltip--top bx--tooltip--align-end"
                      disabled={true}
                      onClick={[Function]}
                      tabIndex={0}
                      type="button"
                    >
                      <span
                        className="bx--assistive-text"
                      >
                        Next page
                      </span>
                      <svg
                        aria-hidden="true"
                        aria-label="Next page"
                        className="bx--btn__icon"
                        fill="currentColor"
                        focusable="false"
                        height={16}
                        preserveAspectRatio="xMidYMid meet"
                        role="img"
                        viewBox="0 0 32 32"
                        width={16}
                        xmlns="http://www.w3.org/2000/svg"
                      >
                        <path
                          d="M12 8L22 16 12 24z"
                        />
                      </svg>
                    </button>
                  </div>
                </div>
              </div>
            </div>
          </div>
        </div>
      </div>
    </div>
  </div>
  <button
    className="info__show-button"
    onClick={[Function]}
    style={
      Object {
        "background": "#027ac5",
        "border": "none",
        "borderRadius": "0 0 0 5px",
        "color": "#fff",
        "cursor": "pointer",
        "display": "block",
        "fontFamily": "sans-serif",
        "fontSize": 12,
        "padding": "5px 15px",
        "position": "fixed",
        "right": 0,
        "top": 0,
      }
    }
    type="button"
  >
    Show Info
  </button>
</div>
`;

exports[`Storybook Snapshot tests and console checks Storyshots Watson IoT/TimeSeriesCard large / multi line - no interval 1`] = `
<div
  className="storybook-container"
>
  <div
    style={
      Object {
        "position": "relative",
        "zIndex": 0,
      }
    }
  >
    <div
      style={
        Object {
          "margin": 20,
          "width": "520px",
        }
      }
    >
      <div
        className="iot--card iot--card--wrapper"
        data-testid="Card"
        id="facility-temperature"
        role="presentation"
        style={
          Object {
            "--card-default-height": "624px",
          }
        }
      >
        <div
          className="iot--card--header"
        >
          <span
            className="iot--card--title"
            title="Temperature"
          >
            <div
              className="iot--card--title--text"
            >
              Temperature
            </div>
          </span>
          <div
            className="iot--card--toolbar"
          >
            <div
              className="iot--card--toolbar-date-range-wrapper"
            >
              <button
                aria-expanded={false}
                aria-haspopup={true}
                aria-label="Menu"
                className="iot--card--toolbar-date-range-action bx--overflow-menu"
                onClick={[Function]}
                onClose={[Function]}
                onKeyDown={[Function]}
                open={false}
                tabIndex={0}
                title="Select time range"
                type="button"
              >
                <svg
                  aria-label="Select time range"
                  className="bx--overflow-menu__icon"
                  fill="currentColor"
                  focusable="false"
                  height={16}
                  onClick={[Function]}
                  onKeyDown={[Function]}
                  preserveAspectRatio="xMidYMid meet"
                  role="img"
                  viewBox="0 0 32 32"
                  width={16}
                  xmlns="http://www.w3.org/2000/svg"
                >
                  <path
                    d="M21,30a8,8,0,1,1,8-8A8,8,0,0,1,21,30Zm0-14a6,6,0,1,0,6,6A6,6,0,0,0,21,16Z"
                  />
                  <path
                    d="M22.59 25L20 22.41 20 18 22 18 22 21.59 24 23.59 22.59 25z"
                  />
                  <path
                    d="M28,6a2,2,0,0,0-2-2H22V2H20V4H12V2H10V4H6A2,2,0,0,0,4,6V26a2,2,0,0,0,2,2h4V26H6V6h4V8h2V6h8V8h2V6h4v6h2Z"
                  />
                  <title>
                    Select time range
                  </title>
                </svg>
              </button>
            </div>
            <button
              className="iot--card--toolbar-action iot--card--toolbar-svg-wrapper bx--btn--icon-only bx--btn bx--btn--ghost"
              disabled={false}
              onClick={[Function]}
              tabIndex={0}
              title="Expand to fullscreen"
              type="button"
            >
              <svg
                aria-hidden="true"
                aria-label="Expand to fullscreen"
                className="bx--btn__icon"
                fill="currentColor"
                focusable="false"
                height={16}
                preserveAspectRatio="xMidYMid meet"
                role="img"
                viewBox="0 0 32 32"
                width={16}
                xmlns="http://www.w3.org/2000/svg"
              >
                <path
                  d="M28,4H10A2.0059,2.0059,0,0,0,8,6V20a2.0059,2.0059,0,0,0,2,2H28a2.0059,2.0059,0,0,0,2-2V6A2.0059,2.0059,0,0,0,28,4Zm0,16H10V6H28Z"
                />
                <path
                  d="M18,26H4V16H6V14H4a2.0059,2.0059,0,0,0-2,2V26a2.0059,2.0059,0,0,0,2,2H18a2.0059,2.0059,0,0,0,2-2V24H18Z"
                />
              </svg>
            </button>
          </div>
        </div>
        <div
          className="iot--card--content"
          style={
            Object {
              "--card-content-height": "576px",
            }
          }
        >
          <div
            className="iot--time-series-card--wrapper"
          >
            <div
              className="chart-holder"
            />
          </div>
        </div>
      </div>
    </div>
  </div>
  <button
    className="info__show-button"
    onClick={[Function]}
    style={
      Object {
        "background": "#027ac5",
        "border": "none",
        "borderRadius": "0 0 0 5px",
        "color": "#fff",
        "cursor": "pointer",
        "display": "block",
        "fontFamily": "sans-serif",
        "fontSize": 12,
        "padding": "5px 15px",
        "position": "fixed",
        "right": 0,
        "top": 0,
      }
    }
    type="button"
  >
    Show Info
  </button>
</div>
`;

exports[`Storybook Snapshot tests and console checks Storyshots Watson IoT/TimeSeriesCard large / single line - interval day (Month) 1`] = `
<div
  className="storybook-container"
>
  <div
    style={
      Object {
        "position": "relative",
        "zIndex": 0,
      }
    }
  >
    <div
      style={
        Object {
          "margin": 20,
          "width": "520px",
        }
      }
    >
      <div
        className="iot--card iot--card--wrapper"
        data-testid="Card"
        id="facility-temperature"
        role="presentation"
        style={
          Object {
            "--card-default-height": "624px",
          }
        }
      >
        <div
          className="iot--card--header"
        >
          <span
            className="iot--card--title"
            title="Temperature"
          >
            <div
              className="iot--card--title--text"
            >
              Temperature
            </div>
          </span>
          <div
            className="iot--card--toolbar"
          >
            <div
              className="iot--card--toolbar-date-range-wrapper"
            >
              <button
                aria-expanded={false}
                aria-haspopup={true}
                aria-label="Menu"
                className="iot--card--toolbar-date-range-action bx--overflow-menu"
                onClick={[Function]}
                onClose={[Function]}
                onKeyDown={[Function]}
                open={false}
                tabIndex={0}
                title="Select time range"
                type="button"
              >
                <svg
                  aria-label="Select time range"
                  className="bx--overflow-menu__icon"
                  fill="currentColor"
                  focusable="false"
                  height={16}
                  onClick={[Function]}
                  onKeyDown={[Function]}
                  preserveAspectRatio="xMidYMid meet"
                  role="img"
                  viewBox="0 0 32 32"
                  width={16}
                  xmlns="http://www.w3.org/2000/svg"
                >
                  <path
                    d="M21,30a8,8,0,1,1,8-8A8,8,0,0,1,21,30Zm0-14a6,6,0,1,0,6,6A6,6,0,0,0,21,16Z"
                  />
                  <path
                    d="M22.59 25L20 22.41 20 18 22 18 22 21.59 24 23.59 22.59 25z"
                  />
                  <path
                    d="M28,6a2,2,0,0,0-2-2H22V2H20V4H12V2H10V4H6A2,2,0,0,0,4,6V26a2,2,0,0,0,2,2h4V26H6V6h4V8h2V6h8V8h2V6h4v6h2Z"
                  />
                  <title>
                    Select time range
                  </title>
                </svg>
              </button>
            </div>
            <button
              className="iot--card--toolbar-action iot--card--toolbar-svg-wrapper bx--btn--icon-only bx--btn bx--btn--ghost"
              disabled={false}
              onClick={[Function]}
              tabIndex={0}
              title="Expand to fullscreen"
              type="button"
            >
              <svg
                aria-hidden="true"
                aria-label="Expand to fullscreen"
                className="bx--btn__icon"
                fill="currentColor"
                focusable="false"
                height={16}
                preserveAspectRatio="xMidYMid meet"
                role="img"
                viewBox="0 0 32 32"
                width={16}
                xmlns="http://www.w3.org/2000/svg"
              >
                <path
                  d="M28,4H10A2.0059,2.0059,0,0,0,8,6V20a2.0059,2.0059,0,0,0,2,2H28a2.0059,2.0059,0,0,0,2-2V6A2.0059,2.0059,0,0,0,28,4Zm0,16H10V6H28Z"
                />
                <path
                  d="M18,26H4V16H6V14H4a2.0059,2.0059,0,0,0-2,2V26a2.0059,2.0059,0,0,0,2,2H18a2.0059,2.0059,0,0,0,2-2V24H18Z"
                />
              </svg>
            </button>
          </div>
        </div>
        <div
          className="iot--card--content"
          style={
            Object {
              "--card-content-height": "576px",
            }
          }
        >
          <div
            className="iot--time-series-card--wrapper"
          >
            <div
              className="chart-holder"
            />
          </div>
        </div>
      </div>
    </div>
  </div>
  <button
    className="info__show-button"
    onClick={[Function]}
    style={
      Object {
        "background": "#027ac5",
        "border": "none",
        "borderRadius": "0 0 0 5px",
        "color": "#fff",
        "cursor": "pointer",
        "display": "block",
        "fontFamily": "sans-serif",
        "fontSize": 12,
        "padding": "5px 15px",
        "position": "fixed",
        "right": 0,
        "top": 0,
      }
    }
    type="button"
  >
    Show Info
  </button>
</div>
`;

exports[`Storybook Snapshot tests and console checks Storyshots Watson IoT/TimeSeriesCard large / single line - interval day (Week) 1`] = `
<div
  className="storybook-container"
>
  <div
    style={
      Object {
        "position": "relative",
        "zIndex": 0,
      }
    }
  >
    <div
      style={
        Object {
          "margin": 20,
          "width": "520px",
        }
      }
    >
      <div
        className="iot--card iot--card--wrapper"
        data-testid="Card"
        id="facility-temperature"
        role="presentation"
        style={
          Object {
            "--card-default-height": "624px",
          }
        }
      >
        <div
          className="iot--card--header"
        >
          <span
            className="iot--card--title"
            title="Temperature"
          >
            <div
              className="iot--card--title--text"
            >
              Temperature
            </div>
          </span>
          <div
            className="iot--card--toolbar"
          >
            <div
              className="iot--card--toolbar-date-range-wrapper"
            >
              <button
                aria-expanded={false}
                aria-haspopup={true}
                aria-label="Menu"
                className="iot--card--toolbar-date-range-action bx--overflow-menu"
                onClick={[Function]}
                onClose={[Function]}
                onKeyDown={[Function]}
                open={false}
                tabIndex={0}
                title="Select time range"
                type="button"
              >
                <svg
                  aria-label="Select time range"
                  className="bx--overflow-menu__icon"
                  fill="currentColor"
                  focusable="false"
                  height={16}
                  onClick={[Function]}
                  onKeyDown={[Function]}
                  preserveAspectRatio="xMidYMid meet"
                  role="img"
                  viewBox="0 0 32 32"
                  width={16}
                  xmlns="http://www.w3.org/2000/svg"
                >
                  <path
                    d="M21,30a8,8,0,1,1,8-8A8,8,0,0,1,21,30Zm0-14a6,6,0,1,0,6,6A6,6,0,0,0,21,16Z"
                  />
                  <path
                    d="M22.59 25L20 22.41 20 18 22 18 22 21.59 24 23.59 22.59 25z"
                  />
                  <path
                    d="M28,6a2,2,0,0,0-2-2H22V2H20V4H12V2H10V4H6A2,2,0,0,0,4,6V26a2,2,0,0,0,2,2h4V26H6V6h4V8h2V6h8V8h2V6h4v6h2Z"
                  />
                  <title>
                    Select time range
                  </title>
                </svg>
              </button>
            </div>
            <button
              className="iot--card--toolbar-action iot--card--toolbar-svg-wrapper bx--btn--icon-only bx--btn bx--btn--ghost"
              disabled={false}
              onClick={[Function]}
              tabIndex={0}
              title="Expand to fullscreen"
              type="button"
            >
              <svg
                aria-hidden="true"
                aria-label="Expand to fullscreen"
                className="bx--btn__icon"
                fill="currentColor"
                focusable="false"
                height={16}
                preserveAspectRatio="xMidYMid meet"
                role="img"
                viewBox="0 0 32 32"
                width={16}
                xmlns="http://www.w3.org/2000/svg"
              >
                <path
                  d="M28,4H10A2.0059,2.0059,0,0,0,8,6V20a2.0059,2.0059,0,0,0,2,2H28a2.0059,2.0059,0,0,0,2-2V6A2.0059,2.0059,0,0,0,28,4Zm0,16H10V6H28Z"
                />
                <path
                  d="M18,26H4V16H6V14H4a2.0059,2.0059,0,0,0-2,2V26a2.0059,2.0059,0,0,0,2,2H18a2.0059,2.0059,0,0,0,2-2V24H18Z"
                />
              </svg>
            </button>
          </div>
        </div>
        <div
          className="iot--card--content"
          style={
            Object {
              "--card-content-height": "576px",
            }
          }
        >
          <div
            className="iot--time-series-card--wrapper"
          >
            <div
              className="chart-holder"
            />
          </div>
        </div>
      </div>
    </div>
  </div>
  <button
    className="info__show-button"
    onClick={[Function]}
    style={
      Object {
        "background": "#027ac5",
        "border": "none",
        "borderRadius": "0 0 0 5px",
        "color": "#fff",
        "cursor": "pointer",
        "display": "block",
        "fontFamily": "sans-serif",
        "fontSize": 12,
        "padding": "5px 15px",
        "position": "fixed",
        "right": 0,
        "top": 0,
      }
    }
    type="button"
  >
    Show Info
  </button>
</div>
`;

exports[`Storybook Snapshot tests and console checks Storyshots Watson IoT/TimeSeriesCard large / single line - interval hour (Same day) 1`] = `
<div
  className="storybook-container"
>
  <div
    style={
      Object {
        "position": "relative",
        "zIndex": 0,
      }
    }
  >
    <div
      style={
        Object {
          "margin": 20,
          "width": "520px",
        }
      }
    >
      <div
        className="iot--card iot--card--wrapper"
        data-testid="Card"
        id="facility-temperature"
        role="presentation"
        style={
          Object {
            "--card-default-height": "624px",
          }
        }
      >
        <div
          className="iot--card--header"
        >
          <span
            className="iot--card--title"
            title="Temperature"
          >
            <div
              className="iot--card--title--text"
            >
              Temperature
            </div>
          </span>
          <div
            className="iot--card--toolbar"
          >
            <div
              className="iot--card--toolbar-date-range-wrapper"
            >
              <button
                aria-expanded={false}
                aria-haspopup={true}
                aria-label="Menu"
                className="iot--card--toolbar-date-range-action bx--overflow-menu"
                onClick={[Function]}
                onClose={[Function]}
                onKeyDown={[Function]}
                open={false}
                tabIndex={0}
                title="Select time range"
                type="button"
              >
                <svg
                  aria-label="Select time range"
                  className="bx--overflow-menu__icon"
                  fill="currentColor"
                  focusable="false"
                  height={16}
                  onClick={[Function]}
                  onKeyDown={[Function]}
                  preserveAspectRatio="xMidYMid meet"
                  role="img"
                  viewBox="0 0 32 32"
                  width={16}
                  xmlns="http://www.w3.org/2000/svg"
                >
                  <path
                    d="M21,30a8,8,0,1,1,8-8A8,8,0,0,1,21,30Zm0-14a6,6,0,1,0,6,6A6,6,0,0,0,21,16Z"
                  />
                  <path
                    d="M22.59 25L20 22.41 20 18 22 18 22 21.59 24 23.59 22.59 25z"
                  />
                  <path
                    d="M28,6a2,2,0,0,0-2-2H22V2H20V4H12V2H10V4H6A2,2,0,0,0,4,6V26a2,2,0,0,0,2,2h4V26H6V6h4V8h2V6h8V8h2V6h4v6h2Z"
                  />
                  <title>
                    Select time range
                  </title>
                </svg>
              </button>
            </div>
            <button
              className="iot--card--toolbar-action iot--card--toolbar-svg-wrapper bx--btn--icon-only bx--btn bx--btn--ghost"
              disabled={false}
              onClick={[Function]}
              tabIndex={0}
              title="Expand to fullscreen"
              type="button"
            >
              <svg
                aria-hidden="true"
                aria-label="Expand to fullscreen"
                className="bx--btn__icon"
                fill="currentColor"
                focusable="false"
                height={16}
                preserveAspectRatio="xMidYMid meet"
                role="img"
                viewBox="0 0 32 32"
                width={16}
                xmlns="http://www.w3.org/2000/svg"
              >
                <path
                  d="M28,4H10A2.0059,2.0059,0,0,0,8,6V20a2.0059,2.0059,0,0,0,2,2H28a2.0059,2.0059,0,0,0,2-2V6A2.0059,2.0059,0,0,0,28,4Zm0,16H10V6H28Z"
                />
                <path
                  d="M18,26H4V16H6V14H4a2.0059,2.0059,0,0,0-2,2V26a2.0059,2.0059,0,0,0,2,2H18a2.0059,2.0059,0,0,0,2-2V24H18Z"
                />
              </svg>
            </button>
          </div>
        </div>
        <div
          className="iot--card--content"
          style={
            Object {
              "--card-content-height": "576px",
            }
          }
        >
          <div
            className="iot--time-series-card--wrapper"
          >
            <div
              className="chart-holder"
            />
          </div>
        </div>
      </div>
    </div>
  </div>
  <button
    className="info__show-button"
    onClick={[Function]}
    style={
      Object {
        "background": "#027ac5",
        "border": "none",
        "borderRadius": "0 0 0 5px",
        "color": "#fff",
        "cursor": "pointer",
        "display": "block",
        "fontFamily": "sans-serif",
        "fontSize": 12,
        "padding": "5px 15px",
        "position": "fixed",
        "right": 0,
        "top": 0,
      }
    }
    type="button"
  >
    Show Info
  </button>
</div>
`;

exports[`Storybook Snapshot tests and console checks Storyshots Watson IoT/TimeSeriesCard large / single line - interval month (Year/ Diff Year) 1`] = `
<div
  className="storybook-container"
>
  <div
    style={
      Object {
        "position": "relative",
        "zIndex": 0,
      }
    }
  >
    <div
      style={
        Object {
          "margin": 20,
          "width": "520px",
        }
      }
    >
      <div
        className="iot--card iot--card--wrapper"
        data-testid="Card"
        id="facility-temperature"
        role="presentation"
        style={
          Object {
            "--card-default-height": "624px",
          }
        }
      >
        <div
          className="iot--card--header"
        >
          <span
            className="iot--card--title"
            title="Temperature"
          >
            <div
              className="iot--card--title--text"
            >
              Temperature
            </div>
          </span>
          <div
            className="iot--card--toolbar"
          >
            <div
              className="iot--card--toolbar-date-range-wrapper"
            >
              <button
                aria-expanded={false}
                aria-haspopup={true}
                aria-label="Menu"
                className="iot--card--toolbar-date-range-action bx--overflow-menu"
                onClick={[Function]}
                onClose={[Function]}
                onKeyDown={[Function]}
                open={false}
                tabIndex={0}
                title="Select time range"
                type="button"
              >
                <svg
                  aria-label="Select time range"
                  className="bx--overflow-menu__icon"
                  fill="currentColor"
                  focusable="false"
                  height={16}
                  onClick={[Function]}
                  onKeyDown={[Function]}
                  preserveAspectRatio="xMidYMid meet"
                  role="img"
                  viewBox="0 0 32 32"
                  width={16}
                  xmlns="http://www.w3.org/2000/svg"
                >
                  <path
                    d="M21,30a8,8,0,1,1,8-8A8,8,0,0,1,21,30Zm0-14a6,6,0,1,0,6,6A6,6,0,0,0,21,16Z"
                  />
                  <path
                    d="M22.59 25L20 22.41 20 18 22 18 22 21.59 24 23.59 22.59 25z"
                  />
                  <path
                    d="M28,6a2,2,0,0,0-2-2H22V2H20V4H12V2H10V4H6A2,2,0,0,0,4,6V26a2,2,0,0,0,2,2h4V26H6V6h4V8h2V6h8V8h2V6h4v6h2Z"
                  />
                  <title>
                    Select time range
                  </title>
                </svg>
              </button>
            </div>
            <button
              className="iot--card--toolbar-action iot--card--toolbar-svg-wrapper bx--btn--icon-only bx--btn bx--btn--ghost"
              disabled={false}
              onClick={[Function]}
              tabIndex={0}
              title="Expand to fullscreen"
              type="button"
            >
              <svg
                aria-hidden="true"
                aria-label="Expand to fullscreen"
                className="bx--btn__icon"
                fill="currentColor"
                focusable="false"
                height={16}
                preserveAspectRatio="xMidYMid meet"
                role="img"
                viewBox="0 0 32 32"
                width={16}
                xmlns="http://www.w3.org/2000/svg"
              >
                <path
                  d="M28,4H10A2.0059,2.0059,0,0,0,8,6V20a2.0059,2.0059,0,0,0,2,2H28a2.0059,2.0059,0,0,0,2-2V6A2.0059,2.0059,0,0,0,28,4Zm0,16H10V6H28Z"
                />
                <path
                  d="M18,26H4V16H6V14H4a2.0059,2.0059,0,0,0-2,2V26a2.0059,2.0059,0,0,0,2,2H18a2.0059,2.0059,0,0,0,2-2V24H18Z"
                />
              </svg>
            </button>
          </div>
        </div>
        <div
          className="iot--card--content"
          style={
            Object {
              "--card-content-height": "576px",
            }
          }
        >
          <div
            className="iot--time-series-card--wrapper"
          >
            <div
              className="chart-holder"
            />
          </div>
        </div>
      </div>
    </div>
  </div>
  <button
    className="info__show-button"
    onClick={[Function]}
    style={
      Object {
        "background": "#027ac5",
        "border": "none",
        "borderRadius": "0 0 0 5px",
        "color": "#fff",
        "cursor": "pointer",
        "display": "block",
        "fontFamily": "sans-serif",
        "fontSize": 12,
        "padding": "5px 15px",
        "position": "fixed",
        "right": 0,
        "top": 0,
      }
    }
    type="button"
  >
    Show Info
  </button>
</div>
`;

exports[`Storybook Snapshot tests and console checks Storyshots Watson IoT/TimeSeriesCard large / single line - year interval (One data point) 1`] = `
<div
  className="storybook-container"
>
  <div
    style={
      Object {
        "position": "relative",
        "zIndex": 0,
      }
    }
  >
    <div
      style={
        Object {
          "margin": 20,
          "width": "520px",
        }
      }
    >
      <div
        className="iot--card iot--card--wrapper"
        data-testid="Card"
        id="facility-temperature"
        role="presentation"
        style={
          Object {
            "--card-default-height": "624px",
          }
        }
      >
        <div
          className="iot--card--header"
        >
          <span
            className="iot--card--title"
            title="Temperature"
          >
            <div
              className="iot--card--title--text"
            >
              Temperature
            </div>
          </span>
          <div
            className="iot--card--toolbar"
          >
            <div
              className="iot--card--toolbar-date-range-wrapper"
            >
              <button
                aria-expanded={false}
                aria-haspopup={true}
                aria-label="Menu"
                className="iot--card--toolbar-date-range-action bx--overflow-menu"
                onClick={[Function]}
                onClose={[Function]}
                onKeyDown={[Function]}
                open={false}
                tabIndex={0}
                title="Select time range"
                type="button"
              >
                <svg
                  aria-label="Select time range"
                  className="bx--overflow-menu__icon"
                  fill="currentColor"
                  focusable="false"
                  height={16}
                  onClick={[Function]}
                  onKeyDown={[Function]}
                  preserveAspectRatio="xMidYMid meet"
                  role="img"
                  viewBox="0 0 32 32"
                  width={16}
                  xmlns="http://www.w3.org/2000/svg"
                >
                  <path
                    d="M21,30a8,8,0,1,1,8-8A8,8,0,0,1,21,30Zm0-14a6,6,0,1,0,6,6A6,6,0,0,0,21,16Z"
                  />
                  <path
                    d="M22.59 25L20 22.41 20 18 22 18 22 21.59 24 23.59 22.59 25z"
                  />
                  <path
                    d="M28,6a2,2,0,0,0-2-2H22V2H20V4H12V2H10V4H6A2,2,0,0,0,4,6V26a2,2,0,0,0,2,2h4V26H6V6h4V8h2V6h8V8h2V6h4v6h2Z"
                  />
                  <title>
                    Select time range
                  </title>
                </svg>
              </button>
            </div>
            <button
              className="iot--card--toolbar-action iot--card--toolbar-svg-wrapper bx--btn--icon-only bx--btn bx--btn--ghost"
              disabled={false}
              onClick={[Function]}
              tabIndex={0}
              title="Expand to fullscreen"
              type="button"
            >
              <svg
                aria-hidden="true"
                aria-label="Expand to fullscreen"
                className="bx--btn__icon"
                fill="currentColor"
                focusable="false"
                height={16}
                preserveAspectRatio="xMidYMid meet"
                role="img"
                viewBox="0 0 32 32"
                width={16}
                xmlns="http://www.w3.org/2000/svg"
              >
                <path
                  d="M28,4H10A2.0059,2.0059,0,0,0,8,6V20a2.0059,2.0059,0,0,0,2,2H28a2.0059,2.0059,0,0,0,2-2V6A2.0059,2.0059,0,0,0,28,4Zm0,16H10V6H28Z"
                />
                <path
                  d="M18,26H4V16H6V14H4a2.0059,2.0059,0,0,0-2,2V26a2.0059,2.0059,0,0,0,2,2H18a2.0059,2.0059,0,0,0,2-2V24H18Z"
                />
              </svg>
            </button>
          </div>
        </div>
        <div
          className="iot--card--content"
          style={
            Object {
              "--card-content-height": "576px",
            }
          }
        >
          <div
            className="iot--time-series-card--wrapper"
          >
            <div
              className="chart-holder"
            />
          </div>
        </div>
      </div>
    </div>
  </div>
  <button
    className="info__show-button"
    onClick={[Function]}
    style={
      Object {
        "background": "#027ac5",
        "border": "none",
        "borderRadius": "0 0 0 5px",
        "color": "#fff",
        "cursor": "pointer",
        "display": "block",
        "fontFamily": "sans-serif",
        "fontSize": 12,
        "padding": "5px 15px",
        "position": "fixed",
        "right": 0,
        "top": 0,
      }
    }
    type="button"
  >
    Show Info
  </button>
</div>
`;

exports[`Storybook Snapshot tests and console checks Storyshots Watson IoT/TimeSeriesCard large / units 1`] = `
<div
  className="storybook-container"
>
  <div
    style={
      Object {
        "position": "relative",
        "zIndex": 0,
      }
    }
  >
    <div
      style={
        Object {
          "margin": "1rem4",
          "width": "520px",
        }
      }
    >
      <div
        className="iot--card iot--card--wrapper"
        data-testid="Card"
        id="facility-temperature"
        role="presentation"
        style={
          Object {
            "--card-default-height": "624px",
          }
        }
      >
        <div
          className="iot--card--header"
        >
          <span
            className="iot--card--title"
            title="Temperature"
          >
            <div
              className="iot--card--title--text"
            >
              Temperature
            </div>
          </span>
          <div
            className="iot--card--toolbar"
          >
            <div
              className="iot--card--toolbar-date-range-wrapper"
            >
              <button
                aria-expanded={false}
                aria-haspopup={true}
                aria-label="Menu"
                className="iot--card--toolbar-date-range-action bx--overflow-menu"
                onClick={[Function]}
                onClose={[Function]}
                onKeyDown={[Function]}
                open={false}
                tabIndex={0}
                title="Select time range"
                type="button"
              >
                <svg
                  aria-label="Select time range"
                  className="bx--overflow-menu__icon"
                  fill="currentColor"
                  focusable="false"
                  height={16}
                  onClick={[Function]}
                  onKeyDown={[Function]}
                  preserveAspectRatio="xMidYMid meet"
                  role="img"
                  viewBox="0 0 32 32"
                  width={16}
                  xmlns="http://www.w3.org/2000/svg"
                >
                  <path
                    d="M21,30a8,8,0,1,1,8-8A8,8,0,0,1,21,30Zm0-14a6,6,0,1,0,6,6A6,6,0,0,0,21,16Z"
                  />
                  <path
                    d="M22.59 25L20 22.41 20 18 22 18 22 21.59 24 23.59 22.59 25z"
                  />
                  <path
                    d="M28,6a2,2,0,0,0-2-2H22V2H20V4H12V2H10V4H6A2,2,0,0,0,4,6V26a2,2,0,0,0,2,2h4V26H6V6h4V8h2V6h8V8h2V6h4v6h2Z"
                  />
                  <title>
                    Select time range
                  </title>
                </svg>
              </button>
            </div>
            <button
              className="iot--card--toolbar-action iot--card--toolbar-svg-wrapper bx--btn--icon-only bx--btn bx--btn--ghost"
              disabled={false}
              onClick={[Function]}
              tabIndex={0}
              title="Expand to fullscreen"
              type="button"
            >
              <svg
                aria-hidden="true"
                aria-label="Expand to fullscreen"
                className="bx--btn__icon"
                fill="currentColor"
                focusable="false"
                height={16}
                preserveAspectRatio="xMidYMid meet"
                role="img"
                viewBox="0 0 32 32"
                width={16}
                xmlns="http://www.w3.org/2000/svg"
              >
                <path
                  d="M28,4H10A2.0059,2.0059,0,0,0,8,6V20a2.0059,2.0059,0,0,0,2,2H28a2.0059,2.0059,0,0,0,2-2V6A2.0059,2.0059,0,0,0,28,4Zm0,16H10V6H28Z"
                />
                <path
                  d="M18,26H4V16H6V14H4a2.0059,2.0059,0,0,0-2,2V26a2.0059,2.0059,0,0,0,2,2H18a2.0059,2.0059,0,0,0,2-2V24H18Z"
                />
              </svg>
            </button>
          </div>
        </div>
        <div
          className="iot--card--content"
          style={
            Object {
              "--card-content-height": "576px",
            }
          }
        >
          <div
            className="iot--time-series-card--wrapper"
          >
            <div
              className="chart-holder"
            />
          </div>
        </div>
      </div>
    </div>
  </div>
  <button
    className="info__show-button"
    onClick={[Function]}
    style={
      Object {
        "background": "#027ac5",
        "border": "none",
        "borderRadius": "0 0 0 5px",
        "color": "#fff",
        "cursor": "pointer",
        "display": "block",
        "fontFamily": "sans-serif",
        "fontSize": 12,
        "padding": "5px 15px",
        "position": "fixed",
        "right": 0,
        "top": 0,
      }
    }
    type="button"
  >
    Show Info
  </button>
</div>
`;

exports[`Storybook Snapshot tests and console checks Storyshots Watson IoT/TimeSeriesCard locale 1`] = `
<div
  className="storybook-container"
>
  <div
    style={
      Object {
        "position": "relative",
        "zIndex": 0,
      }
    }
  >
    <div
      style={
        Object {
          "margin": "1rem4",
          "width": "520px",
        }
      }
    >
      <div
        className="iot--card iot--card--wrapper"
        data-testid="Card"
        id="facility-temperature"
        role="presentation"
        style={
          Object {
            "--card-default-height": "624px",
          }
        }
      >
        <div
          className="iot--card--header"
        >
          <span
            className="iot--card--title"
            title="Pressure"
          >
            <div
              className="iot--card--title--text"
            >
              Pressure
            </div>
          </span>
          <div
            className="iot--card--toolbar"
          >
            <div
              className="iot--card--toolbar-date-range-wrapper"
            >
              <button
                aria-expanded={false}
                aria-haspopup={true}
                aria-label="Menu"
                className="iot--card--toolbar-date-range-action bx--overflow-menu"
                onClick={[Function]}
                onClose={[Function]}
                onKeyDown={[Function]}
                open={false}
                tabIndex={0}
                title="Select time range"
                type="button"
              >
                <svg
                  aria-label="Select time range"
                  className="bx--overflow-menu__icon"
                  fill="currentColor"
                  focusable="false"
                  height={16}
                  onClick={[Function]}
                  onKeyDown={[Function]}
                  preserveAspectRatio="xMidYMid meet"
                  role="img"
                  viewBox="0 0 32 32"
                  width={16}
                  xmlns="http://www.w3.org/2000/svg"
                >
                  <path
                    d="M21,30a8,8,0,1,1,8-8A8,8,0,0,1,21,30Zm0-14a6,6,0,1,0,6,6A6,6,0,0,0,21,16Z"
                  />
                  <path
                    d="M22.59 25L20 22.41 20 18 22 18 22 21.59 24 23.59 22.59 25z"
                  />
                  <path
                    d="M28,6a2,2,0,0,0-2-2H22V2H20V4H12V2H10V4H6A2,2,0,0,0,4,6V26a2,2,0,0,0,2,2h4V26H6V6h4V8h2V6h8V8h2V6h4v6h2Z"
                  />
                  <title>
                    Select time range
                  </title>
                </svg>
              </button>
            </div>
            <button
              className="iot--card--toolbar-action iot--card--toolbar-svg-wrapper bx--btn--icon-only bx--btn bx--btn--ghost"
              disabled={false}
              onClick={[Function]}
              tabIndex={0}
              title="Expand to fullscreen"
              type="button"
            >
              <svg
                aria-hidden="true"
                aria-label="Expand to fullscreen"
                className="bx--btn__icon"
                fill="currentColor"
                focusable="false"
                height={16}
                preserveAspectRatio="xMidYMid meet"
                role="img"
                viewBox="0 0 32 32"
                width={16}
                xmlns="http://www.w3.org/2000/svg"
              >
                <path
                  d="M28,4H10A2.0059,2.0059,0,0,0,8,6V20a2.0059,2.0059,0,0,0,2,2H28a2.0059,2.0059,0,0,0,2-2V6A2.0059,2.0059,0,0,0,28,4Zm0,16H10V6H28Z"
                />
                <path
                  d="M18,26H4V16H6V14H4a2.0059,2.0059,0,0,0-2,2V26a2.0059,2.0059,0,0,0,2,2H18a2.0059,2.0059,0,0,0,2-2V24H18Z"
                />
              </svg>
            </button>
          </div>
        </div>
        <div
          className="iot--card--content"
          style={
            Object {
              "--card-content-height": "576px",
            }
          }
        >
          <div
            className="iot--time-series-card--wrapper"
          >
            <div
              className="chart-holder"
            />
          </div>
        </div>
      </div>
    </div>
  </div>
  <button
    className="info__show-button"
    onClick={[Function]}
    style={
      Object {
        "background": "#027ac5",
        "border": "none",
        "borderRadius": "0 0 0 5px",
        "color": "#fff",
        "cursor": "pointer",
        "display": "block",
        "fontFamily": "sans-serif",
        "fontSize": 12,
        "padding": "5px 15px",
        "position": "fixed",
        "right": 0,
        "top": 0,
      }
    }
    type="button"
  >
    Show Info
  </button>
</div>
`;

exports[`Storybook Snapshot tests and console checks Storyshots Watson IoT/TimeSeriesCard lots of dots 1`] = `
<div
  className="storybook-container"
>
  <div
    style={
      Object {
        "position": "relative",
        "zIndex": 0,
      }
    }
  >
    <div
      style={
        Object {
          "margin": "1rem4",
          "width": "252px",
        }
      }
    >
      <div
        className="iot--card iot--card--wrapper"
        data-testid="Card"
        id="facility-temperature"
        role="presentation"
        style={
          Object {
            "--card-default-height": "304px",
          }
        }
      >
        <div
          className="iot--card--header"
        >
          <span
            className="iot--card--title"
            title="Temperature"
          >
            <div
              className="iot--card--title--text"
            >
              Temperature
            </div>
          </span>
          <div
            className="iot--card--toolbar"
          >
            <div
              className="iot--card--toolbar-date-range-wrapper"
            >
              <button
                aria-expanded={false}
                aria-haspopup={true}
                aria-label="Menu"
                className="iot--card--toolbar-date-range-action bx--overflow-menu"
                onClick={[Function]}
                onClose={[Function]}
                onKeyDown={[Function]}
                open={false}
                tabIndex={0}
                title="Select time range"
                type="button"
              >
                <svg
                  aria-label="Select time range"
                  className="bx--overflow-menu__icon"
                  fill="currentColor"
                  focusable="false"
                  height={16}
                  onClick={[Function]}
                  onKeyDown={[Function]}
                  preserveAspectRatio="xMidYMid meet"
                  role="img"
                  viewBox="0 0 32 32"
                  width={16}
                  xmlns="http://www.w3.org/2000/svg"
                >
                  <path
                    d="M21,30a8,8,0,1,1,8-8A8,8,0,0,1,21,30Zm0-14a6,6,0,1,0,6,6A6,6,0,0,0,21,16Z"
                  />
                  <path
                    d="M22.59 25L20 22.41 20 18 22 18 22 21.59 24 23.59 22.59 25z"
                  />
                  <path
                    d="M28,6a2,2,0,0,0-2-2H22V2H20V4H12V2H10V4H6A2,2,0,0,0,4,6V26a2,2,0,0,0,2,2h4V26H6V6h4V8h2V6h8V8h2V6h4v6h2Z"
                  />
                  <title>
                    Select time range
                  </title>
                </svg>
              </button>
            </div>
            <button
              className="iot--card--toolbar-action iot--card--toolbar-svg-wrapper bx--btn--icon-only bx--btn bx--btn--ghost"
              disabled={false}
              onClick={[Function]}
              tabIndex={0}
              title="Expand to fullscreen"
              type="button"
            >
              <svg
                aria-hidden="true"
                aria-label="Expand to fullscreen"
                className="bx--btn__icon"
                fill="currentColor"
                focusable="false"
                height={16}
                preserveAspectRatio="xMidYMid meet"
                role="img"
                viewBox="0 0 32 32"
                width={16}
                xmlns="http://www.w3.org/2000/svg"
              >
                <path
                  d="M28,4H10A2.0059,2.0059,0,0,0,8,6V20a2.0059,2.0059,0,0,0,2,2H28a2.0059,2.0059,0,0,0,2-2V6A2.0059,2.0059,0,0,0,28,4Zm0,16H10V6H28Z"
                />
                <path
                  d="M18,26H4V16H6V14H4a2.0059,2.0059,0,0,0-2,2V26a2.0059,2.0059,0,0,0,2,2H18a2.0059,2.0059,0,0,0,2-2V24H18Z"
                />
              </svg>
            </button>
          </div>
        </div>
        <div
          className="iot--card--content"
          style={
            Object {
              "--card-content-height": "256px",
            }
          }
        >
          <div
            className="iot--time-series-card--wrapper iot--time-series-card--wrapper__lots-of-points"
          >
            <div
              className="chart-holder"
            />
          </div>
        </div>
      </div>
    </div>
  </div>
  <button
    className="info__show-button"
    onClick={[Function]}
    style={
      Object {
        "background": "#027ac5",
        "border": "none",
        "borderRadius": "0 0 0 5px",
        "color": "#fff",
        "cursor": "pointer",
        "display": "block",
        "fontFamily": "sans-serif",
        "fontSize": 12,
        "padding": "5px 15px",
        "position": "fixed",
        "right": 0,
        "top": 0,
      }
    }
    type="button"
  >
    Show Info
  </button>
</div>
`;

exports[`Storybook Snapshot tests and console checks Storyshots Watson IoT/TimeSeriesCard medium / multi line - (No X/Y Label) 1`] = `
<div
  className="storybook-container"
>
  <div
    style={
      Object {
        "position": "relative",
        "zIndex": 0,
      }
    }
  >
    <div
      style={
        Object {
          "margin": "1rem4",
          "width": "252px",
        }
      }
    >
      <div
        className="iot--card iot--card--wrapper"
        data-testid="Card"
        id="facility-temperature"
        role="presentation"
        style={
          Object {
            "--card-default-height": "304px",
          }
        }
      >
        <div
          className="iot--card--header"
        >
          <span
            className="iot--card--title"
            title="Temperature"
          >
            <div
              className="iot--card--title--text"
            >
              Temperature
            </div>
          </span>
          <div
            className="iot--card--toolbar"
          >
            <div
              className="iot--card--toolbar-date-range-wrapper"
            >
              <button
                aria-expanded={false}
                aria-haspopup={true}
                aria-label="Menu"
                className="iot--card--toolbar-date-range-action bx--overflow-menu"
                onClick={[Function]}
                onClose={[Function]}
                onKeyDown={[Function]}
                open={false}
                tabIndex={0}
                title="Select time range"
                type="button"
              >
                <svg
                  aria-label="Select time range"
                  className="bx--overflow-menu__icon"
                  fill="currentColor"
                  focusable="false"
                  height={16}
                  onClick={[Function]}
                  onKeyDown={[Function]}
                  preserveAspectRatio="xMidYMid meet"
                  role="img"
                  viewBox="0 0 32 32"
                  width={16}
                  xmlns="http://www.w3.org/2000/svg"
                >
                  <path
                    d="M21,30a8,8,0,1,1,8-8A8,8,0,0,1,21,30Zm0-14a6,6,0,1,0,6,6A6,6,0,0,0,21,16Z"
                  />
                  <path
                    d="M22.59 25L20 22.41 20 18 22 18 22 21.59 24 23.59 22.59 25z"
                  />
                  <path
                    d="M28,6a2,2,0,0,0-2-2H22V2H20V4H12V2H10V4H6A2,2,0,0,0,4,6V26a2,2,0,0,0,2,2h4V26H6V6h4V8h2V6h8V8h2V6h4v6h2Z"
                  />
                  <title>
                    Select time range
                  </title>
                </svg>
              </button>
            </div>
            <button
              className="iot--card--toolbar-action iot--card--toolbar-svg-wrapper bx--btn--icon-only bx--btn bx--btn--ghost"
              disabled={false}
              onClick={[Function]}
              tabIndex={0}
              title="Expand to fullscreen"
              type="button"
            >
              <svg
                aria-hidden="true"
                aria-label="Expand to fullscreen"
                className="bx--btn__icon"
                fill="currentColor"
                focusable="false"
                height={16}
                preserveAspectRatio="xMidYMid meet"
                role="img"
                viewBox="0 0 32 32"
                width={16}
                xmlns="http://www.w3.org/2000/svg"
              >
                <path
                  d="M28,4H10A2.0059,2.0059,0,0,0,8,6V20a2.0059,2.0059,0,0,0,2,2H28a2.0059,2.0059,0,0,0,2-2V6A2.0059,2.0059,0,0,0,28,4Zm0,16H10V6H28Z"
                />
                <path
                  d="M18,26H4V16H6V14H4a2.0059,2.0059,0,0,0-2,2V26a2.0059,2.0059,0,0,0,2,2H18a2.0059,2.0059,0,0,0,2-2V24H18Z"
                />
              </svg>
            </button>
          </div>
        </div>
        <div
          className="iot--card--content"
          style={
            Object {
              "--card-content-height": "256px",
            }
          }
        >
          <div
            className="iot--time-series-card--wrapper"
          >
            <div
              className="chart-holder"
            />
          </div>
        </div>
      </div>
    </div>
  </div>
  <button
    className="info__show-button"
    onClick={[Function]}
    style={
      Object {
        "background": "#027ac5",
        "border": "none",
        "borderRadius": "0 0 0 5px",
        "color": "#fff",
        "cursor": "pointer",
        "display": "block",
        "fontFamily": "sans-serif",
        "fontSize": 12,
        "padding": "5px 15px",
        "position": "fixed",
        "right": 0,
        "top": 0,
      }
    }
    type="button"
  >
    Show Info
  </button>
</div>
`;

exports[`Storybook Snapshot tests and console checks Storyshots Watson IoT/TimeSeriesCard medium / multiple line - interval month (Year/ Same Year) 1`] = `
<div
  className="storybook-container"
>
  <div
    style={
      Object {
        "position": "relative",
        "zIndex": 0,
      }
    }
  >
    <div
      style={
        Object {
          "margin": 20,
          "width": "252px",
        }
      }
    >
      <div
        className="iot--card iot--card--wrapper"
        data-testid="Card"
        id="facility-temperature"
        role="presentation"
        style={
          Object {
            "--card-default-height": "304px",
          }
        }
      >
        <div
          className="iot--card--header"
        >
          <span
            className="iot--card--title"
            title="Temperature"
          >
            <div
              className="iot--card--title--text"
            >
              Temperature
            </div>
          </span>
          <div
            className="iot--card--toolbar"
          >
            <div
              className="iot--card--toolbar-date-range-wrapper"
            >
              <button
                aria-expanded={false}
                aria-haspopup={true}
                aria-label="Menu"
                className="iot--card--toolbar-date-range-action bx--overflow-menu"
                onClick={[Function]}
                onClose={[Function]}
                onKeyDown={[Function]}
                open={false}
                tabIndex={0}
                title="Select time range"
                type="button"
              >
                <svg
                  aria-label="Select time range"
                  className="bx--overflow-menu__icon"
                  fill="currentColor"
                  focusable="false"
                  height={16}
                  onClick={[Function]}
                  onKeyDown={[Function]}
                  preserveAspectRatio="xMidYMid meet"
                  role="img"
                  viewBox="0 0 32 32"
                  width={16}
                  xmlns="http://www.w3.org/2000/svg"
                >
                  <path
                    d="M21,30a8,8,0,1,1,8-8A8,8,0,0,1,21,30Zm0-14a6,6,0,1,0,6,6A6,6,0,0,0,21,16Z"
                  />
                  <path
                    d="M22.59 25L20 22.41 20 18 22 18 22 21.59 24 23.59 22.59 25z"
                  />
                  <path
                    d="M28,6a2,2,0,0,0-2-2H22V2H20V4H12V2H10V4H6A2,2,0,0,0,4,6V26a2,2,0,0,0,2,2h4V26H6V6h4V8h2V6h8V8h2V6h4v6h2Z"
                  />
                  <title>
                    Select time range
                  </title>
                </svg>
              </button>
            </div>
            <button
              className="iot--card--toolbar-action iot--card--toolbar-svg-wrapper bx--btn--icon-only bx--btn bx--btn--ghost"
              disabled={false}
              onClick={[Function]}
              tabIndex={0}
              title="Expand to fullscreen"
              type="button"
            >
              <svg
                aria-hidden="true"
                aria-label="Expand to fullscreen"
                className="bx--btn__icon"
                fill="currentColor"
                focusable="false"
                height={16}
                preserveAspectRatio="xMidYMid meet"
                role="img"
                viewBox="0 0 32 32"
                width={16}
                xmlns="http://www.w3.org/2000/svg"
              >
                <path
                  d="M28,4H10A2.0059,2.0059,0,0,0,8,6V20a2.0059,2.0059,0,0,0,2,2H28a2.0059,2.0059,0,0,0,2-2V6A2.0059,2.0059,0,0,0,28,4Zm0,16H10V6H28Z"
                />
                <path
                  d="M18,26H4V16H6V14H4a2.0059,2.0059,0,0,0-2,2V26a2.0059,2.0059,0,0,0,2,2H18a2.0059,2.0059,0,0,0,2-2V24H18Z"
                />
              </svg>
            </button>
          </div>
        </div>
        <div
          className="iot--card--content"
          style={
            Object {
              "--card-content-height": "256px",
            }
          }
        >
          <div
            className="iot--time-series-card--wrapper"
          >
            <div
              className="chart-holder"
            />
          </div>
        </div>
      </div>
    </div>
  </div>
  <button
    className="info__show-button"
    onClick={[Function]}
    style={
      Object {
        "background": "#027ac5",
        "border": "none",
        "borderRadius": "0 0 0 5px",
        "color": "#fff",
        "cursor": "pointer",
        "display": "block",
        "fontFamily": "sans-serif",
        "fontSize": 12,
        "padding": "5px 15px",
        "position": "fixed",
        "right": 0,
        "top": 0,
      }
    }
    type="button"
  >
    Show Info
  </button>
</div>
`;

exports[`Storybook Snapshot tests and console checks Storyshots Watson IoT/TimeSeriesCard medium / single line - interval hour 1`] = `
<div
  className="storybook-container"
>
  <div
    style={
      Object {
        "position": "relative",
        "zIndex": 0,
      }
    }
  >
    <div
      style={
        Object {
          "margin": "1rem4",
          "width": "252px",
        }
      }
    >
      <div
        className="iot--card iot--card--wrapper"
        data-testid="Card"
        id="facility-temperature"
        role="presentation"
        style={
          Object {
            "--card-default-height": "304px",
          }
        }
      >
        <div
          className="iot--card--header"
        >
          <span
            className="iot--card--title"
            title="Temperature"
          >
            <div
              className="iot--card--title--text"
            >
              Temperature
            </div>
          </span>
          <div
            className="iot--card--toolbar"
          >
            <div
              className="iot--card--toolbar-date-range-wrapper"
            >
              <button
                aria-expanded={false}
                aria-haspopup={true}
                aria-label="Menu"
                className="iot--card--toolbar-date-range-action bx--overflow-menu"
                onClick={[Function]}
                onClose={[Function]}
                onKeyDown={[Function]}
                open={false}
                tabIndex={0}
                title="Select time range"
                type="button"
              >
                <svg
                  aria-label="Select time range"
                  className="bx--overflow-menu__icon"
                  fill="currentColor"
                  focusable="false"
                  height={16}
                  onClick={[Function]}
                  onKeyDown={[Function]}
                  preserveAspectRatio="xMidYMid meet"
                  role="img"
                  viewBox="0 0 32 32"
                  width={16}
                  xmlns="http://www.w3.org/2000/svg"
                >
                  <path
                    d="M21,30a8,8,0,1,1,8-8A8,8,0,0,1,21,30Zm0-14a6,6,0,1,0,6,6A6,6,0,0,0,21,16Z"
                  />
                  <path
                    d="M22.59 25L20 22.41 20 18 22 18 22 21.59 24 23.59 22.59 25z"
                  />
                  <path
                    d="M28,6a2,2,0,0,0-2-2H22V2H20V4H12V2H10V4H6A2,2,0,0,0,4,6V26a2,2,0,0,0,2,2h4V26H6V6h4V8h2V6h8V8h2V6h4v6h2Z"
                  />
                  <title>
                    Select time range
                  </title>
                </svg>
              </button>
            </div>
            <button
              className="iot--card--toolbar-action iot--card--toolbar-svg-wrapper bx--btn--icon-only bx--btn bx--btn--ghost"
              disabled={false}
              onClick={[Function]}
              tabIndex={0}
              title="Expand to fullscreen"
              type="button"
            >
              <svg
                aria-hidden="true"
                aria-label="Expand to fullscreen"
                className="bx--btn__icon"
                fill="currentColor"
                focusable="false"
                height={16}
                preserveAspectRatio="xMidYMid meet"
                role="img"
                viewBox="0 0 32 32"
                width={16}
                xmlns="http://www.w3.org/2000/svg"
              >
                <path
                  d="M28,4H10A2.0059,2.0059,0,0,0,8,6V20a2.0059,2.0059,0,0,0,2,2H28a2.0059,2.0059,0,0,0,2-2V6A2.0059,2.0059,0,0,0,28,4Zm0,16H10V6H28Z"
                />
                <path
                  d="M18,26H4V16H6V14H4a2.0059,2.0059,0,0,0-2,2V26a2.0059,2.0059,0,0,0,2,2H18a2.0059,2.0059,0,0,0,2-2V24H18Z"
                />
              </svg>
            </button>
          </div>
        </div>
        <div
          className="iot--card--content"
          style={
            Object {
              "--card-content-height": "256px",
            }
          }
        >
          <div
            className="iot--time-series-card--wrapper"
          >
            <div
              className="chart-holder"
            />
          </div>
        </div>
      </div>
    </div>
  </div>
  <button
    className="info__show-button"
    onClick={[Function]}
    style={
      Object {
        "background": "#027ac5",
        "border": "none",
        "borderRadius": "0 0 0 5px",
        "color": "#fff",
        "cursor": "pointer",
        "display": "block",
        "fontFamily": "sans-serif",
        "fontSize": 12,
        "padding": "5px 15px",
        "position": "fixed",
        "right": 0,
        "top": 0,
      }
    }
    type="button"
  >
    Show Info
  </button>
</div>
`;

exports[`Storybook Snapshot tests and console checks Storyshots Watson IoT/TimeSeriesCard medium / single line - interval month (Year/ Same Year) 1`] = `
<div
  className="storybook-container"
>
  <div
    style={
      Object {
        "position": "relative",
        "zIndex": 0,
      }
    }
  >
    <div
      style={
        Object {
          "margin": 20,
          "width": "252px",
        }
      }
    >
      <div
        className="iot--card iot--card--wrapper"
        data-testid="Card"
        id="facility-temperature"
        role="presentation"
        style={
          Object {
            "--card-default-height": "304px",
          }
        }
      >
        <div
          className="iot--card--header"
        >
          <span
            className="iot--card--title"
            title="Temperature"
          >
            <div
              className="iot--card--title--text"
            >
              Temperature
            </div>
          </span>
          <div
            className="iot--card--toolbar"
          >
            <div
              className="iot--card--toolbar-date-range-wrapper"
            >
              <button
                aria-expanded={false}
                aria-haspopup={true}
                aria-label="Menu"
                className="iot--card--toolbar-date-range-action bx--overflow-menu"
                onClick={[Function]}
                onClose={[Function]}
                onKeyDown={[Function]}
                open={false}
                tabIndex={0}
                title="Select time range"
                type="button"
              >
                <svg
                  aria-label="Select time range"
                  className="bx--overflow-menu__icon"
                  fill="currentColor"
                  focusable="false"
                  height={16}
                  onClick={[Function]}
                  onKeyDown={[Function]}
                  preserveAspectRatio="xMidYMid meet"
                  role="img"
                  viewBox="0 0 32 32"
                  width={16}
                  xmlns="http://www.w3.org/2000/svg"
                >
                  <path
                    d="M21,30a8,8,0,1,1,8-8A8,8,0,0,1,21,30Zm0-14a6,6,0,1,0,6,6A6,6,0,0,0,21,16Z"
                  />
                  <path
                    d="M22.59 25L20 22.41 20 18 22 18 22 21.59 24 23.59 22.59 25z"
                  />
                  <path
                    d="M28,6a2,2,0,0,0-2-2H22V2H20V4H12V2H10V4H6A2,2,0,0,0,4,6V26a2,2,0,0,0,2,2h4V26H6V6h4V8h2V6h8V8h2V6h4v6h2Z"
                  />
                  <title>
                    Select time range
                  </title>
                </svg>
              </button>
            </div>
            <button
              className="iot--card--toolbar-action iot--card--toolbar-svg-wrapper bx--btn--icon-only bx--btn bx--btn--ghost"
              disabled={false}
              onClick={[Function]}
              tabIndex={0}
              title="Expand to fullscreen"
              type="button"
            >
              <svg
                aria-hidden="true"
                aria-label="Expand to fullscreen"
                className="bx--btn__icon"
                fill="currentColor"
                focusable="false"
                height={16}
                preserveAspectRatio="xMidYMid meet"
                role="img"
                viewBox="0 0 32 32"
                width={16}
                xmlns="http://www.w3.org/2000/svg"
              >
                <path
                  d="M28,4H10A2.0059,2.0059,0,0,0,8,6V20a2.0059,2.0059,0,0,0,2,2H28a2.0059,2.0059,0,0,0,2-2V6A2.0059,2.0059,0,0,0,28,4Zm0,16H10V6H28Z"
                />
                <path
                  d="M18,26H4V16H6V14H4a2.0059,2.0059,0,0,0-2,2V26a2.0059,2.0059,0,0,0,2,2H18a2.0059,2.0059,0,0,0,2-2V24H18Z"
                />
              </svg>
            </button>
          </div>
        </div>
        <div
          className="iot--card--content"
          style={
            Object {
              "--card-content-height": "256px",
            }
          }
        >
          <div
            className="iot--time-series-card--wrapper"
          >
            <div
              className="chart-holder"
            />
          </div>
        </div>
      </div>
    </div>
  </div>
  <button
    className="info__show-button"
    onClick={[Function]}
    style={
      Object {
        "background": "#027ac5",
        "border": "none",
        "borderRadius": "0 0 0 5px",
        "color": "#fff",
        "cursor": "pointer",
        "display": "block",
        "fontFamily": "sans-serif",
        "fontSize": 12,
        "padding": "5px 15px",
        "position": "fixed",
        "right": 0,
        "top": 0,
      }
    }
    type="button"
  >
    Show Info
  </button>
</div>
`;

exports[`Storybook Snapshot tests and console checks Storyshots Watson IoT/TimeSeriesCard medium / single line - interval year (Two data point) 1`] = `
<div
  className="storybook-container"
>
  <div
    style={
      Object {
        "position": "relative",
        "zIndex": 0,
      }
    }
  >
    <div
      style={
        Object {
          "margin": 20,
          "width": "252px",
        }
      }
    >
      <div
        className="iot--card iot--card--wrapper"
        data-testid="Card"
        id="facility-temperature"
        role="presentation"
        style={
          Object {
            "--card-default-height": "304px",
          }
        }
      >
        <div
          className="iot--card--header"
        >
          <span
            className="iot--card--title"
            title="Temperature"
          >
            <div
              className="iot--card--title--text"
            >
              Temperature
            </div>
          </span>
          <div
            className="iot--card--toolbar"
          >
            <div
              className="iot--card--toolbar-date-range-wrapper"
            >
              <button
                aria-expanded={false}
                aria-haspopup={true}
                aria-label="Menu"
                className="iot--card--toolbar-date-range-action bx--overflow-menu"
                onClick={[Function]}
                onClose={[Function]}
                onKeyDown={[Function]}
                open={false}
                tabIndex={0}
                title="Select time range"
                type="button"
              >
                <svg
                  aria-label="Select time range"
                  className="bx--overflow-menu__icon"
                  fill="currentColor"
                  focusable="false"
                  height={16}
                  onClick={[Function]}
                  onKeyDown={[Function]}
                  preserveAspectRatio="xMidYMid meet"
                  role="img"
                  viewBox="0 0 32 32"
                  width={16}
                  xmlns="http://www.w3.org/2000/svg"
                >
                  <path
                    d="M21,30a8,8,0,1,1,8-8A8,8,0,0,1,21,30Zm0-14a6,6,0,1,0,6,6A6,6,0,0,0,21,16Z"
                  />
                  <path
                    d="M22.59 25L20 22.41 20 18 22 18 22 21.59 24 23.59 22.59 25z"
                  />
                  <path
                    d="M28,6a2,2,0,0,0-2-2H22V2H20V4H12V2H10V4H6A2,2,0,0,0,4,6V26a2,2,0,0,0,2,2h4V26H6V6h4V8h2V6h8V8h2V6h4v6h2Z"
                  />
                  <title>
                    Select time range
                  </title>
                </svg>
              </button>
            </div>
            <button
              className="iot--card--toolbar-action iot--card--toolbar-svg-wrapper bx--btn--icon-only bx--btn bx--btn--ghost"
              disabled={false}
              onClick={[Function]}
              tabIndex={0}
              title="Expand to fullscreen"
              type="button"
            >
              <svg
                aria-hidden="true"
                aria-label="Expand to fullscreen"
                className="bx--btn__icon"
                fill="currentColor"
                focusable="false"
                height={16}
                preserveAspectRatio="xMidYMid meet"
                role="img"
                viewBox="0 0 32 32"
                width={16}
                xmlns="http://www.w3.org/2000/svg"
              >
                <path
                  d="M28,4H10A2.0059,2.0059,0,0,0,8,6V20a2.0059,2.0059,0,0,0,2,2H28a2.0059,2.0059,0,0,0,2-2V6A2.0059,2.0059,0,0,0,28,4Zm0,16H10V6H28Z"
                />
                <path
                  d="M18,26H4V16H6V14H4a2.0059,2.0059,0,0,0-2,2V26a2.0059,2.0059,0,0,0,2,2H18a2.0059,2.0059,0,0,0,2-2V24H18Z"
                />
              </svg>
            </button>
          </div>
        </div>
        <div
          className="iot--card--content"
          style={
            Object {
              "--card-content-height": "256px",
            }
          }
        >
          <div
            className="iot--time-series-card--wrapper"
          >
            <div
              className="chart-holder"
            />
          </div>
        </div>
      </div>
    </div>
  </div>
  <button
    className="info__show-button"
    onClick={[Function]}
    style={
      Object {
        "background": "#027ac5",
        "border": "none",
        "borderRadius": "0 0 0 5px",
        "color": "#fff",
        "cursor": "pointer",
        "display": "block",
        "fontFamily": "sans-serif",
        "fontSize": 12,
        "padding": "5px 15px",
        "position": "fixed",
        "right": 0,
        "top": 0,
      }
    }
    type="button"
  >
    Show Info
  </button>
</div>
`;

exports[`Storybook Snapshot tests and console checks Storyshots Watson IoT/TimeSeriesCard multi line - (No X/Y Label) 1`] = `
<div
  className="storybook-container"
>
  <div
    style={
      Object {
        "position": "relative",
        "zIndex": 0,
      }
    }
  >
    <div
      style={
        Object {
          "margin": 20,
          "width": "252px",
        }
      }
    >
      <div
        className="iot--card iot--card--wrapper"
        data-testid="Card"
        id="facility-temperature"
        role="presentation"
        style={
          Object {
            "--card-default-height": "304px",
          }
        }
      >
        <div
          className="iot--card--header"
        >
          <span
            className="iot--card--title"
            title="Temperature"
          >
            <div
              className="iot--card--title--text"
            >
              Temperature
            </div>
          </span>
          <div
            className="iot--card--toolbar"
          >
            <div
              className="iot--card--toolbar-date-range-wrapper"
            >
              <button
                aria-expanded={false}
                aria-haspopup={true}
                aria-label="Menu"
                className="iot--card--toolbar-date-range-action bx--overflow-menu"
                onClick={[Function]}
                onClose={[Function]}
                onKeyDown={[Function]}
                open={false}
                tabIndex={0}
                title="Select time range"
                type="button"
              >
                <svg
                  aria-label="Select time range"
                  className="bx--overflow-menu__icon"
                  fill="currentColor"
                  focusable="false"
                  height={16}
                  onClick={[Function]}
                  onKeyDown={[Function]}
                  preserveAspectRatio="xMidYMid meet"
                  role="img"
                  viewBox="0 0 32 32"
                  width={16}
                  xmlns="http://www.w3.org/2000/svg"
                >
                  <path
                    d="M21,30a8,8,0,1,1,8-8A8,8,0,0,1,21,30Zm0-14a6,6,0,1,0,6,6A6,6,0,0,0,21,16Z"
                  />
                  <path
                    d="M22.59 25L20 22.41 20 18 22 18 22 21.59 24 23.59 22.59 25z"
                  />
                  <path
                    d="M28,6a2,2,0,0,0-2-2H22V2H20V4H12V2H10V4H6A2,2,0,0,0,4,6V26a2,2,0,0,0,2,2h4V26H6V6h4V8h2V6h8V8h2V6h4v6h2Z"
                  />
                  <title>
                    Select time range
                  </title>
                </svg>
              </button>
            </div>
            <button
              className="iot--card--toolbar-action iot--card--toolbar-svg-wrapper bx--btn--icon-only bx--btn bx--btn--ghost"
              disabled={false}
              onClick={[Function]}
              tabIndex={0}
              title="Expand to fullscreen"
              type="button"
            >
              <svg
                aria-hidden="true"
                aria-label="Expand to fullscreen"
                className="bx--btn__icon"
                fill="currentColor"
                focusable="false"
                height={16}
                preserveAspectRatio="xMidYMid meet"
                role="img"
                viewBox="0 0 32 32"
                width={16}
                xmlns="http://www.w3.org/2000/svg"
              >
                <path
                  d="M28,4H10A2.0059,2.0059,0,0,0,8,6V20a2.0059,2.0059,0,0,0,2,2H28a2.0059,2.0059,0,0,0,2-2V6A2.0059,2.0059,0,0,0,28,4Zm0,16H10V6H28Z"
                />
                <path
                  d="M18,26H4V16H6V14H4a2.0059,2.0059,0,0,0-2,2V26a2.0059,2.0059,0,0,0,2,2H18a2.0059,2.0059,0,0,0,2-2V24H18Z"
                />
              </svg>
            </button>
          </div>
        </div>
        <div
          className="iot--card--content"
          style={
            Object {
              "--card-content-height": "256px",
            }
          }
        >
          <div
            className="iot--time-series-card--wrapper"
          >
            <div
              className="chart-holder"
            />
          </div>
        </div>
      </div>
    </div>
  </div>
  <button
    className="info__show-button"
    onClick={[Function]}
    style={
      Object {
        "background": "#027ac5",
        "border": "none",
        "borderRadius": "0 0 0 5px",
        "color": "#fff",
        "cursor": "pointer",
        "display": "block",
        "fontFamily": "sans-serif",
        "fontSize": 12,
        "padding": "5px 15px",
        "position": "fixed",
        "right": 0,
        "top": 0,
      }
    }
    type="button"
  >
    Show Info
  </button>
</div>
`;

exports[`Storybook Snapshot tests and console checks Storyshots Watson IoT/TimeSeriesCard single point 1`] = `
<div
  className="storybook-container"
>
  <div
    style={
      Object {
        "position": "relative",
        "zIndex": 0,
      }
    }
  >
    <div
      style={
        Object {
          "margin": "1rem4",
          "width": "252px",
        }
      }
    >
      <div
        className="iot--card iot--card--wrapper"
        data-testid="Card"
        id="facility-temperature"
        role="presentation"
        style={
          Object {
            "--card-default-height": "304px",
          }
        }
      >
        <div
          className="iot--card--header"
        >
          <span
            className="iot--card--title"
            title="Temperature"
          >
            <div
              className="iot--card--title--text"
            >
              Temperature
            </div>
          </span>
          <div
            className="iot--card--toolbar"
          >
            <div
              className="iot--card--toolbar-date-range-wrapper"
            >
              <button
                aria-expanded={false}
                aria-haspopup={true}
                aria-label="Menu"
                className="iot--card--toolbar-date-range-action bx--overflow-menu"
                onClick={[Function]}
                onClose={[Function]}
                onKeyDown={[Function]}
                open={false}
                tabIndex={0}
                title="Select time range"
                type="button"
              >
                <svg
                  aria-label="Select time range"
                  className="bx--overflow-menu__icon"
                  fill="currentColor"
                  focusable="false"
                  height={16}
                  onClick={[Function]}
                  onKeyDown={[Function]}
                  preserveAspectRatio="xMidYMid meet"
                  role="img"
                  viewBox="0 0 32 32"
                  width={16}
                  xmlns="http://www.w3.org/2000/svg"
                >
                  <path
                    d="M21,30a8,8,0,1,1,8-8A8,8,0,0,1,21,30Zm0-14a6,6,0,1,0,6,6A6,6,0,0,0,21,16Z"
                  />
                  <path
                    d="M22.59 25L20 22.41 20 18 22 18 22 21.59 24 23.59 22.59 25z"
                  />
                  <path
                    d="M28,6a2,2,0,0,0-2-2H22V2H20V4H12V2H10V4H6A2,2,0,0,0,4,6V26a2,2,0,0,0,2,2h4V26H6V6h4V8h2V6h8V8h2V6h4v6h2Z"
                  />
                  <title>
                    Select time range
                  </title>
                </svg>
              </button>
            </div>
            <button
              className="iot--card--toolbar-action iot--card--toolbar-svg-wrapper bx--btn--icon-only bx--btn bx--btn--ghost"
              disabled={false}
              onClick={[Function]}
              tabIndex={0}
              title="Expand to fullscreen"
              type="button"
            >
              <svg
                aria-hidden="true"
                aria-label="Expand to fullscreen"
                className="bx--btn__icon"
                fill="currentColor"
                focusable="false"
                height={16}
                preserveAspectRatio="xMidYMid meet"
                role="img"
                viewBox="0 0 32 32"
                width={16}
                xmlns="http://www.w3.org/2000/svg"
              >
                <path
                  d="M28,4H10A2.0059,2.0059,0,0,0,8,6V20a2.0059,2.0059,0,0,0,2,2H28a2.0059,2.0059,0,0,0,2-2V6A2.0059,2.0059,0,0,0,28,4Zm0,16H10V6H28Z"
                />
                <path
                  d="M18,26H4V16H6V14H4a2.0059,2.0059,0,0,0-2,2V26a2.0059,2.0059,0,0,0,2,2H18a2.0059,2.0059,0,0,0,2-2V24H18Z"
                />
              </svg>
            </button>
          </div>
        </div>
        <div
          className="iot--card--content"
          style={
            Object {
              "--card-content-height": "256px",
            }
          }
        >
          <div
            className="iot--time-series-card--wrapper"
          >
            <div
              className="chart-holder"
            />
          </div>
        </div>
      </div>
    </div>
  </div>
  <button
    className="info__show-button"
    onClick={[Function]}
    style={
      Object {
        "background": "#027ac5",
        "border": "none",
        "borderRadius": "0 0 0 5px",
        "color": "#fff",
        "cursor": "pointer",
        "display": "block",
        "fontFamily": "sans-serif",
        "fontSize": 12,
        "padding": "5px 15px",
        "position": "fixed",
        "right": 0,
        "top": 0,
      }
    }
    type="button"
  >
    Show Info
  </button>
</div>
`;

exports[`Storybook Snapshot tests and console checks Storyshots Watson IoT/TimeSeriesCard with variables 1`] = `
<div
  className="storybook-container"
>
  <div
    style={
      Object {
        "position": "relative",
        "zIndex": 0,
      }
    }
  >
    <div
      style={
        Object {
          "margin": "1rem4",
          "width": "252px",
        }
      }
    >
      <div
        className="iot--card iot--card--wrapper"
        data-testid="Card"
        id="facility-temperature"
        role="presentation"
        style={
          Object {
            "--card-default-height": "304px",
          }
        }
      >
        <div
          className="iot--card--header"
        >
          <span
            className="iot--card--title"
            title="Temperature working"
          >
            <div
              className="iot--card--title--text"
            >
              Temperature working
            </div>
          </span>
          <div
            className="iot--card--toolbar"
          >
            <div
              className="iot--card--toolbar-date-range-wrapper"
            >
              <button
                aria-expanded={false}
                aria-haspopup={true}
                aria-label="Menu"
                className="iot--card--toolbar-date-range-action bx--overflow-menu"
                onClick={[Function]}
                onClose={[Function]}
                onKeyDown={[Function]}
                open={false}
                tabIndex={0}
                title="Select time range"
                type="button"
              >
                <svg
                  aria-label="Select time range"
                  className="bx--overflow-menu__icon"
                  fill="currentColor"
                  focusable="false"
                  height={16}
                  onClick={[Function]}
                  onKeyDown={[Function]}
                  preserveAspectRatio="xMidYMid meet"
                  role="img"
                  viewBox="0 0 32 32"
                  width={16}
                  xmlns="http://www.w3.org/2000/svg"
                >
                  <path
                    d="M21,30a8,8,0,1,1,8-8A8,8,0,0,1,21,30Zm0-14a6,6,0,1,0,6,6A6,6,0,0,0,21,16Z"
                  />
                  <path
                    d="M22.59 25L20 22.41 20 18 22 18 22 21.59 24 23.59 22.59 25z"
                  />
                  <path
                    d="M28,6a2,2,0,0,0-2-2H22V2H20V4H12V2H10V4H6A2,2,0,0,0,4,6V26a2,2,0,0,0,2,2h4V26H6V6h4V8h2V6h8V8h2V6h4v6h2Z"
                  />
                  <title>
                    Select time range
                  </title>
                </svg>
              </button>
            </div>
            <button
              className="iot--card--toolbar-action iot--card--toolbar-svg-wrapper bx--btn--icon-only bx--btn bx--btn--ghost"
              disabled={false}
              onClick={[Function]}
              tabIndex={0}
              title="Expand to fullscreen"
              type="button"
            >
              <svg
                aria-hidden="true"
                aria-label="Expand to fullscreen"
                className="bx--btn__icon"
                fill="currentColor"
                focusable="false"
                height={16}
                preserveAspectRatio="xMidYMid meet"
                role="img"
                viewBox="0 0 32 32"
                width={16}
                xmlns="http://www.w3.org/2000/svg"
              >
                <path
                  d="M28,4H10A2.0059,2.0059,0,0,0,8,6V20a2.0059,2.0059,0,0,0,2,2H28a2.0059,2.0059,0,0,0,2-2V6A2.0059,2.0059,0,0,0,28,4Zm0,16H10V6H28Z"
                />
                <path
                  d="M18,26H4V16H6V14H4a2.0059,2.0059,0,0,0-2,2V26a2.0059,2.0059,0,0,0,2,2H18a2.0059,2.0059,0,0,0,2-2V24H18Z"
                />
              </svg>
            </button>
          </div>
        </div>
        <div
          className="iot--card--content"
          style={
            Object {
              "--card-content-height": "256px",
            }
          }
        >
          <div
            className="iot--time-series-card--wrapper"
          >
            <div
              className="chart-holder"
            />
          </div>
        </div>
      </div>
    </div>
  </div>
  <button
    className="info__show-button"
    onClick={[Function]}
    style={
      Object {
        "background": "#027ac5",
        "border": "none",
        "borderRadius": "0 0 0 5px",
        "color": "#fff",
        "cursor": "pointer",
        "display": "block",
        "fontFamily": "sans-serif",
        "fontSize": 12,
        "padding": "5px 15px",
        "position": "fixed",
        "right": 0,
        "top": 0,
      }
    }
    type="button"
  >
    Show Info
  </button>
</div>
`;

exports[`Storybook Snapshot tests and console checks Storyshots Watson IoT/TimeSeriesCard with zoomBar 1`] = `
<div
  className="storybook-container"
>
  <div
    style={
      Object {
        "position": "relative",
        "zIndex": 0,
      }
    }
  >
    <div
      style={
        Object {
          "margin": 20,
          "width": "520px",
        }
      }
    >
      <div
        className="iot--card iot--card--wrapper"
        data-testid="Card"
        id="facility-temperature"
        role="presentation"
        style={
          Object {
            "--card-default-height": "624px",
          }
        }
      >
        <div
          className="iot--card--header"
        >
          <span
            className="iot--card--title"
            title="Temperature"
          >
            <div
              className="iot--card--title--text"
            >
              Temperature
            </div>
          </span>
          <div
            className="iot--card--toolbar"
          >
            <div
              className="iot--card--toolbar-date-range-wrapper"
            >
              <button
                aria-expanded={false}
                aria-haspopup={true}
                aria-label="Menu"
                className="iot--card--toolbar-date-range-action bx--overflow-menu"
                onClick={[Function]}
                onClose={[Function]}
                onKeyDown={[Function]}
                open={false}
                tabIndex={0}
                title="Select time range"
                type="button"
              >
                <svg
                  aria-label="Select time range"
                  className="bx--overflow-menu__icon"
                  fill="currentColor"
                  focusable="false"
                  height={16}
                  onClick={[Function]}
                  onKeyDown={[Function]}
                  preserveAspectRatio="xMidYMid meet"
                  role="img"
                  viewBox="0 0 32 32"
                  width={16}
                  xmlns="http://www.w3.org/2000/svg"
                >
                  <path
                    d="M21,30a8,8,0,1,1,8-8A8,8,0,0,1,21,30Zm0-14a6,6,0,1,0,6,6A6,6,0,0,0,21,16Z"
                  />
                  <path
                    d="M22.59 25L20 22.41 20 18 22 18 22 21.59 24 23.59 22.59 25z"
                  />
                  <path
                    d="M28,6a2,2,0,0,0-2-2H22V2H20V4H12V2H10V4H6A2,2,0,0,0,4,6V26a2,2,0,0,0,2,2h4V26H6V6h4V8h2V6h8V8h2V6h4v6h2Z"
                  />
                  <title>
                    Select time range
                  </title>
                </svg>
              </button>
            </div>
            <button
              className="iot--card--toolbar-action iot--card--toolbar-svg-wrapper bx--btn--icon-only bx--btn bx--btn--ghost"
              disabled={false}
              onClick={[Function]}
              tabIndex={0}
              title="Expand to fullscreen"
              type="button"
            >
              <svg
                aria-hidden="true"
                aria-label="Expand to fullscreen"
                className="bx--btn__icon"
                fill="currentColor"
                focusable="false"
                height={16}
                preserveAspectRatio="xMidYMid meet"
                role="img"
                viewBox="0 0 32 32"
                width={16}
                xmlns="http://www.w3.org/2000/svg"
              >
                <path
                  d="M28,4H10A2.0059,2.0059,0,0,0,8,6V20a2.0059,2.0059,0,0,0,2,2H28a2.0059,2.0059,0,0,0,2-2V6A2.0059,2.0059,0,0,0,28,4Zm0,16H10V6H28Z"
                />
                <path
                  d="M18,26H4V16H6V14H4a2.0059,2.0059,0,0,0-2,2V26a2.0059,2.0059,0,0,0,2,2H18a2.0059,2.0059,0,0,0,2-2V24H18Z"
                />
              </svg>
            </button>
          </div>
        </div>
        <div
          className="iot--card--content"
          style={
            Object {
              "--card-content-height": "576px",
            }
          }
        >
          <div
            className="iot--time-series-card--wrapper"
          >
            <div
              className="chart-holder"
            />
          </div>
        </div>
      </div>
    </div>
  </div>
  <button
    className="info__show-button"
    onClick={[Function]}
    style={
      Object {
        "background": "#027ac5",
        "border": "none",
        "borderRadius": "0 0 0 5px",
        "color": "#fff",
        "cursor": "pointer",
        "display": "block",
        "fontFamily": "sans-serif",
        "fontSize": 12,
        "padding": "5px 15px",
        "position": "fixed",
        "right": 0,
        "top": 0,
      }
    }
    type="button"
  >
    Show Info
  </button>
</div>
`;<|MERGE_RESOLUTION|>--- conflicted
+++ resolved
@@ -1393,26 +1393,6 @@
                     className="bx--data-table bx--data-table--no-border"
                     title={null}
                   >
-<<<<<<< HEAD
-                    <tr>
-                      <th
-                        aria-sort="descending"
-                        className="table-header-label-start iot--table-head--table-header table-header-sortable"
-                        scope="col"
-                        style={
-                          Object {
-                            "width": undefined,
-                          }
-                        }
-                      >
-                        <button
-                          align="start"
-                          className="table-header-label-start iot--table-head--table-header table-header-sortable bx--table-sort bx--table-sort--active bx--table-sort--ascending"
-                          data-column="timestamp"
-                          data-floating-menu-container={true}
-                          id="column-timestamp"
-                          onClick={[Function]}
-=======
                     <thead
                       onMouseMove={null}
                       onMouseUp={null}
@@ -1422,7 +1402,6 @@
                           aria-sort="descending"
                           className="table-header-label-start iot--table-head--table-header table-header-sortable"
                           scope="col"
->>>>>>> 1790dd52
                           style={
                             Object {
                               "width": undefined,
@@ -1433,6 +1412,7 @@
                             align="start"
                             className="table-header-label-start iot--table-head--table-header table-header-sortable bx--table-sort bx--table-sort--active bx--table-sort--ascending"
                             data-column="timestamp"
+                            data-floating-menu-container={true}
                             id="column-timestamp"
                             onClick={[Function]}
                             style={
@@ -1451,58 +1431,6 @@
                                 Timestamp
                               </span>
                             </span>
-<<<<<<< HEAD
-                          </span>
-                          <svg
-                            aria-label="Unsort rows by this header"
-                            className="bx--table-sort__icon"
-                            focusable="false"
-                            height={20}
-                            preserveAspectRatio="xMidYMid meet"
-                            role="img"
-                            viewBox="0 0 32 32"
-                            width={20}
-                            xmlns="http://www.w3.org/2000/svg"
-                          >
-                            <path
-                              d="M16 4L6 14 7.41 15.41 15 7.83 15 30 17 30 17 7.83 24.59 15.41 26 14 16 4z"
-                            />
-                          </svg>
-                          <svg
-                            aria-label="Unsort rows by this header"
-                            className="bx--table-sort__icon-unsorted"
-                            focusable="false"
-                            height={20}
-                            preserveAspectRatio="xMidYMid meet"
-                            role="img"
-                            viewBox="0 0 32 32"
-                            width={20}
-                            xmlns="http://www.w3.org/2000/svg"
-                          >
-                            <path
-                              d="M27.6 20.6L24 24.2 24 4 22 4 22 24.2 18.4 20.6 17 22 23 28 29 22zM9 4L3 10 4.4 11.4 8 7.8 8 28 10 28 10 7.8 13.6 11.4 15 10z"
-                            />
-                          </svg>
-                        </button>
-                      </th>
-                      <th
-                        aria-sort="none"
-                        className="table-header-label-start iot--table-head--table-header table-header-sortable"
-                        scope="col"
-                        style={
-                          Object {
-                            "width": undefined,
-                          }
-                        }
-                      >
-                        <button
-                          align="start"
-                          className="table-header-label-start iot--table-head--table-header table-header-sortable bx--table-sort"
-                          data-column="ENTITY_ID"
-                          data-floating-menu-container={true}
-                          id="column-ENTITY_ID"
-                          onClick={[Function]}
-=======
                             <svg
                               aria-label="Unsort rows by this header"
                               className="bx--table-sort__icon"
@@ -1541,7 +1469,6 @@
                           aria-sort="none"
                           className="table-header-label-start iot--table-head--table-header table-header-sortable"
                           scope="col"
->>>>>>> 1790dd52
                           style={
                             Object {
                               "width": undefined,
@@ -1552,6 +1479,7 @@
                             align="start"
                             className="table-header-label-start iot--table-head--table-header table-header-sortable bx--table-sort"
                             data-column="ENTITY_ID"
+                            data-floating-menu-container={true}
                             id="column-ENTITY_ID"
                             onClick={[Function]}
                             style={
@@ -1570,58 +1498,6 @@
                                 ENTITY_ID
                               </span>
                             </span>
-<<<<<<< HEAD
-                          </span>
-                          <svg
-                            aria-label="Sort rows by this header in ascending order"
-                            className="bx--table-sort__icon"
-                            focusable="false"
-                            height={20}
-                            preserveAspectRatio="xMidYMid meet"
-                            role="img"
-                            viewBox="0 0 32 32"
-                            width={20}
-                            xmlns="http://www.w3.org/2000/svg"
-                          >
-                            <path
-                              d="M16 4L6 14 7.41 15.41 15 7.83 15 30 17 30 17 7.83 24.59 15.41 26 14 16 4z"
-                            />
-                          </svg>
-                          <svg
-                            aria-label="Sort rows by this header in ascending order"
-                            className="bx--table-sort__icon-unsorted"
-                            focusable="false"
-                            height={20}
-                            preserveAspectRatio="xMidYMid meet"
-                            role="img"
-                            viewBox="0 0 32 32"
-                            width={20}
-                            xmlns="http://www.w3.org/2000/svg"
-                          >
-                            <path
-                              d="M27.6 20.6L24 24.2 24 4 22 4 22 24.2 18.4 20.6 17 22 23 28 29 22zM9 4L3 10 4.4 11.4 8 7.8 8 28 10 28 10 7.8 13.6 11.4 15 10z"
-                            />
-                          </svg>
-                        </button>
-                      </th>
-                      <th
-                        aria-sort="none"
-                        className="table-header-label-start iot--table-head--table-header table-header-sortable"
-                        scope="col"
-                        style={
-                          Object {
-                            "width": undefined,
-                          }
-                        }
-                      >
-                        <button
-                          align="start"
-                          className="table-header-label-start iot--table-head--table-header table-header-sortable bx--table-sort"
-                          data-column="temperature"
-                          data-floating-menu-container={true}
-                          id="column-temperature"
-                          onClick={[Function]}
-=======
                             <svg
                               aria-label="Sort rows by this header in ascending order"
                               className="bx--table-sort__icon"
@@ -1660,7 +1536,6 @@
                           aria-sort="none"
                           className="table-header-label-start iot--table-head--table-header table-header-sortable"
                           scope="col"
->>>>>>> 1790dd52
                           style={
                             Object {
                               "width": undefined,
@@ -1671,6 +1546,7 @@
                             align="start"
                             className="table-header-label-start iot--table-head--table-header table-header-sortable bx--table-sort"
                             data-column="temperature"
+                            data-floating-menu-container={true}
                             id="column-temperature"
                             onClick={[Function]}
                             style={
@@ -1689,58 +1565,6 @@
                                 Temp
                               </span>
                             </span>
-<<<<<<< HEAD
-                          </span>
-                          <svg
-                            aria-label="Sort rows by this header in ascending order"
-                            className="bx--table-sort__icon"
-                            focusable="false"
-                            height={20}
-                            preserveAspectRatio="xMidYMid meet"
-                            role="img"
-                            viewBox="0 0 32 32"
-                            width={20}
-                            xmlns="http://www.w3.org/2000/svg"
-                          >
-                            <path
-                              d="M16 4L6 14 7.41 15.41 15 7.83 15 30 17 30 17 7.83 24.59 15.41 26 14 16 4z"
-                            />
-                          </svg>
-                          <svg
-                            aria-label="Sort rows by this header in ascending order"
-                            className="bx--table-sort__icon-unsorted"
-                            focusable="false"
-                            height={20}
-                            preserveAspectRatio="xMidYMid meet"
-                            role="img"
-                            viewBox="0 0 32 32"
-                            width={20}
-                            xmlns="http://www.w3.org/2000/svg"
-                          >
-                            <path
-                              d="M27.6 20.6L24 24.2 24 4 22 4 22 24.2 18.4 20.6 17 22 23 28 29 22zM9 4L3 10 4.4 11.4 8 7.8 8 28 10 28 10 7.8 13.6 11.4 15 10z"
-                            />
-                          </svg>
-                        </button>
-                      </th>
-                      <th
-                        aria-sort="none"
-                        className="table-header-label-start iot--table-head--table-header table-header-sortable"
-                        scope="col"
-                        style={
-                          Object {
-                            "width": undefined,
-                          }
-                        }
-                      >
-                        <button
-                          align="start"
-                          className="table-header-label-start iot--table-head--table-header table-header-sortable bx--table-sort"
-                          data-column="humidity"
-                          data-floating-menu-container={true}
-                          id="column-humidity"
-                          onClick={[Function]}
-=======
                             <svg
                               aria-label="Sort rows by this header in ascending order"
                               className="bx--table-sort__icon"
@@ -1779,7 +1603,6 @@
                           aria-sort="none"
                           className="table-header-label-start iot--table-head--table-header table-header-sortable"
                           scope="col"
->>>>>>> 1790dd52
                           style={
                             Object {
                               "width": undefined,
@@ -1790,6 +1613,7 @@
                             align="start"
                             className="table-header-label-start iot--table-head--table-header table-header-sortable bx--table-sort"
                             data-column="humidity"
+                            data-floating-menu-container={true}
                             id="column-humidity"
                             onClick={[Function]}
                             style={
@@ -1808,58 +1632,6 @@
                                 Humidity
                               </span>
                             </span>
-<<<<<<< HEAD
-                          </span>
-                          <svg
-                            aria-label="Sort rows by this header in ascending order"
-                            className="bx--table-sort__icon"
-                            focusable="false"
-                            height={20}
-                            preserveAspectRatio="xMidYMid meet"
-                            role="img"
-                            viewBox="0 0 32 32"
-                            width={20}
-                            xmlns="http://www.w3.org/2000/svg"
-                          >
-                            <path
-                              d="M16 4L6 14 7.41 15.41 15 7.83 15 30 17 30 17 7.83 24.59 15.41 26 14 16 4z"
-                            />
-                          </svg>
-                          <svg
-                            aria-label="Sort rows by this header in ascending order"
-                            className="bx--table-sort__icon-unsorted"
-                            focusable="false"
-                            height={20}
-                            preserveAspectRatio="xMidYMid meet"
-                            role="img"
-                            viewBox="0 0 32 32"
-                            width={20}
-                            xmlns="http://www.w3.org/2000/svg"
-                          >
-                            <path
-                              d="M27.6 20.6L24 24.2 24 4 22 4 22 24.2 18.4 20.6 17 22 23 28 29 22zM9 4L3 10 4.4 11.4 8 7.8 8 28 10 28 10 7.8 13.6 11.4 15 10z"
-                            />
-                          </svg>
-                        </button>
-                      </th>
-                      <th
-                        aria-sort="none"
-                        className="table-header-label-start iot--table-head--table-header table-header-sortable"
-                        scope="col"
-                        style={
-                          Object {
-                            "width": undefined,
-                          }
-                        }
-                      >
-                        <button
-                          align="start"
-                          className="table-header-label-start iot--table-head--table-header table-header-sortable bx--table-sort"
-                          data-column="ecount"
-                          data-floating-menu-container={true}
-                          id="column-ecount"
-                          onClick={[Function]}
-=======
                             <svg
                               aria-label="Sort rows by this header in ascending order"
                               className="bx--table-sort__icon"
@@ -1898,7 +1670,6 @@
                           aria-sort="none"
                           className="table-header-label-start iot--table-head--table-header table-header-sortable"
                           scope="col"
->>>>>>> 1790dd52
                           style={
                             Object {
                               "width": undefined,
@@ -1909,6 +1680,7 @@
                             align="start"
                             className="table-header-label-start iot--table-head--table-header table-header-sortable bx--table-sort"
                             data-column="ecount"
+                            data-floating-menu-container={true}
                             id="column-ecount"
                             onClick={[Function]}
                             style={
@@ -1927,58 +1699,6 @@
                                 Electricity
                               </span>
                             </span>
-<<<<<<< HEAD
-                          </span>
-                          <svg
-                            aria-label="Sort rows by this header in ascending order"
-                            className="bx--table-sort__icon"
-                            focusable="false"
-                            height={20}
-                            preserveAspectRatio="xMidYMid meet"
-                            role="img"
-                            viewBox="0 0 32 32"
-                            width={20}
-                            xmlns="http://www.w3.org/2000/svg"
-                          >
-                            <path
-                              d="M16 4L6 14 7.41 15.41 15 7.83 15 30 17 30 17 7.83 24.59 15.41 26 14 16 4z"
-                            />
-                          </svg>
-                          <svg
-                            aria-label="Sort rows by this header in ascending order"
-                            className="bx--table-sort__icon-unsorted"
-                            focusable="false"
-                            height={20}
-                            preserveAspectRatio="xMidYMid meet"
-                            role="img"
-                            viewBox="0 0 32 32"
-                            width={20}
-                            xmlns="http://www.w3.org/2000/svg"
-                          >
-                            <path
-                              d="M27.6 20.6L24 24.2 24 4 22 4 22 24.2 18.4 20.6 17 22 23 28 29 22zM9 4L3 10 4.4 11.4 8 7.8 8 28 10 28 10 7.8 13.6 11.4 15 10z"
-                            />
-                          </svg>
-                        </button>
-                      </th>
-                      <th
-                        aria-sort="none"
-                        className="table-header-label-start iot--table-head--table-header table-header-sortable"
-                        scope="col"
-                        style={
-                          Object {
-                            "width": undefined,
-                          }
-                        }
-                      >
-                        <button
-                          align="start"
-                          className="table-header-label-start iot--table-head--table-header table-header-sortable bx--table-sort"
-                          data-column="devname"
-                          data-floating-menu-container={true}
-                          id="column-devname"
-                          onClick={[Function]}
-=======
                             <svg
                               aria-label="Sort rows by this header in ascending order"
                               className="bx--table-sort__icon"
@@ -2017,7 +1737,6 @@
                           aria-sort="none"
                           className="table-header-label-start iot--table-head--table-header table-header-sortable"
                           scope="col"
->>>>>>> 1790dd52
                           style={
                             Object {
                               "width": undefined,
@@ -2028,6 +1747,7 @@
                             align="start"
                             className="table-header-label-start iot--table-head--table-header table-header-sortable bx--table-sort"
                             data-column="devname"
+                            data-floating-menu-container={true}
                             id="column-devname"
                             onClick={[Function]}
                             style={
@@ -2046,58 +1766,6 @@
                                 devname
                               </span>
                             </span>
-<<<<<<< HEAD
-                          </span>
-                          <svg
-                            aria-label="Sort rows by this header in ascending order"
-                            className="bx--table-sort__icon"
-                            focusable="false"
-                            height={20}
-                            preserveAspectRatio="xMidYMid meet"
-                            role="img"
-                            viewBox="0 0 32 32"
-                            width={20}
-                            xmlns="http://www.w3.org/2000/svg"
-                          >
-                            <path
-                              d="M16 4L6 14 7.41 15.41 15 7.83 15 30 17 30 17 7.83 24.59 15.41 26 14 16 4z"
-                            />
-                          </svg>
-                          <svg
-                            aria-label="Sort rows by this header in ascending order"
-                            className="bx--table-sort__icon-unsorted"
-                            focusable="false"
-                            height={20}
-                            preserveAspectRatio="xMidYMid meet"
-                            role="img"
-                            viewBox="0 0 32 32"
-                            width={20}
-                            xmlns="http://www.w3.org/2000/svg"
-                          >
-                            <path
-                              d="M27.6 20.6L24 24.2 24 4 22 4 22 24.2 18.4 20.6 17 22 23 28 29 22zM9 4L3 10 4.4 11.4 8 7.8 8 28 10 28 10 7.8 13.6 11.4 15 10z"
-                            />
-                          </svg>
-                        </button>
-                      </th>
-                      <th
-                        aria-sort="none"
-                        className="table-header-label-start iot--table-head--table-header table-header-sortable"
-                        scope="col"
-                        style={
-                          Object {
-                            "width": undefined,
-                          }
-                        }
-                      >
-                        <button
-                          align="start"
-                          className="table-header-label-start iot--table-head--table-header table-header-sortable bx--table-sort"
-                          data-column="pressure"
-                          data-floating-menu-container={true}
-                          id="column-pressure"
-                          onClick={[Function]}
-=======
                             <svg
                               aria-label="Sort rows by this header in ascending order"
                               className="bx--table-sort__icon"
@@ -2136,7 +1804,6 @@
                           aria-sort="none"
                           className="table-header-label-start iot--table-head--table-header table-header-sortable"
                           scope="col"
->>>>>>> 1790dd52
                           style={
                             Object {
                               "width": undefined,
@@ -2147,6 +1814,7 @@
                             align="start"
                             className="table-header-label-start iot--table-head--table-header table-header-sortable bx--table-sort"
                             data-column="pressure"
+                            data-floating-menu-container={true}
                             id="column-pressure"
                             onClick={[Function]}
                             style={
@@ -2165,58 +1833,6 @@
                                 Pressure
                               </span>
                             </span>
-<<<<<<< HEAD
-                          </span>
-                          <svg
-                            aria-label="Sort rows by this header in ascending order"
-                            className="bx--table-sort__icon"
-                            focusable="false"
-                            height={20}
-                            preserveAspectRatio="xMidYMid meet"
-                            role="img"
-                            viewBox="0 0 32 32"
-                            width={20}
-                            xmlns="http://www.w3.org/2000/svg"
-                          >
-                            <path
-                              d="M16 4L6 14 7.41 15.41 15 7.83 15 30 17 30 17 7.83 24.59 15.41 26 14 16 4z"
-                            />
-                          </svg>
-                          <svg
-                            aria-label="Sort rows by this header in ascending order"
-                            className="bx--table-sort__icon-unsorted"
-                            focusable="false"
-                            height={20}
-                            preserveAspectRatio="xMidYMid meet"
-                            role="img"
-                            viewBox="0 0 32 32"
-                            width={20}
-                            xmlns="http://www.w3.org/2000/svg"
-                          >
-                            <path
-                              d="M27.6 20.6L24 24.2 24 4 22 4 22 24.2 18.4 20.6 17 22 23 28 29 22zM9 4L3 10 4.4 11.4 8 7.8 8 28 10 28 10 7.8 13.6 11.4 15 10z"
-                            />
-                          </svg>
-                        </button>
-                      </th>
-                      <th
-                        aria-sort="none"
-                        className="table-header-label-start iot--table-head--table-header table-header-sortable"
-                        scope="col"
-                        style={
-                          Object {
-                            "width": undefined,
-                          }
-                        }
-                      >
-                        <button
-                          align="start"
-                          className="table-header-label-start iot--table-head--table-header table-header-sortable bx--table-sort"
-                          data-column="status"
-                          data-floating-menu-container={true}
-                          id="column-status"
-                          onClick={[Function]}
-=======
                             <svg
                               aria-label="Sort rows by this header in ascending order"
                               className="bx--table-sort__icon"
@@ -2255,7 +1871,6 @@
                           aria-sort="none"
                           className="table-header-label-start iot--table-head--table-header table-header-sortable"
                           scope="col"
->>>>>>> 1790dd52
                           style={
                             Object {
                               "width": undefined,
@@ -2266,6 +1881,7 @@
                             align="start"
                             className="table-header-label-start iot--table-head--table-header table-header-sortable bx--table-sort"
                             data-column="status"
+                            data-floating-menu-container={true}
                             id="column-status"
                             onClick={[Function]}
                             style={
