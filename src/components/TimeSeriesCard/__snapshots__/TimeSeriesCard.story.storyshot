--- conflicted
+++ resolved
@@ -3727,39 +3727,6 @@
                 className="card--title"
                 title="Temperature"
               >
-<<<<<<< HEAD
-                Last 7 days
-              </div>
-              <button
-                aria-expanded={false}
-                aria-haspopup={true}
-                aria-label="Menu"
-                className="card--toolbar-action bx--overflow-menu"
-                onClick={[Function]}
-                onClose={[Function]}
-                onKeyDown={[Function]}
-                open={false}
-                tabIndex={0}
-                title="Open and close list of options"
-              >
-                <svg
-                  aria-label="Last 7 days"
-                  className="bx--overflow-menu__icon"
-                  focusable="false"
-                  height={20}
-                  onClick={[Function]}
-                  onKeyDown={[Function]}
-                  preserveAspectRatio="xMidYMid meet"
-                  role="img"
-                  style={
-                    Object {
-                      "willChange": "transform",
-                    }
-                  }
-                  viewBox="0 0 32 32"
-                  width={20}
-                  xmlns="http://www.w3.org/2000/svg"
-=======
                 Temperature
                  
               </span>
@@ -3768,20 +3735,14 @@
               >
                 <div
                   className="CardToolbar__ToolbarDateRangeWrapper-sc-1ekh8ti-1 eWLmmw"
->>>>>>> c352012d
                 >
                   <div
                     className="card--toolbar-timerange-label CardRangePicker__TimeRangeLabel-ns6bu0-0 QmRa"
                     id="timeRange"
                   >
                     Last 7 days
-<<<<<<< HEAD
-                  </title>
-                </svg>
-              </button>
-=======
                   </div>
-                  <div
+                  <button
                     aria-expanded={false}
                     aria-haspopup={true}
                     aria-label="Menu"
@@ -3790,7 +3751,6 @@
                     onClose={[Function]}
                     onKeyDown={[Function]}
                     open={false}
-                    role="button"
                     tabIndex={0}
                     title="Open and close list of options"
                   >
@@ -3825,10 +3785,9 @@
                         Last 7 days
                       </title>
                     </svg>
-                  </div>
+                  </button>
                 </div>
               </div>
->>>>>>> c352012d
             </div>
             <div
               className="Card__CardContent-v5r71h-1 hDVRgE"
