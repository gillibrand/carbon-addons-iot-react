import React from 'react';
import { storiesOf } from '@storybook/react';
import { action } from '@storybook/addon-actions';
import { text, select, object, boolean } from '@storybook/addon-knobs';

import { COLORS, CARD_SIZES } from '../../constants/LayoutConstants';
import { getCardMinSize } from '../../utils/componentUtilityFunctions';
import { getIntervalChartData, chartData } from '../../utils/sample';

import TimeSeriesCard from './TimeSeriesCard';

<<<<<<< HEAD
const getIntervalChartData = memoize(getFakeData);

=======
// need a timeOffset to make the data always show up
// const timeOffset = new Date().getTime() - Object.values(chartData.dataItemToMostRecentTimestamp)[0];
>>>>>>> 4833e3b7
storiesOf('Watson IoT/TimeSeriesCard', module)
  .add('single point', () => {
    const size = select('size', Object.keys(CARD_SIZES), CARD_SIZES.MEDIUM);
    const interval = select(
      'interval',
      ['hour', 'day', 'week', 'quarter', 'month', 'year'],
      'hour'
    );
    return (
      <div style={{ width: `${getCardMinSize('lg', size).x}px`, margin: 20 }}>
        <TimeSeriesCard
          title={text('title', 'Temperature')}
          id="facility-temperature"
          isLoading={boolean('isLoading', false)}
          content={object('content', {
            series: [
              {
                label: 'Temperature',
                dataSourceId: 'temperature',
              },
            ],
            xLabel: 'Time',
            yLabel: 'Temperature (˚F)',
            includeZeroOnXaxis: true,
            includeZeroOnYaxis: true,
            timeDataSourceId: 'timestamp',
          })}
          values={getIntervalChartData(interval, 1, { min: 10, max: 100 }, 100)}
          interval={interval}
          breakpoint="lg"
          size={size}
          showTimeInGMT={boolean('showTimeInGMT', false)}
          onCardAction={action('onCardAction')}
        />
      </div>
    );
  })
  .add(
    'with variables',
    () => {
      const size = select('size', Object.keys(CARD_SIZES), CARD_SIZES.MEDIUM);
      const interval = select(
        'interval',
        ['hour', 'day', 'week', 'quarter', 'month', 'year'],
        'hour'
      );
      return (
        <div style={{ width: `${getCardMinSize('lg', size).x}px`, margin: 20 }}>
          <TimeSeriesCard
            title={text('title', 'Temperature {not-working}')}
            id="facility-temperature"
            isLoading={boolean('isLoading', false)}
            cardVariables={object('Variables', {
              'not-working': 'working',
            })}
            content={object('content', {
              series: [
                {
                  label: 'Temperature {not-working}',
                  dataSourceId: 'temperature',
                },
              ],
              xLabel: 'Time {not-working}',
              yLabel: 'Temperature {not-working} (˚F)',
              includeZeroOnXaxis: true,
              includeZeroOnYaxis: true,
              timeDataSourceId: 'timestamp',
            })}
            values={getIntervalChartData(interval, 1, { min: 10, max: 100 }, 100)}
            interval={interval}
            showTimeInGMT={boolean('showTimeInGMT', false)}
            breakpoint="lg"
            size={size}
            onCardAction={action('onCardAction')}
          />
        </div>
      );
    },
    {
      info: {
        text: `
      # Passing variables
      To pass a variable into your card, identify a variable to be used by wrapping it in curly brackets.
      Make sure you have added a prop called 'cardVariables' to your card that is an object with key value pairs such that the key is the variable name and the value is the value to replace it with.
      Optionally you may use a callback as the cardVariables value that will be given the variable and the card as arguments.
      `,
      },
    }
  )
<<<<<<< HEAD
  .add('medium / single line - interval hour', () => {
    const size = select('size', Object.keys(CARD_SIZES), CARD_SIZES.MEDIUM);
    return (
      <div style={{ width: `${getCardMinSize('lg', size).x}px`, margin: 20 }}>
        <TimeSeriesCard
          title={text('title', 'Temperature')}
          id="facility-temperature"
          isLoading={boolean('isLoading', false)}
          content={object('content', {
            series: [
              {
                label: 'Temperature',
                dataSourceId: 'temperature',
              },
            ],
            xLabel: 'Time',
            yLabel: 'Temperature (˚F)',
            includeZeroOnXaxis: true,
            includeZeroOnYaxis: true,
            timeDataSourceId: 'timestamp',
          })}
          values={getIntervalChartData('hour', 10, { min: 10, max: 100 }, 100)}
          interval="hour"
          breakpoint="lg"
          size={size}
          onCardAction={action('onCardAction')}
        />
      </div>
    );
  })
  .add('medium / single line - timeRange dayByHour', () => {
    const size = select('size', Object.keys(CARD_SIZES), CARD_SIZES.MEDIUM);
    return (
      <div style={{ width: `${getCardMinSize('lg', size).x}px`, margin: 20 }}>
        <TimeSeriesCard
          title={text('title', 'Temperature')}
          id="facility-temperature"
          isLoading={boolean('isLoading', false)}
          content={object('content', {
            series: [
              {
                label: 'Temperature',
                dataSourceId: 'temperature',
              },
            ],

            xLabel: 'Time t',
            yLabel: 'Temperature (˚F)',
            includeZeroOnXaxis: true,
            includeZeroOnYaxis: true,
            timeDataSourceId: 'timestamp',
          })}
          values={getIntervalChartData('hour', 50, { min: 10, max: 100 }, 100)}
          availableActions={{ range: true }}
          interval="hour"
          timeRange="last24Hours"
          breakpoint="lg"
          size={size}
          onCardAction={action('onCardAction')}
        />
      </div>
=======
  .add('single line', () => {
    const size = select('size', Object.keys(CARD_SIZES), CARD_SIZES.MEDIUM);
    const interval = select(
      'interval',
      ['hour', 'day', 'week', 'quarter', 'month', 'year'],
      'hour'
>>>>>>> 4833e3b7
    );
    return (
      <div style={{ width: `${getCardMinSize('lg', size).x}px`, margin: 20 }}>
        <TimeSeriesCard
          title={text('title', 'Temperature')}
          id="facility-temperature"
          isLoading={boolean('isLoading', false)}
          content={object('content', {
            series: [
              {
                label: 'Temperature',
                dataSourceId: 'temperature',
              },
            ],
            xLabel: 'Time',
            yLabel: 'Temperature (˚F)',
            includeZeroOnXaxis: true,
            includeZeroOnYaxis: true,
            timeDataSourceId: 'timestamp',
          })}
<<<<<<< HEAD
          values={getIntervalChartData('day', 7, { min: 10, max: 100 }, 100)}
          interval="day"
=======
          values={getIntervalChartData(interval, 10, { min: 10, max: 100 }, 100)}
          interval={interval}
          showTimeInGMT={boolean('showTimeInGMT', false)}
>>>>>>> 4833e3b7
          breakpoint="lg"
          size={size}
          onCardAction={action('onCardAction')}
        />
      </div>
    );
  })
  .add('multi line - (No X/Y Label)', () => {
    const size = select('size', Object.keys(CARD_SIZES), CARD_SIZES.MEDIUM);
<<<<<<< HEAD
    return (
      <div style={{ width: `${getCardMinSize('lg', size).x}px`, margin: 20 }}>
        <TimeSeriesCard
          title={text('title', 'Temperature')}
          id="facility-temperature"
          isLoading={boolean('isLoading', false)}
          content={object('content', {
            series: [
              {
                label: 'Temperature',
                dataSourceId: 'temperature',
              },
            ],

            xLabel: 'Time',
            yLabel: 'Temperature (˚F)',
            includeZeroOnXaxis: true,
            includeZeroOnYaxis: true,
            timeDataSourceId: 'timestamp',
          })}
          values={getIntervalChartData('day', 30, { min: 10, max: 100 }, 100)}
          interval="day"
          breakpoint="lg"
          size={size}
          onCardAction={action('onCardAction')}
        />
      </div>
    );
  })
  .add('medium / single line - interval month (Year/ Same Year)', () => {
    const size = select('size', Object.keys(CARD_SIZES), CARD_SIZES.MEDIUM);
    return (
      <div style={{ width: `${getCardMinSize('lg', size).x}px`, margin: 20 }}>
        <TimeSeriesCard
          title={text('title', 'Temperature')}
          id="facility-temperature"
          isLoading={boolean('isLoading', false)}
          content={object('content', {
            series: [
              {
                label: 'Temperature',
                dataSourceId: 'temperature',
              },
            ],
            xLabel: 'Time',
            yLabel: 'Temperature (˚F)',
            includeZeroOnXaxis: true,
            includeZeroOnYaxis: true,
            timeDataSourceId: 'timestamp',
          })}
          values={getIntervalChartData('month', 6, { min: 10, max: 100 }, 100, 1569945252000)}
          interval="month"
          breakpoint="lg"
          size={size}
          onCardAction={action('onCardAction')}
        />
      </div>
    );
  })
  .add('medium / multiple line - interval month (Year/ Same Year)', () => {
    const size = select('size', Object.keys(CARD_SIZES), CARD_SIZES.MEDIUM);
    return (
      <div style={{ width: `${getCardMinSize('lg', size).x}px`, margin: 20 }}>
        <TimeSeriesCard
          title={text('title', 'Temperature')}
          id="facility-temperature"
          isLoading={boolean('isLoading', false)}
          content={object('content', {
            series: [
              {
                label: 'Temperature',
                dataSourceId: 'temperature',
              },
              {
                label: 'Humidity',
                dataSourceId: 'humidity',
              },
              {
                label: 'Ecount',
                dataSourceId: 'ecount',
              },
              {
                label: 'Pressure',
                dataSourceId: 'pressure',
              },
            ],
            xLabel: 'Time',
            yLabel: 'Temperature (˚F)',
            includeZeroOnXaxis: true,
            includeZeroOnYaxis: true,
            timeDataSourceId: 'timestamp',
          })}
          values={getIntervalChartData('month', 6, { min: 10, max: 100 }, 100, 1569945252000)}
          interval="month"
          breakpoint="lg"
          size={size}
        />
      </div>
    );
  })
  .add('medium / single line - interval year (Two data point)', () => {
    const size = select('size', Object.keys(CARD_SIZES), CARD_SIZES.MEDIUM);
    return (
      <div style={{ width: `${getCardMinSize('lg', size).x}px`, margin: 20 }}>
        <TimeSeriesCard
          title={text('title', 'Temperature')}
          id="facility-temperature"
          isLoading={boolean('isLoading', false)}
          content={object('content', {
            series: [
              {
                label: 'Temperature',
                dataSourceId: 'temperature',
              },
              {
                label: 'Pressure',
                dataSourceId: 'pressure',
              },
            ],
            xLabel: 'Time',
            yLabel: 'Temperature (˚F)',
            includeZeroOnXaxis: true,
            includeZeroOnYaxis: true,
            timeDataSourceId: 'timestamp',
          })}
          values={getIntervalChartData('year', 2, { min: 10, max: 100 }, 100)}
          interval="year"
          breakpoint="lg"
          size={size}
        />
      </div>
    );
  })
  .add('medium / multi line - (No X/Y Label)', () => {
    const size = select('size', Object.keys(CARD_SIZES), CARD_SIZES.MEDIUM);
=======
    const interval = select(
      'interval',
      ['hour', 'day', 'week', 'quarter', 'month', 'year'],
      'hour'
    );
>>>>>>> 4833e3b7
    return (
      <div style={{ width: text('cardWidth', `${getCardMinSize('lg', size).x}px`), margin: 20 }}>
        <TimeSeriesCard
          title={text('title', 'Temperature')}
          id="facility-temperature"
          isLoading={boolean('isLoading', false)}
          content={object('content', {
            series: [
              {
                label: 'Temperature',
                dataSourceId: 'temperature',
              },
              {
                label: 'Pressure',
                dataSourceId: 'pressure',
              },
              {
                label: 'Humidity',
                dataSourceId: 'humidity',
              },
              {
                label: 'Count',
                dataSourceId: 'ecount',
              },
            ],
            xLabel: '',
            yLabel: '',
            includeZeroOnXaxis: true,
            includeZeroOnYaxis: true,
            timeDataSourceId: 'timestamp',
          })}
          values={getIntervalChartData(interval, 12, { min: 10, max: 100 }, 100)}
          interval={interval}
          showTimeInGMT={boolean('showTimeInGMT', false)}
          breakpoint="lg"
          size={size}
        />
      </div>
    );
  })
<<<<<<< HEAD
  .add('large / single line - interval hour (Same day)', () => {
    const size = select('size', Object.keys(CARD_SIZES), CARD_SIZES.LARGE);
    return (
      <div style={{ width: `${getCardMinSize('lg', size).x}px`, margin: 20 }}>
        <TimeSeriesCard
          title={text('title', 'Temperature')}
          id="facility-temperature"
          isLoading={boolean('isLoading', false)}
          content={object('content', {
            series: [
              {
                label: 'Temperature',
                dataSourceId: 'temperature',
              },
            ],
            xLabel: 'Time',
            yLabel: 'Temperature (˚F)',
            includeZeroOnXaxis: true,
            includeZeroOnYaxis: true,
            timeDataSourceId: 'timestamp',
          })}
          values={getIntervalChartData('minute', 15, { min: 10, max: 100 }, 100)}
          interval="minute"
          breakpoint="lg"
          size={size}
          onCardAction={action('onCardAction')}
        />
      </div>
    );
  })
  .add('large / single line - interval day (Week)', () => {
    const size = select('size', Object.keys(CARD_SIZES), CARD_SIZES.LARGE);
    return (
      <div style={{ width: `${getCardMinSize('lg', size).x}px`, margin: 20 }}>
        <TimeSeriesCard
          title={text('title', 'Temperature')}
          id="facility-temperature"
          isLoading={boolean('isLoading', false)}
          content={object('content', {
            series: [
              {
                label: 'Temperature',
                dataSourceId: 'temperature',
              },
            ],
            xLabel: 'Time',
            yLabel: 'Temperature (˚F)',
            includeZeroOnXaxis: true,
            includeZeroOnYaxis: true,
            timeDataSourceId: 'timestamp',
          })}
          values={getIntervalChartData('day', 7, { min: 10, max: 100 }, 100)}
          interval="day"
          breakpoint="lg"
          size={size}
          onCardAction={action('onCardAction')}
        />
      </div>
    );
  })
  .add('large / single line - interval day (Month)', () => {
    const size = select('size', Object.keys(CARD_SIZES), CARD_SIZES.LARGE);
    return (
      <div style={{ width: `${getCardMinSize('lg', size).x}px`, margin: 20 }}>
        <TimeSeriesCard
          title={text('title', 'Temperature')}
          id="facility-temperature"
          isLoading={boolean('isLoading', false)}
          content={object('content', {
            series: [
              {
                label: 'Temperature',
                dataSourceId: 'temperature',
              },
            ],
            xLabel: 'Time',
            yLabel: 'Temperature (˚F)',
            includeZeroOnXaxis: true,
            includeZeroOnYaxis: true,
            timeDataSourceId: 'timestamp',
          })}
          values={getIntervalChartData('day', 30, { min: 10, max: 100 }, 100)}
          interval="day"
          breakpoint="lg"
          size={size}
          onCardAction={action('onCardAction')}
        />
      </div>
    );
  })
  .add('large / single line - interval month (Year/ Diff Year)', () => {
    const size = select('size', Object.keys(CARD_SIZES), CARD_SIZES.LARGE);
    return (
      <div style={{ width: `${getCardMinSize('lg', size).x}px`, margin: 20 }}>
        <TimeSeriesCard
          title={text('title', 'Temperature')}
          id="facility-temperature"
          isLoading={boolean('isLoading', false)}
          content={object('content', {
            series: [
              {
                label: 'Temperature',
                dataSourceId: 'temperature',
              },
            ],
            xLabel: 'Time',
            yLabel: 'Temperature (˚F)',
            includeZeroOnXaxis: true,
            includeZeroOnYaxis: true,
            timeDataSourceId: 'timestamp',
          })}
          values={getIntervalChartData('month', 24, { min: 10, max: 100 }, 100)}
          interval="month"
          breakpoint="lg"
          size={size}
          onCardAction={action('onCardAction')}
        />
      </div>
    );
  })
  .add('large / single line - year interval (One data point)', () => {
    const size = select('size', Object.keys(CARD_SIZES), CARD_SIZES.LARGE);
    return (
      <div style={{ width: `${getCardMinSize('lg', size).x}px`, margin: 20 }}>
        <TimeSeriesCard
          title={text('title', 'Temperature')}
          id="facility-temperature"
          isLoading={boolean('isLoading', false)}
          content={object('content', {
            series: [
              {
                label: 'Temperature',
                dataSourceId: 'temperature',
              },
            ],
            xLabel: 'Time',
            yLabel: 'Temperature (˚F)',
            includeZeroOnXaxis: true,
            includeZeroOnYaxis: true,
            timeDataSourceId: 'timestamp',
          })}
          values={getIntervalChartData('year', 10, { min: 10, max: 100 }, 100)}
          interval="year"
          breakpoint="lg"
          size={size}
        />
      </div>
    );
  })
  .add('large / multi line - no interval', () => {
    const size = select('size', Object.keys(CARD_SIZES), CARD_SIZES.LARGE);
    return (
      <div style={{ width: `${getCardMinSize('lg', size).x}px`, margin: 20 }}>
        <TimeSeriesCard
          title={text('title', 'Temperature')}
          id="facility-temperature"
          isLoading={boolean('isLoading', false)}
          content={object('content', {
            series: [
              {
                label: 'Temperature',
                dataSourceId: 'temperature',
              },
              {
                label: 'Pressure',
                dataSourceId: 'pressure',
              },
            ],
            xLabel: 'Time',
            yLabel: 'Temperature (˚F)',
            includeZeroOnXaxis: true,
            includeZeroOnYaxis: true,
            timeDataSourceId: 'timestamp',
          })}
          values={getIntervalChartData('day', 12, { min: 10, max: 100 }, 100)}
          breakpoint="lg"
          size={size}
          onCardAction={action('onCardAction')}
        />
      </div>
=======

  .add('custom colors', () => {
    const size = select('size', Object.keys(CARD_SIZES), CARD_SIZES.LARGE);
    const interval = select(
      'interval',
      ['hour', 'day', 'week', 'quarter', 'month', 'year'],
      'hour'
>>>>>>> 4833e3b7
    );
    return (
      <div style={{ width: text('cardWidth', `${getCardMinSize('lg', size).x}px`), margin: 20 }}>
        <TimeSeriesCard
          title={text('title', 'Temperature')}
          id="facility-temperature"
          isLoading={boolean('isLoading', false)}
          content={object('content', {
            series: [
              {
                label: 'Temperature',
                dataSourceId: 'temperature',
                color: COLORS.MAGENTA,
              },
              {
                label: 'Pressure',
                dataSourceId: 'pressure',
                color: COLORS.TEAL,
              },
            ],
            xLabel: 'Time',
            yLabel: 'Temperature (˚F)',
            includeZeroOnXaxis: true,
            includeZeroOnYaxis: true,
            timeDataSourceId: 'timestamp',
          })}
          values={getIntervalChartData(interval, 12, { min: 10, max: 100 }, 100)}
          interval={interval}
          breakpoint="lg"
          showTimeInGMT={boolean('showTimeInGMT', false)}
          size={size}
          onCardAction={action('onCardAction')}
        />
      </div>
    );
  })
  .add('large / units', () => {
    const size = select('size', Object.keys(CARD_SIZES), CARD_SIZES.LARGE);
    return (
      <div style={{ width: `${getCardMinSize('lg', size).x}px`, margin: 20 }}>
        <TimeSeriesCard
          title={text('title', 'Temperature')}
          id="facility-temperature"
          isLoading={boolean('isLoading', false)}
          content={object('content', {
            series: [
              {
                label: 'Temperature',
                dataSourceId: 'temperature',
                color: text('color', COLORS.MAGENTA),
              },
            ],
            unit: '˚F',
            xLabel: 'Time',
            yLabel: 'Temperature',
            includeZeroOnXaxis: true,
            includeZeroOnYaxis: true,
            timeDataSourceId: 'timestamp',
          })}
          values={getIntervalChartData('day', 10, { min: 10, max: 100 }, 100)}
          interval="day"
          breakpoint="lg"
          size={size}
          showTimeInGMT={boolean('showTimeInGMT', false)}
          onCardAction={action('onCardAction')}
        />
      </div>
    );
  })
  .add('empty', () => {
    const size = select('size', Object.keys(CARD_SIZES), CARD_SIZES.LARGE);
    return (
      <div style={{ width: `${getCardMinSize('lg', size).x}px`, margin: 20 }}>
        <TimeSeriesCard
          title={text('title', 'Temperature')}
          id="facility-temperature"
          isLoading={boolean('isLoading', false)}
          content={object('content', {
            series: [
              {
                label: 'Temperature',
                dataSourceId: 'temperature',
                color: COLORS.PURPLE,
              },
            ],
            timeDataSourceId: 'timestamp',
          })}
          interval="hour"
          showTimeInGMT={boolean('showTimeInGMT', false)}
          breakpoint="lg"
          values={[]}
          size={size}
          onCardAction={action('onCardAction')}
        />
      </div>
    );
  })
  .add('highlight alert ranges', () => {
    const size = select('size', Object.keys(CARD_SIZES), CARD_SIZES.MEDIUM);
    return (
      <div style={{ width: `${getCardMinSize('lg', size).x}px`, margin: 20 }}>
        <TimeSeriesCard
          title={text('title', 'Temperature')}
          id="facility-temperature"
          isLoading={boolean('isLoading', false)}
          content={object('content', {
            series: [
              {
                label: 'Temperature',
                dataSourceId: 'temperature',
              },
            ],
            xLabel: 'Time',
            yLabel: 'Temperature (˚F)',
            includeZeroOnXaxis: true,
            includeZeroOnYaxis: true,
            timeDataSourceId: 'timestamp',
            alertRanges: [
              {
                startTimestamp: 1572313622000,
                endTimestamp: 1572486422000,
                color: '#FF0000',
                details: 'Alert name',
              },
              {
                startTimestamp: 1572313622000,
                endTimestamp: 1572824320000,
                color: '#FFFF00',
                details: 'Less severe',
              },
            ],
          })}
          values={getIntervalChartData('day', 100, { min: 10, max: 100 }, 100, 1572824320000)}
          interval="hour"
          breakpoint="lg"
          showTimeInGMT={boolean('showTimeInGMT', false)}
          size={size}
          onCardAction={action('onCardAction')}
        />
      </div>
    );
  })
  .add('empty for a range', () => {
    const size = select('size', Object.keys(CARD_SIZES), CARD_SIZES.LARGE);
    return (
      <div style={{ width: `${getCardMinSize('lg', size).x}px`, margin: 20 }}>
        <TimeSeriesCard
          title={text('title', 'Temperature')}
          id="facility-temperature"
          isLoading={boolean('isLoading', false)}
          content={object('content', {
            series: [
              {
                label: 'Temperature',
                dataSourceId: 'temperature',
                color: COLORS.PURPLE,
              },
            ],
            timeDataSourceId: 'timestamp',
            includeZeroOnXaxis: true,
            includeZeroOnYaxis: true,
          })}
          range="day"
          interval="hour"
          breakpoint="lg"
          showTimeInGMT={boolean('showTimeInGMT', false)}
          values={chartData.events.slice(0, 20)}
          size={size}
          onCardAction={action('onCardAction')}
        />
      </div>
    );
  })
  .add('lots of dots', () => {
    const size = select('size', Object.keys(CARD_SIZES), CARD_SIZES.MEDIUM);
    return (
      <div style={{ width: `${getCardMinSize('lg', size).x}px`, margin: 20 }}>
        <TimeSeriesCard
          title={text('title', 'Temperature')}
          id="facility-temperature"
          isLoading={boolean('isLoading', false)}
          content={object('content', {
            series: [
              {
                label: 'Temperature',
                dataSourceId: 'temperature',
              },
            ],
            xLabel: 'Time',
            yLabel: 'Temperature (˚F)',
            includeZeroOnXaxis: true,
            includeZeroOnYaxis: true,
            timeDataSourceId: 'timestamp',
          })}
          values={getIntervalChartData('day', 100, { min: 10, max: 100 }, 100, 1572824320000)}
          interval="hour"
          breakpoint="lg"
          showTimeInGMT={boolean('showTimeInGMT', false)}
          size={size}
          onCardAction={action('onCardAction')}
        />
      </div>
    );
  })
  .add('isEditable', () => {
    const size = select('size', Object.keys(CARD_SIZES), CARD_SIZES.LARGE);
    return (
      <div style={{ width: `${getCardMinSize('lg', size).x}px`, margin: 20 }}>
        <TimeSeriesCard
          title={text('title', 'Temperature')}
          id="facility-temperature"
          isLoading={boolean('isLoading', false)}
          isEditable={boolean('isEditable', true)}
          content={object('content', {
            series: [
              {
                label: 'Temperature',
                dataSourceId: 'temperature',
                color: COLORS.PURPLE,
              },
              {
                label: 'Pressure',
                dataSourceId: 'pressure',
                color: COLORS.MAGENTA,
              },
              {
                label: 'Humidity',
                dataSourceId: 'humidity',
                color: COLORS.TEAL,
              },
            ],
            xLabel: 'Time',
            includeZeroOnXaxis: true,
            includeZeroOnYaxis: true,
            timeDataSourceId: 'timestamp',
          })}
          interval={select('interval', ['hour', 'day', 'week', 'month', 'year'], 'hour')}
          breakpoint="lg"
          showTimeInGMT={boolean('showTimeInGMT', false)}
          values={[]}
          size={size}
          onCardAction={action('onCardAction')}
        />
      </div>
    );
  })
  .add('dataFilter', () => {
    const size = select('size', Object.keys(CARD_SIZES), CARD_SIZES.LARGE);
    return (
      <div style={{ width: `${getCardMinSize('lg', size).x}px`, margin: 20 }}>
        <TimeSeriesCard
          title={text('title', 'Temperature')}
          key="dataFilter"
          id="facility-temperature"
          isEditable={boolean('isEditable', false)}
          isLoading={boolean('isLoading', false)}
          content={object('content', {
            series: [
              {
                label: 'Temperature Device 1',
                dataSourceId: 'temperature',
                dataFilter: {
                  ENTITY_ID: 'Sensor2-1',
                },
                color: text('color1', COLORS.MAGENTA),
              },
              {
                label: 'Temperature Device 2',
                dataSourceId: 'temperature',
                dataFilter: {
                  ENTITY_ID: 'Sensor2-3',
                },
                color: text('color2', COLORS.BLUE),
              },
            ],
            unit: '˚F',
            xLabel: 'Time',
            yLabel: 'Temperature',
            includeZeroOnXaxis: true,
            includeZeroOnYaxis: true,
            timeDataSourceId: 'timestamp',
          })}
          values={getIntervalChartData('day', 12, { min: 10, max: 100 }, 100).reduce(
            (acc, dataPoint) => {
              // make "two devices worth of data" so that we can filter
              acc.push(dataPoint);
              acc.push({
                ...dataPoint,
                temperature: dataPoint.temperature / 2,
                ENTITY_ID: 'Sensor2-3',
              });
              return acc;
            },
            []
          )}
          interval="day"
          showTimeInGMT={boolean('showTimeInGMT', false)}
          breakpoint="lg"
          size={size}
          onCardAction={action('onCardAction')}
        />
      </div>
    );
  })
  .add('locale', () => {
    const size = select('size', Object.keys(CARD_SIZES), CARD_SIZES.LARGE);
    return (
      <div style={{ width: `${getCardMinSize('lg', size).x}px`, margin: 20 }}>
        <TimeSeriesCard
          title={text('title', 'Pressure')}
          id="facility-pressure"
          isLoading={boolean('isLoading', false)}
          content={object('content', {
            series: [
              {
                label: 'Pressure',
                dataSourceId: 'pressure',
                color: text('color', COLORS.MAGENTA),
              },
            ],
            unit: 'm/sec',
            xLabel: 'Time',
            yLabel: 'Pressure',
            includeZeroOnXaxis: true,
            includeZeroOnYaxis: true,
            timeDataSourceId: 'timestamp',
          })}
          locale={select('locale', ['fr', 'en'], 'fr')}
          values={getIntervalChartData('day', 12, { min: 10, max: 100000 }, 100)}
          interval="day"
          breakpoint="lg"
          showTimeInGMT={boolean('showTimeInGMT', false)}
          size={size}
          onCardAction={action('onCardAction')}
        />
      </div>
    );
  });<|MERGE_RESOLUTION|>--- conflicted
+++ resolved
@@ -9,13 +9,8 @@
 
 import TimeSeriesCard from './TimeSeriesCard';
 
-<<<<<<< HEAD
-const getIntervalChartData = memoize(getFakeData);
-
-=======
 // need a timeOffset to make the data always show up
 // const timeOffset = new Date().getTime() - Object.values(chartData.dataItemToMostRecentTimestamp)[0];
->>>>>>> 4833e3b7
 storiesOf('Watson IoT/TimeSeriesCard', module)
   .add('single point', () => {
     const size = select('size', Object.keys(CARD_SIZES), CARD_SIZES.MEDIUM);
@@ -105,7 +100,6 @@
       },
     }
   )
-<<<<<<< HEAD
   .add('medium / single line - interval hour', () => {
     const size = select('size', Object.keys(CARD_SIZES), CARD_SIZES.MEDIUM);
     return (
@@ -167,42 +161,37 @@
           onCardAction={action('onCardAction')}
         />
       </div>
-=======
+    );
+  })
   .add('single line', () => {
     const size = select('size', Object.keys(CARD_SIZES), CARD_SIZES.MEDIUM);
     const interval = select(
       'interval',
       ['hour', 'day', 'week', 'quarter', 'month', 'year'],
       'hour'
->>>>>>> 4833e3b7
-    );
-    return (
-      <div style={{ width: `${getCardMinSize('lg', size).x}px`, margin: 20 }}>
-        <TimeSeriesCard
-          title={text('title', 'Temperature')}
-          id="facility-temperature"
-          isLoading={boolean('isLoading', false)}
-          content={object('content', {
-            series: [
-              {
-                label: 'Temperature',
-                dataSourceId: 'temperature',
-              },
-            ],
-            xLabel: 'Time',
-            yLabel: 'Temperature (˚F)',
-            includeZeroOnXaxis: true,
-            includeZeroOnYaxis: true,
-            timeDataSourceId: 'timestamp',
-          })}
-<<<<<<< HEAD
-          values={getIntervalChartData('day', 7, { min: 10, max: 100 }, 100)}
-          interval="day"
-=======
+    );
+    return (
+      <div style={{ width: `${getCardMinSize('lg', size).x}px`, margin: 20 }}>
+        <TimeSeriesCard
+          title={text('title', 'Temperature')}
+          id="facility-temperature"
+          isLoading={boolean('isLoading', false)}
+          content={object('content', {
+            series: [
+              {
+                label: 'Temperature',
+                dataSourceId: 'temperature',
+              },
+            ],
+            xLabel: 'Time',
+            yLabel: 'Temperature (˚F)',
+            includeZeroOnXaxis: true,
+            includeZeroOnYaxis: true,
+            timeDataSourceId: 'timestamp',
+          })}
           values={getIntervalChartData(interval, 10, { min: 10, max: 100 }, 100)}
           interval={interval}
           showTimeInGMT={boolean('showTimeInGMT', false)}
->>>>>>> 4833e3b7
           breakpoint="lg"
           size={size}
           onCardAction={action('onCardAction')}
@@ -212,7 +201,6 @@
   })
   .add('multi line - (No X/Y Label)', () => {
     const size = select('size', Object.keys(CARD_SIZES), CARD_SIZES.MEDIUM);
-<<<<<<< HEAD
     return (
       <div style={{ width: `${getCardMinSize('lg', size).x}px`, margin: 20 }}>
         <TimeSeriesCard
@@ -348,13 +336,11 @@
   })
   .add('medium / multi line - (No X/Y Label)', () => {
     const size = select('size', Object.keys(CARD_SIZES), CARD_SIZES.MEDIUM);
-=======
     const interval = select(
       'interval',
       ['hour', 'day', 'week', 'quarter', 'month', 'year'],
       'hour'
     );
->>>>>>> 4833e3b7
     return (
       <div style={{ width: text('cardWidth', `${getCardMinSize('lg', size).x}px`), margin: 20 }}>
         <TimeSeriesCard
@@ -395,7 +381,6 @@
       </div>
     );
   })
-<<<<<<< HEAD
   .add('large / single line - interval hour (Same day)', () => {
     const size = select('size', Object.keys(CARD_SIZES), CARD_SIZES.LARGE);
     return (
@@ -576,7 +561,8 @@
           onCardAction={action('onCardAction')}
         />
       </div>
-=======
+    );
+  })
 
   .add('custom colors', () => {
     const size = select('size', Object.keys(CARD_SIZES), CARD_SIZES.LARGE);
@@ -584,7 +570,6 @@
       'interval',
       ['hour', 'day', 'week', 'quarter', 'month', 'year'],
       'hour'
->>>>>>> 4833e3b7
     );
     return (
       <div style={{ width: text('cardWidth', `${getCardMinSize('lg', size).x}px`), margin: 20 }}>
