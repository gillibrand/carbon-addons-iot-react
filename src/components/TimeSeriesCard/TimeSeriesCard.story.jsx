import React from 'react';
import { action } from '@storybook/addon-actions';
import { text, select, object, boolean } from '@storybook/addon-knobs';
import { spacing05 } from '@carbon/layout';

import { COLORS, CARD_SIZES } from '../../constants/LayoutConstants';
import { getCardMinSize } from '../../utils/componentUtilityFunctions';
import { getIntervalChartData, chartData } from '../../utils/sample';

import TimeSeriesCard from './TimeSeriesCard';

const commonProps = {
  id: 'facility-temperature',
  availableActions: { range: true, expand: true },
};

export default {
  title: 'Watson IoT/TimeSeriesCard',

  parameters: {
    component: TimeSeriesCard,
  },
};

export const SinglePoint = () => {
  const size = select('size', Object.keys(CARD_SIZES), CARD_SIZES.MEDIUM);
  const interval = select(
    'interval',
    ['hour', 'day', 'week', 'quarter', 'month', 'year'],
    'hour'
  );
  return (
    <div
      style={{
        width: `${getCardMinSize('lg', size).x}px`,
        margin: spacing05 + 4,
      }}>
      <TimeSeriesCard
        {...commonProps}
        title={text('title', 'Temperature')}
        isLoading={boolean('isLoading', false)}
        isExpanded={boolean('isExpandable', false)}
        content={object('content', {
          series: [
            {
              label: 'Temperature',
              dataSourceId: 'temperature',
            },
          ],
          xLabel: 'Time',
          yLabel: 'Temperature (˚F)',
          includeZeroOnXaxis: true,
          includeZeroOnYaxis: true,
          timeDataSourceId: 'timestamp',
          addSpaceOnEdges: 1,
        })}
        values={getIntervalChartData(interval, 1, { min: 10, max: 100 }, 100)}
        interval={interval}
        breakpoint="lg"
        size={size}
        showTimeInGMT={boolean('showTimeInGMT', false)}
        onCardAction={action('onCardAction')}
        tooltipDateFormatPattern={text(
          'tooltipDateFormatPattern',
          'L HH:mm:ss'
        )}
      />
    </div>
  );
};

SinglePoint.story = {
  name: 'single point',
};

export const WithVariables = () => {
  const size = select('size', Object.keys(CARD_SIZES), CARD_SIZES.MEDIUM);
  const interval = select(
    'interval',
    ['hour', 'day', 'week', 'quarter', 'month', 'year'],
    'hour'
  );
  return (
    <div
      style={{
        width: `${getCardMinSize('lg', size).x}px`,
        margin: spacing05 + 4,
      }}>
      <TimeSeriesCard
        {...commonProps}
        title={text('title', 'Temperature {not-working}')}
        isLoading={boolean('isLoading', false)}
        isExpanded={boolean('isExpandable', false)}
        cardVariables={object('Variables', {
          'not-working': 'working',
        })}
        content={object('content', {
          series: [
            {
              label: 'Temperature {not-working}',
              dataSourceId: 'temperature',
            },
          ],
          xLabel: 'Time {not-working}',
          yLabel: 'Temperature {not-working} (˚F)',
          includeZeroOnXaxis: true,
          includeZeroOnYaxis: true,
          timeDataSourceId: 'timestamp',
          addSpaceOnEdges: 1,
        })}
        values={getIntervalChartData(interval, 1, { min: 10, max: 100 }, 100)}
        interval={interval}
        showTimeInGMT={boolean('showTimeInGMT', false)}
        breakpoint="lg"
        size={size}
        onCardAction={action('onCardAction')}
        tooltipDateFormatPattern={text(
          'tooltipDateFormatPattern',
          'L HH:mm:ss'
        )}
      />
    </div>
  );
};

WithVariables.story = {
  name: 'with variables',

  parameters: {
    info: {
      text: `
    # Passing variables
    To pass a variable into your card, identify a variable to be used by wrapping it in curly brackets.
    Make sure you have added a prop called 'cardVariables' to your card that is an object with key value pairs such that the key is the variable name and the value is the value to replace it with.
    Optionally you may use a callback as the cardVariables value that will be given the variable and the card as arguments.
    `,
    },
  },
};

export const MediumSingleLineIntervalHour = () => {
  const size = select('size', Object.keys(CARD_SIZES), CARD_SIZES.MEDIUM);
  return (
    <div
      style={{
        width: `${getCardMinSize('lg', size).x}px`,
        margin: spacing05 + 4,
      }}>
      <TimeSeriesCard
        {...commonProps}
        title={text('title', 'Temperature')}
        isLoading={boolean('isLoading', false)}
        isExpanded={boolean('isExpandable', false)}
        content={object('content', {
          series: [
            {
              label: 'Temperature',
              dataSourceId: 'temperature',
            },
          ],
          xLabel: 'Time',
          yLabel: 'Temperature (˚F)',
          includeZeroOnXaxis: true,
          includeZeroOnYaxis: true,
          timeDataSourceId: 'timestamp',
        })}
        values={getIntervalChartData('hour', 10, { min: 10, max: 100 }, 100)}
        interval="hour"
        breakpoint="lg"
        size={size}
        onCardAction={action('onCardAction')}
        tooltipDateFormatPattern={text(
          'tooltipDateFormatPattern',
          'L HH:mm:ss'
        )}
      />
    </div>
  );
};

MediumSingleLineIntervalHour.story = {
  name: 'medium / single line - interval hour',
};

export const MultiLineNoXYLabel = () => {
  const size = select('size', Object.keys(CARD_SIZES), CARD_SIZES.MEDIUM);
  return (
    <div style={{ width: `${getCardMinSize('lg', size).x}px`, margin: 20 }}>
      <TimeSeriesCard
        {...commonProps}
        title={text('title', 'Temperature')}
        isLoading={boolean('isLoading', false)}
        isExpanded={boolean('isExpandable', false)}
        content={object('content', {
          series: [
            {
              label: 'Temperature',
              dataSourceId: 'temperature',
            },
          ],

          xLabel: 'Time',
          yLabel: 'Temperature (˚F)',
          includeZeroOnXaxis: true,
          includeZeroOnYaxis: true,
          timeDataSourceId: 'timestamp',
          addSpaceOnEdges: 1,
        })}
        values={getIntervalChartData('day', 30, { min: 10, max: 100 }, 100)}
        interval="day"
        breakpoint="lg"
        size={size}
        onCardAction={action('onCardAction')}
      />
    </div>
  );
};

MultiLineNoXYLabel.story = {
  name: 'multi line - (No X/Y Label)',
};

export const MediumSingleLineIntervalMonthYearSameYear = () => {
  const size = select('size', Object.keys(CARD_SIZES), CARD_SIZES.MEDIUM);
  return (
    <div style={{ width: `${getCardMinSize('lg', size).x}px`, margin: 20 }}>
      <TimeSeriesCard
        {...commonProps}
        title={text('title', 'Temperature')}
        isLoading={boolean('isLoading', false)}
        isExpanded={boolean('isExpandable', false)}
        content={object('content', {
          series: [
            {
              label: 'Temperature',
              dataSourceId: 'temperature',
            },
          ],
          xLabel: 'Time',
          yLabel: 'Temperature (˚F)',
          includeZeroOnXaxis: true,
          includeZeroOnYaxis: true,
          timeDataSourceId: 'timestamp',
          addSpaceOnEdges: 1,
        })}
        values={getIntervalChartData(
          'month',
          6,
          { min: 10, max: 100 },
          100,
          1569945252000
        )}
        interval="month"
        breakpoint="lg"
        size={size}
        onCardAction={action('onCardAction')}
      />
    </div>
  );
};

MediumSingleLineIntervalMonthYearSameYear.story = {
  name: 'medium / single line - interval month (Year/ Same Year)',
};

export const MediumMultipleLineIntervalMonthYearSameYear = () => {
  const size = select('size', Object.keys(CARD_SIZES), CARD_SIZES.MEDIUM);
  return (
    <div style={{ width: `${getCardMinSize('lg', size).x}px`, margin: 20 }}>
      <TimeSeriesCard
        {...commonProps}
        title={text('title', 'Temperature')}
        isLoading={boolean('isLoading', false)}
        isExpanded={boolean('isExpandable', false)}
        content={object('content', {
          series: [
            {
              label: 'Temperature',
              dataSourceId: 'temperature',
            },
            {
              label: 'Humidity',
              dataSourceId: 'humidity',
            },
            {
              label: 'Ecount',
              dataSourceId: 'ecount',
            },
            {
              label: 'Pressure',
              dataSourceId: 'pressure',
            },
          ],
          xLabel: 'Time',
          yLabel: 'Temperature (˚F)',
          includeZeroOnXaxis: true,
          includeZeroOnYaxis: true,
          timeDataSourceId: 'timestamp',
          addSpaceOnEdges: 1,
        })}
        values={getIntervalChartData(
          'month',
          6,
          { min: 10, max: 100 },
          100,
          1569945252000
        )}
        interval="month"
        breakpoint="lg"
        size={size}
      />
    </div>
  );
};

MediumMultipleLineIntervalMonthYearSameYear.story = {
  name: 'medium / multiple line - interval month (Year/ Same Year)',
};

export const MediumSingleLineIntervalYearTwoDataPoint = () => {
  const size = select('size', Object.keys(CARD_SIZES), CARD_SIZES.MEDIUM);
  return (
    <div style={{ width: `${getCardMinSize('lg', size).x}px`, margin: 20 }}>
      <TimeSeriesCard
        {...commonProps}
        title={text('title', 'Temperature')}
        isLoading={boolean('isLoading', false)}
        isExpanded={boolean('isExpandable', false)}
        content={object('content', {
          series: [
            {
              label: 'Temperature',
              dataSourceId: 'temperature',
            },
            {
              label: 'Pressure',
              dataSourceId: 'pressure',
            },
          ],
          xLabel: 'Time',
          yLabel: 'Temperature (˚F)',
          includeZeroOnXaxis: true,
          includeZeroOnYaxis: true,
          timeDataSourceId: 'timestamp',
          addSpaceOnEdges: 1,
        })}
        values={getIntervalChartData('year', 2, { min: 10, max: 100 }, 100)}
        interval="year"
        breakpoint="lg"
        size={size}
      />
    </div>
  );
};

<<<<<<< HEAD
    return (
      <div style={{ width: `${getCardMinSize('lg', size).x}px`, margin: 20 }}>
        <TimeSeriesCard
          {...commonProps}
          title={text('title', 'Temperature')}
          isLoading={boolean('isLoading', false)}
          isExpanded={boolean('isExpandable', false)}
          content={object('content', {
            series: [
              {
                label: 'Temperature',
                dataSourceId: 'temperature',
              },
            ],
            xLabel: 'Time t',
            yLabel: 'Temperature (˚F)',
            includeZeroOnXaxis: true,
            includeZeroOnYaxis: true,
            timeDataSourceId: 'timestamp',
            addSpaceOnEdges: 1,
          })}
          values={data}
          availableActions={{ range: true }}
          interval="hour"
          breakpoint="lg"
          size={size}
          onCardAction={action('onCardAction')}
          domainRange={[minDate.valueOf(), Math.max(...timestamps)]}
        />
      </div>
    );
  })
  .add('empty', () => {
    const size = select('size', Object.keys(CARD_SIZES), CARD_SIZES.LARGE);
    return (
      <div
        style={{
          width: `${getCardMinSize('lg', size).x}px`,
          margin: spacing05 + 4,
        }}>
        <TimeSeriesCard
          {...commonProps}
          title={text('title', 'Temperature')}
          isLoading={boolean('isLoading', false)}
          isExpanded={boolean('isExpandable', false)}
          content={object('content', {
            series: [
              {
                label: 'Temperature',
                dataSourceId: 'temperature',
                color: COLORS.PURPLE,
              },
            ],
            timeDataSourceId: 'timestamp',
          })}
          interval="hour"
          showTimeInGMT={boolean('showTimeInGMT', false)}
          breakpoint="lg"
          values={[]}
          size={size}
          onCardAction={action('onCardAction')}
        />
      </div>
    );
  })
  .add('highlight alert ranges', () => {
    const size = select('size', Object.keys(CARD_SIZES), CARD_SIZES.MEDIUM);
    return (
      <div
        style={{
          width: `${getCardMinSize('lg', size).x}px`,
          margin: spacing05 + 4,
        }}>
        <TimeSeriesCard
          {...commonProps}
          title={text('title', 'Temperature')}
          isLoading={boolean('isLoading', false)}
          isExpanded={boolean('isExpandable', false)}
          content={object('content', {
            series: [
              {
                label: 'Temperature',
                dataSourceId: 'temperature',
              },
            ],
            xLabel: 'Time',
            yLabel: 'Temperature (˚F)',
            includeZeroOnXaxis: true,
            includeZeroOnYaxis: true,
            timeDataSourceId: 'timestamp',
            alertRanges: [
              {
                startTimestamp: 1572313622000,
                endTimestamp: 1572486422000,
                color: '#FF0000',
                details: 'Alert name',
              },
              {
                startTimestamp: 1572313622000,
                endTimestamp: 1572824320000,
                color: '#FFFF00',
                details: 'Less severe',
              },
            ],
            addSpaceOnEdges: 1,
          })}
          values={getIntervalChartData(
            'day',
            100,
            { min: 10, max: 100 },
            100,
            1572824320000
          )}
          interval="hour"
          breakpoint="lg"
          showTimeInGMT={boolean('showTimeInGMT', false)}
          size={size}
          onCardAction={action('onCardAction')}
        />
      </div>
    );
  })
  .add('empty for a range', () => {
    const size = select('size', Object.keys(CARD_SIZES), CARD_SIZES.LARGE);
    return (
      <div
        style={{
          width: `${getCardMinSize('lg', size).x}px`,
          margin: spacing05 + 4,
        }}>
        <TimeSeriesCard
          {...commonProps}
          title={text('title', 'Temperature')}
          isLoading={boolean('isLoading', false)}
          isExpanded={boolean('isExpandable', false)}
          content={object('content', {
            series: [
              {
                label: 'Temperature',
                dataSourceId: 'temperature',
                color: COLORS.PURPLE,
              },
            ],
            timeDataSourceId: 'timestamp',
            includeZeroOnXaxis: true,
            includeZeroOnYaxis: true,
            addSpaceOnEdges: 1,
          })}
          range="day"
          interval="hour"
          breakpoint="lg"
          showTimeInGMT={boolean('showTimeInGMT', false)}
          values={chartData.events.slice(0, 20)}
          size={size}
          onCardAction={action('onCardAction')}
        />
      </div>
    );
  })
  .add('lots of dots', () => {
    const size = select('size', Object.keys(CARD_SIZES), CARD_SIZES.LARGEWIDE);
    const chartData = getIntervalChartData(
      'day',
      2000,
      { min: 10, max: 100 },
      100,
      1572824320000
    );
    return (
      <div
        style={{
          width: `${getCardMinSize('lg', size).x}px`,
          margin: spacing05 + 4,
        }}>
        <TimeSeriesCard
          {...commonProps}
          title={text('title', 'Temperature')}
          isLoading={boolean('isLoading', false)}
          isExpanded={boolean('isExpandable', false)}
          content={object('content', {
            series: [
              {
                label: 'Temperature',
                dataSourceId: 'temperature',
              },
            ],
            xLabel: 'Time',
            yLabel: 'Temperature (˚F)',
            includeZeroOnXaxis: true,
            includeZeroOnYaxis: true,
            timeDataSourceId: 'timestamp',
            addSpaceOnEdges: 1,
            zoomBar: {
              axes: 'top',
              enabled: true,
              view: 'graph_view',
              initialZoomDomain: [
                new Date(0).setUTCSeconds(
                  chartData[chartData.length - 100].timestamp / 1000
                ),
                new Date(0).setUTCSeconds(
                  chartData.slice(-1)[0].timestamp / 1000
                ),
              ],
            },
          })}
          values={chartData}
          interval="hour"
          breakpoint="lg"
          showTimeInGMT={boolean('showTimeInGMT', false)}
          size={size}
          onCardAction={action('onCardAction')}
        />
      </div>
    );
  })
  .add('isEditable', () => {
    const size = select('size', Object.keys(CARD_SIZES), CARD_SIZES.LARGE);
    return (
      <div
        style={{
          width: `${getCardMinSize('lg', size).x}px`,
          margin: spacing05 + 4,
        }}>
        <TimeSeriesCard
          {...commonProps}
          title={text('title', 'Temperature')}
          isLoading={boolean('isLoading', false)}
          isEditable={boolean('isEditable', true)}
          isExpanded={boolean('isExpandable', false)}
          content={object('content', {
            series: [
              {
                label: 'Temperature',
                dataSourceId: 'temperature',
                color: COLORS.PURPLE,
              },
              {
                label: 'Pressure',
                dataSourceId: 'pressure',
                color: COLORS.MAGENTA,
              },
              {
                label: 'Humidity',
                dataSourceId: 'humidity',
                color: COLORS.TEAL,
              },
            ],
            xLabel: 'Time',
            includeZeroOnXaxis: true,
            includeZeroOnYaxis: true,
            timeDataSourceId: 'timestamp',
            addSpaceOnEdges: 1,
          })}
          interval={select(
            'interval',
            ['hour', 'day', 'week', 'month', 'year'],
            'hour'
          )}
          breakpoint="lg"
          showTimeInGMT={boolean('showTimeInGMT', false)}
          size={size}
          onCardAction={action('onCardAction')}
        />
      </div>
    );
  })
  .add('isExpanded', () => {
    const size = select('size', Object.keys(CARD_SIZES), CARD_SIZES.MEDIUM);
    // needs static data so that the snapshot will always retain the same values
    const staticData = [
      {
        ENTITY_ID: 'Sensor2-1',
        temperature: 20,
        humidity: 5.51,
        ecount: 6,
        devname: '6ctgim0Qcq',
        pressure: 7.4,
        status: true,
        timestamp: 1569945252000,
      },
      {
        ENTITY_ID: 'Sensor2-1',
        temperature: 19,
        humidity: 7.36,
        ecount: 58,
        devname: '6ctgim0Qcq',
        pressure: 9.21,
        status: true,
        timestamp: 1567353252000,
      },
      {
        ENTITY_ID: 'Sensor2-1',
        temperature: 29,
        humidity: 3.32,
        ecount: 32,
        devname: '6ctgim0Qcq',
        pressure: 9.58,
        status: true,
        timestamp: 1564674852000,
      },
      {
        ENTITY_ID: 'Sensor2-1',
        temperature: 86,
        humidity: 2.98,
        ecount: 45,
        devname: '6ctgim0Qcq',
        pressure: 8.72,
        status: true,
        timestamp: 1561996452000,
      },
      {
        ENTITY_ID: 'Sensor2-1',
        temperature: 11,
        humidity: 9.25,
        ecount: 38,
        devname: '6ctgim0Qcq',
        pressure: 9.57,
        status: true,
        timestamp: 1559404452000,
      },
      {
        ENTITY_ID: 'Sensor2-1',
        temperature: 35,
        humidity: 8.15,
        ecount: 18,
        devname: '6ctgim0Qcq',
        pressure: 8.3,
        status: true,
        timestamp: 1556726052000,
      },
    ];
    return (
      <div style={{ width: `${getCardMinSize('lg', size).x}px`, margin: 20 }}>
        <TimeSeriesCard
          {...commonProps}
          title={text('title', 'Temperature')}
          isLoading={boolean('isLoading', false)}
          isExpanded={boolean('isExpandable', true)}
          content={object('content', {
            series: [
              {
                label: 'Temp',
                dataSourceId: 'temperature',
              },
              {
                label: 'Humidity',
                dataSourceId: 'humidity',
              },
              {
                label: 'Electricity',
                dataSourceId: 'ecount',
              },
              {
                label: 'Pressure',
                dataSourceId: 'pressure',
              },
            ],
            xLabel: 'Time',
            yLabel: 'Temperature (˚F)',
            includeZeroOnXaxis: true,
            includeZeroOnYaxis: true,
            timeDataSourceId: 'timestamp',
            zoomBar: {
              enabled: true,
              axes: 'top',
=======
MediumSingleLineIntervalYearTwoDataPoint.story = {
  name: 'medium / single line - interval year (Two data point)',
};

export const MediumMultiLineNoXYLabel = () => {
  const size = select('size', Object.keys(CARD_SIZES), CARD_SIZES.MEDIUM);
  const interval = select(
    'interval',
    ['hour', 'day', 'week', 'quarter', 'month', 'year'],
    'hour'
  );
  return (
    <div
      style={{
        width: text('cardWidth', `${getCardMinSize('lg', size).x}px`),
        margin: spacing05 + 4,
      }}>
      <TimeSeriesCard
        {...commonProps}
        title={text('title', 'Temperature')}
        isLoading={boolean('isLoading', false)}
        isExpanded={boolean('isExpandable', false)}
        content={object('content', {
          series: [
            {
              label: 'Temperature',
              dataSourceId: 'temperature',
>>>>>>> e4ea71d3
            },
            {
              label: 'Pressure',
              dataSourceId: 'pressure',
            },
            {
              label: 'Humidity',
              dataSourceId: 'humidity',
            },
            {
              label: 'Count',
              dataSourceId: 'ecount',
            },
          ],
          xLabel: '',
          yLabel: '',
          includeZeroOnXaxis: true,
          includeZeroOnYaxis: true,
          timeDataSourceId: 'timestamp',
          addSpaceOnEdges: 1,
        })}
        values={getIntervalChartData(interval, 12, { min: 10, max: 100 }, 100)}
        interval={interval}
        showTimeInGMT={boolean('showTimeInGMT', false)}
        breakpoint="lg"
        size={size}
        tooltipDateFormatPattern={text(
          'tooltipDateFormatPattern',
          'L HH:mm:ss'
        )}
      />
    </div>
  );
};

MediumMultiLineNoXYLabel.story = {
  name: 'medium / multi line - (No X/Y Label)',
};

export const LargeSingleLineIntervalHourSameDay = () => {
  const size = select('size', Object.keys(CARD_SIZES), CARD_SIZES.LARGE);
  return (
    <div style={{ width: `${getCardMinSize('lg', size).x}px`, margin: 20 }}>
      <TimeSeriesCard
        {...commonProps}
        title={text('title', 'Temperature')}
        isLoading={boolean('isLoading', false)}
        isExpanded={boolean('isExpandable', false)}
        content={object('content', {
          series: [
            {
              label: 'Temperature',
              dataSourceId: 'temperature',
            },
          ],
          xLabel: 'Time',
          yLabel: 'Temperature (˚F)',
          includeZeroOnXaxis: false,
          includeZeroOnYaxis: false,
          timeDataSourceId: 'timestamp',
          zoomBar: {
            enabled: true,
            axes: 'top',
            // initialZoomDomain: []
          },
          addSpaceOnEdges: 1,
        })}
        values={getIntervalChartData(
          'minute',
          15,
          { min: 4700000, max: 4800000 },
          100
        )}
        interval="minute"
        breakpoint="lg"
        size={size}
        onCardAction={action('onCardAction')}
      />
    </div>
  );
};

LargeSingleLineIntervalHourSameDay.story = {
  name: 'large / single line - interval hour (Same day)',
};

export const LargeSingleLineIntervalDayWeek = () => {
  const size = select('size', Object.keys(CARD_SIZES), CARD_SIZES.LARGE);
  return (
    <div style={{ width: `${getCardMinSize('lg', size).x}px`, margin: 20 }}>
      <TimeSeriesCard
        {...commonProps}
        title={text('title', 'Temperature')}
        isLoading={boolean('isLoading', false)}
        content={object('content', {
          series: [
            {
              label: 'Temperature',
              dataSourceId: 'temperature',
            },
          ],
          xLabel: 'Time',
          yLabel: 'Temperature (˚F)',
          includeZeroOnXaxis: true,
          includeZeroOnYaxis: true,
          timeDataSourceId: 'timestamp',
          addSpaceOnEdges: 1,
        })}
        values={getIntervalChartData('day', 7, { min: 10, max: 100 }, 100)}
        interval="day"
        breakpoint="lg"
        size={size}
        onCardAction={action('onCardAction')}
      />
    </div>
  );
};

LargeSingleLineIntervalDayWeek.story = {
  name: 'large / single line - interval day (Week)',
};

export const LargeSingleLineIntervalDayMonth = () => {
  const size = select('size', Object.keys(CARD_SIZES), CARD_SIZES.LARGE);
  return (
    <div style={{ width: `${getCardMinSize('lg', size).x}px`, margin: 20 }}>
      <TimeSeriesCard
        {...commonProps}
        title={text('title', 'Temperature')}
        isLoading={boolean('isLoading', false)}
        isExpanded={boolean('isExpandable', false)}
        content={object('content', {
          series: [
            {
              label: 'Temperature',
              dataSourceId: 'temperature',
            },
          ],
          xLabel: 'Time',
          yLabel: 'Temperature (˚F)',
          includeZeroOnXaxis: true,
          includeZeroOnYaxis: true,
          timeDataSourceId: 'timestamp',
          addSpaceOnEdges: 1,
        })}
        values={getIntervalChartData('day', 30, { min: 10, max: 100 }, 100)}
        interval="day"
        breakpoint="lg"
        size={size}
        onCardAction={action('onCardAction')}
      />
    </div>
  );
};

LargeSingleLineIntervalDayMonth.story = {
  name: 'large / single line - interval day (Month)',
};

export const LargeSingleLineIntervalMonthYearDiffYear = () => {
  const size = select('size', Object.keys(CARD_SIZES), CARD_SIZES.LARGE);
  return (
    <div style={{ width: `${getCardMinSize('lg', size).x}px`, margin: 20 }}>
      <TimeSeriesCard
        {...commonProps}
        title={text('title', 'Temperature')}
        isLoading={boolean('isLoading', false)}
        isExpanded={boolean('isExpandable', false)}
        content={object('content', {
          series: [
            {
              label: 'Temperature',
              dataSourceId: 'temperature',
            },
          ],
          xLabel: 'Time',
          yLabel: 'Temperature (˚F)',
          includeZeroOnXaxis: true,
          includeZeroOnYaxis: true,
          timeDataSourceId: 'timestamp',
          zoomBar: {
            enabled: true,
            axes: 'top',
            // initialZoomDomain: []
          },
          addSpaceOnEdges: 1,
        })}
        values={getIntervalChartData('month', 24, { min: 10, max: 100 }, 100)}
        interval="month"
        breakpoint="lg"
        size={size}
        onCardAction={action('onCardAction')}
      />
    </div>
  );
};

LargeSingleLineIntervalMonthYearDiffYear.story = {
  name: 'large / single line - interval month (Year/ Diff Year)',
};

export const LargeSingleLineYearIntervalOneDataPoint = () => {
  const size = select('size', Object.keys(CARD_SIZES), CARD_SIZES.LARGE);
  return (
    <div style={{ width: `${getCardMinSize('lg', size).x}px`, margin: 20 }}>
      <TimeSeriesCard
        {...commonProps}
        title={text('title', 'Temperature')}
        isLoading={boolean('isLoading', false)}
        isExpanded={boolean('isExpandable', false)}
        content={object('content', {
          series: [
            {
              label: 'Temperature',
              dataSourceId: 'temperature',
            },
          ],
          xLabel: 'Time',
          yLabel: 'Temperature',
          includeZeroOnXaxis: false,
          includeZeroOnYaxis: false,
          timeDataSourceId: 'timestamp',
          zoomBar: {
            enabled: true,
            axes: 'top',
            // initialZoomDomain: []
          },
          addSpaceOnEdges: 1,
        })}
        values={getIntervalChartData('year', 10, { min: 10, max: 100 }, 100)}
        interval="year"
        breakpoint="lg"
        size={size}
      />
    </div>
  );
};

LargeSingleLineYearIntervalOneDataPoint.story = {
  name: 'large / single line - year interval (One data point)',
};

export const LargeMultiLineNoInterval = () => {
  const size = select('size', Object.keys(CARD_SIZES), CARD_SIZES.LARGE);
  return (
    <div style={{ width: `${getCardMinSize('lg', size).x}px`, margin: 20 }}>
      <TimeSeriesCard
        {...commonProps}
        title={text('title', 'Temperature')}
        isLoading={boolean('isLoading', false)}
        isExpanded={boolean('isExpandable', false)}
        content={object('content', {
          series: [
            {
              label: 'Temperature',
              dataSourceId: 'temperature',
            },
            {
              label: 'Pressure',
              dataSourceId: 'pressure',
            },
          ],
          xLabel: 'Time',
          yLabel: 'Temperature (˚F)',
          includeZeroOnXaxis: true,
          includeZeroOnYaxis: true,
          timeDataSourceId: 'timestamp',
          zoomBar: {
            enabled: true,
            axes: 'top',
            // initialZoomDomain: []
          },
          addSpaceOnEdges: 1,
        })}
        values={getIntervalChartData('day', 12, { min: 10, max: 100 }, 100)}
        breakpoint="lg"
        size={size}
        onCardAction={action('onCardAction')}
      />
    </div>
  );
};

LargeMultiLineNoInterval.story = {
  name: 'large / multi line - no interval',
};

export const CustomColors = () => {
  const size = select('size', Object.keys(CARD_SIZES), CARD_SIZES.LARGE);
  const interval = select(
    'interval',
    ['hour', 'day', 'week', 'quarter', 'month', 'year'],
    'hour'
  );
  return (
    <div
      style={{
        width: text('cardWidth', `${getCardMinSize('lg', size).x}px`),
        margin: spacing05 + 4,
      }}>
      <TimeSeriesCard
        {...commonProps}
        title={text('title', 'Temperature')}
        isLoading={boolean('isLoading', false)}
        isExpanded={boolean('isExpandable', false)}
        content={object('content', {
          series: [
            {
              label: 'Temperature',
              dataSourceId: 'temperature',
              color: COLORS.MAGENTA,
            },
            {
              label: 'Pressure',
              dataSourceId: 'pressure',
              color: COLORS.TEAL,
            },
          ],
          xLabel: 'Time',
          yLabel: 'Temperature (˚F)',
          includeZeroOnXaxis: true,
          includeZeroOnYaxis: true,
          timeDataSourceId: 'timestamp',
          addSpaceOnEdges: 1,
        })}
        values={getIntervalChartData(interval, 12, { min: 10, max: 100 }, 100)}
        interval={interval}
        breakpoint="lg"
        showTimeInGMT={boolean('showTimeInGMT', false)}
        size={size}
        onCardAction={action('onCardAction')}
      />
    </div>
  );
};

CustomColors.story = {
  name: 'custom colors',
};

export const LargeUnits = () => {
  const size = select('size', Object.keys(CARD_SIZES), CARD_SIZES.LARGE);
  return (
    <div
      style={{
        width: `${getCardMinSize('lg', size).x}px`,
        margin: spacing05 + 4,
      }}>
      <TimeSeriesCard
        {...commonProps}
        title={text('title', 'Temperature')}
        isLoading={boolean('isLoading', false)}
        isExpanded={boolean('isExpandable', false)}
        content={object('content', {
          series: [
            {
              label: 'Temperature',
              dataSourceId: 'temperature',
              color: text('color', COLORS.MAGENTA),
            },
          ],
          unit: '˚F',
          xLabel: 'Time',
          yLabel: 'Temperature',
          includeZeroOnXaxis: true,
          includeZeroOnYaxis: true,
          timeDataSourceId: 'timestamp',
          addSpaceOnEdges: 1,
        })}
        values={getIntervalChartData('day', 10, { min: 10, max: 100 }, 100)}
        interval="day"
        breakpoint="lg"
        size={size}
        showTimeInGMT={boolean('showTimeInGMT', false)}
        onCardAction={action('onCardAction')}
      />
    </div>
  );
};

LargeUnits.story = {
  name: 'large / units',
};

export const WithZoomBar = () => {
  const size = select('size', Object.keys(CARD_SIZES), CARD_SIZES.LARGE);
  return (
    <div style={{ width: `${getCardMinSize('lg', size).x}px`, margin: 20 }}>
      <TimeSeriesCard
        {...commonProps}
        title={text('title', 'Temperature')}
        isLoading={boolean('isLoading', false)}
        isExpanded={boolean('isExpandable', false)}
        content={object('content', {
          series: [
            {
              label: 'Temperature',
              dataSourceId: 'temperature',
            },
          ],
          xLabel: 'Time',
          yLabel: 'Temperature (˚F)',
          includeZeroOnXaxis: true,
          includeZeroOnYaxis: true,
          timeDataSourceId: 'timestamp',
          zoomBar: {
            enabled: true,
            axes: 'top',
            view: 'slider_view',
          },
          addSpaceOnEdges: 1,
        })}
        values={getIntervalChartData('month', 24, { min: 10, max: 100 }, 100)}
        interval="month"
        breakpoint="lg"
        size={size}
        onCardAction={action('onCardAction')}
      />
    </div>
  );
};

WithZoomBar.story = {
  name: 'with zoomBar',
};

export const DomainRange = () => {
  const size = select('size', Object.keys(CARD_SIZES), CARD_SIZES.MEDIUM);
  const data = getIntervalChartData('day', 50, { min: 10, max: 100 }, 100);
  const timestamps = data.map((d) => d.timestamp);
  const minDate = new Date(Math.min(...timestamps));
  const day = minDate.getDay();
  minDate.setDate(day + 10);

  return (
    <div style={{ width: `${getCardMinSize('lg', size).x}px`, margin: 20 }}>
      <TimeSeriesCard
        {...commonProps}
        title={text('title', 'Temperature')}
        isLoading={boolean('isLoading', false)}
        isExpanded={boolean('isExpandable', false)}
        content={object('content', {
          series: [
            {
              label: 'Temperature',
              dataSourceId: 'temperature',
            },
          ],
          xLabel: 'Time t',
          yLabel: 'Temperature (˚F)',
          includeZeroOnXaxis: true,
          includeZeroOnYaxis: true,
          timeDataSourceId: 'timestamp',
          addSpaceOnEdges: 1,
        })}
        values={data}
        availableActions={{ range: true }}
        interval="hour"
        breakpoint="lg"
        size={size}
        onCardAction={action('onCardAction')}
        domainRange={[minDate.valueOf(), Math.max(...timestamps)]}
      />
    </div>
  );
};

DomainRange.story = {
  name: 'domainRange',
};

export const Empty = () => {
  const size = select('size', Object.keys(CARD_SIZES), CARD_SIZES.LARGE);
  return (
    <div
      style={{
        width: `${getCardMinSize('lg', size).x}px`,
        margin: spacing05 + 4,
      }}>
      <TimeSeriesCard
        {...commonProps}
        title={text('title', 'Temperature')}
        isLoading={boolean('isLoading', false)}
        isExpanded={boolean('isExpandable', false)}
        content={object('content', {
          series: [
            {
              label: 'Temperature',
              dataSourceId: 'temperature',
              color: COLORS.PURPLE,
            },
          ],
          timeDataSourceId: 'timestamp',
        })}
        interval="hour"
        showTimeInGMT={boolean('showTimeInGMT', false)}
        breakpoint="lg"
        values={[]}
        size={size}
        onCardAction={action('onCardAction')}
      />
    </div>
  );
};

Empty.story = {
  name: 'empty',
};

export const HighlightAlertRanges = () => {
  const size = select('size', Object.keys(CARD_SIZES), CARD_SIZES.MEDIUM);
  return (
    <div
      style={{
        width: `${getCardMinSize('lg', size).x}px`,
        margin: spacing05 + 4,
      }}>
      <TimeSeriesCard
        {...commonProps}
        title={text('title', 'Temperature')}
        isLoading={boolean('isLoading', false)}
        isExpanded={boolean('isExpandable', false)}
        content={object('content', {
          series: [
            {
              label: 'Temperature',
              dataSourceId: 'temperature',
            },
          ],
          xLabel: 'Time',
          yLabel: 'Temperature (˚F)',
          includeZeroOnXaxis: true,
          includeZeroOnYaxis: true,
          timeDataSourceId: 'timestamp',
          alertRanges: [
            {
              startTimestamp: 1572313622000,
              endTimestamp: 1572486422000,
              color: '#FF0000',
              details: 'Alert name',
            },
            {
              startTimestamp: 1572313622000,
              endTimestamp: 1572824320000,
              color: '#FFFF00',
              details: 'Less severe',
            },
          ],
          addSpaceOnEdges: 1,
        })}
        values={getIntervalChartData(
          'day',
          100,
          { min: 10, max: 100 },
          100,
          1572824320000
        )}
        interval="hour"
        breakpoint="lg"
        showTimeInGMT={boolean('showTimeInGMT', false)}
        size={size}
        onCardAction={action('onCardAction')}
      />
    </div>
  );
};

HighlightAlertRanges.story = {
  name: 'highlight alert ranges',
};

export const EmptyForARange = () => {
  const size = select('size', Object.keys(CARD_SIZES), CARD_SIZES.LARGE);
  return (
    <div
      style={{
        width: `${getCardMinSize('lg', size).x}px`,
        margin: spacing05 + 4,
      }}>
      <TimeSeriesCard
        {...commonProps}
        title={text('title', 'Temperature')}
        isLoading={boolean('isLoading', false)}
        isExpanded={boolean('isExpandable', false)}
        content={object('content', {
          series: [
            {
              label: 'Temperature',
              dataSourceId: 'temperature',
              color: COLORS.PURPLE,
            },
          ],
          timeDataSourceId: 'timestamp',
          includeZeroOnXaxis: true,
          includeZeroOnYaxis: true,
          addSpaceOnEdges: 1,
        })}
        range="day"
        interval="hour"
        breakpoint="lg"
        showTimeInGMT={boolean('showTimeInGMT', false)}
        values={chartData.events.slice(0, 20)}
        size={size}
        onCardAction={action('onCardAction')}
      />
    </div>
  );
};

EmptyForARange.story = {
  name: 'empty for a range',
};

export const LotsOfDots = () => {
  const size = select('size', Object.keys(CARD_SIZES), CARD_SIZES.MEDIUM);
  return (
    <div
      style={{
        width: `${getCardMinSize('lg', size).x}px`,
        margin: spacing05 + 4,
      }}>
      <TimeSeriesCard
        {...commonProps}
        title={text('title', 'Temperature')}
        isLoading={boolean('isLoading', false)}
        isExpanded={boolean('isExpandable', false)}
        content={object('content', {
          series: [
            {
              label: 'Temperature',
              dataSourceId: 'temperature',
            },
          ],
          xLabel: 'Time',
          yLabel: 'Temperature (˚F)',
          includeZeroOnXaxis: true,
          includeZeroOnYaxis: true,
          timeDataSourceId: 'timestamp',
          addSpaceOnEdges: 1,
        })}
        values={getIntervalChartData(
          'day',
          100,
          { min: 10, max: 100 },
          100,
          1572824320000
        )}
        interval="hour"
        breakpoint="lg"
        showTimeInGMT={boolean('showTimeInGMT', false)}
        size={size}
        onCardAction={action('onCardAction')}
      />
    </div>
  );
};

LotsOfDots.story = {
  name: 'lots of dots',
};

export const IsEditable = () => {
  const size = select('size', Object.keys(CARD_SIZES), CARD_SIZES.LARGE);
  return (
    <div
      style={{
        width: `${getCardMinSize('lg', size).x}px`,
        margin: spacing05 + 4,
      }}>
      <TimeSeriesCard
        {...commonProps}
        title={text('title', 'Temperature')}
        isLoading={boolean('isLoading', false)}
        isEditable={boolean('isEditable', true)}
        isExpanded={boolean('isExpandable', false)}
        content={object('content', {
          series: [
            {
              label: 'Temperature',
              dataSourceId: 'temperature',
              color: COLORS.PURPLE,
            },
            {
              label: 'Pressure',
              dataSourceId: 'pressure',
              color: COLORS.MAGENTA,
            },
            {
              label: 'Humidity',
              dataSourceId: 'humidity',
              color: COLORS.TEAL,
            },
          ],
          xLabel: 'Time',
          includeZeroOnXaxis: true,
          includeZeroOnYaxis: true,
          timeDataSourceId: 'timestamp',
          addSpaceOnEdges: 1,
        })}
        interval={select(
          'interval',
          ['hour', 'day', 'week', 'month', 'year'],
          'hour'
        )}
        breakpoint="lg"
        showTimeInGMT={boolean('showTimeInGMT', false)}
        size={size}
        onCardAction={action('onCardAction')}
      />
    </div>
  );
};

IsEditable.story = {
  name: 'isEditable',
};

export const IsExpanded = () => {
  const size = select('size', Object.keys(CARD_SIZES), CARD_SIZES.MEDIUM);
  // needs static data so that the snapshot will always retain the same values
  const staticData = [
    {
      ENTITY_ID: 'Sensor2-1',
      temperature: 20,
      humidity: 5.51,
      ecount: 6,
      devname: '6ctgim0Qcq',
      pressure: 7.4,
      status: true,
      timestamp: 1569945252000,
    },
    {
      ENTITY_ID: 'Sensor2-1',
      temperature: 19,
      humidity: 7.36,
      ecount: 58,
      devname: '6ctgim0Qcq',
      pressure: 9.21,
      status: true,
      timestamp: 1567353252000,
    },
    {
      ENTITY_ID: 'Sensor2-1',
      temperature: 29,
      humidity: 3.32,
      ecount: 32,
      devname: '6ctgim0Qcq',
      pressure: 9.58,
      status: true,
      timestamp: 1564674852000,
    },
    {
      ENTITY_ID: 'Sensor2-1',
      temperature: 86,
      humidity: 2.98,
      ecount: 45,
      devname: '6ctgim0Qcq',
      pressure: 8.72,
      status: true,
      timestamp: 1561996452000,
    },
    {
      ENTITY_ID: 'Sensor2-1',
      temperature: 11,
      humidity: 9.25,
      ecount: 38,
      devname: '6ctgim0Qcq',
      pressure: 9.57,
      status: true,
      timestamp: 1559404452000,
    },
    {
      ENTITY_ID: 'Sensor2-1',
      temperature: 35,
      humidity: 8.15,
      ecount: 18,
      devname: '6ctgim0Qcq',
      pressure: 8.3,
      status: true,
      timestamp: 1556726052000,
    },
  ];
  return (
    <div style={{ width: `${getCardMinSize('lg', size).x}px`, margin: 20 }}>
      <TimeSeriesCard
        {...commonProps}
        title={text('title', 'Temperature')}
        isLoading={boolean('isLoading', false)}
        isExpanded={boolean('isExpandable', true)}
        content={object('content', {
          series: [
            {
              label: 'Temp',
              dataSourceId: 'temperature',
            },
            {
              label: 'Humidity',
              dataSourceId: 'humidity',
            },
            {
              label: 'Electricity',
              dataSourceId: 'ecount',
            },
            {
              label: 'Pressure',
              dataSourceId: 'pressure',
            },
          ],
          xLabel: 'Time',
          yLabel: 'Temperature (˚F)',
          includeZeroOnXaxis: true,
          includeZeroOnYaxis: true,
          timeDataSourceId: 'timestamp',
          zoomBar: {
            enabled: true,
            axes: 'top',
          },
          addSpaceOnEdges: 1,
        })}
        values={staticData}
        interval="month"
        breakpoint="lg"
        size={size}
      />
    </div>
  );
};

IsExpanded.story = {
  name: 'isExpanded',
};

export const DataFilter = () => {
  const size = select('size', Object.keys(CARD_SIZES), CARD_SIZES.LARGE);
  return (
    <div
      style={{
        width: `${getCardMinSize('lg', size).x}px`,
        margin: spacing05 + 4,
      }}>
      <TimeSeriesCard
        {...commonProps}
        title={text('title', 'Temperature')}
        key="dataFilter"
        isEditable={boolean('isEditable', false)}
        isLoading={boolean('isLoading', false)}
        isExpanded={boolean('isExpandable', false)}
        content={object('content', {
          series: [
            {
              label: 'Temperature Device 1',
              dataSourceId: 'temperature',
              dataFilter: {
                ENTITY_ID: 'Sensor2-1',
              },
              color: text('color1', COLORS.MAGENTA),
            },
            {
              label: 'Temperature Device 2',
              dataSourceId: 'temperature',
              dataFilter: {
                ENTITY_ID: 'Sensor2-3',
              },
              color: text('color2', COLORS.BLUE),
            },
          ],
          unit: '˚F',
          xLabel: 'Time',
          yLabel: 'Temperature',
          includeZeroOnXaxis: true,
          includeZeroOnYaxis: true,
          timeDataSourceId: 'timestamp',
          addSpaceOnEdges: 1,
        })}
        values={getIntervalChartData(
          'day',
          12,
          { min: 10, max: 100 },
          100
        ).reduce((acc, dataPoint) => {
          // make "two devices worth of data" so that we can filter
          acc.push(dataPoint);
          acc.push({
            ...dataPoint,
            temperature: dataPoint.temperature / 2,
            ENTITY_ID: 'Sensor2-3',
          });
          return acc;
        }, [])}
        interval="day"
        showTimeInGMT={boolean('showTimeInGMT', false)}
        breakpoint="lg"
        size={size}
        onCardAction={action('onCardAction')}
      />
    </div>
  );
};

DataFilter.story = {
  name: 'dataFilter',
};

export const Locale = () => {
  const size = select('size', Object.keys(CARD_SIZES), CARD_SIZES.LARGE);
  return (
    <div
      style={{
        width: `${getCardMinSize('lg', size).x}px`,
        margin: spacing05 + 4,
      }}>
      <TimeSeriesCard
        {...commonProps}
        title={text('title', 'Pressure')}
        isLoading={boolean('isLoading', false)}
        isExpanded={boolean('isExpandable', false)}
        content={object('content', {
          series: [
            {
              label: 'Pressure',
              dataSourceId: 'pressure',
              color: text('color', COLORS.MAGENTA),
            },
          ],
          unit: 'm/sec',
          xLabel: 'Time',
          yLabel: 'Pressure',
          includeZeroOnXaxis: true,
          includeZeroOnYaxis: true,
          timeDataSourceId: 'timestamp',
          addSpaceOnEdges: 1,
        })}
        locale={select('locale', ['fr', 'en'], 'fr')}
        values={getIntervalChartData('day', 12, { min: 10, max: 100000 }, 100)}
        interval="day"
        breakpoint="lg"
        showTimeInGMT={boolean('showTimeInGMT', false)}
        size={size}
        onCardAction={action('onCardAction')}
      />
    </div>
  );
};

Locale.story = {
  name: 'locale',
};<|MERGE_RESOLUTION|>--- conflicted
+++ resolved
@@ -353,374 +353,6 @@
   );
 };
 
-<<<<<<< HEAD
-    return (
-      <div style={{ width: `${getCardMinSize('lg', size).x}px`, margin: 20 }}>
-        <TimeSeriesCard
-          {...commonProps}
-          title={text('title', 'Temperature')}
-          isLoading={boolean('isLoading', false)}
-          isExpanded={boolean('isExpandable', false)}
-          content={object('content', {
-            series: [
-              {
-                label: 'Temperature',
-                dataSourceId: 'temperature',
-              },
-            ],
-            xLabel: 'Time t',
-            yLabel: 'Temperature (˚F)',
-            includeZeroOnXaxis: true,
-            includeZeroOnYaxis: true,
-            timeDataSourceId: 'timestamp',
-            addSpaceOnEdges: 1,
-          })}
-          values={data}
-          availableActions={{ range: true }}
-          interval="hour"
-          breakpoint="lg"
-          size={size}
-          onCardAction={action('onCardAction')}
-          domainRange={[minDate.valueOf(), Math.max(...timestamps)]}
-        />
-      </div>
-    );
-  })
-  .add('empty', () => {
-    const size = select('size', Object.keys(CARD_SIZES), CARD_SIZES.LARGE);
-    return (
-      <div
-        style={{
-          width: `${getCardMinSize('lg', size).x}px`,
-          margin: spacing05 + 4,
-        }}>
-        <TimeSeriesCard
-          {...commonProps}
-          title={text('title', 'Temperature')}
-          isLoading={boolean('isLoading', false)}
-          isExpanded={boolean('isExpandable', false)}
-          content={object('content', {
-            series: [
-              {
-                label: 'Temperature',
-                dataSourceId: 'temperature',
-                color: COLORS.PURPLE,
-              },
-            ],
-            timeDataSourceId: 'timestamp',
-          })}
-          interval="hour"
-          showTimeInGMT={boolean('showTimeInGMT', false)}
-          breakpoint="lg"
-          values={[]}
-          size={size}
-          onCardAction={action('onCardAction')}
-        />
-      </div>
-    );
-  })
-  .add('highlight alert ranges', () => {
-    const size = select('size', Object.keys(CARD_SIZES), CARD_SIZES.MEDIUM);
-    return (
-      <div
-        style={{
-          width: `${getCardMinSize('lg', size).x}px`,
-          margin: spacing05 + 4,
-        }}>
-        <TimeSeriesCard
-          {...commonProps}
-          title={text('title', 'Temperature')}
-          isLoading={boolean('isLoading', false)}
-          isExpanded={boolean('isExpandable', false)}
-          content={object('content', {
-            series: [
-              {
-                label: 'Temperature',
-                dataSourceId: 'temperature',
-              },
-            ],
-            xLabel: 'Time',
-            yLabel: 'Temperature (˚F)',
-            includeZeroOnXaxis: true,
-            includeZeroOnYaxis: true,
-            timeDataSourceId: 'timestamp',
-            alertRanges: [
-              {
-                startTimestamp: 1572313622000,
-                endTimestamp: 1572486422000,
-                color: '#FF0000',
-                details: 'Alert name',
-              },
-              {
-                startTimestamp: 1572313622000,
-                endTimestamp: 1572824320000,
-                color: '#FFFF00',
-                details: 'Less severe',
-              },
-            ],
-            addSpaceOnEdges: 1,
-          })}
-          values={getIntervalChartData(
-            'day',
-            100,
-            { min: 10, max: 100 },
-            100,
-            1572824320000
-          )}
-          interval="hour"
-          breakpoint="lg"
-          showTimeInGMT={boolean('showTimeInGMT', false)}
-          size={size}
-          onCardAction={action('onCardAction')}
-        />
-      </div>
-    );
-  })
-  .add('empty for a range', () => {
-    const size = select('size', Object.keys(CARD_SIZES), CARD_SIZES.LARGE);
-    return (
-      <div
-        style={{
-          width: `${getCardMinSize('lg', size).x}px`,
-          margin: spacing05 + 4,
-        }}>
-        <TimeSeriesCard
-          {...commonProps}
-          title={text('title', 'Temperature')}
-          isLoading={boolean('isLoading', false)}
-          isExpanded={boolean('isExpandable', false)}
-          content={object('content', {
-            series: [
-              {
-                label: 'Temperature',
-                dataSourceId: 'temperature',
-                color: COLORS.PURPLE,
-              },
-            ],
-            timeDataSourceId: 'timestamp',
-            includeZeroOnXaxis: true,
-            includeZeroOnYaxis: true,
-            addSpaceOnEdges: 1,
-          })}
-          range="day"
-          interval="hour"
-          breakpoint="lg"
-          showTimeInGMT={boolean('showTimeInGMT', false)}
-          values={chartData.events.slice(0, 20)}
-          size={size}
-          onCardAction={action('onCardAction')}
-        />
-      </div>
-    );
-  })
-  .add('lots of dots', () => {
-    const size = select('size', Object.keys(CARD_SIZES), CARD_SIZES.LARGEWIDE);
-    const chartData = getIntervalChartData(
-      'day',
-      2000,
-      { min: 10, max: 100 },
-      100,
-      1572824320000
-    );
-    return (
-      <div
-        style={{
-          width: `${getCardMinSize('lg', size).x}px`,
-          margin: spacing05 + 4,
-        }}>
-        <TimeSeriesCard
-          {...commonProps}
-          title={text('title', 'Temperature')}
-          isLoading={boolean('isLoading', false)}
-          isExpanded={boolean('isExpandable', false)}
-          content={object('content', {
-            series: [
-              {
-                label: 'Temperature',
-                dataSourceId: 'temperature',
-              },
-            ],
-            xLabel: 'Time',
-            yLabel: 'Temperature (˚F)',
-            includeZeroOnXaxis: true,
-            includeZeroOnYaxis: true,
-            timeDataSourceId: 'timestamp',
-            addSpaceOnEdges: 1,
-            zoomBar: {
-              axes: 'top',
-              enabled: true,
-              view: 'graph_view',
-              initialZoomDomain: [
-                new Date(0).setUTCSeconds(
-                  chartData[chartData.length - 100].timestamp / 1000
-                ),
-                new Date(0).setUTCSeconds(
-                  chartData.slice(-1)[0].timestamp / 1000
-                ),
-              ],
-            },
-          })}
-          values={chartData}
-          interval="hour"
-          breakpoint="lg"
-          showTimeInGMT={boolean('showTimeInGMT', false)}
-          size={size}
-          onCardAction={action('onCardAction')}
-        />
-      </div>
-    );
-  })
-  .add('isEditable', () => {
-    const size = select('size', Object.keys(CARD_SIZES), CARD_SIZES.LARGE);
-    return (
-      <div
-        style={{
-          width: `${getCardMinSize('lg', size).x}px`,
-          margin: spacing05 + 4,
-        }}>
-        <TimeSeriesCard
-          {...commonProps}
-          title={text('title', 'Temperature')}
-          isLoading={boolean('isLoading', false)}
-          isEditable={boolean('isEditable', true)}
-          isExpanded={boolean('isExpandable', false)}
-          content={object('content', {
-            series: [
-              {
-                label: 'Temperature',
-                dataSourceId: 'temperature',
-                color: COLORS.PURPLE,
-              },
-              {
-                label: 'Pressure',
-                dataSourceId: 'pressure',
-                color: COLORS.MAGENTA,
-              },
-              {
-                label: 'Humidity',
-                dataSourceId: 'humidity',
-                color: COLORS.TEAL,
-              },
-            ],
-            xLabel: 'Time',
-            includeZeroOnXaxis: true,
-            includeZeroOnYaxis: true,
-            timeDataSourceId: 'timestamp',
-            addSpaceOnEdges: 1,
-          })}
-          interval={select(
-            'interval',
-            ['hour', 'day', 'week', 'month', 'year'],
-            'hour'
-          )}
-          breakpoint="lg"
-          showTimeInGMT={boolean('showTimeInGMT', false)}
-          size={size}
-          onCardAction={action('onCardAction')}
-        />
-      </div>
-    );
-  })
-  .add('isExpanded', () => {
-    const size = select('size', Object.keys(CARD_SIZES), CARD_SIZES.MEDIUM);
-    // needs static data so that the snapshot will always retain the same values
-    const staticData = [
-      {
-        ENTITY_ID: 'Sensor2-1',
-        temperature: 20,
-        humidity: 5.51,
-        ecount: 6,
-        devname: '6ctgim0Qcq',
-        pressure: 7.4,
-        status: true,
-        timestamp: 1569945252000,
-      },
-      {
-        ENTITY_ID: 'Sensor2-1',
-        temperature: 19,
-        humidity: 7.36,
-        ecount: 58,
-        devname: '6ctgim0Qcq',
-        pressure: 9.21,
-        status: true,
-        timestamp: 1567353252000,
-      },
-      {
-        ENTITY_ID: 'Sensor2-1',
-        temperature: 29,
-        humidity: 3.32,
-        ecount: 32,
-        devname: '6ctgim0Qcq',
-        pressure: 9.58,
-        status: true,
-        timestamp: 1564674852000,
-      },
-      {
-        ENTITY_ID: 'Sensor2-1',
-        temperature: 86,
-        humidity: 2.98,
-        ecount: 45,
-        devname: '6ctgim0Qcq',
-        pressure: 8.72,
-        status: true,
-        timestamp: 1561996452000,
-      },
-      {
-        ENTITY_ID: 'Sensor2-1',
-        temperature: 11,
-        humidity: 9.25,
-        ecount: 38,
-        devname: '6ctgim0Qcq',
-        pressure: 9.57,
-        status: true,
-        timestamp: 1559404452000,
-      },
-      {
-        ENTITY_ID: 'Sensor2-1',
-        temperature: 35,
-        humidity: 8.15,
-        ecount: 18,
-        devname: '6ctgim0Qcq',
-        pressure: 8.3,
-        status: true,
-        timestamp: 1556726052000,
-      },
-    ];
-    return (
-      <div style={{ width: `${getCardMinSize('lg', size).x}px`, margin: 20 }}>
-        <TimeSeriesCard
-          {...commonProps}
-          title={text('title', 'Temperature')}
-          isLoading={boolean('isLoading', false)}
-          isExpanded={boolean('isExpandable', true)}
-          content={object('content', {
-            series: [
-              {
-                label: 'Temp',
-                dataSourceId: 'temperature',
-              },
-              {
-                label: 'Humidity',
-                dataSourceId: 'humidity',
-              },
-              {
-                label: 'Electricity',
-                dataSourceId: 'ecount',
-              },
-              {
-                label: 'Pressure',
-                dataSourceId: 'pressure',
-              },
-            ],
-            xLabel: 'Time',
-            yLabel: 'Temperature (˚F)',
-            includeZeroOnXaxis: true,
-            includeZeroOnYaxis: true,
-            timeDataSourceId: 'timestamp',
-            zoomBar: {
-              enabled: true,
-              axes: 'top',
-=======
 MediumSingleLineIntervalYearTwoDataPoint.story = {
   name: 'medium / single line - interval year (Two data point)',
 };
@@ -748,7 +380,6 @@
             {
               label: 'Temperature',
               dataSourceId: 'temperature',
->>>>>>> e4ea71d3
             },
             {
               label: 'Pressure',
@@ -1363,7 +994,7 @@
 };
 
 export const LotsOfDots = () => {
-  const size = select('size', Object.keys(CARD_SIZES), CARD_SIZES.MEDIUM);
+  const size = select('size', Object.keys(CARD_SIZES), CARD_SIZES.LARGEWIDE);
   return (
     <div
       style={{
@@ -1391,7 +1022,7 @@
         })}
         values={getIntervalChartData(
           'day',
-          100,
+          2000,
           { min: 10, max: 100 },
           100,
           1572824320000
