--- conflicted
+++ resolved
@@ -248,11 +248,8 @@
   isExpanded,
   isLazyLoading,
   isLoading,
-<<<<<<< HEAD
   timeRange,
-=======
   showTimeInGMT,
->>>>>>> 4833e3b7
   ...others
 }) => {
   const {
