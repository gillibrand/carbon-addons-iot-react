import React, { useRef, useMemo, useCallback } from 'react';
import PropTypes from 'prop-types';
import moment from 'moment';
import classNames from 'classnames';
import 'moment/min/locales';
import LineChart from '@carbon/charts-react/line-chart';
import StackedBarChart from '@carbon/charts-react/bar-chart-stacked';
import isNil from 'lodash/isNil';
import isEmpty from 'lodash/isEmpty';
import omit from 'lodash/omit';
import filter from 'lodash/filter';
import memoize from 'lodash/memoize';
import capitalize from 'lodash/capitalize';
import useDeepCompareEffect from 'use-deep-compare-effect';
import cheerio from 'cheerio';

import { csvDownloadHandler } from '../../utils/componentUtilityFunctions';
import { CardPropTypes, ZoomBarPropTypes } from '../../constants/CardPropTypes';
import {
  CARD_SIZES,
  TIME_SERIES_TYPES,
  ZOOM_BAR_ENABLED_CARD_SIZES,
} from '../../constants/LayoutConstants';
import Card from '../Card/Card';
import StatefulTable from '../Table/StatefulTable';
import { settings } from '../../constants/Settings';
import {
  getUpdatedCardSize,
  handleCardVariables,
  chartValueFormatter,
} from '../../utils/cardUtilityFunctions';
import deprecate from '../../internal/deprecate';

import {
  generateSampleValues,
  formatGraphTick,
  findMatchingAlertRange,
} from './timeSeriesUtils';

const { iotPrefix } = settings;

const TimeSeriesDatasetPropTypes = PropTypes.shape({
  label: PropTypes.string.isRequired,
  /** the attribute in values to map to */
  dataSourceId: PropTypes.string.isRequired,
  /** optional filter to apply to this particular line */
  dataFilter: PropTypes.objectOf(PropTypes.any),
  /** optional param to set the colors */
  color: PropTypes.string,
});

const TimeSeriesCardPropTypes = {
  content: PropTypes.shape({
    series: PropTypes.oneOfType([
      TimeSeriesDatasetPropTypes,
      PropTypes.arrayOf(TimeSeriesDatasetPropTypes),
    ]).isRequired,
    /** Custom X-axis label */
    xLabel: PropTypes.string,
    /** Custom Y-axis label */
    yLabel: PropTypes.string,
    /** Optionally hide zero. Useful when chart values are not close to zero, giving a better view of the meaningful data */
    includeZeroOnXaxis: PropTypes.bool,
    /** Optionally hide zero. Useful when chart values are not close to zero, giving a better view of the meaningful data */
    includeZeroOnYaxis: PropTypes.bool,
    /** Which attribute is the time attribute i.e. 'timestamp' */
    timeDataSourceId: PropTypes.string,
    /** should it be a line chart or bar chart, default is line chart */
    chartType: deprecate(
      PropTypes.oneOf(Object.values(TIME_SERIES_TYPES)),
      '\nThe prop `chartType` for Card has been deprecated. BarChartCard now handles all bar chart functionality including time-based bar charts.'
    ),
    /** optional units to put in the legend */
    unit: PropTypes.string,
    /** Optionally adds a zoom bar to the chart */
    zoomBar: ZoomBarPropTypes,
    /** Number of grid-line spaces to the left and right of the chart to add white space to. Defaults to 1 */
    addSpaceOnEdges: PropTypes.number,
  }).isRequired,
  i18n: PropTypes.shape({
    alertDetected: PropTypes.string,
    noData: PropTypes.string,
  }),
  /** array of data from the backend for instance [{timestamp: Date object || ms timestamp, temperature: 35, humidity: 10}, ...] */
  values: PropTypes.arrayOf(
    PropTypes.shape({
      timestamp: PropTypes.oneOfType([
        PropTypes.number,
        PropTypes.string,
        PropTypes.instanceOf(Date),
      ]),
    })
  ),
  cardVariables: PropTypes.objectOf(
    PropTypes.oneOfType([
      PropTypes.string,
      PropTypes.func,
      PropTypes.number,
      PropTypes.bool,
    ])
  ),
  /** Interval for time series configuration used for formatting the x-axis */
  interval: PropTypes.oneOf([
    'minute',
    'hour',
    'day',
    'week',
    'quarter',
    'month',
    'year',
  ]),
  /** optional domain to graph from. First value is the beginning of the range. Second value is the end of the range
   * can be date instance or timestamp
   */
  domainRange: PropTypes.arrayOf(
    PropTypes.oneOfType([PropTypes.number, PropTypes.object])
  ),
  /** Region for value and text formatting */
  locale: PropTypes.string,
  /** Show timestamp in browser local time or GMT */
  showTimeInGMT: PropTypes.bool,
  /** tooltip format pattern that follows the moment formatting patterns */
  tooltipDateFormatPattern: PropTypes.string,
  /** whether or not to show a legend at the bottom of the card
   * if not explicitly stated, the card will show based on the length of the series
   */
  showLegend: PropTypes.bool,
};

/**
 * Translates our raw data into a language the carbon-charts understand
 * @param {string} timeDataSourceId, the field that identifies the timestamp value in the data
 * @param {array} series, an array of lines to create in our chart
 * @param {array} values, the array of values from our data layer
 *
 * TODO: Handle empty data lines gracefully and notify the user of data lines that did not
 * match the dataFilter
 *
 * @returns {object} with a labels array and a datasets array
 */
export const formatChartData = (
  timeDataSourceId = 'timestamp',
  series,
  values
) => {
  // Generate a set of unique timestamps for the values
  const timestamps = [...new Set(values.map((val) => val[timeDataSourceId]))];
  const data = [];

  // Series is the different groups of datasets
  series.forEach(({ dataSourceId, dataFilter = {}, label }) => {
    timestamps.forEach((timestamp) => {
      // First filter based on on the dataFilter
      const filteredData = filter(values, dataFilter);
      if (!isEmpty(filteredData)) {
        // have to filter out null values from the dataset, as it causes Carbon Charts to break
        filteredData
          .filter((dataItem) => {
            // only allow valid timestamp matches
            return (
              !isNil(dataItem[timeDataSourceId]) &&
              dataItem[timeDataSourceId] === timestamp
            );
          })
          .forEach((dataItem) => {
            // Check to see if the data Item actually exists in this timestamp before adding to data (to support sparse data in the values)
            if (dataItem[dataSourceId]) {
              data.push({
                date:
                  dataItem[timeDataSourceId] instanceof Date
                    ? dataItem[timeDataSourceId]
                    : new Date(dataItem[timeDataSourceId]),
                value: dataItem[dataSourceId],
                group: label,
              });
            }
          });
      }
    });
  });

  return data;
};

const memoizedGenerateSampleValues = memoize(generateSampleValues);

/**
 * Extends default tooltip with the additional date information, and optionally alert information
 * @param {object} data data object for this particular datapoint should have a date field containing the timestamp
 * @param {string} defaultTooltip Default HTML generated for this tooltip that needs to be marked up
 * @param {array} alertRanges Array of alert range information to search
 * @param {string} alertDetected Translated string to indicate that the alert is detected
 * @param {bool} showTimeInGMT
 * @param {string} tooltipDataFormatPattern
 */
export const handleTooltip = (
  dataOrHoveredElement,
  defaultTooltip,
  alertRanges,
  alertDetected,
  showTimeInGMT,
  tooltipDateFormatPattern = 'L HH:mm:ss'
) => {
  const data = dataOrHoveredElement.__data__ // eslint-disable-line no-underscore-dangle
    ? dataOrHoveredElement.__data__ // eslint-disable-line no-underscore-dangle
    : dataOrHoveredElement;
  const timeStamp = Array.isArray(data)
    ? data[0]?.date?.getTime()
    : data?.date?.getTime();
  const dateLabel = timeStamp
    ? `<li class='datapoint-tooltip'>
                        <p class='label'>${(showTimeInGMT // show timestamp in gmt or local time
                          ? moment.utc(timeStamp)
                          : moment(timeStamp)
                        ).format(tooltipDateFormatPattern)}</p>
                     </li>`
    : '';
  const matchingAlertRanges = findMatchingAlertRange(alertRanges, data);
  const matchingAlertLabels = Array.isArray(matchingAlertRanges)
    ? matchingAlertRanges
        .map(
          (matchingAlertRange) =>
            `<li class='datapoint-tooltip'><a style="background-color:${matchingAlertRange.color}" class="tooltip-color"></a><p class='label'>${alertDetected} ${matchingAlertRange.details}</p></li>`
        )
        .join('')
    : '';
  const parsedTooltip = cheerio.load(defaultTooltip);
  // the first <li> will always be carbon chart's Dates row in this case, replace with our date format
  parsedTooltip('li:first-child').replaceWith(dateLabel);

  // append the matching alert labels
  parsedTooltip('ul').append(matchingAlertLabels);
  return parsedTooltip.html('ul');
};

/**
 * Formats and maps the colors to their corresponding datasets in the carbon charts tabular data format
 * @param {Array} series an array of dataset group classifications
 * @returns {Object} colors - formatted
 */
export const formatColors = (series) => {
  const colors = { identifier: 'group', scale: {} };
  if (Array.isArray(series)) {
    series.forEach((dataset) => {
      colors.scale[dataset.label] = dataset.color;
    });
  } else {
    colors.scale[series.label] = series.color;
  }
  return colors;
};

const TimeSeriesCard = ({
  title: titleProp,
  content,
  size,
  interval,
  isEditable,
  values: initialValues,
  locale,
  i18n: { alertDetected, noDataLabel },
  i18n,
  isExpanded,
  isLazyLoading,
  isLoading,
  domainRange,
  showLegend,
  ...others
}) => {
  const {
    title,
    content: {
      series,
      timeDataSourceId = 'timestamp',
      alertRanges,
      xLabel,
      yLabel,
      includeZeroOnXaxis,
      includeZeroOnYaxis,
      unit,
      chartType,
      zoomBar,
      showTimeInGMT,
      tooltipDateFormatPattern,
      addSpaceOnEdges,
    },
    values: valuesProp,
  } = handleCardVariables(titleProp, content, initialValues, others);
  let chartRef = useRef();
  const previousTick = useRef();
  moment.locale(locale);

  const values = isEditable
    ? memoizedGenerateSampleValues(series, timeDataSourceId, interval)
    : valuesProp;

  // Unfortunately the API returns the data out of order sometimes
  const valueSort = useMemo(
    () =>
      values
        ? values.sort((left, right) =>
            moment
              .utc(left[timeDataSourceId])
              .diff(moment.utc(right[timeDataSourceId]))
          )
        : [],
    [values, timeDataSourceId]
  );

  // Checks size property against new size naming convention and reassigns to closest supported size if necessary.
  const newSize = getUpdatedCardSize(size);

  const maxTicksPerSize = useMemo(() => {
    switch (newSize) {
      case CARD_SIZES.MEDIUMTHIN:
        return 2;
      case CARD_SIZES.MEDIUM:
        return 4;
      case CARD_SIZES.MEDIUMWIDE:
      case CARD_SIZES.LARGE:
        return 6;
      case CARD_SIZES.LARGEWIDE:
        return 14;
      default:
        return 10;
    }
  }, [newSize]);

  const formatTick = useCallback(
    /** *
     * timestamp of current value
     * index of current value
     * ticks: array of current ticks
     */
    (timestamp, index, ticks) => {
      const previousTimestamp = previousTick.current;
      // store current in the previous tick
      previousTick.current = timestamp;
      return formatGraphTick(
        timestamp,
        index,
        ticks,
        interval,
        locale,
        previousTimestamp,
        showTimeInGMT
      );
    },
    [interval, locale, showTimeInGMT]
  );

  // Set the colors for each dataset
  const colors = formatColors(series);

  const handleStrokeColor = (
    datasetLabel,
    label,
    data,
    originalStrokeColor
  ) => {
    if (!isNil(data)) {
      const matchingAlertRange = findMatchingAlertRange(alertRanges, data);
      return matchingAlertRange?.length > 0
        ? matchingAlertRange[0].color
        : originalStrokeColor;
    }
    return originalStrokeColor;
  };

  const handleFillColor = (datasetLabel, label, data, originalFillColor) => {
    // If it's editable don't fill the dot
    const defaultFillColor = !isEditable ? originalFillColor : '#f3f3f3';
    if (!isNil(data)) {
      const matchingAlertRange = findMatchingAlertRange(alertRanges, data);
      return matchingAlertRange?.length > 0
        ? matchingAlertRange[0].color
        : defaultFillColor;
    }

    return defaultFillColor;
  };

  const handleIsFilled = (datasetLabel, label, data, isFilled) => {
    if (!isNil(data)) {
      const matchingAlertRange = findMatchingAlertRange(alertRanges, data);
      return matchingAlertRange?.length > 0 ? true : isFilled;
    }

    return isFilled;
  };

  /** This is needed to update the chart when the lines and values change */
  useDeepCompareEffect(() => {
    if (chartRef && chartRef.chart) {
      const chartData = formatChartData(timeDataSourceId, series, valueSort);
      chartRef.chart.model.setData(chartData);
    }
  }, [valueSort, series, timeDataSourceId]);

  /** This caches the chart value */
  const chartData = useMemo(
    () => formatChartData(timeDataSourceId, series, valueSort),
    [timeDataSourceId, series, valueSort]
  );

  const isChartDataEmpty = isEmpty(chartData);

  const { tableData, columnNames } = useMemo(() => {
    let maxColumnNames = [];

    const tableValues = valueSort.map((value, index) => {
      const currentValueColumns = Object.keys(omit(value, timeDataSourceId));
      maxColumnNames =
        currentValueColumns.length > maxColumnNames.length
          ? currentValueColumns
          : maxColumnNames;
      return {
        id: `dataindex-${index}`,
        values: {
          ...omit(value, timeDataSourceId), // skip the timestamp so we can format it locally
          [timeDataSourceId]: moment(value[timeDataSourceId]).format('L HH:mm'),
        },
        isSelectable: false,
      };
    });
    return { tableData: tableValues, columnNames: maxColumnNames };
  }, [timeDataSourceId, valueSort]);

  // In expanded mode we show the data underneath the linechart in a table so need to build the columns
  const tableColumns = useMemo(() => {
    // First column is timestamp
    const columns = [
      {
        id: timeDataSourceId,
        name: capitalize(timeDataSourceId),
        isSortable: true,
        type: 'TIMESTAMP',
      },
    ];
    // then the rest in series order
    return columns.concat(
      columnNames.map((columnName) => {
        const matchingDataSource = Array.isArray(series)
          ? series.find((d) => d.dataSourceId === columnName)
          : series;
        return {
          id: columnName,
          // use the label if one exists as it will be the user-defined, readable name
          name: matchingDataSource ? matchingDataSource.label : columnName,
          isSortable: true,
          filter: { placeholderText: i18n.defaultFilterStringPlaceholdText },
        };
      })
    );
  }, [
    columnNames,
    i18n.defaultFilterStringPlaceholdText,
    series,
    timeDataSourceId,
  ]);

  // TODO: remove in next release
<<<<<<< HEAD
  const ChartComponent = chartType === TIME_SERIES_TYPES.BAR ? StackedBarChart : LineChart;
=======
  const ChartComponent =
    chartType === TIME_SERIES_TYPES.BAR ? StackedBarChart : LineChart;

>>>>>>> ee57562e
  return (
    <Card
      title={title}
      size={newSize}
      i18n={i18n}
      {...others}
      isExpanded={isExpanded}
      isEditable={isEditable}
      isEmpty={isChartDataEmpty}
      isLazyLoading={isLazyLoading || (valueSort && valueSort.length > 200)}
      isLoading={isLoading}>
      {!isChartDataEmpty ? (
        <>
          <div
            className={classNames(`${iotPrefix}--time-series-card--wrapper`, {
              [`${iotPrefix}--time-series-card--wrapper__expanded`]: isExpanded,
              [`${iotPrefix}--time-series-card--wrapper__lots-of-points`]:
                valueSort && valueSort.length > 50,
              [`${iotPrefix}--time-series-card--wrapper__editable`]: isEditable,
            })}>
            <ChartComponent
              ref={(el) => {
                chartRef = el;
              }}
              data={chartData}
              options={{
                animations: false,
                accessibility: false,
                axes: {
                  bottom: {
                    title: xLabel,
                    mapsTo: 'date',
                    scaleType: 'time',
                    ticks: {
                      max: maxTicksPerSize,
                      formatter: formatTick,
                    },
                    includeZero: includeZeroOnXaxis,
                    ...(domainRange ? { domain: domainRange } : {}),
                  },
                  left: {
                    title: `${yLabel || ''} ${unit ? `(${unit})` : ''}`,
                    mapsTo: 'value',
                    ticks: {
                      formatter: (axisValue) =>
                        chartValueFormatter(axisValue, newSize, null, locale),
                    },
                    ...(chartType !== TIME_SERIES_TYPES.BAR
                      ? { yMaxAdjuster: (yMaxValue) => yMaxValue * 1.3 }
                      : {}),
                    stacked:
                      chartType === TIME_SERIES_TYPES.BAR && series.length > 1,
                    includeZero: includeZeroOnYaxis,
                    scaleType: 'linear',
                  },
                },
                legend: {
                  position: 'bottom',
                  clickable: !isEditable,
<<<<<<< HEAD
                  enabled: showLegend ?? series.length > 1,
=======
                  enabled: series.length > 1,
>>>>>>> ee57562e
                },
                containerResizable: true,
                tooltip: {
                  valueFormatter: (tooltipValue) =>
                    chartValueFormatter(tooltipValue, newSize, unit, locale),
                  customHTML: (...args) =>
                    handleTooltip(
                      ...args,
                      alertRanges,
                      alertDetected,
                      showTimeInGMT,
                      tooltipDateFormatPattern
                    ),
                },
                getStrokeColor: handleStrokeColor,
                getFillColor: handleFillColor,
                getIsFilled: handleIsFilled,
                color: colors,
                ...(zoomBar?.enabled &&
                (ZOOM_BAR_ENABLED_CARD_SIZES.includes(size) || isExpanded)
                  ? {
                      zoomBar: {
                        // [zoomBar.axes]: {    TODO: the top axis is the only axis supported at the moment so default to top
                        top: {
                          enabled: zoomBar.enabled,
                          initialZoomDomain: zoomBar.initialZoomDomain,
                          type: zoomBar.view || 'slider_view', // default to slider view
                        },
                      },
                    }
                  : {}),
                timeScale: {
                  addSpaceOnEdges: !isNil(addSpaceOnEdges)
                    ? addSpaceOnEdges
                    : 1,
                },
              }}
              width="100%"
              height="100%"
            />
          </div>
          {isExpanded ? (
            <StatefulTable
              id="TimeSeries-table"
              className={`${iotPrefix}--time-series-card--stateful-table`}
              columns={tableColumns}
              data={tableData}
              options={{
                hasPagination: true,
                hasSearch: true,
                hasFilter: true,
              }}
              actions={{
                toolbar: {
                  onDownloadCSV: (filteredData) =>
                    csvDownloadHandler(filteredData, title),
                },
              }}
              view={{
                pagination: {
                  pageSize: 10,
                  pageSizes: [10, 20, 30],
                },
                toolbar: {
                  activeBar: null,
                },
                filters: [],
                table: {
                  sort: {
                    columnId: timeDataSourceId,
                    direction: 'DESC',
                  },
                  emptyState: {
                    message: noDataLabel,
                  },
                },
              }}
              i18n={i18n}
            />
          ) : null}
        </>
      ) : null}
    </Card>
  );
};

TimeSeriesCard.propTypes = { ...CardPropTypes, ...TimeSeriesCardPropTypes };

TimeSeriesCard.defaultProps = {
  size: CARD_SIZES.MEDIUM,
  values: [],
  i18n: {
    alertDetected: 'Alert detected:',
    noDataLabel: 'No data is available for this time range.',
  },
  chartType: TIME_SERIES_TYPES.LINE,
  locale: 'en',
  content: {
    includeZeroOnXaxis: false,
    includeZeroOnYaxis: false,
  },
  showTimeInGMT: false,
  domainRange: null,
  tooltipDateFormatPattern: 'L HH:mm:ss',
  showLegend: null,
};

export default TimeSeriesCard;<|MERGE_RESOLUTION|>--- conflicted
+++ resolved
@@ -460,13 +460,9 @@
   ]);
 
   // TODO: remove in next release
-<<<<<<< HEAD
-  const ChartComponent = chartType === TIME_SERIES_TYPES.BAR ? StackedBarChart : LineChart;
-=======
   const ChartComponent =
     chartType === TIME_SERIES_TYPES.BAR ? StackedBarChart : LineChart;
 
->>>>>>> ee57562e
   return (
     <Card
       title={title}
@@ -526,11 +522,7 @@
                 legend: {
                   position: 'bottom',
                   clickable: !isEditable,
-<<<<<<< HEAD
                   enabled: showLegend ?? series.length > 1,
-=======
-                  enabled: series.length > 1,
->>>>>>> ee57562e
                 },
                 containerResizable: true,
                 tooltip: {
