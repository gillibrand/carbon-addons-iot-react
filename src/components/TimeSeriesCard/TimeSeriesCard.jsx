--- conflicted
+++ resolved
@@ -1,15 +1,8 @@
 import React, { useRef, useMemo, useCallback } from 'react';
 import moment from 'moment/min/moment-with-locales.min';
-<<<<<<< HEAD
-// TODO: fix once carbon/charts 0.16.10 comes out
 import LineChart from '@carbon/charts-react/line-chart';
-import '@carbon/charts/style.css';
-import isEmpty from 'lodash/isEmpty';
-=======
-import { LineChart } from '@carbon/charts-react';
 // TODO: waiting for @carbon/charts support https://github.com/carbon-design-system/carbon-charts/pull/389
 import '@carbon/charts/dist/styles.css';
->>>>>>> d5219a12
 import styled from 'styled-components';
 import isNil from 'lodash/isNil';
 import memoize from 'lodash/memoize';
@@ -115,11 +108,7 @@
   return precision;
 };
 
-<<<<<<< HEAD
-export const formatChartData = (labels, series, values) => {
-=======
-const formatChartData = (timeDataSourceId, series, values) => {
->>>>>>> d5219a12
+export const formatChartData = (timeDataSourceId, series, values) => {
   return {
     labels: series.map(({ label }) => label),
     datasets: series.map(({ dataSourceId, label, color }) => ({
@@ -132,9 +121,6 @@
   };
 };
 
-<<<<<<< HEAD
-export const valueFormatter = (value, size, unit) => {
-=======
 /*
 const handleStrokeColor = (datasetLabel, label, value, originalStrokeColor) =>
   value > 90 ? '#FF0000' : originalStrokeColor;
@@ -145,8 +131,7 @@
 const handleIsFilled = (datasetLabel, label, value, isFilled) => (value > 90 ? true : isFilled);
 */
 
-const valueFormatter = (value, size, unit) => {
->>>>>>> d5219a12
+export const valueFormatter = (value, size, unit) => {
   const precision = determinePrecision(size, value, Math.abs(value) > 1 ? 1 : 3);
   let renderValue = value;
   if (typeof value === 'number') {
