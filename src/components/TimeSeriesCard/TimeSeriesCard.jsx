--- conflicted
+++ resolved
@@ -17,16 +17,12 @@
 import { CARD_SIZES, TIME_SERIES_TYPES, DISABLED_COLORS } from '../../constants/LayoutConstants';
 import Card from '../Card/Card';
 import StatefulTable from '../Table/StatefulTable';
-<<<<<<< HEAD
-import { getUpdatedCardSize, handleCardVariables } from '../../utils/cardUtilityFunctions';
 import { settings } from '../../constants/Settings';
-=======
 import {
   getUpdatedCardSize,
   formatNumberWithPrecision,
   handleCardVariables,
 } from '../../utils/cardUtilityFunctions';
->>>>>>> 6656afb5
 
 import {
   generateSampleValues,
@@ -442,16 +438,11 @@
                     includeZero: includeZeroOnXaxis,
                   },
                   left: {
-<<<<<<< HEAD
-                    title: yLabel,
+                    title: `${yLabel} ${unit ? `(${unit})` : ''}`,
                     mapsTo: 'value',
-                    formatter: axisValue => valueFormatter(axisValue, newSize, unit),
-=======
-                    title: `${yLabel} ${unit ? `(${unit})` : ''}`,
                     ticks: {
                       formatter: axisValue => valueFormatter(axisValue, newSize, null, locale),
                     },
->>>>>>> 6656afb5
                     ...(chartType !== TIME_SERIES_TYPES.BAR
                       ? { yMaxAdjuster: yMaxValue => yMaxValue * 1.3 }
                       : {}),
