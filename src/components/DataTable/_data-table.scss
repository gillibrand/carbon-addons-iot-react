--- conflicted
+++ resolved
@@ -106,30 +106,7 @@
   }
 }
 
-<<<<<<< HEAD
-.#{$prefix}--data-table th {
-  position: relative;
-}
-.column-resize-wrapper {
-  top: 0;
-  width: $spacing-02;
-  cursor: col-resize;
-  height: 100%;
-  z-index: 1;
-  position: absolute;
-  outline: none;
-  &:hover {
-    background-color: $ui-05;
-  }
-}
-html[dir='rtl'] .column-resize-wrapper {
-  left: 0;
-}
-html[dir='ltr'] .column-resize-wrapper {
-  right: 0;
-=======
 // Fixes bug when modal is opened, then closed. The toolbar moves to the top
 section.bx--table-toolbar {
   overflow: unset;
->>>>>>> 66c6accb
 }