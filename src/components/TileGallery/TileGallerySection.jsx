--- conflicted
+++ resolved
@@ -23,22 +23,6 @@
   const [open, setOpen] = useState(isOpen);
   return (
     <div className="tile-gallery--section">
-<<<<<<< HEAD
-      <Accordion>
-        <AccordionItem
-          title={title}
-          onHeadingClick={evt => {
-            setOpen(!open);
-            onClick(evt);
-          }}
-          open={open}
-        >
-          <div className="tile-gallery--section--items">
-            {React.Children.map(children, tileGalleryItem => React.cloneElement(tileGalleryItem))}
-          </div>
-        </AccordionItem>
-      </Accordion>
-=======
       {title ? (
         <Accordion>
           <AccordionItem
@@ -50,20 +34,15 @@
             open={open}
           >
             <div className="tile-gallery--section--items">
-              {React.Children.map(children, tileGalleryItem =>
-                React.cloneElement(tileGalleryItem, { mode: rest.mode })
-              )}
+              {React.Children.map(children, tileGalleryItem => React.cloneElement(tileGalleryItem))}
             </div>
           </AccordionItem>
         </Accordion>
       ) : (
         <div className="tile-gallery--section--items">
-          {React.Children.map(children, tileGalleryItem =>
-            React.cloneElement(tileGalleryItem, { mode: rest.mode })
-          )}
+          {React.Children.map(children, tileGalleryItem => React.cloneElement(tileGalleryItem))}
         </div>
       )}
->>>>>>> dd417c3a
     </div>
   );
 };
