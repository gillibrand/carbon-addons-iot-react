/* Used dependencies */
import React, { Fragment } from 'react';
import { storiesOf } from '@storybook/react';
import { text, select } from '@storybook/addon-knobs';
import { action } from '@storybook/addon-actions';
import {
  CheckmarkFilled16,
  Rocket32,
  StarFilled16,
  Activity32,
  Light32,
} from '@carbon/icons-react';
import { green40 } from '@carbon/colors';
import { spacing07 } from '@carbon/layout';

import {
  TileGallery,
  TileGallerySection,
  TileGalleryItem,
  TileGalleryViewSwitcher,
  StatefulTileGallery,
  OverflowMenu,
  OverflowMenuItem,
} from '../../index';
import FullWidthWrapper from '../../internal/FullWidthWrapper';

const overflowComponent = (
  <OverflowMenu
    onClick={(evt) => evt.preventDefault()}
    style={{ height: spacing07 }}>
    <OverflowMenuItem itemText="Edit" onClick={action('Edit')} />
    <OverflowMenuItem itemText="Share" onClick={action('Share')} />
    <OverflowMenuItem itemText="Move" onClick={action('Move')} />
    <OverflowMenuItem itemText="Delete" onClick={action('Delete')} />
  </OverflowMenu>
);

export const content = (
  <Fragment>
    <TileGallerySection
      title={select(
        'Select with/without section',
        { Title: 'Section 1', None: null },
        'Title'
      )}>
      <TileGalleryItem
        title="Card title"
        description="card description"
        moreInfoLink="https://www.ibm.com/br-pt/cloud/internet-of-things?mhsrc=ibmsearch_a&mhq=iot"
        mode="grid"
        thumbnail={
          <Rocket32 fill="black" description="Icon" width={50} height={50} />
        }
        icon={<CheckmarkFilled16 fill={green40} onClick={action('clicked')} />}
        afterContent={overflowComponent}
      />
      <TileGalleryItem
        title="Card title"
        description="card description"
        moreInfoLink="https://www.ibm.com/br-pt/cloud/internet-of-things?mhsrc=ibmsearch_a&mhq=iot"
        mode="grid"
        thumbnail={
          <Activity32 fill="black" description="Icon" width={50} height={50} />
        }
        icon={<CheckmarkFilled16 fill={green40} onClick={action('clicked')} />}
        afterContent={overflowComponent}
      />
      <TileGalleryItem
        title="Card title"
        description="card description"
        moreInfoLink="https://www.ibm.com/br-pt/cloud/internet-of-things?mhsrc=ibmsearch_a&mhq=iot"
        mode="grid"
<<<<<<< HEAD
        thumbnail={
          <Sunny32 fill="black" description="Icon" width={50} height={50} />
        }
=======
        thumbnail={<Light32 fill="black" description="Icon" width={50} height={50} />}
>>>>>>> 359a7666
        icon={<CheckmarkFilled16 fill={green40} onClick={action('clicked')} />}
        afterContent={overflowComponent}
      />
    </TileGallerySection>
    <TileGallerySection title="More">
      <TileGalleryItem
        title="Card title"
        description="card description"
        moreInfoLink="https://www.ibm.com/br-pt/cloud/internet-of-things?mhsrc=ibmsearch_a&mhq=iot"
        mode="grid"
<<<<<<< HEAD
        thumbnail={
          <Sunny32 fill="black" description="Icon" width={50} height={50} />
        }
=======
        thumbnail={<Light32 fill="black" description="Icon" width={50} height={50} />}
>>>>>>> 359a7666
        icon={<CheckmarkFilled16 fill={green40} onClick={action('clicked')} />}
        afterContent={overflowComponent}
      />
    </TileGallerySection>
  </Fragment>
);

export const galleryData = [
  {
    id: 'id1',
    sectionTitle: 'Favorites',
    galleryItems: [
      {
        title: 'Dashboard title',
        description: 'More about your dashboard',
        icon: <StarFilled16 />,
        afterContent: overflowComponent,
        thumbnail: <Activity32 />,
        onClick: action('Card Clicked'),
      },
      {
        title: 'Health',
        description: 'More about your dashboard',
        icon: <StarFilled16 />,
        afterContent: overflowComponent,
        thumbnail: <Light32 />,
        onClick: action('Card Clicked'),
      },
      {
        title: 'Activity',
        description: 'More about your dashboard',
        icon: <StarFilled16 />,
        afterContent: overflowComponent,
        thumbnail: <Activity32 />,
        onClick: action('Card Clicked'),
      },
    ],
  },
  {
    id: 'id2',
    sectionTitle: 'Dashboard Category A',
    galleryItems: [
      {
        title: 'Dashboard title',
        description: 'More about your dashboard',
        icon: <StarFilled16 />,
        afterContent: overflowComponent,
        thumbnail: <Activity32 />,
        onClick: action('Card Clicked'),
      },
      {
        title: 'Dashboard title',
        description: 'More about your dashboard',
        icon: <StarFilled16 />,
        afterContent: overflowComponent,
        thumbnail: <Light32 />,
        onClick: action('Card Clicked'),
      },
      {
        title: 'Dashboard title',
        description: 'More about your dashboard',
        icon: <StarFilled16 />,
        afterContent: overflowComponent,
        thumbnail: <Activity32 />,
        onClick: action('Card Clicked'),
      },
    ],
  },
];

storiesOf('Watson IoT Experimental/TileGallery', module)
  .addDecorator((storyFn) => <FullWidthWrapper>{storyFn()}</FullWidthWrapper>)

  .add('Stateful TileGallery', () => (
    <StatefulTileGallery
      title="Dashboard"
      hasSearch
      hasSwitcher
      hasButton
      buttonText="Create +"
      galleryData={galleryData}
    />
  ))
  .add('basic example ', () => (
    <FullWidthWrapper>
      <TileGallery>{content}</TileGallery>
    </FullWidthWrapper>
  ))
  .add('TileGalleryItem - Grid', () => (
    <TileGalleryItem
      title="Card title"
      description="card description"
      moreInfoLink="https://www.ibm.com/br-pt/cloud/internet-of-things?mhsrc=ibmsearch_a&mhq=iot"
      mode="grid"
      thumbnail={
        <Rocket32 fill="black" description="Icon" width={50} height={50} />
      }
      icon={
        <CheckmarkFilled16 fill={green40} onClick={action('Icon Clicked')} />
      }
      afterContent={overflowComponent}
      onClick={action('Card Clicked')}
      className="not-active"
    />
  ))
  .add('TileGalleryItem - List', () => (
    <TileGalleryItem
      title="Test"
      description={
        <div style={{ backgroundColor: 'black' }}>The first one</div>
      }
      mode="list"
      icon={<StarFilled16 fill="black" onClick={action('Icon clicked')} />}
      afterContent={overflowComponent}
      onClick={action('Card Clicked')}
    />
  ))
  .add('TileGalleryViewSwitcher', () => <TileGalleryViewSwitcher />)
  .add('TileGallerySection with TileGalleryItem Grid', () => (
    <FullWidthWrapper>{content}</FullWidthWrapper>
  ))
  .add('TileGallerySection with TileGalleryItem - i18n', () => (
    <StatefulTileGallery
      title={text('title', '__Dashboard__')}
      hasSearch
      hasSwitcher
      hasButton
      buttonText={text('button', '__Create__')}
      galleryData={[
        {
          id: 'id1',
          sectionTitle: text('sectionTitle', '__Favorites__'),
          galleryItems: [
            {
              title: text('title', '__Dashboard title__'),
              description: text('description', '__More about your dashboard__'),
              icon: <StarFilled16 />,
              afterContent: (
                <OverflowMenu
                  onClick={(evt) => evt.preventDefault()}
                  style={{ height: spacing07 }}
                  iconDescription={text(
                    'icon description',
                    '__icon description__'
                  )}>
                  <OverflowMenuItem
                    itemText={text('Edit', '__Edit__')}
                    onClick={action('Edit')}
                  />
                  <OverflowMenuItem
                    itemText={text('Share', '__Share__')}
                    onClick={action('Share')}
                  />
                  <OverflowMenuItem
                    itemText={text('Move', '__Move__')}
                    onClick={action('Move')}
                  />
                  <OverflowMenuItem
                    itemText={text('Delete', '__Delete__')}
                    onClick={action('Deleted')}
                  />
                </OverflowMenu>
              ),
              thumbnail: <Activity32 />,
              onClick: action('Card Clicked'),
            },
          ],
        },
      ]}
      i18n={{
        searchIconDescription: text(
          'i18n.searchIconDescription',
          '__Search Icon Description__'
        ),
        searchPlaceHolderText: text(
          'i18n.searchPlaceHolderText',
          '__Search Placeholder__'
        ),
        searchCloseButtonText: text(
          'i18n.searchCloseButtonText',
          '__Search Close Button__'
        ),
        listText: text('i18n.listText', '__ListText__'),
        gridText: text('i18n.gridText', '__GridText__'),
        descriptionMoreInfo: text(
          'i18n.descriptionMoreInfo',
          '__DescriptionMoreInfo__'
        ),
      }}
    />
  ));<|MERGE_RESOLUTION|>--- conflicted
+++ resolved
@@ -70,13 +70,9 @@
         description="card description"
         moreInfoLink="https://www.ibm.com/br-pt/cloud/internet-of-things?mhsrc=ibmsearch_a&mhq=iot"
         mode="grid"
-<<<<<<< HEAD
-        thumbnail={
-          <Sunny32 fill="black" description="Icon" width={50} height={50} />
-        }
-=======
-        thumbnail={<Light32 fill="black" description="Icon" width={50} height={50} />}
->>>>>>> 359a7666
+        thumbnail={
+          <Light32 fill="black" description="Icon" width={50} height={50} />
+        }
         icon={<CheckmarkFilled16 fill={green40} onClick={action('clicked')} />}
         afterContent={overflowComponent}
       />
@@ -87,13 +83,9 @@
         description="card description"
         moreInfoLink="https://www.ibm.com/br-pt/cloud/internet-of-things?mhsrc=ibmsearch_a&mhq=iot"
         mode="grid"
-<<<<<<< HEAD
-        thumbnail={
-          <Sunny32 fill="black" description="Icon" width={50} height={50} />
-        }
-=======
-        thumbnail={<Light32 fill="black" description="Icon" width={50} height={50} />}
->>>>>>> 359a7666
+        thumbnail={
+          <Light32 fill="black" description="Icon" width={50} height={50} />
+        }
         icon={<CheckmarkFilled16 fill={green40} onClick={action('clicked')} />}
         afterContent={overflowComponent}
       />
