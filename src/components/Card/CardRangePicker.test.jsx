--- conflicted
+++ resolved
@@ -11,11 +11,7 @@
 
 describe('CardRangePicker', () => {
   const mockOnCardAction = jest.fn();
-<<<<<<< HEAD
-  const selectTimeRangeLabel = 'Select date range';
-=======
-  const selectDateRangeLabel = 'Select time range';
->>>>>>> 7b5c55e4
+  const selectTimeRangeLabel = 'Select time range';
   const defaultLabel = 'Default';
   const last24HoursLabel = 'Last 24 Hours';
   const thisWeekLabel = 'This week';
