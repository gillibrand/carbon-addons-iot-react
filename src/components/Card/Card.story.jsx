--- conflicted
+++ resolved
@@ -32,7 +32,6 @@
   .add('with ellipsed title tooltip & external tooltip', () => {
     const size = select('size', Object.keys(CARD_SIZES), CARD_SIZES.MEDIUM);
     return (
-<<<<<<< HEAD
       <div>
         <div style={{ height: '30vh' }} />
         <div style={{ width: `${getCardMinSize('lg', size).x}px`, margin: 20 }}>
@@ -73,25 +72,6 @@
           />
         </div>
         <div style={{ height: '50vh' }} />
-=======
-      <div style={{ width: `${getCardMinSize('lg', size).x}px`, margin: 20 }}>
-        <Card
-          title={text(
-            'title',
-            'Card Title that should be truncated and presented in a tooltip while the cards also has an external tooltip.'
-          )}
-          id="facilitycard-basic"
-          size={size}
-          isLoading={boolean('isLoading', false)}
-          isEmpty={boolean('isEmpty', false)}
-          isEditable={boolean('isEditable', false)}
-          isExpanded={boolean('isExpanded', false)}
-          breakpoint="lg"
-          availableActions={{ range: true, expand: true }}
-          onCardAction={action('onCardAction')}
-          tooltip={<p>this is the external tooltip content</p>}
-        />
->>>>>>> 58288f5e
       </div>
     );
   })
