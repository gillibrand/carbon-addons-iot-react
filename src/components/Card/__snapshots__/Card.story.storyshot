// Jest Snapshot v1, https://goo.gl/fbAQLP

exports[`Storybook Snapshot tests and console checks Storyshots Watson IoT|Card basic 1`] = `
<div
  style={
    Object {
      "alignItems": "center",
      "bottom": "0",
      "display": "flex",
      "left": "0",
      "overflow": "auto",
      "position": "fixed",
      "right": "0",
      "top": "0",
    }
  }
>
  <div
    style={
      Object {
        "margin": "auto",
        "maxHeight": "100%",
      }
    }
  >
    <div
      className="storybook-container"
      style={
        Object {
          "padding": "3rem",
        }
      }
    >
      <div
        style={
          Object {
            "position": "relative",
            "zIndex": 0,
          }
        }
      >
        <div
          style={
            Object {
              "margin": 20,
              "width": "520px",
            }
          }
        >
          <div
            className="Card__CardWrapper-v5r71h-0 SYfLr"
            id="facilitycard-basic"
          >
            <div
              className="card--header"
            >
              <span
                className="card--title"
                title="Card Title"
              >
                <div
                  className="title--text"
                >
                  Card Title
                </div>
              </span>
              <div
                className="card--toolbar"
              >
                <div
                  className="CardToolbar__ToolbarDateRangeWrapper-sc-1ekh8ti-1 eWLmmw"
                >
                  <button
                    aria-expanded={false}
                    aria-haspopup={true}
                    aria-label="Menu"
                    className="card--toolbar-action bx--overflow-menu"
                    onClick={[Function]}
                    onClose={[Function]}
                    onKeyDown={[Function]}
                    open={false}
                    tabIndex={0}
                    title="Open and close list of options"
                  >
                    <svg
                      aria-label="open and close list of options"
                      className="bx--overflow-menu__icon"
                      focusable="false"
                      height={20}
                      onClick={[Function]}
                      onKeyDown={[Function]}
                      preserveAspectRatio="xMidYMid meet"
                      role="img"
                      style={
                        Object {
                          "willChange": "transform",
                        }
                      }
                      viewBox="0 0 32 32"
                      width={20}
                      xmlns="http://www.w3.org/2000/svg"
                    >
                      <path
                        d="M21 30a8 8 0 1 1 8-8 8 8 0 0 1-8 8zm0-14a6 6 0 1 0 6 6 6 6 0 0 0-6-6z"
                      />
                      <path
                        d="M22.59 25L20 22.41V18h2v3.59l2 2L22.59 25z"
                      />
                      <path
                        d="M28 6a2 2 0 0 0-2-2h-4V2h-2v2h-8V2h-2v2H6a2 2 0 0 0-2 2v20a2 2 0 0 0 2 2h4v-2H6V6h4v2h2V6h8v2h2V6h4v6h2z"
                      />
                      <title>
                        open and close list of options
                      </title>
                    </svg>
                  </button>
                </div>
                <button
                  className="card--toolbar-action CardToolbar__ToolbarSVGWrapper-sc-1ekh8ti-0 eapGUf"
                  onClick={[Function]}
                >
                  <svg
                    description="Expand to fullscreen"
                    focusable="false"
                    height={20}
                    preserveAspectRatio="xMidYMid meet"
                    role="img"
                    style={
                      Object {
                        "willChange": "transform",
                      }
                    }
                    title="Expand to fullscreen"
                    viewBox="0 0 32 32"
                    width={20}
                    xmlns="http://www.w3.org/2000/svg"
                  >
                    <path
                      d="M28 4H10a2.006 2.006 0 0 0-2 2v14a2.006 2.006 0 0 0 2 2h18a2.006 2.006 0 0 0 2-2V6a2.006 2.006 0 0 0-2-2zm0 16H10V6h18z"
                    />
                    <path
                      d="M18 26H4V16h2v-2H4a2.006 2.006 0 0 0-2 2v10a2.006 2.006 0 0 0 2 2h14a2.006 2.006 0 0 0 2-2v-2h-2z"
                    />
                  </svg>
                </button>
              </div>
            </div>
            <div
              className="Card__CardContent-v5r71h-1 bfMykM"
            />
          </div>
        </div>
      </div>
      <button
        className="info__show-button"
        onClick={[Function]}
        style={
          Object {
            "background": "#027ac5",
            "border": "none",
            "borderRadius": "0 0 0 5px",
            "color": "#fff",
            "cursor": "pointer",
            "display": "block",
            "fontFamily": "sans-serif",
            "fontSize": "12px",
            "padding": "5px 15px",
            "position": "fixed",
            "right": 0,
            "top": 0,
          }
        }
        type="button"
      >
        Show Info
      </button>
    </div>
  </div>
</div>
`;

exports[`Storybook Snapshot tests and console checks Storyshots Watson IoT|Card basic with render prop 1`] = `
<div
  style={
    Object {
      "alignItems": "center",
      "bottom": "0",
      "display": "flex",
      "left": "0",
      "overflow": "auto",
      "position": "fixed",
      "right": "0",
      "top": "0",
    }
  }
>
  <div
    style={
      Object {
        "margin": "auto",
        "maxHeight": "100%",
      }
    }
  >
    <div
      className="storybook-container"
      style={
        Object {
          "padding": "3rem",
        }
      }
    >
      <div
        style={
          Object {
            "position": "relative",
            "zIndex": 0,
          }
        }
      >
        <div
          style={
            Object {
              "margin": 20,
              "width": "520px",
            }
          }
        >
          <div
            className="Card__CardWrapper-v5r71h-0 SYfLr"
            id="render-prop-basic"
          >
            <div
              className="card--header"
            >
              <span
                className="card--title"
                title="Card with render prop"
              >
                <div
                  className="title--text"
                >
                  Card with render prop
                </div>
              </span>
              <div
                className="card--toolbar"
              >
                <div
                  className="CardToolbar__ToolbarDateRangeWrapper-sc-1ekh8ti-1 eWLmmw"
                >
                  <button
                    aria-expanded={false}
                    aria-haspopup={true}
                    aria-label="Menu"
                    className="card--toolbar-action bx--overflow-menu"
                    onClick={[Function]}
                    onClose={[Function]}
                    onKeyDown={[Function]}
                    open={false}
                    tabIndex={0}
                    title="Open and close list of options"
                  >
                    <svg
                      aria-label="open and close list of options"
                      className="bx--overflow-menu__icon"
                      focusable="false"
                      height={20}
                      onClick={[Function]}
                      onKeyDown={[Function]}
                      preserveAspectRatio="xMidYMid meet"
                      role="img"
                      style={
                        Object {
                          "willChange": "transform",
                        }
                      }
                      viewBox="0 0 32 32"
                      width={20}
                      xmlns="http://www.w3.org/2000/svg"
                    >
                      <path
                        d="M21 30a8 8 0 1 1 8-8 8 8 0 0 1-8 8zm0-14a6 6 0 1 0 6 6 6 6 0 0 0-6-6z"
                      />
                      <path
                        d="M22.59 25L20 22.41V18h2v3.59l2 2L22.59 25z"
                      />
                      <path
                        d="M28 6a2 2 0 0 0-2-2h-4V2h-2v2h-8V2h-2v2H6a2 2 0 0 0-2 2v20a2 2 0 0 0 2 2h4v-2H6V6h4v2h2V6h8v2h2V6h4v6h2z"
                      />
                      <title>
                        open and close list of options
                      </title>
                    </svg>
                  </button>
                </div>
                <button
                  className="card--toolbar-action CardToolbar__ToolbarSVGWrapper-sc-1ekh8ti-0 eapGUf"
                  onClick={[Function]}
                >
                  <svg
                    description="Expand to fullscreen"
                    focusable="false"
                    height={20}
                    preserveAspectRatio="xMidYMid meet"
                    role="img"
                    style={
                      Object {
                        "willChange": "transform",
                      }
                    }
                    title="Expand to fullscreen"
                    viewBox="0 0 32 32"
                    width={20}
                    xmlns="http://www.w3.org/2000/svg"
                  >
                    <path
                      d="M28 4H10a2.006 2.006 0 0 0-2 2v14a2.006 2.006 0 0 0 2 2h18a2.006 2.006 0 0 0 2-2V6a2.006 2.006 0 0 0-2-2zm0 16H10V6h18z"
                    />
                    <path
                      d="M18 26H4V16h2v-2H4a2.006 2.006 0 0 0-2 2v10a2.006 2.006 0 0 0 2 2h14a2.006 2.006 0 0 0 2-2v-2h-2z"
                    />
                  </svg>
                </button>
              </div>
            </div>
            <div
              className="Card__CardContent-v5r71h-1 bfMykM"
            >
              <p>
                Content width is 
                 and height is 
                NaN
              </p>
            </div>
          </div>
        </div>
      </div>
      <button
        className="info__show-button"
        onClick={[Function]}
        style={
          Object {
            "background": "#027ac5",
            "border": "none",
            "borderRadius": "0 0 0 5px",
            "color": "#fff",
            "cursor": "pointer",
            "display": "block",
            "fontFamily": "sans-serif",
            "fontSize": "12px",
            "padding": "5px 15px",
            "position": "fixed",
            "right": 0,
            "top": 0,
          }
        }
        type="button"
      >
        Show Info
      </button>
    </div>
  </div>
</div>
`;

exports[`Storybook Snapshot tests and console checks Storyshots Watson IoT|Card error 1`] = `
<div
  style={
    Object {
      "alignItems": "center",
      "bottom": "0",
      "display": "flex",
      "left": "0",
      "overflow": "auto",
      "position": "fixed",
      "right": "0",
      "top": "0",
    }
  }
>
  <div
    style={
      Object {
        "margin": "auto",
        "maxHeight": "100%",
      }
    }
  >
    <div
      className="storybook-container"
      style={
        Object {
          "padding": "3rem",
        }
      }
    >
      <div
        style={
          Object {
            "position": "relative",
            "zIndex": 0,
          }
        }
      >
        <div
          style={
            Object {
              "margin": 20,
              "width": "520px",
            }
          }
        >
          <div
            className="Card__CardWrapper-v5r71h-0 SYfLr"
            id="facilitycard-error"
          >
            <div
              className="card--header"
            >
              <span
                className="card--title"
                title="Card Title"
              >
                <div
                  className="title--text"
                >
                  Card Title
                </div>
              </span>
              <div
                className="card--toolbar"
              />
            </div>
            <div
              className="Card__CardContent-v5r71h-1 bfMykM"
            >
              <div
                className="Card__EmptyMessageWrapper-v5r71h-3 hrQFeA"
              >
                Error loading data for this card:  API threw Nullpointer
              </div>
            </div>
          </div>
        </div>
      </div>
      <button
        className="info__show-button"
        onClick={[Function]}
        style={
          Object {
            "background": "#027ac5",
            "border": "none",
            "borderRadius": "0 0 0 5px",
            "color": "#fff",
            "cursor": "pointer",
            "display": "block",
            "fontFamily": "sans-serif",
            "fontSize": "12px",
            "padding": "5px 15px",
            "position": "fixed",
            "right": 0,
            "top": 0,
          }
        }
        type="button"
      >
        Show Info
      </button>
    </div>
  </div>
</div>
`;

exports[`Storybook Snapshot tests and console checks Storyshots Watson IoT|Card error/small 1`] = `
<div
  style={
    Object {
      "alignItems": "center",
      "bottom": "0",
      "display": "flex",
      "left": "0",
      "overflow": "auto",
      "position": "fixed",
      "right": "0",
      "top": "0",
    }
  }
>
  <div
    style={
      Object {
        "margin": "auto",
        "maxHeight": "100%",
      }
    }
  >
    <div
      className="storybook-container"
      style={
        Object {
          "padding": "3rem",
        }
      }
    >
      <div
        style={
          Object {
            "position": "relative",
            "zIndex": 0,
          }
        }
      >
        <div
          style={
            Object {
              "margin": 20,
              "width": "118px",
            }
          }
        >
          <div
            className="Card__CardWrapper-v5r71h-0 HsjmT"
            id="facilitycard-error-small"
          >
            <div
              className="card--header"
            >
              <span
                className="card--title"
                title="Card Title"
              >
                <div
                  className="title--text"
                >
                  Card Title
                </div>
              </span>
              <div
                className="card--toolbar"
              />
            </div>
            <div
              className="Card__CardContent-v5r71h-1 dwzAuJ"
            >
              <div
                className="Card__EmptyMessageWrapper-v5r71h-3 hrQFeA"
              >
                Data error.
              </div>
            </div>
          </div>
        </div>
      </div>
      <button
        className="info__show-button"
        onClick={[Function]}
        style={
          Object {
            "background": "#027ac5",
            "border": "none",
            "borderRadius": "0 0 0 5px",
            "color": "#fff",
            "cursor": "pointer",
            "display": "block",
            "fontFamily": "sans-serif",
            "fontSize": "12px",
            "padding": "5px 15px",
            "position": "fixed",
            "right": 0,
            "top": 0,
          }
        }
        type="button"
      >
        Show Info
      </button>
    </div>
  </div>
</div>
`;

exports[`Storybook Snapshot tests and console checks Storyshots Watson IoT|Card implementing a custom card 1`] = `
<div
  style={
    Object {
      "alignItems": "center",
      "bottom": "0",
      "display": "flex",
      "left": "0",
      "overflow": "auto",
      "position": "fixed",
      "right": "0",
      "top": "0",
    }
  }
>
  <div
    style={
      Object {
        "margin": "auto",
        "maxHeight": "100%",
      }
    }
  >
    <div
      className="storybook-container"
      style={
        Object {
          "padding": "3rem",
        }
      }
    >
      <div
        style={
          Object {
            "position": "relative",
            "zIndex": 0,
          }
        }
      >
        <div
          className="Card__CardWrapper-v5r71h-0 SYfLr"
          id="mycard"
        >
          <div
            className="Card__CardContent-v5r71h-1 bfMykM"
          >
            <div
              className="Table__StyledTableContainer-sc-1kalfns-0 buETAI bx--data-table-container"
            >
              <section
                aria-label="data table toolbar"
                className="bx--table-toolbar"
              >
                <div
                  className="bx--batch-actions iot--table-batch-actions"
                >
                  <div
                    className="bx--action-list"
                  >
                    <button
                      className="bx--batch-summary__cancel bx--btn bx--btn--primary"
                      disabled={false}
                      onClick={[Function]}
                      tabIndex={0}
                      type="button"
                    >
                      Cancel
                    </button>
                  </div>
                  <div
                    className="bx--batch-summary"
                  >
                    <p
                      className="bx--batch-summary__para"
                    >
                      <span>
                        0 item selected
                      </span>
                    </p>
                  </div>
                </div>
                <label
                  className="iot--table-toolbar-secondary-title"
                >
                  Card Title
                </label>
                <div
                  className="bx--toolbar-content iot--table-toolbar-content"
                >
                  <div
                    className="card--toolbar"
                  >
                    <div
                      className="CardToolbar__ToolbarDateRangeWrapper-sc-1ekh8ti-1 eWLmmw"
                    >
                      <button
                        aria-expanded={false}
                        aria-haspopup={true}
                        aria-label="Menu"
                        className="card--toolbar-action bx--overflow-menu"
                        onClick={[Function]}
                        onClose={[Function]}
                        onKeyDown={[Function]}
                        open={false}
                        tabIndex={0}
                        title="Open and close list of options"
                      >
                        <svg
                          aria-label="open and close list of options"
                          className="bx--overflow-menu__icon"
                          focusable="false"
                          height={20}
                          onClick={[Function]}
                          onKeyDown={[Function]}
                          preserveAspectRatio="xMidYMid meet"
                          role="img"
                          style={
                            Object {
                              "willChange": "transform",
                            }
                          }
                          viewBox="0 0 32 32"
                          width={20}
                          xmlns="http://www.w3.org/2000/svg"
                        >
                          <path
                            d="M21 30a8 8 0 1 1 8-8 8 8 0 0 1-8 8zm0-14a6 6 0 1 0 6 6 6 6 0 0 0-6-6z"
                          />
                          <path
                            d="M22.59 25L20 22.41V18h2v3.59l2 2L22.59 25z"
                          />
                          <path
                            d="M28 6a2 2 0 0 0-2-2h-4V2h-2v2h-8V2h-2v2H6a2 2 0 0 0-2 2v20a2 2 0 0 0 2 2h4v-2H6V6h4v2h2V6h8v2h2V6h4v6h2z"
                          />
                          <title>
                            open and close list of options
                          </title>
                        </svg>
                      </button>
                    </div>
                    <button
                      className="card--toolbar-action CardToolbar__ToolbarSVGWrapper-sc-1ekh8ti-0 eapGUf"
                      onClick={[Function]}
                    >
                      <svg
                        description="Expand to fullscreen"
                        focusable="false"
                        height={20}
                        preserveAspectRatio="xMidYMid meet"
                        role="img"
                        style={
                          Object {
                            "willChange": "transform",
                          }
                        }
                        title="Expand to fullscreen"
                        viewBox="0 0 32 32"
                        width={20}
                        xmlns="http://www.w3.org/2000/svg"
                      >
                        <path
                          d="M28 4H10a2.006 2.006 0 0 0-2 2v14a2.006 2.006 0 0 0 2 2h18a2.006 2.006 0 0 0 2-2V6a2.006 2.006 0 0 0-2-2zm0 16H10V6h18z"
                        />
                        <path
                          d="M18 26H4V16h2v-2H4a2.006 2.006 0 0 0-2 2v10a2.006 2.006 0 0 0 2 2h14a2.006 2.006 0 0 0 2-2v-2h-2z"
                        />
                      </svg>
                    </button>
                  </div>
                </div>
              </section>
              <div
                className="addons-iot-table-container"
              >
                <table
                  className="bx--data-table bx--data-table--no-border"
                  title={null}
                >
<<<<<<< HEAD
                  <thead>
                    <tr>
                      <th
                        align="start"
                        className="table-header-label-start TableHead__StyledCustomTableHeader-sc-1fviaow-1 iEEfpV"
=======
                  <thead
                    onMouseMove={[Function]}
                    onMouseUp={[Function]}
                  >
                    <tr>
                      <th
                        align="start"
                        className="table-header-label-start TableHead__StyledCustomTableHeader-sc-1fviaow-0 dYYJkz"
>>>>>>> a62fb469
                        data-column="value1"
                        id="column-value1"
                        scope="col"
                        style={
                          Object {
                            "width": undefined,
                          }
                        }
                      >
                        <span
                          className="bx--table-header-label"
                        >
                          <span
                            title="String"
                          >
                            String
                          </span>
                        </span>
                      </th>
                      <th
                        align="start"
<<<<<<< HEAD
                        className="table-header-label-start TableHead__StyledCustomTableHeader-sc-1fviaow-1 iEEfpV"
=======
                        className="table-header-label-start TableHead__StyledCustomTableHeader-sc-1fviaow-0 dYYJkz"
>>>>>>> a62fb469
                        data-column="timestamp"
                        id="column-timestamp"
                        scope="col"
                        style={
                          Object {
                            "width": undefined,
                          }
                        }
                      >
                        <span
                          className="bx--table-header-label"
                        >
                          <span
                            title="Date"
                          >
                            Date
                          </span>
                        </span>
                      </th>
                    </tr>
                  </thead>
                  <tbody
                    aria-live="polite"
                  >
                    <tr
                      className="TableBodyRow__StyledTableRow-sc-103itxu-0 hdodpz"
                      onClick={[Function]}
                    >
                      <td
                        align="start"
                        className="data-table-start TableBodyRow__StyledTableCellRow-sc-103itxu-5 jsPLxS"
                        data-column="value1"
                        data-offset={0}
                        id="cell-my table-rowid-0-value1"
                        offset={0}
                      >
                        <span
                          className="TableBodyRow__StyledNestedSpan-sc-103itxu-6 NDiCc"
                        >
                          <span
                            title="my value"
                          >
                            my value
                          </span>
                        </span>
                      </td>
                      <td
                        align="start"
                        className="data-table-start TableBodyRow__StyledTableCellRow-sc-103itxu-5 jsPLxS"
                        data-column="timestamp"
                        data-offset={0}
                        id="cell-my table-rowid-0-timestamp"
                        offset={0}
                      >
                        <span
                          className="TableBodyRow__StyledNestedSpan-sc-103itxu-6 NDiCc"
                        >
                          <span
                            title={12341231231}
                          >
                            12341231231
                          </span>
                        </span>
                      </td>
                    </tr>
                  </tbody>
                </table>
              </div>
            </div>
          </div>
        </div>
      </div>
      <button
        className="info__show-button"
        onClick={[Function]}
        style={
          Object {
            "background": "#027ac5",
            "border": "none",
            "borderRadius": "0 0 0 5px",
            "color": "#fff",
            "cursor": "pointer",
            "display": "block",
            "fontFamily": "sans-serif",
            "fontSize": "12px",
            "padding": "5px 15px",
            "position": "fixed",
            "right": 0,
            "top": 0,
          }
        }
        type="button"
      >
        Show Info
      </button>
    </div>
  </div>
</div>
`;

exports[`Storybook Snapshot tests and console checks Storyshots Watson IoT|Card is editable 1`] = `
<div
  style={
    Object {
      "alignItems": "center",
      "bottom": "0",
      "display": "flex",
      "left": "0",
      "overflow": "auto",
      "position": "fixed",
      "right": "0",
      "top": "0",
    }
  }
>
  <div
    style={
      Object {
        "margin": "auto",
        "maxHeight": "100%",
      }
    }
  >
    <div
      className="storybook-container"
      style={
        Object {
          "padding": "3rem",
        }
      }
    >
      <div
        style={
          Object {
            "position": "relative",
            "zIndex": 0,
          }
        }
      >
        <div
          style={
            Object {
              "margin": 20,
              "width": "520px",
            }
          }
        >
          <div
            className="Card__CardWrapper-v5r71h-0 SYfLr"
            id="facilitycard-with-loading"
          >
            <div
              className="card--header"
            >
              <span
                className="card--title"
                title="Card Title"
              >
                <div
                  className="title--text"
                >
                  Card Title
                </div>
              </span>
              <div
                className="card--toolbar"
              >
                <div
                  className="CardToolbar__ToolbarDateRangeWrapper-sc-1ekh8ti-1 eWLmmw"
                >
                  <button
                    aria-expanded={false}
                    aria-haspopup={true}
                    aria-label="Menu"
                    className="bx--overflow-menu"
                    onClick={[Function]}
                    onClose={[Function]}
                    onKeyDown={[Function]}
                    open={false}
                    tabIndex={0}
                    title="Open and close list of options"
                  >
                    <svg
                      aria-label="open and close list of options"
                      className="bx--overflow-menu__icon"
                      focusable="false"
                      height={16}
                      onClick={[Function]}
                      onKeyDown={[Function]}
                      preserveAspectRatio="xMidYMid meet"
                      role="img"
                      style={
                        Object {
                          "willChange": "transform",
                        }
                      }
                      viewBox="0 0 16 16"
                      width={16}
                      xmlns="http://www.w3.org/2000/svg"
                    >
                      <circle
                        cx="8"
                        cy="3"
                        r="1"
                      />
                      <circle
                        cx="8"
                        cy="8"
                        r="1"
                      />
                      <circle
                        cx="8"
                        cy="13"
                        r="1"
                      />
                      <title>
                        open and close list of options
                      </title>
                    </svg>
                  </button>
                </div>
              </div>
            </div>
            <div
              className="Card__CardContent-v5r71h-1 bfMykM"
            />
          </div>
        </div>
      </div>
      <button
        className="info__show-button"
        onClick={[Function]}
        style={
          Object {
            "background": "#027ac5",
            "border": "none",
            "borderRadius": "0 0 0 5px",
            "color": "#fff",
            "cursor": "pointer",
            "display": "block",
            "fontFamily": "sans-serif",
            "fontSize": "12px",
            "padding": "5px 15px",
            "position": "fixed",
            "right": 0,
            "top": 0,
          }
        }
        type="button"
      >
        Show Info
      </button>
    </div>
  </div>
</div>
`;

exports[`Storybook Snapshot tests and console checks Storyshots Watson IoT|Card is expandable 1`] = `
<div
  style={
    Object {
      "alignItems": "center",
      "bottom": "0",
      "display": "flex",
      "left": "0",
      "overflow": "auto",
      "position": "fixed",
      "right": "0",
      "top": "0",
    }
  }
>
  <div
    style={
      Object {
        "margin": "auto",
        "maxHeight": "100%",
      }
    }
  >
    <div
      className="storybook-container"
      style={
        Object {
          "padding": "3rem",
        }
      }
    >
      <div
        style={
          Object {
            "position": "relative",
            "zIndex": 0,
          }
        }
      >
        <div
          style={
            Object {
              "margin": 20,
              "width": "520px",
            }
          }
        >
          <div
            className="Card__CardWrapper-v5r71h-0 SYfLr"
            id="facilitycard-with-loading"
          >
            <div
              className="card--header"
            >
              <span
                className="card--title"
                title="Card Title"
              >
                <div
                  className="title--text"
                >
                  Card Title
                </div>
              </span>
              <div
                className="card--toolbar"
              >
                <button
                  className="card--toolbar-action CardToolbar__ToolbarSVGWrapper-sc-1ekh8ti-0 eapGUf"
                  onClick={[Function]}
                >
                  <svg
                    description="Expand to fullscreen"
                    focusable="false"
                    height={20}
                    preserveAspectRatio="xMidYMid meet"
                    role="img"
                    style={
                      Object {
                        "willChange": "transform",
                      }
                    }
                    title="Expand to fullscreen"
                    viewBox="0 0 32 32"
                    width={20}
                    xmlns="http://www.w3.org/2000/svg"
                  >
                    <path
                      d="M28 4H10a2.006 2.006 0 0 0-2 2v14a2.006 2.006 0 0 0 2 2h18a2.006 2.006 0 0 0 2-2V6a2.006 2.006 0 0 0-2-2zm0 16H10V6h18z"
                    />
                    <path
                      d="M18 26H4V16h2v-2H4a2.006 2.006 0 0 0-2 2v10a2.006 2.006 0 0 0 2 2h14a2.006 2.006 0 0 0 2-2v-2h-2z"
                    />
                  </svg>
                </button>
              </div>
            </div>
            <div
              className="Card__CardContent-v5r71h-1 bfMykM"
            />
          </div>
        </div>
      </div>
      <button
        className="info__show-button"
        onClick={[Function]}
        style={
          Object {
            "background": "#027ac5",
            "border": "none",
            "borderRadius": "0 0 0 5px",
            "color": "#fff",
            "cursor": "pointer",
            "display": "block",
            "fontFamily": "sans-serif",
            "fontSize": "12px",
            "padding": "5px 15px",
            "position": "fixed",
            "right": 0,
            "top": 0,
          }
        }
        type="button"
      >
        Show Info
      </button>
    </div>
  </div>
</div>
`;

exports[`Storybook Snapshot tests and console checks Storyshots Watson IoT|Card size gallery 1`] = `
<div
  style={
    Object {
      "alignItems": "center",
      "bottom": "0",
      "display": "flex",
      "left": "0",
      "overflow": "auto",
      "position": "fixed",
      "right": "0",
      "top": "0",
    }
  }
>
  <div
    style={
      Object {
        "margin": "auto",
        "maxHeight": "100%",
      }
    }
  >
    <div
      className="storybook-container"
      style={
        Object {
          "padding": "3rem",
        }
      }
    >
      <div
        style={
          Object {
            "position": "relative",
            "zIndex": 0,
          }
        }
      >
        <h3>
          XSMALL
        </h3>
        <div
          style={
            Object {
              "margin": 20,
              "width": "118px",
            }
          }
        >
          <div
            className="Card__CardWrapper-v5r71h-0 HsjmT"
            id="facilitycard-size-gallery-XSMALL"
          >
            <div
              className="card--header"
            >
              <span
                className="card--title"
                title="Card Title"
              >
                <div
                  className="title--text"
                >
                  Card Title
                </div>
              </span>
              <div
                className="card--toolbar"
              />
            </div>
            <div
              className="Card__CardContent-v5r71h-1 dwzAuJ"
            >
              <div
                className="Card__EmptyMessageWrapper-v5r71h-3 hrQFeA"
              >
                No data
              </div>
            </div>
          </div>
        </div>
        <h3>
          XSMALLWIDE
        </h3>
        <div
          style={
            Object {
              "margin": 20,
              "width": "252px",
            }
          }
        >
          <div
            className="Card__CardWrapper-v5r71h-0 HsjmT"
            id="facilitycard-size-gallery-XSMALLWIDE"
          >
            <div
              className="card--header"
            >
              <span
                className="card--title"
                title="Card Title"
              >
                <div
                  className="title--text"
                >
                  Card Title
                </div>
              </span>
              <div
                className="card--toolbar"
              >
                <div
                  className="CardToolbar__ToolbarDateRangeWrapper-sc-1ekh8ti-1 eWLmmw"
                >
                  <button
                    aria-expanded={false}
                    aria-haspopup={true}
                    aria-label="Menu"
                    className="card--toolbar-action bx--overflow-menu"
                    onClick={[Function]}
                    onClose={[Function]}
                    onKeyDown={[Function]}
                    open={false}
                    tabIndex={0}
                    title="Open and close list of options"
                  >
                    <svg
                      aria-label="open and close list of options"
                      className="bx--overflow-menu__icon"
                      focusable="false"
                      height={20}
                      onClick={[Function]}
                      onKeyDown={[Function]}
                      preserveAspectRatio="xMidYMid meet"
                      role="img"
                      style={
                        Object {
                          "willChange": "transform",
                        }
                      }
                      viewBox="0 0 32 32"
                      width={20}
                      xmlns="http://www.w3.org/2000/svg"
                    >
                      <path
                        d="M21 30a8 8 0 1 1 8-8 8 8 0 0 1-8 8zm0-14a6 6 0 1 0 6 6 6 6 0 0 0-6-6z"
                      />
                      <path
                        d="M22.59 25L20 22.41V18h2v3.59l2 2L22.59 25z"
                      />
                      <path
                        d="M28 6a2 2 0 0 0-2-2h-4V2h-2v2h-8V2h-2v2H6a2 2 0 0 0-2 2v20a2 2 0 0 0 2 2h4v-2H6V6h4v2h2V6h8v2h2V6h4v6h2z"
                      />
                      <title>
                        open and close list of options
                      </title>
                    </svg>
                  </button>
                </div>
              </div>
            </div>
            <div
              className="Card__CardContent-v5r71h-1 dwzAuJ"
            >
              <div
                className="Card__EmptyMessageWrapper-v5r71h-3 hrQFeA"
              >
                No data is available for this time range.
              </div>
            </div>
          </div>
        </div>
        <h3>
          SMALL
        </h3>
        <div
          style={
            Object {
              "margin": 20,
              "width": "252px",
            }
          }
        >
          <div
            className="Card__CardWrapper-v5r71h-0 SYfLr"
            id="facilitycard-size-gallery-SMALL"
          >
            <div
              className="card--header"
            >
              <span
                className="card--title"
                title="Card Title"
              >
                <div
                  className="title--text"
                >
                  Card Title
                </div>
              </span>
              <div
                className="card--toolbar"
              >
                <div
                  className="CardToolbar__ToolbarDateRangeWrapper-sc-1ekh8ti-1 eWLmmw"
                >
                  <button
                    aria-expanded={false}
                    aria-haspopup={true}
                    aria-label="Menu"
                    className="card--toolbar-action bx--overflow-menu"
                    onClick={[Function]}
                    onClose={[Function]}
                    onKeyDown={[Function]}
                    open={false}
                    tabIndex={0}
                    title="Open and close list of options"
                  >
                    <svg
                      aria-label="open and close list of options"
                      className="bx--overflow-menu__icon"
                      focusable="false"
                      height={20}
                      onClick={[Function]}
                      onKeyDown={[Function]}
                      preserveAspectRatio="xMidYMid meet"
                      role="img"
                      style={
                        Object {
                          "willChange": "transform",
                        }
                      }
                      viewBox="0 0 32 32"
                      width={20}
                      xmlns="http://www.w3.org/2000/svg"
                    >
                      <path
                        d="M21 30a8 8 0 1 1 8-8 8 8 0 0 1-8 8zm0-14a6 6 0 1 0 6 6 6 6 0 0 0-6-6z"
                      />
                      <path
                        d="M22.59 25L20 22.41V18h2v3.59l2 2L22.59 25z"
                      />
                      <path
                        d="M28 6a2 2 0 0 0-2-2h-4V2h-2v2h-8V2h-2v2H6a2 2 0 0 0-2 2v20a2 2 0 0 0 2 2h4v-2H6V6h4v2h2V6h8v2h2V6h4v6h2z"
                      />
                      <title>
                        open and close list of options
                      </title>
                    </svg>
                  </button>
                </div>
              </div>
            </div>
            <div
              className="Card__CardContent-v5r71h-1 bfMykM"
            >
              <div
                className="Card__EmptyMessageWrapper-v5r71h-3 hrQFeA"
              >
                No data is available for this time range.
              </div>
            </div>
          </div>
        </div>
        <h3>
          TALL
        </h3>
        <div
          style={
            Object {
              "margin": 20,
              "width": "252px",
            }
          }
        >
          <div
            className="Card__CardWrapper-v5r71h-0 iSCSRD"
            id="facilitycard-size-gallery-TALL"
          >
            <div
              className="card--header"
            >
              <span
                className="card--title"
                title="Card Title"
              >
                <div
                  className="title--text"
                >
                  Card Title
                </div>
              </span>
              <div
                className="card--toolbar"
              >
                <div
                  className="CardToolbar__ToolbarDateRangeWrapper-sc-1ekh8ti-1 eWLmmw"
                >
                  <button
                    aria-expanded={false}
                    aria-haspopup={true}
                    aria-label="Menu"
                    className="card--toolbar-action bx--overflow-menu"
                    onClick={[Function]}
                    onClose={[Function]}
                    onKeyDown={[Function]}
                    open={false}
                    tabIndex={0}
                    title="Open and close list of options"
                  >
                    <svg
                      aria-label="open and close list of options"
                      className="bx--overflow-menu__icon"
                      focusable="false"
                      height={20}
                      onClick={[Function]}
                      onKeyDown={[Function]}
                      preserveAspectRatio="xMidYMid meet"
                      role="img"
                      style={
                        Object {
                          "willChange": "transform",
                        }
                      }
                      viewBox="0 0 32 32"
                      width={20}
                      xmlns="http://www.w3.org/2000/svg"
                    >
                      <path
                        d="M21 30a8 8 0 1 1 8-8 8 8 0 0 1-8 8zm0-14a6 6 0 1 0 6 6 6 6 0 0 0-6-6z"
                      />
                      <path
                        d="M22.59 25L20 22.41V18h2v3.59l2 2L22.59 25z"
                      />
                      <path
                        d="M28 6a2 2 0 0 0-2-2h-4V2h-2v2h-8V2h-2v2H6a2 2 0 0 0-2 2v20a2 2 0 0 0 2 2h4v-2H6V6h4v2h2V6h8v2h2V6h4v6h2z"
                      />
                      <title>
                        open and close list of options
                      </title>
                    </svg>
                  </button>
                </div>
              </div>
            </div>
            <div
              className="Card__CardContent-v5r71h-1 eebKIM"
            >
              <div
                className="Card__EmptyMessageWrapper-v5r71h-3 hrQFeA"
              >
                No data is available for this time range.
              </div>
            </div>
          </div>
        </div>
        <h3>
          MEDIUM
        </h3>
        <div
          style={
            Object {
              "margin": 20,
              "width": "520px",
            }
          }
        >
          <div
            className="Card__CardWrapper-v5r71h-0 SYfLr"
            id="facilitycard-size-gallery-MEDIUM"
          >
            <div
              className="card--header"
            >
              <span
                className="card--title"
                title="Card Title"
              >
                <div
                  className="title--text"
                >
                  Card Title
                </div>
              </span>
              <div
                className="card--toolbar"
              >
                <div
                  className="CardToolbar__ToolbarDateRangeWrapper-sc-1ekh8ti-1 eWLmmw"
                >
                  <button
                    aria-expanded={false}
                    aria-haspopup={true}
                    aria-label="Menu"
                    className="card--toolbar-action bx--overflow-menu"
                    onClick={[Function]}
                    onClose={[Function]}
                    onKeyDown={[Function]}
                    open={false}
                    tabIndex={0}
                    title="Open and close list of options"
                  >
                    <svg
                      aria-label="open and close list of options"
                      className="bx--overflow-menu__icon"
                      focusable="false"
                      height={20}
                      onClick={[Function]}
                      onKeyDown={[Function]}
                      preserveAspectRatio="xMidYMid meet"
                      role="img"
                      style={
                        Object {
                          "willChange": "transform",
                        }
                      }
                      viewBox="0 0 32 32"
                      width={20}
                      xmlns="http://www.w3.org/2000/svg"
                    >
                      <path
                        d="M21 30a8 8 0 1 1 8-8 8 8 0 0 1-8 8zm0-14a6 6 0 1 0 6 6 6 6 0 0 0-6-6z"
                      />
                      <path
                        d="M22.59 25L20 22.41V18h2v3.59l2 2L22.59 25z"
                      />
                      <path
                        d="M28 6a2 2 0 0 0-2-2h-4V2h-2v2h-8V2h-2v2H6a2 2 0 0 0-2 2v20a2 2 0 0 0 2 2h4v-2H6V6h4v2h2V6h8v2h2V6h4v6h2z"
                      />
                      <title>
                        open and close list of options
                      </title>
                    </svg>
                  </button>
                </div>
              </div>
            </div>
            <div
              className="Card__CardContent-v5r71h-1 bfMykM"
            >
              <div
                className="Card__EmptyMessageWrapper-v5r71h-3 hrQFeA"
              >
                No data is available for this time range.
              </div>
            </div>
          </div>
        </div>
        <h3>
          WIDE
        </h3>
        <div
          style={
            Object {
              "margin": 20,
              "width": "788px",
            }
          }
        >
          <div
            className="Card__CardWrapper-v5r71h-0 SYfLr"
            id="facilitycard-size-gallery-WIDE"
          >
            <div
              className="card--header"
            >
              <span
                className="card--title"
                title="Card Title"
              >
                <div
                  className="title--text"
                >
                  Card Title
                </div>
              </span>
              <div
                className="card--toolbar"
              >
                <div
                  className="CardToolbar__ToolbarDateRangeWrapper-sc-1ekh8ti-1 eWLmmw"
                >
                  <button
                    aria-expanded={false}
                    aria-haspopup={true}
                    aria-label="Menu"
                    className="card--toolbar-action bx--overflow-menu"
                    onClick={[Function]}
                    onClose={[Function]}
                    onKeyDown={[Function]}
                    open={false}
                    tabIndex={0}
                    title="Open and close list of options"
                  >
                    <svg
                      aria-label="open and close list of options"
                      className="bx--overflow-menu__icon"
                      focusable="false"
                      height={20}
                      onClick={[Function]}
                      onKeyDown={[Function]}
                      preserveAspectRatio="xMidYMid meet"
                      role="img"
                      style={
                        Object {
                          "willChange": "transform",
                        }
                      }
                      viewBox="0 0 32 32"
                      width={20}
                      xmlns="http://www.w3.org/2000/svg"
                    >
                      <path
                        d="M21 30a8 8 0 1 1 8-8 8 8 0 0 1-8 8zm0-14a6 6 0 1 0 6 6 6 6 0 0 0-6-6z"
                      />
                      <path
                        d="M22.59 25L20 22.41V18h2v3.59l2 2L22.59 25z"
                      />
                      <path
                        d="M28 6a2 2 0 0 0-2-2h-4V2h-2v2h-8V2h-2v2H6a2 2 0 0 0-2 2v20a2 2 0 0 0 2 2h4v-2H6V6h4v2h2V6h8v2h2V6h4v6h2z"
                      />
                      <title>
                        open and close list of options
                      </title>
                    </svg>
                  </button>
                </div>
              </div>
            </div>
            <div
              className="Card__CardContent-v5r71h-1 bfMykM"
            >
              <div
                className="Card__EmptyMessageWrapper-v5r71h-3 hrQFeA"
              >
                No data is available for this time range.
              </div>
            </div>
          </div>
        </div>
        <h3>
          LARGE
        </h3>
        <div
          style={
            Object {
              "margin": 20,
              "width": "520px",
            }
          }
        >
          <div
            className="Card__CardWrapper-v5r71h-0 iSCSRD"
            id="facilitycard-size-gallery-LARGE"
          >
            <div
              className="card--header"
            >
              <span
                className="card--title"
                title="Card Title"
              >
                <div
                  className="title--text"
                >
                  Card Title
                </div>
              </span>
              <div
                className="card--toolbar"
              >
                <div
                  className="CardToolbar__ToolbarDateRangeWrapper-sc-1ekh8ti-1 eWLmmw"
                >
                  <button
                    aria-expanded={false}
                    aria-haspopup={true}
                    aria-label="Menu"
                    className="card--toolbar-action bx--overflow-menu"
                    onClick={[Function]}
                    onClose={[Function]}
                    onKeyDown={[Function]}
                    open={false}
                    tabIndex={0}
                    title="Open and close list of options"
                  >
                    <svg
                      aria-label="open and close list of options"
                      className="bx--overflow-menu__icon"
                      focusable="false"
                      height={20}
                      onClick={[Function]}
                      onKeyDown={[Function]}
                      preserveAspectRatio="xMidYMid meet"
                      role="img"
                      style={
                        Object {
                          "willChange": "transform",
                        }
                      }
                      viewBox="0 0 32 32"
                      width={20}
                      xmlns="http://www.w3.org/2000/svg"
                    >
                      <path
                        d="M21 30a8 8 0 1 1 8-8 8 8 0 0 1-8 8zm0-14a6 6 0 1 0 6 6 6 6 0 0 0-6-6z"
                      />
                      <path
                        d="M22.59 25L20 22.41V18h2v3.59l2 2L22.59 25z"
                      />
                      <path
                        d="M28 6a2 2 0 0 0-2-2h-4V2h-2v2h-8V2h-2v2H6a2 2 0 0 0-2 2v20a2 2 0 0 0 2 2h4v-2H6V6h4v2h2V6h8v2h2V6h4v6h2z"
                      />
                      <title>
                        open and close list of options
                      </title>
                    </svg>
                  </button>
                </div>
              </div>
            </div>
            <div
              className="Card__CardContent-v5r71h-1 eebKIM"
            >
              <div
                className="Card__EmptyMessageWrapper-v5r71h-3 hrQFeA"
              >
                No data is available for this time range.
              </div>
            </div>
          </div>
        </div>
        <h3>
          XLARGE
        </h3>
        <div
          style={
            Object {
              "margin": 20,
              "width": "1056px",
            }
          }
        >
          <div
            className="Card__CardWrapper-v5r71h-0 iSCSRD"
            id="facilitycard-size-gallery-XLARGE"
          >
            <div
              className="card--header"
            >
              <span
                className="card--title"
                title="Card Title"
              >
                <div
                  className="title--text"
                >
                  Card Title
                </div>
              </span>
              <div
                className="card--toolbar"
              >
                <div
                  className="CardToolbar__ToolbarDateRangeWrapper-sc-1ekh8ti-1 eWLmmw"
                >
                  <button
                    aria-expanded={false}
                    aria-haspopup={true}
                    aria-label="Menu"
                    className="card--toolbar-action bx--overflow-menu"
                    onClick={[Function]}
                    onClose={[Function]}
                    onKeyDown={[Function]}
                    open={false}
                    tabIndex={0}
                    title="Open and close list of options"
                  >
                    <svg
                      aria-label="open and close list of options"
                      className="bx--overflow-menu__icon"
                      focusable="false"
                      height={20}
                      onClick={[Function]}
                      onKeyDown={[Function]}
                      preserveAspectRatio="xMidYMid meet"
                      role="img"
                      style={
                        Object {
                          "willChange": "transform",
                        }
                      }
                      viewBox="0 0 32 32"
                      width={20}
                      xmlns="http://www.w3.org/2000/svg"
                    >
                      <path
                        d="M21 30a8 8 0 1 1 8-8 8 8 0 0 1-8 8zm0-14a6 6 0 1 0 6 6 6 6 0 0 0-6-6z"
                      />
                      <path
                        d="M22.59 25L20 22.41V18h2v3.59l2 2L22.59 25z"
                      />
                      <path
                        d="M28 6a2 2 0 0 0-2-2h-4V2h-2v2h-8V2h-2v2H6a2 2 0 0 0-2 2v20a2 2 0 0 0 2 2h4v-2H6V6h4v2h2V6h8v2h2V6h4v6h2z"
                      />
                      <title>
                        open and close list of options
                      </title>
                    </svg>
                  </button>
                </div>
              </div>
            </div>
            <div
              className="Card__CardContent-v5r71h-1 eebKIM"
            >
              <div
                className="Card__EmptyMessageWrapper-v5r71h-3 hrQFeA"
              >
                No data is available for this time range.
              </div>
            </div>
          </div>
        </div>
      </div>
      <button
        className="info__show-button"
        onClick={[Function]}
        style={
          Object {
            "background": "#027ac5",
            "border": "none",
            "borderRadius": "0 0 0 5px",
            "color": "#fff",
            "cursor": "pointer",
            "display": "block",
            "fontFamily": "sans-serif",
            "fontSize": "12px",
            "padding": "5px 15px",
            "position": "fixed",
            "right": 0,
            "top": 0,
          }
        }
        type="button"
      >
        Show Info
      </button>
    </div>
  </div>
</div>
`;

exports[`Storybook Snapshot tests and console checks Storyshots Watson IoT|Card with ellipsed title and tooltip 1`] = `
<div
  style={
    Object {
      "alignItems": "center",
      "bottom": "0",
      "display": "flex",
      "left": "0",
      "overflow": "auto",
      "position": "fixed",
      "right": "0",
      "top": "0",
    }
  }
>
  <div
    style={
      Object {
        "margin": "auto",
        "maxHeight": "100%",
      }
    }
  >
    <div
      className="storybook-container"
      style={
        Object {
          "padding": "3rem",
        }
      }
    >
      <div
        style={
          Object {
            "position": "relative",
            "zIndex": 0,
          }
        }
      >
        <div
          style={
            Object {
              "margin": 20,
              "width": "520px",
            }
          }
        >
          <div
            className="Card__CardWrapper-v5r71h-0 SYfLr"
            id="facilitycard-basic"
          >
            <div
              className="card--header"
            >
              <span
                className="card--title"
                title="Card Title that is really long and should be truncated and have a tooltip"
              >
                <div
                  className="title--text"
                >
                  Card Title that is really long and should be truncated and have a tooltip
                </div>
              </span>
              <div
                className="card--toolbar"
              >
                <div
                  className="CardToolbar__ToolbarDateRangeWrapper-sc-1ekh8ti-1 eWLmmw"
                >
                  <button
                    aria-expanded={false}
                    aria-haspopup={true}
                    aria-label="Menu"
                    className="card--toolbar-action bx--overflow-menu"
                    onClick={[Function]}
                    onClose={[Function]}
                    onKeyDown={[Function]}
                    open={false}
                    tabIndex={0}
                    title="Open and close list of options"
                  >
                    <svg
                      aria-label="open and close list of options"
                      className="bx--overflow-menu__icon"
                      focusable="false"
                      height={20}
                      onClick={[Function]}
                      onKeyDown={[Function]}
                      preserveAspectRatio="xMidYMid meet"
                      role="img"
                      style={
                        Object {
                          "willChange": "transform",
                        }
                      }
                      viewBox="0 0 32 32"
                      width={20}
                      xmlns="http://www.w3.org/2000/svg"
                    >
                      <path
                        d="M21 30a8 8 0 1 1 8-8 8 8 0 0 1-8 8zm0-14a6 6 0 1 0 6 6 6 6 0 0 0-6-6z"
                      />
                      <path
                        d="M22.59 25L20 22.41V18h2v3.59l2 2L22.59 25z"
                      />
                      <path
                        d="M28 6a2 2 0 0 0-2-2h-4V2h-2v2h-8V2h-2v2H6a2 2 0 0 0-2 2v20a2 2 0 0 0 2 2h4v-2H6V6h4v2h2V6h8v2h2V6h4v6h2z"
                      />
                      <title>
                        open and close list of options
                      </title>
                    </svg>
                  </button>
                </div>
                <button
                  className="card--toolbar-action CardToolbar__ToolbarSVGWrapper-sc-1ekh8ti-0 eapGUf"
                  onClick={[Function]}
                >
                  <svg
                    description="Expand to fullscreen"
                    focusable="false"
                    height={20}
                    preserveAspectRatio="xMidYMid meet"
                    role="img"
                    style={
                      Object {
                        "willChange": "transform",
                      }
                    }
                    title="Expand to fullscreen"
                    viewBox="0 0 32 32"
                    width={20}
                    xmlns="http://www.w3.org/2000/svg"
                  >
                    <path
                      d="M28 4H10a2.006 2.006 0 0 0-2 2v14a2.006 2.006 0 0 0 2 2h18a2.006 2.006 0 0 0 2-2V6a2.006 2.006 0 0 0-2-2zm0 16H10V6h18z"
                    />
                    <path
                      d="M18 26H4V16h2v-2H4a2.006 2.006 0 0 0-2 2v10a2.006 2.006 0 0 0 2 2h14a2.006 2.006 0 0 0 2-2v-2h-2z"
                    />
                  </svg>
                </button>
              </div>
            </div>
            <div
              className="Card__CardContent-v5r71h-1 bfMykM"
            />
          </div>
        </div>
      </div>
      <button
        className="info__show-button"
        onClick={[Function]}
        style={
          Object {
            "background": "#027ac5",
            "border": "none",
            "borderRadius": "0 0 0 5px",
            "color": "#fff",
            "cursor": "pointer",
            "display": "block",
            "fontFamily": "sans-serif",
            "fontSize": "12px",
            "padding": "5px 15px",
            "position": "fixed",
            "right": 0,
            "top": 0,
          }
        }
        type="button"
      >
        Show Info
      </button>
    </div>
  </div>
</div>
`;

exports[`Storybook Snapshot tests and console checks Storyshots Watson IoT|Card with empty state 1`] = `
<div
  style={
    Object {
      "alignItems": "center",
      "bottom": "0",
      "display": "flex",
      "left": "0",
      "overflow": "auto",
      "position": "fixed",
      "right": "0",
      "top": "0",
    }
  }
>
  <div
    style={
      Object {
        "margin": "auto",
        "maxHeight": "100%",
      }
    }
  >
    <div
      className="storybook-container"
      style={
        Object {
          "padding": "3rem",
        }
      }
    >
      <div
        style={
          Object {
            "position": "relative",
            "zIndex": 0,
          }
        }
      >
        <div
          style={
            Object {
              "margin": 20,
              "width": "520px",
            }
          }
        >
          <div
            className="Card__CardWrapper-v5r71h-0 SYfLr"
            id="facilitycard-empty"
          >
            <div
              className="card--header"
            >
              <span
                className="card--title"
                title="Card Title"
              >
                <div
                  className="title--text"
                >
                  Card Title
                </div>
              </span>
              <div
                className="card--toolbar"
              >
                <div
                  className="CardToolbar__ToolbarDateRangeWrapper-sc-1ekh8ti-1 eWLmmw"
                >
                  <button
                    aria-expanded={false}
                    aria-haspopup={true}
                    aria-label="Menu"
                    className="card--toolbar-action bx--overflow-menu"
                    onClick={[Function]}
                    onClose={[Function]}
                    onKeyDown={[Function]}
                    open={false}
                    tabIndex={0}
                    title="Open and close list of options"
                  >
                    <svg
                      aria-label="open and close list of options"
                      className="bx--overflow-menu__icon"
                      focusable="false"
                      height={20}
                      onClick={[Function]}
                      onKeyDown={[Function]}
                      preserveAspectRatio="xMidYMid meet"
                      role="img"
                      style={
                        Object {
                          "willChange": "transform",
                        }
                      }
                      viewBox="0 0 32 32"
                      width={20}
                      xmlns="http://www.w3.org/2000/svg"
                    >
                      <path
                        d="M21 30a8 8 0 1 1 8-8 8 8 0 0 1-8 8zm0-14a6 6 0 1 0 6 6 6 6 0 0 0-6-6z"
                      />
                      <path
                        d="M22.59 25L20 22.41V18h2v3.59l2 2L22.59 25z"
                      />
                      <path
                        d="M28 6a2 2 0 0 0-2-2h-4V2h-2v2h-8V2h-2v2H6a2 2 0 0 0-2 2v20a2 2 0 0 0 2 2h4v-2H6V6h4v2h2V6h8v2h2V6h4v6h2z"
                      />
                      <title>
                        open and close list of options
                      </title>
                    </svg>
                  </button>
                </div>
              </div>
            </div>
            <div
              className="Card__CardContent-v5r71h-1 bfMykM"
            >
              <div
                className="Card__EmptyMessageWrapper-v5r71h-3 hrQFeA"
              >
                No data is available for this time range.
              </div>
            </div>
          </div>
        </div>
      </div>
      <button
        className="info__show-button"
        onClick={[Function]}
        style={
          Object {
            "background": "#027ac5",
            "border": "none",
            "borderRadius": "0 0 0 5px",
            "color": "#fff",
            "cursor": "pointer",
            "display": "block",
            "fontFamily": "sans-serif",
            "fontSize": "12px",
            "padding": "5px 15px",
            "position": "fixed",
            "right": 0,
            "top": 0,
          }
        }
        type="button"
      >
        Show Info
      </button>
    </div>
  </div>
</div>
`;

exports[`Storybook Snapshot tests and console checks Storyshots Watson IoT|Card with loading 1`] = `
<div
  style={
    Object {
      "alignItems": "center",
      "bottom": "0",
      "display": "flex",
      "left": "0",
      "overflow": "auto",
      "position": "fixed",
      "right": "0",
      "top": "0",
    }
  }
>
  <div
    style={
      Object {
        "margin": "auto",
        "maxHeight": "100%",
      }
    }
  >
    <div
      className="storybook-container"
      style={
        Object {
          "padding": "3rem",
        }
      }
    >
      <div
        style={
          Object {
            "position": "relative",
            "zIndex": 0,
          }
        }
      >
        <div
          style={
            Object {
              "margin": 20,
              "width": "520px",
            }
          }
        >
          <div
            className="Card__CardWrapper-v5r71h-0 SYfLr"
            id="facilitycard-with-loading"
          >
            <div
              className="card--header"
            >
              <span
                className="card--title"
                title="Card Title"
              >
                <div
                  className="title--text"
                >
                  Card Title
                </div>
              </span>
              <div
                className="card--toolbar"
              />
            </div>
            <div
              className="Card__CardContent-v5r71h-1 bfMykM"
            >
              <div
                className="Card__SkeletonWrapper-v5r71h-2 fqjitN"
              >
                <div>
                  <p
                    className="bx--skeleton__text"
                    style={
                      Object {
                        "width": "calc(100% - 73px)",
                      }
                    }
                  />
                  <p
                    className="bx--skeleton__text"
                    style={
                      Object {
                        "width": "calc(100% - 11px)",
                      }
                    }
                  />
                  <p
                    className="bx--skeleton__text"
                    style={
                      Object {
                        "width": "calc(100% - 43px)",
                      }
                    }
                  />
                </div>
              </div>
            </div>
          </div>
        </div>
      </div>
      <button
        className="info__show-button"
        onClick={[Function]}
        style={
          Object {
            "background": "#027ac5",
            "border": "none",
            "borderRadius": "0 0 0 5px",
            "color": "#fff",
            "cursor": "pointer",
            "display": "block",
            "fontFamily": "sans-serif",
            "fontSize": "12px",
            "padding": "5px 15px",
            "position": "fixed",
            "right": 0,
            "top": 0,
          }
        }
        type="button"
      >
        Show Info
      </button>
    </div>
  </div>
</div>
`;

exports[`Storybook Snapshot tests and console checks Storyshots Watson IoT|Card with range selector 1`] = `
<div
  style={
    Object {
      "alignItems": "center",
      "bottom": "0",
      "display": "flex",
      "left": "0",
      "overflow": "auto",
      "position": "fixed",
      "right": "0",
      "top": "0",
    }
  }
>
  <div
    style={
      Object {
        "margin": "auto",
        "maxHeight": "100%",
      }
    }
  >
    <div
      className="storybook-container"
      style={
        Object {
          "padding": "3rem",
        }
      }
    >
      <div
        style={
          Object {
            "position": "relative",
            "zIndex": 0,
          }
        }
      >
        <div
          style={
            Object {
              "margin": 20,
              "width": "520px",
            }
          }
        >
          <div
            className="Card__CardWrapper-v5r71h-0 SYfLr"
            id="facilitycard-with-loading"
          >
            <div
              className="card--header"
            >
              <span
                className="card--title"
                title="Card Title"
              >
                <div
                  className="title--text"
                >
                  Card Title
                </div>
              </span>
              <div
                className="card--toolbar"
              >
                <div
                  className="CardToolbar__ToolbarDateRangeWrapper-sc-1ekh8ti-1 eWLmmw"
                >
                  <button
                    aria-expanded={false}
                    aria-haspopup={true}
                    aria-label="Menu"
                    className="card--toolbar-action bx--overflow-menu"
                    onClick={[Function]}
                    onClose={[Function]}
                    onKeyDown={[Function]}
                    open={false}
                    tabIndex={0}
                    title="Open and close list of options"
                  >
                    <svg
                      aria-label="open and close list of options"
                      className="bx--overflow-menu__icon"
                      focusable="false"
                      height={20}
                      onClick={[Function]}
                      onKeyDown={[Function]}
                      preserveAspectRatio="xMidYMid meet"
                      role="img"
                      style={
                        Object {
                          "willChange": "transform",
                        }
                      }
                      viewBox="0 0 32 32"
                      width={20}
                      xmlns="http://www.w3.org/2000/svg"
                    >
                      <path
                        d="M21 30a8 8 0 1 1 8-8 8 8 0 0 1-8 8zm0-14a6 6 0 1 0 6 6 6 6 0 0 0-6-6z"
                      />
                      <path
                        d="M22.59 25L20 22.41V18h2v3.59l2 2L22.59 25z"
                      />
                      <path
                        d="M28 6a2 2 0 0 0-2-2h-4V2h-2v2h-8V2h-2v2H6a2 2 0 0 0-2 2v20a2 2 0 0 0 2 2h4v-2H6V6h4v2h2V6h8v2h2V6h4v6h2z"
                      />
                      <title>
                        open and close list of options
                      </title>
                    </svg>
                  </button>
                </div>
              </div>
            </div>
            <div
              className="Card__CardContent-v5r71h-1 bfMykM"
            />
          </div>
        </div>
      </div>
      <button
        className="info__show-button"
        onClick={[Function]}
        style={
          Object {
            "background": "#027ac5",
            "border": "none",
            "borderRadius": "0 0 0 5px",
            "color": "#fff",
            "cursor": "pointer",
            "display": "block",
            "fontFamily": "sans-serif",
            "fontSize": "12px",
            "padding": "5px 15px",
            "position": "fixed",
            "right": 0,
            "top": 0,
          }
        }
        type="button"
      >
        Show Info
      </button>
    </div>
  </div>
</div>
`;<|MERGE_RESOLUTION|>--- conflicted
+++ resolved
@@ -758,13 +758,6 @@
                   className="bx--data-table bx--data-table--no-border"
                   title={null}
                 >
-<<<<<<< HEAD
-                  <thead>
-                    <tr>
-                      <th
-                        align="start"
-                        className="table-header-label-start TableHead__StyledCustomTableHeader-sc-1fviaow-1 iEEfpV"
-=======
                   <thead
                     onMouseMove={[Function]}
                     onMouseUp={[Function]}
@@ -773,7 +766,6 @@
                       <th
                         align="start"
                         className="table-header-label-start TableHead__StyledCustomTableHeader-sc-1fviaow-0 dYYJkz"
->>>>>>> a62fb469
                         data-column="value1"
                         id="column-value1"
                         scope="col"
@@ -795,11 +787,7 @@
                       </th>
                       <th
                         align="start"
-<<<<<<< HEAD
-                        className="table-header-label-start TableHead__StyledCustomTableHeader-sc-1fviaow-1 iEEfpV"
-=======
                         className="table-header-label-start TableHead__StyledCustomTableHeader-sc-1fviaow-0 dYYJkz"
->>>>>>> a62fb469
                         data-column="timestamp"
                         id="column-timestamp"
                         scope="col"
