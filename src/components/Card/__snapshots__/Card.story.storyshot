--- conflicted
+++ resolved
@@ -676,19 +676,6 @@
                 className="bx--data-table bx--data-table--no-border"
                 title={null}
               >
-<<<<<<< HEAD
-                <tr>
-                  <th
-                    align="start"
-                    className="table-header-label-start iot--table-head--table-header"
-                    data-column="value1"
-                    data-floating-menu-container={true}
-                    id="column-value1"
-                    scope="col"
-                    style={
-                      Object {
-                        "width": undefined,
-=======
                 <thead
                   onMouseMove={null}
                   onMouseUp={null}
@@ -698,13 +685,13 @@
                       align="start"
                       className="table-header-label-start iot--table-head--table-header"
                       data-column="value1"
+                      data-floating-menu-container={true}
                       id="column-value1"
                       scope="col"
                       style={
                         Object {
                           "width": undefined,
                         }
->>>>>>> 1790dd52
                       }
                     >
                       <span
@@ -717,32 +704,18 @@
                           String
                         </span>
                       </span>
-<<<<<<< HEAD
-                    </span>
-                  </th>
-                  <th
-                    align="start"
-                    className="table-header-label-start iot--table-head--table-header"
-                    data-column="timestamp"
-                    data-floating-menu-container={true}
-                    id="column-timestamp"
-                    scope="col"
-                    style={
-                      Object {
-                        "width": undefined,
-=======
                     </th>
                     <th
                       align="start"
                       className="table-header-label-start iot--table-head--table-header"
                       data-column="timestamp"
+                      data-floating-menu-container={true}
                       id="column-timestamp"
                       scope="col"
                       style={
                         Object {
                           "width": undefined,
                         }
->>>>>>> 1790dd52
                       }
                     >
                       <span
