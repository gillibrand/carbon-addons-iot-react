--- conflicted
+++ resolved
@@ -231,10 +231,6 @@
     <ToolbarItem>
       <TimeRangeLabel id="timeRange">{timeBoxLabels[timeRange]}</TimeRangeLabel>
       <StyledOverflowMenu
-<<<<<<< HEAD
-=======
-        floatingMenu
->>>>>>> 35b510a8
         renderIcon={ChevronDown16}
         iconDescription={
           sizeWidth < 230 ? timeBoxLabels[timeRange] : strings.overflowMenuDescription
@@ -279,11 +275,7 @@
           mergedAvailableActions.clone ||
           mergedAvailableActions.delete) && (
           <ToolbarItem>
-<<<<<<< HEAD
             <OverflowMenu>
-=======
-            <OverflowMenu floatingMenu>
->>>>>>> 35b510a8
               {mergedAvailableActions.edit && (
                 <OverflowMenuItem
                   onClick={() => {
@@ -324,11 +316,7 @@
             {isExpanded ? (
               <TinyButton
                 kind="ghost"
-<<<<<<< HEAD
                 size="small"
-=======
-                small
->>>>>>> 35b510a8
                 renderIcon={Close16}
                 iconDescription={closeLabel}
                 onClick={() => onCardAction(id, 'CLOSE_EXPANDED_CARD')}
@@ -336,11 +324,7 @@
             ) : (
               <TinyButton
                 kind="ghost"
-<<<<<<< HEAD
                 size="small"
-=======
-                small
->>>>>>> 35b510a8
                 renderIcon={Popup20}
                 iconDescription={strings.expandLabel}
                 title={strings.expandLabel}
@@ -355,11 +339,7 @@
     );
 
   return (
-<<<<<<< HEAD
-    <SizeMe.SizeMe>
-=======
     <SizeMe.SizeMe monitorHeight>
->>>>>>> 35b510a8
       {({ size: sizeWidth }) => (
         <CardWrapper
           id={id}
@@ -394,11 +374,8 @@
               <EmptyMessageWrapper>
                 {isXS ? strings.noDataShortLabel : strings.noDataLabel}
               </EmptyMessageWrapper>
-<<<<<<< HEAD
-=======
             ) : typeof children === 'function' ? ( // pass the measured size down to the children if it's an render function
               children(sizeWidth)
->>>>>>> 35b510a8
             ) : (
               children
             )}
