--- conflicted
+++ resolved
@@ -44,11 +44,8 @@
   onMouseUp,
   onTouchEnd,
   onTouchStart,
-<<<<<<< HEAD
-=======
   onFocus,
   onBlur,
->>>>>>> 6734baa2
   tabIndex,
   testID,
   ...others
@@ -65,11 +62,8 @@
       onTouchEnd={onTouchEnd}
       onTouchStart={onTouchStart}
       onScroll={onScroll}
-<<<<<<< HEAD
-=======
       onFocus={onFocus}
       onBlur={onBlur}
->>>>>>> 6734baa2
       tabIndex={tabIndex}
       className={classnames(className, `${iotPrefix}--card--wrapper`)}
       {...validOthers}>
@@ -91,7 +85,7 @@
   </span>
 );
 
-const CardContent = props => {
+const CardContent = (props) => {
   const { children, dimensions, isExpanded } = props;
   const height = `${dimensions.y - CARD_TITLE_HEIGHT}px`;
   return (
@@ -105,7 +99,7 @@
   );
 };
 
-const EmptyMessageWrapper = props => {
+const EmptyMessageWrapper = (props) => {
   const { children } = props;
   return (
     <div
@@ -128,12 +122,9 @@
   onTouchEnd: PropTypes.func,
   onTouchStart: PropTypes.func,
   onScroll: PropTypes.func,
-<<<<<<< HEAD
-  /** Optionally sets a keyboard tab index for the container */
-=======
   onFocus: PropTypes.func,
   onBlur: PropTypes.func,
->>>>>>> 6734baa2
+  /** Optionally sets a keyboard tab index for the container */
   tabIndex: PropTypes.number,
 };
 CardWrapper.defaultProps = {
@@ -145,11 +136,8 @@
   onTouchEnd: undefined,
   onTouchStart: undefined,
   onScroll: undefined,
-<<<<<<< HEAD
-=======
   onFocus: undefined,
   onBlur: undefined,
->>>>>>> 6734baa2
   tabIndex: undefined,
 };
 CardContent.propTypes = {
@@ -233,7 +221,7 @@
 };
 
 /** Dumb component that renders the card basics */
-const Card = props => {
+const Card = (props) => {
   const {
     size,
     children,
