import React, { useCallback, useMemo } from 'react';
import VisibilitySensor from 'react-visibility-sensor';
import { Tooltip, SkeletonText } from 'carbon-components-react';
import styled from 'styled-components';
import SizeMe from 'react-sizeme';

import { settings } from '../../constants/Settings';
import {
  CARD_TITLE_HEIGHT,
  CARD_CONTENT_PADDING,
  CARD_SIZES,
  ROW_HEIGHT,
  CARD_DIMENSIONS,
  DASHBOARD_BREAKPOINTS,
  DASHBOARD_COLUMNS,
  DASHBOARD_SIZES,
} from '../../constants/LayoutConstants';
import { CardPropTypes } from '../../constants/PropTypes';
import { getCardMinSize } from '../../utils/componentUtilityFunctions';

import CardToolbar from './CardToolbar';

const { prefix } = settings;

const OptimizedSkeletonText = React.memo(SkeletonText);

/** Full card */
const CardWrapper = styled.div`
  background: white;
  height: ${props => props.dimensions.y}px;
  ${props => (props.isExpanded ? 'height: 100%; width: 100%;' : '')};
  display: flex;
  flex-direction: column;
  span#timeRange {
    display: ${props => (props.cardWidthSize < 230 ? `none` : `flex`)};
  }
`;

/** Header components */
export const CardHeader = (
  { children } //eslint-disable-line
) => <div className="card--header">{children}</div>;

export const CardTitle = (
  { children, title } //eslint-disable-line
) => (
  <span className="card--title" title={title}>
    {children}
  </span>
);

export const CardContent = styled.div`
  flex: 1;
  position: relative;
  height: ${props => props.dimensions.y - CARD_TITLE_HEIGHT}px;
  overflow-x: hidden;
  overflow-y: auto;
`;

export const SkeletonWrapper = styled.div`
  padding: ${CARD_CONTENT_PADDING}px;
  width: 80%;
`;

const EmptyMessageWrapper = styled.div`
  height: 100%;
  width: 100%;
  display: flex;
  align-items: center;
  justify-content: center;
  padding: 0 ${CARD_CONTENT_PADDING}px ${CARD_CONTENT_PADDING}px;
  text-align: center;
  line-height: 1.3;
`;

export const defaultProps = {
  size: CARD_SIZES.SMALL,
  layout: CARD_SIZES.HORIZONTAL,
  title: undefined,
  toolbar: undefined,
  hideHeader: false,
  timeRange: undefined,
  isLoading: false,
  isEmpty: false,
  /** In editable mode we'll show preview data */
  isEditable: false,
  isExpanded: false,
  /** performance option: only render the content of the card to the ReactDOM if the card is visible on screen */
  isLazyLoading: false,
  /** For now we will hide the per card actions when we're editing */
  availableActions: {
    edit: false,
    clone: false,
    delete: false,
    range: false,
    expand: false,
  },
  rowHeight: ROW_HEIGHT,
  breakpoint: DASHBOARD_SIZES.LARGE,
  cardDimensions: CARD_DIMENSIONS,
  dashboardBreakpoints: DASHBOARD_BREAKPOINTS,
  dashboardColumns: DASHBOARD_COLUMNS,
  i18n: {
    noDataLabel: 'No data is available for this time range.',
    noDataShortLabel: 'No data',
    errorLoadingDataLabel: 'Error loading data for this card: ',
    errorLoadingDataShortLabel: 'Data error.',
    timeRangeLabel: 'Time range',
    rollingPeriodLabel: 'Rolling period',
    defaultLabel: 'Default',
    last24HoursLabel: 'Last 24 hrs',
    last7DaysLabel: 'Last 7 days',
    lastMonthLabel: 'Last month',
    lastQuarterLabel: 'Last quarter',
    lastYearLabel: 'Last year',
    periodToDateLabel: 'Period to date',
    thisWeekLabel: 'This week',
    thisMonthLabel: 'This month',
    thisQuarterLabel: 'This quarter',
    thisYearLabel: 'This year',
    hourlyLabel: 'Hourly',
    dailyLabel: 'Daily',
    weeklyLabel: 'Weekly',
    monthlyLabel: 'Monthly',
    editCardLabel: 'Edit card',
    cloneCardLabel: 'Clone card',
    deleteCardLabel: 'Delete card',
    closeLabel: 'Close',
    expandLabel: 'Expand to fullscreen',
    overflowMenuDescription: 'Open and close list of options',
  },
};

/** Dumb component that renders the card basics */
const Card = props => {
  const {
    size,
    children,
    title,
    layout,
    isLoading,
    isEmpty,
    isEditable,
    isExpanded,
    isLazyLoading,
    error,
    hideHeader,
    id,
    tooltip,
    timeRange,
    onCardAction,
    availableActions,
    breakpoint,
    i18n,
    style,
    className,
    values,
    ...others
  } = props;
  const isXS = size === CARD_SIZES.XSMALL;
  const dimensions = getCardMinSize(
    breakpoint,
    size,
    others.dashboardBreakpoints,
    others.cardDimensions,
    others.rowHeight,
    others.dashboardColumns
  );

  // Need to cache the default available actions so it doesn't rerender
  const mergedAvailableActions = useMemo(
    () => ({
      ...defaultProps.availableActions,
      ...availableActions,
    }),
    [availableActions]
  );

  const strings = {
    ...defaultProps.i18n,
    ...i18n,
  };

  /** adds the id to the card action */
  const cachedOnCardAction = useCallback((...args) => onCardAction(id, ...args), [
    onCardAction,
    id,
  ]);

  const getChildSize = (cardSize, cardTitle) => {
    const childSize = {
      ...cardSize,
      height:
        cardTitle === null || cardTitle === undefined
          ? cardSize.height
          : cardSize.height - CARD_TITLE_HEIGHT,
    };
    return childSize;
  };

  const card = (
    <VisibilitySensor partialVisibility offset={{ top: 10 }}>
      {({ isVisible }) => (
        <SizeMe.SizeMe monitorHeight>
<<<<<<< HEAD
          {({ size: cardSize }) => (
            <CardWrapper
              {...others}
              id={id}
              dimensions={dimensions}
              isExpanded={isExpanded}
              cardWidthSize={cardSize.width}
              style={
                !isExpanded ? style : { height: 'calc(100% - 50px)', width: 'calc(100% - 50px)' }
              }
              className={className}
            >
              {title !== undefined && (
                <CardHeader>
                  <CardTitle title={title}>
                    <span>{title}</span>
                    {tooltip && (
                      <Tooltip
                        triggerId={`card-tooltip-trigger-${id}`}
                        tooltipId={`card-tooltip-${id}`}
                        triggerText=""
                      >
                        {tooltip}
                      </Tooltip>
                    )}
                  </CardTitle>
                  <CardToolbar
                    width={cardSize.width}
                    availableActions={mergedAvailableActions}
                    i18n={strings}
                    isEditable={isEditable}
                    isExpanded={isExpanded}
                    timeRange={timeRange}
                    onCardAction={cachedOnCardAction}
                  />
                </CardHeader>
              )}
              <CardContent dimensions={dimensions}>
                {!isVisible && isLazyLoading ? ( // if not visible don't show anything
                  ''
                ) : isLoading ? (
                  <SkeletonWrapper>
                    <OptimizedSkeletonText
                      paragraph
                      lineCount={
                        size === CARD_SIZES.XSMALL || size === CARD_SIZES.XSMALLWIDE ? 2 : 3
                      }
                      width="100%"
                    />
                  </SkeletonWrapper>
                ) : error ? (
                  <EmptyMessageWrapper>
                    {size === CARD_SIZES.XSMALL || size === CARD_SIZES.XSMALLWIDE
                      ? strings.errorLoadingDataShortLabel
                      : `${strings.errorLoadingDataLabel} ${error}`}
                  </EmptyMessageWrapper>
                ) : isEmpty && !isEditable ? (
                  <EmptyMessageWrapper>
                    {isXS ? strings.noDataShortLabel : strings.noDataLabel}
                  </EmptyMessageWrapper>
                ) : typeof children === 'function' ? ( // pass the measured size down to the children if it's an render function
                  children(getChildSize(cardSize, title))
                ) : (
                  children
=======
          {({ size: cardSize }) => {
            // support passing the card toolbar through to the custom card
            const cardToolbar = (
              <CardToolbar
                width={cardSize.width}
                availableActions={mergedAvailableActions}
                i18n={strings}
                isEditable={isEditable}
                isExpanded={isExpanded}
                timeRange={timeRange}
                onCardAction={cachedOnCardAction}
              />
            );

            return (
              <CardWrapper
                {...others} // you need all of these to support dynamic positioning during edit
                id={id}
                dimensions={dimensions}
                isExpanded={isExpanded}
                cardWidthSize={cardSize.width}
                style={
                  !isExpanded ? style : { height: 'calc(100% - 50px)', width: 'calc(100% - 50px)' }
                }
                className={className}
              >
                {!hideHeader && (
                  <CardHeader>
                    <CardTitle title={title}>
                      {title}&nbsp;
                      {tooltip && (
                        <Tooltip
                          triggerId={`card-tooltip-trigger-${id}`}
                          tooltipId={`card-tooltip-${id}`}
                          triggerText=""
                        >
                          {tooltip}
                        </Tooltip>
                      )}
                    </CardTitle>
                    {cardToolbar}
                  </CardHeader>
>>>>>>> 1a029cd1
                )}
                <CardContent dimensions={dimensions}>
                  {!isVisible && isLazyLoading ? ( // if not visible don't show anything
                    ''
                  ) : isLoading ? (
                    <SkeletonWrapper>
                      <OptimizedSkeletonText
                        paragraph
                        lineCount={
                          size === CARD_SIZES.XSMALL || size === CARD_SIZES.XSMALLWIDE ? 2 : 3
                        }
                        width="100%"
                      />
                    </SkeletonWrapper>
                  ) : error ? (
                    <EmptyMessageWrapper>
                      {size === CARD_SIZES.XSMALL || size === CARD_SIZES.XSMALLWIDE
                        ? strings.errorLoadingDataShortLabel
                        : `${strings.errorLoadingDataLabel} ${error}`}
                    </EmptyMessageWrapper>
                  ) : isEmpty && !isEditable ? (
                    <EmptyMessageWrapper>
                      {isXS ? strings.noDataShortLabel : strings.noDataLabel}
                    </EmptyMessageWrapper>
                  ) : typeof children === 'function' ? ( // pass the measured size down to the children if it's an render function
                    children(getChildSize(cardSize, title), { cardToolbar, ...props })
                  ) : (
                    children
                  )}
                </CardContent>
              </CardWrapper>
            );
          }}
        </SizeMe.SizeMe>
      )}
    </VisibilitySensor>
  );

  return isExpanded ? <div className={`${prefix}--modal is-visible`}>{card}</div> : card;
};

Card.propTypes = CardPropTypes;
Card.defaultProps = defaultProps;

export default Card;<|MERGE_RESOLUTION|>--- conflicted
+++ resolved
@@ -202,72 +202,6 @@
     <VisibilitySensor partialVisibility offset={{ top: 10 }}>
       {({ isVisible }) => (
         <SizeMe.SizeMe monitorHeight>
-<<<<<<< HEAD
-          {({ size: cardSize }) => (
-            <CardWrapper
-              {...others}
-              id={id}
-              dimensions={dimensions}
-              isExpanded={isExpanded}
-              cardWidthSize={cardSize.width}
-              style={
-                !isExpanded ? style : { height: 'calc(100% - 50px)', width: 'calc(100% - 50px)' }
-              }
-              className={className}
-            >
-              {title !== undefined && (
-                <CardHeader>
-                  <CardTitle title={title}>
-                    <span>{title}</span>
-                    {tooltip && (
-                      <Tooltip
-                        triggerId={`card-tooltip-trigger-${id}`}
-                        tooltipId={`card-tooltip-${id}`}
-                        triggerText=""
-                      >
-                        {tooltip}
-                      </Tooltip>
-                    )}
-                  </CardTitle>
-                  <CardToolbar
-                    width={cardSize.width}
-                    availableActions={mergedAvailableActions}
-                    i18n={strings}
-                    isEditable={isEditable}
-                    isExpanded={isExpanded}
-                    timeRange={timeRange}
-                    onCardAction={cachedOnCardAction}
-                  />
-                </CardHeader>
-              )}
-              <CardContent dimensions={dimensions}>
-                {!isVisible && isLazyLoading ? ( // if not visible don't show anything
-                  ''
-                ) : isLoading ? (
-                  <SkeletonWrapper>
-                    <OptimizedSkeletonText
-                      paragraph
-                      lineCount={
-                        size === CARD_SIZES.XSMALL || size === CARD_SIZES.XSMALLWIDE ? 2 : 3
-                      }
-                      width="100%"
-                    />
-                  </SkeletonWrapper>
-                ) : error ? (
-                  <EmptyMessageWrapper>
-                    {size === CARD_SIZES.XSMALL || size === CARD_SIZES.XSMALLWIDE
-                      ? strings.errorLoadingDataShortLabel
-                      : `${strings.errorLoadingDataLabel} ${error}`}
-                  </EmptyMessageWrapper>
-                ) : isEmpty && !isEditable ? (
-                  <EmptyMessageWrapper>
-                    {isXS ? strings.noDataShortLabel : strings.noDataLabel}
-                  </EmptyMessageWrapper>
-                ) : typeof children === 'function' ? ( // pass the measured size down to the children if it's an render function
-                  children(getChildSize(cardSize, title))
-                ) : (
-                  children
-=======
           {({ size: cardSize }) => {
             // support passing the card toolbar through to the custom card
             const cardToolbar = (
@@ -297,7 +231,7 @@
                 {!hideHeader && (
                   <CardHeader>
                     <CardTitle title={title}>
-                      {title}&nbsp;
+                      <span>{title}</span>
                       {tooltip && (
                         <Tooltip
                           triggerId={`card-tooltip-trigger-${id}`}
@@ -310,7 +244,6 @@
                     </CardTitle>
                     {cardToolbar}
                   </CardHeader>
->>>>>>> 1a029cd1
                 )}
                 <CardContent dimensions={dimensions}>
                   {!isVisible && isLazyLoading ? ( // if not visible don't show anything
