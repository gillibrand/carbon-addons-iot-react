import React from 'react';
import {
  Toolbar,
  ToolbarItem,
  Tooltip,
  OverflowMenu,
  OverflowMenuItem,
  Button,
  Select,
  SelectItem,
  SkeletonText,
} from 'carbon-components-react';
import Close16 from '@carbon/icons-react/lib/close/16';
import Popup20 from '@carbon/icons-react/lib/popup/20';
import styled from 'styled-components';

import {
  CARD_TITLE_HEIGHT,
  CARD_CONTENT_PADDING,
  CARD_SIZES,
  ROW_HEIGHT,
  CARD_DIMENSIONS,
  DASHBOARD_BREAKPOINTS,
  DASHBOARD_COLUMNS,
  DASHBOARD_SIZES,
} from '../../constants/LayoutConstants';
import { CardPropTypes } from '../../constants/PropTypes';
import { getCardMinSize } from '../../utils/componentUtilityFunctions';

/** Full card */
const CardWrapper = styled.div`
  border: solid 1px #ddd;
  background: white;
  height: ${props => props.dimensions.y}px;
  min-width: ${props => props.dimensions.x}px;
  display: flex;
  flex-direction: column;
`;

/** Header */
export const CardHeader = styled.div`
  padding: 0 ${CARD_CONTENT_PADDING / 2}px 0 ${CARD_CONTENT_PADDING}px;
  flex: 0 0 ${CARD_TITLE_HEIGHT}px;
  display: flex;
  align-items: center;
  justify-content: space-between;
  font-weight: bold;
`;

export const CardContent = styled.div`
  flex: 1;
`;

const CardTitle = styled.span`
  white-space: nowrap;
  overflow: hidden;
  text-overflow: ellipsis;
  line-height: 20px;
`;

const StyledToolbar = styled(Toolbar)`
  &.bx--toolbar {
    margin-top: 0;
    margin-bottom: 0;
  }
  div.bx--overflow-menu {
    height: 30px;
  }
`;

const SkeletonWrapper = styled.div`
  padding: ${CARD_CONTENT_PADDING}px;
  width: 80%;
`;

const EmptyMessageWrapper = styled.div`
  height: 100%;
  width: 100%;
  display: flex;
  align-items: center;
  justify-content: center;
  padding: 0 ${CARD_CONTENT_PADDING}px ${CARD_CONTENT_PADDING}px;
  text-align: center;
  line-height: 1.3;
`;

const TinyButton = styled(Button)`
  &.bx--btn > svg {
    margin: 0;
  }
`;

const defaultProps = {
  size: CARD_SIZES.SMALL,
  layout: CARD_SIZES.HORIZONTAL,
  toolbar: undefined,
  isLoading: false,
  isEmpty: false,
  isEditable: false,
  isExpanded: false,
  availableActions: {
    edit: false,
    clone: false,
    delete: false,
    expand: false,
  },
  rowHeight: ROW_HEIGHT,
  breakpoint: DASHBOARD_SIZES.LARGE,
  cardDimensions: CARD_DIMENSIONS,
  dashboardBreakpoints: DASHBOARD_BREAKPOINTS,
  dashboardColumns: DASHBOARD_COLUMNS,
  i18n: {
    noDataLabel: 'No data is available for this time range.',
    noDataShortLabel: 'No data',
    hourlyLabel: 'Hourly',
    weeklyLabel: 'Weekly',
    monthlyLabel: 'Monthly',
    editCardLabel: 'Edit card',
    cloneCardLabel: 'Clone card',
    deleteCardLabel: 'Delete card',
  },
};

const Card = ({
  size,
  children,
  title,
  layout,
  isLoading,
  isEmpty,
  isEditable,
  isExpanded,
  error,
  id,
  tooltip,
  onCardAction,
  availableActions,
  breakpoint,
  i18n: {
    noDataLabel,
    noDataShortLabel,
    hourlyLabel,
    weeklyLabel,
    monthlyLabel,
    editCardLabel,
    cloneCardLabel,
    deleteCardLabel,
  },
  ...others
}) => {
  const isXS = size === CARD_SIZES.XSMALL;
  const dimensions = getCardMinSize(
    breakpoint,
    size,
    others.dashboardBreakpoints,
    others.cardDimensions,
    others.rowHeight,
    others.dashboardColumns
  );

  const mergedAvailableActions = {
    ...defaultProps.availableActions,
    ...availableActions,
  };

  const timeBoxSelection = (
    <ToolbarItem>
      <Select
        inline
        hideLabel
        id={`timeselect-${id}`}
        onChange={evt => console.log('new view: ', evt)} // eslint-disable-line
        defaultValue="weekly"
      >
        <SelectItem value="hourly" text={hourlyLabel} />
        <SelectItem value="weekly" text={weeklyLabel} />
        <SelectItem value="monthly" text={monthlyLabel} />
      </Select>
    </ToolbarItem>
  );

  const toolbar = isEditable ? (
    <StyledToolbar>
      {(mergedAvailableActions.edit ||
        mergedAvailableActions.clone ||
        mergedAvailableActions.delete) && (
        <ToolbarItem>
          <OverflowMenu floatingMenu>
            {mergedAvailableActions.edit && (
              <OverflowMenuItem
                onClick={() => onCardAction(id, 'EDIT_CARD')}
                itemText={editCardLabel}
              />
            )}
            {mergedAvailableActions.clone && (
              <OverflowMenuItem
                onClick={() => onCardAction(id, 'CLONE_CARD')}
                itemText={cloneCardLabel}
              />
            )}
            {mergedAvailableActions.delete && (
              <OverflowMenuItem
                isDelete
                onClick={() => onCardAction(id, 'DELETE_CARD')}
                itemText={deleteCardLabel}
              />
            )}
          </OverflowMenu>
        </ToolbarItem>
      )}
    </StyledToolbar>
  ) : (
    <StyledToolbar>
      {// TODO: if we keep this, expose capability under prop
      false && timeBoxSelection}
      {mergedAvailableActions.expand && (
        <ToolbarItem>
          {isExpanded ? (
            <TinyButton
              kind="ghost"
              small
              renderIcon={Close16}
              onClick={() => onCardAction(id, 'CLOSE_EXPANDED_CARD')}
            />
          ) : (
            <TinyButton
              kind="ghost"
              small
              renderIcon={Popup20}
              onClick={() => onCardAction(id, 'OPEN_EXPANDED_CARD')}
            />
          )}
        </ToolbarItem>
      )}
    </StyledToolbar>
  );

  return (
    <CardWrapper id={id} dimensions={dimensions} {...others}>
      <CardHeader>
        <CardTitle title={title}>
          {title}&nbsp;
          {tooltip && <Tooltip triggerText="">{tooltip}</Tooltip>}
        </CardTitle>
        {toolbar}
      </CardHeader>
<<<<<<< HEAD
      <CardContent layout={layout} height={dimensions.y}>
        {error ? (
          <EmptyMessageWrapper>{error}</EmptyMessageWrapper>
        ) : isLoading ? (
=======
      <CardContent height={dimensions.y}>
        {isLoading ? (
>>>>>>> a3424d8a
          <SkeletonWrapper>
            <SkeletonText paragraph lineCount={size === CARD_SIZES.XSMALL ? 2 : 3} width="100%" />
          </SkeletonWrapper>
        ) : isEmpty ? (
          <EmptyMessageWrapper>{isXS ? noDataShortLabel : noDataLabel}</EmptyMessageWrapper>
        ) : (
          children
        )}
      </CardContent>
    </CardWrapper>
  );
};

Card.propTypes = CardPropTypes;
Card.defaultProps = defaultProps;

export default Card;<|MERGE_RESOLUTION|>--- conflicted
+++ resolved
@@ -244,15 +244,10 @@
         </CardTitle>
         {toolbar}
       </CardHeader>
-<<<<<<< HEAD
-      <CardContent layout={layout} height={dimensions.y}>
+      <CardContent height={dimensions.y}>
         {error ? (
           <EmptyMessageWrapper>{error}</EmptyMessageWrapper>
         ) : isLoading ? (
-=======
-      <CardContent height={dimensions.y}>
-        {isLoading ? (
->>>>>>> a3424d8a
           <SkeletonWrapper>
             <SkeletonText paragraph lineCount={size === CARD_SIZES.XSMALL ? 2 : 3} width="100%" />
           </SkeletonWrapper>
