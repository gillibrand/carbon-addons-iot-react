// Jest Snapshot v1, https://goo.gl/fbAQLP

exports[`Storybook Snapshot tests and console checks Storyshots Watson IoT|ProgressIndicator Stateful 1`] = `
<div
  style={
    Object {
      "alignItems": "center",
      "bottom": "0",
      "display": "flex",
      "left": "0",
      "overflow": "auto",
      "position": "fixed",
      "right": "0",
      "top": "0",
    }
  }
>
  <div
    style={
      Object {
        "margin": "auto",
        "maxHeight": "100%",
      }
    }
  >
    <div
      className="storybook-container"
      style={
        Object {
          "padding": "3rem",
        }
      }
    >
      <div
        style={
          Object {
            "position": "relative",
            "zIndex": 0,
          }
        }
      >
        <ul
          className="bx--progress   ProgressIndicator__StyledProgressIndicator-sc-1sy51cd-0 egbeyA"
          onChange={[Function]}
        >
          <li
            className="bx--progress-step bx--progress-step--current ProgressIndicator__StyledProgressStep-sc-1sy51cd-1 gyomnR"
          >
            <div
              className="bx--progress-step-button bx--progress-step-button--unclickable"
              onKeyDown={[Function]}
              role="button"
              tabIndex={-1}
            >
              <svg>
                <path
                  d="M 7, 7 m -7, 0 a 7,7 0 1,0 14,0 a 7,7 0 1,0 -14,0"
                />
                <title>
                  This is displayed when step icon is hovered
                </title>
              </svg>
              <p
                className="bx--progress-label"
              >
                First step
              </p>
              <p
                className="bx--progress-optional"
              >
                secondary label
              </p>
              <span
                className="bx--progress-line"
              />
            </div>
          </li>
          <li
            className="bx--progress-step bx--progress-step--incomplete ProgressIndicator__StyledProgressStep-sc-1sy51cd-1 gyomnR"
          >
            <div
              className="bx--progress-step-button"
              onClick={[Function]}
              onKeyDown={[Function]}
              role="button"
              tabIndex={0}
            >
              <svg>
                <title>
                  Second Step
                </title>
                <path
                  d="M8 1C4.1 1 1 4.1 1 8s3.1 7 7 7 7-3.1 7-7-3.1-7-7-7zm0 13c-3.3 0-6-2.7-6-6s2.7-6 6-6 6 2.7 6 6-2.7 6-6 6z"
                />
              </svg>
              <p
                className="bx--progress-label"
              >
                Second Step
              </p>
              <span
                className="bx--progress-line"
              />
            </div>
          </li>
          <li
            className="bx--progress-step bx--progress-step--incomplete ProgressIndicator__StyledProgressStep-sc-1sy51cd-1 gyomnR"
          >
            <div
              className="bx--progress-step-button"
              onClick={[Function]}
              onKeyDown={[Function]}
              role="button"
              tabIndex={0}
            >
              <svg>
                <title>
                  Third Step
                </title>
                <path
                  d="M8 1C4.1 1 1 4.1 1 8s3.1 7 7 7 7-3.1 7-7-3.1-7-7-7zm0 13c-3.3 0-6-2.7-6-6s2.7-6 6-6 6 2.7 6 6-2.7 6-6 6z"
                />
              </svg>
              <p
                className="bx--progress-label"
              >
                Third Step
              </p>
              <span
                className="bx--progress-line"
              />
            </div>
          </li>
          <li
            className="bx--progress-step bx--progress-step--incomplete ProgressIndicator__StyledProgressStep-sc-1sy51cd-1 gyomnR"
          >
            <div
              className="bx--progress-step-button"
              onClick={[Function]}
              onKeyDown={[Function]}
              role="button"
              tabIndex={0}
            >
              <svg>
                <title>
                  Fourth Step
                </title>
                <path
                  d="M8 1C4.1 1 1 4.1 1 8s3.1 7 7 7 7-3.1 7-7-3.1-7-7-7zm0 13c-3.3 0-6-2.7-6-6s2.7-6 6-6 6 2.7 6 6-2.7 6-6 6z"
                />
              </svg>
              <p
                className="bx--progress-label"
              >
                Fourth Step
              </p>
              <span
                className="bx--progress-line"
              />
            </div>
          </li>
          <li
            className="bx--progress-step bx--progress-step--incomplete ProgressIndicator__StyledProgressStep-sc-1sy51cd-1 gyomnR"
          >
            <div
              className="bx--progress-step-button"
              onClick={[Function]}
              onKeyDown={[Function]}
              role="button"
              tabIndex={0}
            >
              <svg>
                <title>
                  Fifth Step
                </title>
                <path
                  d="M8 1C4.1 1 1 4.1 1 8s3.1 7 7 7 7-3.1 7-7-3.1-7-7-7zm0 13c-3.3 0-6-2.7-6-6s2.7-6 6-6 6 2.7 6 6-2.7 6-6 6z"
                />
              </svg>
              <p
                className="bx--progress-label"
              >
                Fifth Step
              </p>
              <span
                className="bx--progress-line"
              />
            </div>
          </li>
          <li
            className="bx--progress-step bx--progress-step--incomplete ProgressIndicator__StyledProgressStep-sc-1sy51cd-1 gyomnR"
          >
            <div
              className="bx--progress-step-button"
              onClick={[Function]}
              onKeyDown={[Function]}
              role="button"
              tabIndex={0}
            >
              <svg>
                <title>
                  Sixth Step
                </title>
                <path
                  d="M8 1C4.1 1 1 4.1 1 8s3.1 7 7 7 7-3.1 7-7-3.1-7-7-7zm0 13c-3.3 0-6-2.7-6-6s2.7-6 6-6 6 2.7 6 6-2.7 6-6 6z"
                />
              </svg>
              <p
                className="bx--progress-label"
              >
                Sixth Step
              </p>
              <span
                className="bx--progress-line"
              />
            </div>
          </li>
        </ul>
      </div>
      <button
        className="info__show-button"
        onClick={[Function]}
        style={
          Object {
            "background": "#027ac5",
            "border": "none",
            "borderRadius": "0 0 0 5px",
            "color": "#fff",
            "cursor": "pointer",
            "display": "block",
            "fontFamily": "sans-serif",
            "fontSize": "12px",
            "padding": "5px 15px",
            "position": "fixed",
            "right": 0,
            "top": 0,
          }
        }
        type="button"
      >
        Show Info
      </button>
    </div>
  </div>
</div>
`;

exports[`Storybook Snapshot tests and console checks Storyshots Watson IoT|ProgressIndicator hideLabels and default stepWidth 1`] = `
<div
  style={
    Object {
      "alignItems": "center",
      "bottom": "0",
      "display": "flex",
      "left": "0",
      "overflow": "auto",
      "position": "fixed",
      "right": "0",
      "top": "0",
    }
  }
>
  <div
    style={
      Object {
        "margin": "auto",
        "maxHeight": "100%",
      }
    }
  >
    <div
      className="storybook-container"
      style={
        Object {
          "padding": "3rem",
        }
      }
    >
      <div
        style={
          Object {
            "position": "relative",
            "zIndex": 0,
          }
        }
      >
        <ul
          className="bx--progress   ProgressIndicator__StyledProgressIndicator-sc-1sy51cd-0 egbeyA"
          onChange={[Function]}
        >
<<<<<<< HEAD
          <svg
            aria-hidden={true}
            focusable="false"
            height={16}
            preserveAspectRatio="xMidYMid meet"
            style={
              Object {
                "willChange": "transform",
              }
            }
            viewBox="0 0 16 16"
            width={16}
            xmlns="http://www.w3.org/2000/svg"
          >
            <path
              d="M8,1C4.1,1,1,4.1,1,8s3.1,7,7,7s7-3.1,7-7S11.9,1,8,1z M8,14c-3.3,0-6-2.7-6-6s2.7-6,6-6s6,2.7,6,6S11.3,14,8,14z"
            />
            <path
              d="M7 10.8L4.5 8.3 5.3 7.5 7 9.2 10.7 5.5 11.5 6.3z"
            />
            <title>
              This is displayed when step icon is hovered
            </title>
          </svg>
          <p
            className="bx--progress-label"
=======
          <li
            className="bx--progress-step bx--progress-step--complete ProgressIndicator__StyledProgressStep-sc-1sy51cd-1 gyomnR"
>>>>>>> c352012d
          >
            <div
              className="bx--progress-step-button"
              onClick={[Function]}
              onKeyDown={[Function]}
              role="button"
              tabIndex={0}
            >
              <svg
                aria-hidden={true}
                focusable="false"
                height={16}
                preserveAspectRatio="xMidYMid meet"
                style={
                  Object {
                    "willChange": "transform",
                  }
                }
                viewBox="0 0 16 16"
                width={16}
                xmlns="http://www.w3.org/2000/svg"
              >
                <path
                  d="M8 1C4.1 1 1 4.1 1 8s3.1 7 7 7 7-3.1 7-7-3.1-7-7-7zm0 13c-3.3 0-6-2.7-6-6s2.7-6 6-6 6 2.7 6 6-2.7 6-6 6z"
                />
                <path
                  d="M7 10.8L4.5 8.3l.8-.8L7 9.2l3.7-3.7.8.8z"
                />
                <title>
                  This is displayed when step icon is hovered
                </title>
              </svg>
              <p
                className="bx--progress-label"
              >
                First step
              </p>
              <p
                className="bx--progress-optional"
              >
                secondary label
              </p>
              <span
                className="bx--progress-line"
              />
            </div>
          </li>
          <li
            className="bx--progress-step bx--progress-step--current ProgressIndicator__StyledProgressStep-sc-1sy51cd-1 gyomnR"
          >
            <div
              className="bx--progress-step-button bx--progress-step-button--unclickable"
              onKeyDown={[Function]}
              role="button"
              tabIndex={-1}
            >
              <svg>
                <path
                  d="M 7, 7 m -7, 0 a 7,7 0 1,0 14,0 a 7,7 0 1,0 -14,0"
                />
                <title>
                  Second Step
                </title>
              </svg>
              <p
                className="bx--progress-label"
              >
                Second Step
              </p>
              <span
                className="bx--progress-line"
              />
            </div>
          </li>
          <li
            className="bx--progress-step bx--progress-step--incomplete ProgressIndicator__StyledProgressStep-sc-1sy51cd-1 gyomnR"
          >
            <div
              className="bx--progress-step-button"
              onClick={[Function]}
              onKeyDown={[Function]}
              role="button"
              tabIndex={0}
            >
              <svg>
                <title>
                  Third Step
                </title>
                <path
                  d="M8 1C4.1 1 1 4.1 1 8s3.1 7 7 7 7-3.1 7-7-3.1-7-7-7zm0 13c-3.3 0-6-2.7-6-6s2.7-6 6-6 6 2.7 6 6-2.7 6-6 6z"
                />
              </svg>
              <p
                className="bx--progress-label"
              >
                Third Step
              </p>
              <span
                className="bx--progress-line"
              />
            </div>
          </li>
          <li
            className="bx--progress-step bx--progress-step--incomplete ProgressIndicator__StyledProgressStep-sc-1sy51cd-1 gyomnR"
          >
            <div
              className="bx--progress-step-button"
              onClick={[Function]}
              onKeyDown={[Function]}
              role="button"
              tabIndex={0}
            >
              <svg>
                <title>
                  Fourth Step
                </title>
                <path
                  d="M8 1C4.1 1 1 4.1 1 8s3.1 7 7 7 7-3.1 7-7-3.1-7-7-7zm0 13c-3.3 0-6-2.7-6-6s2.7-6 6-6 6 2.7 6 6-2.7 6-6 6z"
                />
              </svg>
              <p
                className="bx--progress-label"
              >
                Fourth Step
              </p>
              <span
                className="bx--progress-line"
              />
            </div>
          </li>
          <li
            className="bx--progress-step bx--progress-step--incomplete ProgressIndicator__StyledProgressStep-sc-1sy51cd-1 gyomnR"
          >
            <div
              className="bx--progress-step-button"
              onClick={[Function]}
              onKeyDown={[Function]}
              role="button"
              tabIndex={0}
            >
              <svg>
                <title>
                  Fifth Step
                </title>
                <path
                  d="M8 1C4.1 1 1 4.1 1 8s3.1 7 7 7 7-3.1 7-7-3.1-7-7-7zm0 13c-3.3 0-6-2.7-6-6s2.7-6 6-6 6 2.7 6 6-2.7 6-6 6z"
                />
              </svg>
              <p
                className="bx--progress-label"
              >
                Fifth Step
              </p>
              <span
                className="bx--progress-line"
              />
            </div>
          </li>
          <li
            className="bx--progress-step bx--progress-step--incomplete ProgressIndicator__StyledProgressStep-sc-1sy51cd-1 gyomnR"
          >
            <div
              className="bx--progress-step-button"
              onClick={[Function]}
              onKeyDown={[Function]}
              role="button"
              tabIndex={0}
            >
              <svg>
                <title>
                  Sixth Step
                </title>
                <path
                  d="M8 1C4.1 1 1 4.1 1 8s3.1 7 7 7 7-3.1 7-7-3.1-7-7-7zm0 13c-3.3 0-6-2.7-6-6s2.7-6 6-6 6 2.7 6 6-2.7 6-6 6z"
                />
              </svg>
              <p
                className="bx--progress-label"
              >
                Sixth Step
              </p>
              <span
                className="bx--progress-line"
              />
            </div>
          </li>
        </ul>
      </div>
      <button
        className="info__show-button"
        onClick={[Function]}
        style={
          Object {
            "background": "#027ac5",
            "border": "none",
            "borderRadius": "0 0 0 5px",
            "color": "#fff",
            "cursor": "pointer",
            "display": "block",
            "fontFamily": "sans-serif",
            "fontSize": "12px",
            "padding": "5px 15px",
            "position": "fixed",
            "right": 0,
            "top": 0,
          }
        }
        type="button"
      >
        Show Info
      </button>
    </div>
  </div>
</div>
`;

exports[`Storybook Snapshot tests and console checks Storyshots Watson IoT|ProgressIndicator presentation 1`] = `
<div
  style={
    Object {
      "alignItems": "center",
      "bottom": "0",
      "display": "flex",
      "left": "0",
      "overflow": "auto",
      "position": "fixed",
      "right": "0",
      "top": "0",
    }
  }
>
  <div
    style={
      Object {
        "margin": "auto",
        "maxHeight": "100%",
      }
    }
  >
    <div
      className="storybook-container"
      style={
        Object {
          "padding": "3rem",
        }
      }
    >
      <div
        style={
          Object {
            "position": "relative",
            "zIndex": 0,
          }
        }
      >
        <ul
          className="bx--progress   ProgressIndicator__StyledProgressIndicator-sc-1sy51cd-0 egbeyA"
          onChange={[Function]}
        >
          <li
            className="bx--progress-step bx--progress-step--current ProgressIndicator__StyledProgressStep-sc-1sy51cd-1 fHtWSy"
          >
            <div
              className="bx--progress-step-button bx--progress-step-button--unclickable"
              onKeyDown={[Function]}
              role="button"
              tabIndex={-1}
            >
              <svg>
                <path
                  d="M 7, 7 m -7, 0 a 7,7 0 1,0 14,0 a 7,7 0 1,0 -14,0"
                />
                <title>
                  This is displayed when step icon is hovered
                </title>
              </svg>
              <p
                className="bx--progress-label"
              >
                First step
              </p>
              <p
                className="bx--progress-optional"
              >
                secondary label
              </p>
              <span
                className="bx--progress-line"
              />
            </div>
          </li>
          <li
            className="bx--progress-step bx--progress-step--incomplete ProgressIndicator__StyledProgressStep-sc-1sy51cd-1 fHtWSy"
          >
            <div
              className="bx--progress-step-button"
              onClick={[Function]}
              onKeyDown={[Function]}
              role="button"
              tabIndex={0}
            >
              <svg>
                <title>
                  Second Step
                </title>
                <path
                  d="M8 1C4.1 1 1 4.1 1 8s3.1 7 7 7 7-3.1 7-7-3.1-7-7-7zm0 13c-3.3 0-6-2.7-6-6s2.7-6 6-6 6 2.7 6 6-2.7 6-6 6z"
                />
              </svg>
              <p
                className="bx--progress-label"
              >
                Second Step
              </p>
              <span
                className="bx--progress-line"
              />
            </div>
          </li>
          <li
            className="bx--progress-step bx--progress-step--incomplete ProgressIndicator__StyledProgressStep-sc-1sy51cd-1 fHtWSy"
          >
            <div
              className="bx--progress-step-button"
              onClick={[Function]}
              onKeyDown={[Function]}
              role="button"
              tabIndex={0}
            >
              <svg>
                <title>
                  Third Step
                </title>
                <path
                  d="M8 1C4.1 1 1 4.1 1 8s3.1 7 7 7 7-3.1 7-7-3.1-7-7-7zm0 13c-3.3 0-6-2.7-6-6s2.7-6 6-6 6 2.7 6 6-2.7 6-6 6z"
                />
              </svg>
              <p
                className="bx--progress-label"
              >
                Third Step
              </p>
              <span
                className="bx--progress-line"
              />
            </div>
          </li>
          <li
            className="bx--progress-step bx--progress-step--incomplete ProgressIndicator__StyledProgressStep-sc-1sy51cd-1 fHtWSy"
          >
            <div
              className="bx--progress-step-button"
              onClick={[Function]}
              onKeyDown={[Function]}
              role="button"
              tabIndex={0}
            >
              <svg>
                <title>
                  Fourth Step
                </title>
                <path
                  d="M8 1C4.1 1 1 4.1 1 8s3.1 7 7 7 7-3.1 7-7-3.1-7-7-7zm0 13c-3.3 0-6-2.7-6-6s2.7-6 6-6 6 2.7 6 6-2.7 6-6 6z"
                />
              </svg>
              <p
                className="bx--progress-label"
              >
                Fourth Step
              </p>
              <span
                className="bx--progress-line"
              />
            </div>
          </li>
          <li
            className="bx--progress-step bx--progress-step--incomplete ProgressIndicator__StyledProgressStep-sc-1sy51cd-1 fHtWSy"
          >
            <div
              className="bx--progress-step-button"
              onClick={[Function]}
              onKeyDown={[Function]}
              role="button"
              tabIndex={0}
            >
              <svg>
                <title>
                  Fifth Step
                </title>
                <path
                  d="M8 1C4.1 1 1 4.1 1 8s3.1 7 7 7 7-3.1 7-7-3.1-7-7-7zm0 13c-3.3 0-6-2.7-6-6s2.7-6 6-6 6 2.7 6 6-2.7 6-6 6z"
                />
              </svg>
              <p
                className="bx--progress-label"
              >
                Fifth Step
              </p>
              <span
                className="bx--progress-line"
              />
            </div>
          </li>
          <li
            className="bx--progress-step bx--progress-step--incomplete ProgressIndicator__StyledProgressStep-sc-1sy51cd-1 fHtWSy"
          >
            <div
              className="bx--progress-step-button"
              onClick={[Function]}
              onKeyDown={[Function]}
              role="button"
              tabIndex={0}
            >
              <svg>
                <title>
                  Sixth Step
                </title>
                <path
                  d="M8 1C4.1 1 1 4.1 1 8s3.1 7 7 7 7-3.1 7-7-3.1-7-7-7zm0 13c-3.3 0-6-2.7-6-6s2.7-6 6-6 6 2.7 6 6-2.7 6-6 6z"
                />
              </svg>
              <p
                className="bx--progress-label"
              >
                Sixth Step
              </p>
              <span
                className="bx--progress-line"
              />
            </div>
          </li>
        </ul>
      </div>
      <button
        className="info__show-button"
        onClick={[Function]}
        style={
          Object {
            "background": "#027ac5",
            "border": "none",
            "borderRadius": "0 0 0 5px",
            "color": "#fff",
            "cursor": "pointer",
            "display": "block",
            "fontFamily": "sans-serif",
            "fontSize": "12px",
            "padding": "5px 15px",
            "position": "fixed",
            "right": 0,
            "top": 0,
          }
        }
        type="button"
      >
        Show Info
      </button>
    </div>
  </div>
</div>
`;

exports[`Storybook Snapshot tests and console checks Storyshots Watson IoT|ProgressIndicator presentation vertical 1`] = `
<div
  style={
    Object {
      "alignItems": "center",
      "bottom": "0",
      "display": "flex",
      "left": "0",
      "overflow": "auto",
      "position": "fixed",
      "right": "0",
      "top": "0",
    }
  }
>
  <div
    style={
      Object {
        "margin": "auto",
        "maxHeight": "100%",
      }
    }
  >
    <div
      className="storybook-container"
      style={
        Object {
          "padding": "3rem",
        }
      }
    >
      <div
        style={
          Object {
            "position": "relative",
            "zIndex": 0,
          }
        }
      >
        <ul
          className="bx--progress  bx--progress--vertical ProgressIndicator__StyledProgressIndicator-sc-1sy51cd-0 fvWusc"
          onChange={[Function]}
        >
          <li
            className="bx--progress-step bx--progress-step--current ProgressIndicator__StyledProgressStep-sc-1sy51cd-1 fdqlBz"
          >
            <div
              className="bx--progress-step-button bx--progress-step-button--unclickable"
              onKeyDown={[Function]}
              role="button"
              tabIndex={-1}
            >
              <svg>
                <path
                  d="M 7, 7 m -7, 0 a 7,7 0 1,0 14,0 a 7,7 0 1,0 -14,0"
                />
                <title>
                  This is displayed when step icon is hovered
                </title>
              </svg>
              <p
                className="bx--progress-label"
              >
                First step
              </p>
              <p
                className="bx--progress-optional"
              >
                secondary label
              </p>
              <span
                className="bx--progress-line"
              />
            </div>
          </li>
          <li
            className="bx--progress-step bx--progress-step--incomplete ProgressIndicator__StyledProgressStep-sc-1sy51cd-1 fdqlBz"
          >
            <div
              className="bx--progress-step-button"
              onClick={[Function]}
              onKeyDown={[Function]}
              role="button"
              tabIndex={0}
            >
              <svg>
                <title>
                  Second Step
                </title>
                <path
                  d="M8 1C4.1 1 1 4.1 1 8s3.1 7 7 7 7-3.1 7-7-3.1-7-7-7zm0 13c-3.3 0-6-2.7-6-6s2.7-6 6-6 6 2.7 6 6-2.7 6-6 6z"
                />
              </svg>
              <p
                className="bx--progress-label"
              >
                Second Step
              </p>
              <span
                className="bx--progress-line"
              />
            </div>
          </li>
          <li
            className="bx--progress-step bx--progress-step--incomplete ProgressIndicator__StyledProgressStep-sc-1sy51cd-1 fdqlBz"
          >
            <div
              className="bx--progress-step-button"
              onClick={[Function]}
              onKeyDown={[Function]}
              role="button"
              tabIndex={0}
            >
              <svg>
                <title>
                  Third Step
                </title>
                <path
                  d="M8 1C4.1 1 1 4.1 1 8s3.1 7 7 7 7-3.1 7-7-3.1-7-7-7zm0 13c-3.3 0-6-2.7-6-6s2.7-6 6-6 6 2.7 6 6-2.7 6-6 6z"
                />
              </svg>
              <p
                className="bx--progress-label"
              >
                Third Step
              </p>
              <span
                className="bx--progress-line"
              />
            </div>
          </li>
          <li
            className="bx--progress-step bx--progress-step--incomplete ProgressIndicator__StyledProgressStep-sc-1sy51cd-1 fdqlBz"
          >
            <div
              className="bx--progress-step-button"
              onClick={[Function]}
              onKeyDown={[Function]}
              role="button"
              tabIndex={0}
            >
              <svg>
                <title>
                  Fourth Step
                </title>
                <path
                  d="M8 1C4.1 1 1 4.1 1 8s3.1 7 7 7 7-3.1 7-7-3.1-7-7-7zm0 13c-3.3 0-6-2.7-6-6s2.7-6 6-6 6 2.7 6 6-2.7 6-6 6z"
                />
              </svg>
              <p
                className="bx--progress-label"
              >
                Fourth Step
              </p>
              <span
                className="bx--progress-line"
              />
            </div>
          </li>
          <li
            className="bx--progress-step bx--progress-step--incomplete ProgressIndicator__StyledProgressStep-sc-1sy51cd-1 fdqlBz"
          >
            <div
              className="bx--progress-step-button"
              onClick={[Function]}
              onKeyDown={[Function]}
              role="button"
              tabIndex={0}
            >
              <svg>
                <title>
                  Fifth Step
                </title>
                <path
                  d="M8 1C4.1 1 1 4.1 1 8s3.1 7 7 7 7-3.1 7-7-3.1-7-7-7zm0 13c-3.3 0-6-2.7-6-6s2.7-6 6-6 6 2.7 6 6-2.7 6-6 6z"
                />
              </svg>
              <p
                className="bx--progress-label"
              >
                Fifth Step
              </p>
              <span
                className="bx--progress-line"
              />
            </div>
          </li>
          <li
            className="bx--progress-step bx--progress-step--incomplete ProgressIndicator__StyledProgressStep-sc-1sy51cd-1 fdqlBz"
          >
            <div
              className="bx--progress-step-button"
              onClick={[Function]}
              onKeyDown={[Function]}
              role="button"
              tabIndex={0}
            >
              <svg>
                <title>
                  Sixth Step
                </title>
                <path
                  d="M8 1C4.1 1 1 4.1 1 8s3.1 7 7 7 7-3.1 7-7-3.1-7-7-7zm0 13c-3.3 0-6-2.7-6-6s2.7-6 6-6 6 2.7 6 6-2.7 6-6 6z"
                />
              </svg>
              <p
                className="bx--progress-label"
              >
                Sixth Step
              </p>
              <span
                className="bx--progress-line"
              />
            </div>
          </li>
        </ul>
      </div>
      <button
        className="info__show-button"
        onClick={[Function]}
        style={
          Object {
            "background": "#027ac5",
            "border": "none",
            "borderRadius": "0 0 0 5px",
            "color": "#fff",
            "cursor": "pointer",
            "display": "block",
            "fontFamily": "sans-serif",
            "fontSize": "12px",
            "padding": "5px 15px",
            "position": "fixed",
            "right": 0,
            "top": 0,
          }
        }
        type="button"
      >
        Show Info
      </button>
    </div>
  </div>
</div>
`;

exports[`Storybook Snapshot tests and console checks Storyshots Watson IoT|ProgressIndicator skeleton 1`] = `
<div
  style={
    Object {
      "alignItems": "center",
      "bottom": "0",
      "display": "flex",
      "left": "0",
      "overflow": "auto",
      "position": "fixed",
      "right": "0",
      "top": "0",
    }
  }
>
  <div
    style={
      Object {
        "margin": "auto",
        "maxHeight": "100%",
      }
    }
  >
    <div
      className="storybook-container"
      style={
        Object {
          "padding": "3rem",
        }
      }
    >
      <div
        style={
          Object {
            "position": "relative",
            "zIndex": 0,
          }
        }
      >
        <ul
          className="bx--progress bx--skeleton"
        >
          <li
            className="bx--progress-step bx--progress-step--incomplete"
          >
            <div
              className="bx--progress-step-button bx--progress-step-button--unclickable"
            >
              <svg>
                <path
                  d="M 7, 7 m -7, 0 a 7,7 0 1,0 14,0 a 7,7 0 1,0 -14,0"
                />
              </svg>
              <p
                className="bx--progress-label"
              />
              <span
                className="bx--progress-line"
              />
            </div>
          </li>
          <li
            className="bx--progress-step bx--progress-step--incomplete"
          >
            <div
              className="bx--progress-step-button bx--progress-step-button--unclickable"
            >
              <svg>
                <path
                  d="M 7, 7 m -7, 0 a 7,7 0 1,0 14,0 a 7,7 0 1,0 -14,0"
                />
              </svg>
              <p
                className="bx--progress-label"
              />
              <span
                className="bx--progress-line"
              />
            </div>
          </li>
          <li
            className="bx--progress-step bx--progress-step--incomplete"
          >
            <div
              className="bx--progress-step-button bx--progress-step-button--unclickable"
            >
              <svg>
                <path
                  d="M 7, 7 m -7, 0 a 7,7 0 1,0 14,0 a 7,7 0 1,0 -14,0"
                />
              </svg>
              <p
                className="bx--progress-label"
              />
              <span
                className="bx--progress-line"
              />
            </div>
          </li>
          <li
            className="bx--progress-step bx--progress-step--incomplete"
          >
            <div
              className="bx--progress-step-button bx--progress-step-button--unclickable"
            >
              <svg>
                <path
                  d="M 7, 7 m -7, 0 a 7,7 0 1,0 14,0 a 7,7 0 1,0 -14,0"
                />
              </svg>
              <p
                className="bx--progress-label"
              />
              <span
                className="bx--progress-line"
              />
            </div>
          </li>
        </ul>
      </div>
      <button
        className="info__show-button"
        onClick={[Function]}
        style={
          Object {
            "background": "#027ac5",
            "border": "none",
            "borderRadius": "0 0 0 5px",
            "color": "#fff",
            "cursor": "pointer",
            "display": "block",
            "fontFamily": "sans-serif",
            "fontSize": "12px",
            "padding": "5px 15px",
            "position": "fixed",
            "right": 0,
            "top": 0,
          }
        }
        type="button"
      >
        Show Info
      </button>
    </div>
  </div>
</div>
`;<|MERGE_RESOLUTION|>--- conflicted
+++ resolved
@@ -288,37 +288,8 @@
           className="bx--progress   ProgressIndicator__StyledProgressIndicator-sc-1sy51cd-0 egbeyA"
           onChange={[Function]}
         >
-<<<<<<< HEAD
-          <svg
-            aria-hidden={true}
-            focusable="false"
-            height={16}
-            preserveAspectRatio="xMidYMid meet"
-            style={
-              Object {
-                "willChange": "transform",
-              }
-            }
-            viewBox="0 0 16 16"
-            width={16}
-            xmlns="http://www.w3.org/2000/svg"
-          >
-            <path
-              d="M8,1C4.1,1,1,4.1,1,8s3.1,7,7,7s7-3.1,7-7S11.9,1,8,1z M8,14c-3.3,0-6-2.7-6-6s2.7-6,6-6s6,2.7,6,6S11.3,14,8,14z"
-            />
-            <path
-              d="M7 10.8L4.5 8.3 5.3 7.5 7 9.2 10.7 5.5 11.5 6.3z"
-            />
-            <title>
-              This is displayed when step icon is hovered
-            </title>
-          </svg>
-          <p
-            className="bx--progress-label"
-=======
           <li
             className="bx--progress-step bx--progress-step--complete ProgressIndicator__StyledProgressStep-sc-1sy51cd-1 gyomnR"
->>>>>>> c352012d
           >
             <div
               className="bx--progress-step-button"
@@ -342,10 +313,10 @@
                 xmlns="http://www.w3.org/2000/svg"
               >
                 <path
-                  d="M8 1C4.1 1 1 4.1 1 8s3.1 7 7 7 7-3.1 7-7-3.1-7-7-7zm0 13c-3.3 0-6-2.7-6-6s2.7-6 6-6 6 2.7 6 6-2.7 6-6 6z"
-                />
-                <path
-                  d="M7 10.8L4.5 8.3l.8-.8L7 9.2l3.7-3.7.8.8z"
+                  d="M8,1C4.1,1,1,4.1,1,8s3.1,7,7,7s7-3.1,7-7S11.9,1,8,1z M8,14c-3.3,0-6-2.7-6-6s2.7-6,6-6s6,2.7,6,6S11.3,14,8,14z"
+                />
+                <path
+                  d="M7 10.8L4.5 8.3 5.3 7.5 7 9.2 10.7 5.5 11.5 6.3z"
                 />
                 <title>
                   This is displayed when step icon is hovered
