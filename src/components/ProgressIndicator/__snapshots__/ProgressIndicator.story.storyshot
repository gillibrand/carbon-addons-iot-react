// Jest Snapshot v1, https://goo.gl/fbAQLP

exports[`Storybook Snapshot tests and console checks Storyshots Watson IoT/ProgressIndicator Stateful 1`] = `
<div
  className="storybook-container"
  style={
    Object {
      "padding": "3rem",
    }
  }
>
  <div
    style={
      Object {
        "position": "relative",
        "zIndex": 0,
      }
    }
  >
    <ul
      className="bx--progress   ProgressIndicator__StyledProgressIndicator-sc-1sy51cd-0 egbeyA"
      onChange={[Function]}
    >
      <li
        className="bx--progress-step bx--progress-step--current ProgressIndicator__StyledProgressStep-sc-1sy51cd-1 gyomnR"
      >
        <div
          className="bx--progress-step-button bx--progress-step-button--unclickable"
          onKeyDown={[Function]}
          role="button"
          tabIndex={-1}
        >
          <svg>
            <path
              d="M 7, 7 m -7, 0 a 7,7 0 1,0 14,0 a 7,7 0 1,0 -14,0"
            />
            <title>
              This is displayed when step icon is hovered
            </title>
          </svg>
          <p
            className="bx--progress-label"
          >
            First step
          </p>
          <p
            className="bx--progress-optional"
          >
            secondary label
          </p>
          <span
            className="bx--progress-line"
          />
        </div>
      </li>
      <li
        className="bx--progress-step bx--progress-step--incomplete ProgressIndicator__StyledProgressStep-sc-1sy51cd-1 gyomnR"
      >
        <div
          className="bx--progress-step-button"
          onClick={[Function]}
          onKeyDown={[Function]}
          role="button"
          tabIndex={0}
        >
          <svg>
            <title>
              Second Step
            </title>
            <path
              d="M8 1C4.1 1 1 4.1 1 8s3.1 7 7 7 7-3.1 7-7-3.1-7-7-7zm0 13c-3.3 0-6-2.7-6-6s2.7-6 6-6 6 2.7 6 6-2.7 6-6 6z"
            />
          </svg>
          <p
            className="bx--progress-label"
          >
            Second Step
          </p>
          <span
            className="bx--progress-line"
          />
        </div>
      </li>
      <li
        className="bx--progress-step bx--progress-step--incomplete ProgressIndicator__StyledProgressStep-sc-1sy51cd-1 gyomnR"
      >
        <div
          className="bx--progress-step-button"
          onClick={[Function]}
          onKeyDown={[Function]}
          role="button"
          tabIndex={0}
        >
          <svg>
            <title>
              Third Step
            </title>
            <path
              d="M8 1C4.1 1 1 4.1 1 8s3.1 7 7 7 7-3.1 7-7-3.1-7-7-7zm0 13c-3.3 0-6-2.7-6-6s2.7-6 6-6 6 2.7 6 6-2.7 6-6 6z"
            />
          </svg>
          <p
            className="bx--progress-label"
          >
            Third Step
          </p>
          <span
            className="bx--progress-line"
          />
        </div>
      </li>
      <li
        className="bx--progress-step bx--progress-step--incomplete ProgressIndicator__StyledProgressStep-sc-1sy51cd-1 gyomnR"
      >
        <div
          className="bx--progress-step-button"
          onClick={[Function]}
          onKeyDown={[Function]}
          role="button"
          tabIndex={0}
        >
          <svg>
            <title>
              Fourth Step
            </title>
            <path
              d="M8 1C4.1 1 1 4.1 1 8s3.1 7 7 7 7-3.1 7-7-3.1-7-7-7zm0 13c-3.3 0-6-2.7-6-6s2.7-6 6-6 6 2.7 6 6-2.7 6-6 6z"
            />
          </svg>
          <p
            className="bx--progress-label"
          >
            Fourth Step
          </p>
          <span
            className="bx--progress-line"
          />
        </div>
      </li>
      <li
        className="bx--progress-step bx--progress-step--incomplete ProgressIndicator__StyledProgressStep-sc-1sy51cd-1 gyomnR"
      >
        <div
          className="bx--progress-step-button"
          onClick={[Function]}
          onKeyDown={[Function]}
          role="button"
          tabIndex={0}
        >
          <svg>
            <title>
              Fifth Step
            </title>
            <path
              d="M8 1C4.1 1 1 4.1 1 8s3.1 7 7 7 7-3.1 7-7-3.1-7-7-7zm0 13c-3.3 0-6-2.7-6-6s2.7-6 6-6 6 2.7 6 6-2.7 6-6 6z"
            />
          </svg>
          <p
            className="bx--progress-label"
          >
<<<<<<< HEAD
            <div
              className="bx--progress-step-button"
              onClick={[Function]}
              onKeyDown={[Function]}
              role="button"
              tabIndex={0}
            >
              <svg>
                <title>
                  Sixth Step
                </title>
                <path
                  d="M8 1C4.1 1 1 4.1 1 8s3.1 7 7 7 7-3.1 7-7-3.1-7-7-7zm0 13c-3.3 0-6-2.7-6-6s2.7-6 6-6 6 2.7 6 6-2.7 6-6 6z"
                />
              </svg>
              <p
                className="bx--progress-label"
              >
                Sixth Step
              </p>
              <span
                className="bx--progress-line"
              />
            </div>
          </li>
        </ul>
      </div>
      <button
        className="info__show-button"
        onClick={[Function]}
        style={
          Object {
            "background": "#027ac5",
            "border": "none",
            "borderRadius": "0 0 0 5px",
            "color": "#fff",
            "cursor": "pointer",
            "display": "block",
            "fontFamily": "sans-serif",
            "fontSize": 12,
            "padding": "5px 15px",
            "position": "fixed",
            "right": 0,
            "top": 0,
          }
        }
        type="button"
=======
            Fifth Step
          </p>
          <span
            className="bx--progress-line"
          />
        </div>
      </li>
      <li
        className="bx--progress-step bx--progress-step--incomplete ProgressIndicator__StyledProgressStep-sc-1sy51cd-1 gyomnR"
>>>>>>> 027c8315
      >
        <div
          className="bx--progress-step-button"
          onClick={[Function]}
          onKeyDown={[Function]}
          role="button"
          tabIndex={0}
        >
          <svg>
            <title>
              Sixth Step
            </title>
            <path
              d="M8 1C4.1 1 1 4.1 1 8s3.1 7 7 7 7-3.1 7-7-3.1-7-7-7zm0 13c-3.3 0-6-2.7-6-6s2.7-6 6-6 6 2.7 6 6-2.7 6-6 6z"
            />
          </svg>
          <p
            className="bx--progress-label"
          >
            Sixth Step
          </p>
          <span
            className="bx--progress-line"
          />
        </div>
      </li>
    </ul>
  </div>
  <button
    className="info__show-button"
    onClick={[Function]}
    style={
      Object {
        "background": "#027ac5",
        "border": "none",
        "borderRadius": "0 0 0 5px",
        "color": "#fff",
        "cursor": "pointer",
        "display": "block",
        "fontFamily": "sans-serif",
        "fontSize": "12px",
        "padding": "5px 15px",
        "position": "fixed",
        "right": 0,
        "top": 0,
      }
    }
    type="button"
  >
    Show Info
  </button>
</div>
`;

exports[`Storybook Snapshot tests and console checks Storyshots Watson IoT/ProgressIndicator hideLabels and default stepWidth 1`] = `
<div
  className="storybook-container"
  style={
    Object {
      "padding": "3rem",
    }
  }
>
  <div
    style={
      Object {
        "position": "relative",
        "zIndex": 0,
      }
    }
  >
    <ul
      className="bx--progress   ProgressIndicator__StyledProgressIndicator-sc-1sy51cd-0 egbeyA"
      onChange={[Function]}
    >
      <li
        className="bx--progress-step bx--progress-step--complete ProgressIndicator__StyledProgressStep-sc-1sy51cd-1 gyomnR"
      >
        <div
          className="bx--progress-step-button"
          onClick={[Function]}
          onKeyDown={[Function]}
          role="button"
          tabIndex={0}
        >
          <svg
            aria-hidden={true}
            focusable="false"
            height={16}
            preserveAspectRatio="xMidYMid meet"
            style={
              Object {
                "willChange": "transform",
              }
            }
            viewBox="0 0 16 16"
            width={16}
            xmlns="http://www.w3.org/2000/svg"
          >
            <path
              d="M8,1C4.1,1,1,4.1,1,8s3.1,7,7,7s7-3.1,7-7S11.9,1,8,1z M8,14c-3.3,0-6-2.7-6-6s2.7-6,6-6s6,2.7,6,6S11.3,14,8,14z"
            />
            <path
              d="M7 10.8L4.5 8.3 5.3 7.5 7 9.2 10.7 5.5 11.5 6.3z"
            />
            <title>
              This is displayed when step icon is hovered
            </title>
          </svg>
          <p
            className="bx--progress-label"
          >
            First step
          </p>
          <p
            className="bx--progress-optional"
          >
            secondary label
          </p>
          <span
            className="bx--progress-line"
          />
        </div>
      </li>
      <li
        className="bx--progress-step bx--progress-step--current ProgressIndicator__StyledProgressStep-sc-1sy51cd-1 gyomnR"
      >
        <div
          className="bx--progress-step-button bx--progress-step-button--unclickable"
          onKeyDown={[Function]}
          role="button"
          tabIndex={-1}
        >
          <svg>
            <path
              d="M 7, 7 m -7, 0 a 7,7 0 1,0 14,0 a 7,7 0 1,0 -14,0"
            />
            <title>
              Second Step
            </title>
          </svg>
          <p
            className="bx--progress-label"
          >
            Second Step
          </p>
          <span
            className="bx--progress-line"
          />
        </div>
      </li>
      <li
        className="bx--progress-step bx--progress-step--incomplete ProgressIndicator__StyledProgressStep-sc-1sy51cd-1 gyomnR"
      >
        <div
          className="bx--progress-step-button"
          onClick={[Function]}
          onKeyDown={[Function]}
          role="button"
          tabIndex={0}
        >
          <svg>
            <title>
              Third Step
            </title>
            <path
              d="M8 1C4.1 1 1 4.1 1 8s3.1 7 7 7 7-3.1 7-7-3.1-7-7-7zm0 13c-3.3 0-6-2.7-6-6s2.7-6 6-6 6 2.7 6 6-2.7 6-6 6z"
            />
          </svg>
          <p
            className="bx--progress-label"
          >
            Third Step
          </p>
          <span
            className="bx--progress-line"
          />
        </div>
      </li>
      <li
        className="bx--progress-step bx--progress-step--incomplete ProgressIndicator__StyledProgressStep-sc-1sy51cd-1 gyomnR"
      >
        <div
          className="bx--progress-step-button"
          onClick={[Function]}
          onKeyDown={[Function]}
          role="button"
          tabIndex={0}
        >
          <svg>
            <title>
              Fourth Step
            </title>
            <path
              d="M8 1C4.1 1 1 4.1 1 8s3.1 7 7 7 7-3.1 7-7-3.1-7-7-7zm0 13c-3.3 0-6-2.7-6-6s2.7-6 6-6 6 2.7 6 6-2.7 6-6 6z"
            />
          </svg>
          <p
            className="bx--progress-label"
          >
            Fourth Step
          </p>
          <span
            className="bx--progress-line"
          />
        </div>
      </li>
      <li
        className="bx--progress-step bx--progress-step--incomplete ProgressIndicator__StyledProgressStep-sc-1sy51cd-1 gyomnR"
      >
        <div
          className="bx--progress-step-button"
          onClick={[Function]}
          onKeyDown={[Function]}
          role="button"
          tabIndex={0}
        >
          <svg>
            <title>
              Fifth Step
            </title>
            <path
              d="M8 1C4.1 1 1 4.1 1 8s3.1 7 7 7 7-3.1 7-7-3.1-7-7-7zm0 13c-3.3 0-6-2.7-6-6s2.7-6 6-6 6 2.7 6 6-2.7 6-6 6z"
            />
          </svg>
          <p
            className="bx--progress-label"
          >
<<<<<<< HEAD
            <div
              className="bx--progress-step-button"
              onClick={[Function]}
              onKeyDown={[Function]}
              role="button"
              tabIndex={0}
            >
              <svg>
                <title>
                  Sixth Step
                </title>
                <path
                  d="M8 1C4.1 1 1 4.1 1 8s3.1 7 7 7 7-3.1 7-7-3.1-7-7-7zm0 13c-3.3 0-6-2.7-6-6s2.7-6 6-6 6 2.7 6 6-2.7 6-6 6z"
                />
              </svg>
              <p
                className="bx--progress-label"
              >
                Sixth Step
              </p>
              <span
                className="bx--progress-line"
              />
            </div>
          </li>
        </ul>
      </div>
      <button
        className="info__show-button"
        onClick={[Function]}
        style={
          Object {
            "background": "#027ac5",
            "border": "none",
            "borderRadius": "0 0 0 5px",
            "color": "#fff",
            "cursor": "pointer",
            "display": "block",
            "fontFamily": "sans-serif",
            "fontSize": 12,
            "padding": "5px 15px",
            "position": "fixed",
            "right": 0,
            "top": 0,
          }
        }
        type="button"
=======
            Fifth Step
          </p>
          <span
            className="bx--progress-line"
          />
        </div>
      </li>
      <li
        className="bx--progress-step bx--progress-step--incomplete ProgressIndicator__StyledProgressStep-sc-1sy51cd-1 gyomnR"
>>>>>>> 027c8315
      >
        <div
          className="bx--progress-step-button"
          onClick={[Function]}
          onKeyDown={[Function]}
          role="button"
          tabIndex={0}
        >
          <svg>
            <title>
              Sixth Step
            </title>
            <path
              d="M8 1C4.1 1 1 4.1 1 8s3.1 7 7 7 7-3.1 7-7-3.1-7-7-7zm0 13c-3.3 0-6-2.7-6-6s2.7-6 6-6 6 2.7 6 6-2.7 6-6 6z"
            />
          </svg>
          <p
            className="bx--progress-label"
          >
            Sixth Step
          </p>
          <span
            className="bx--progress-line"
          />
        </div>
      </li>
    </ul>
  </div>
  <button
    className="info__show-button"
    onClick={[Function]}
    style={
      Object {
        "background": "#027ac5",
        "border": "none",
        "borderRadius": "0 0 0 5px",
        "color": "#fff",
        "cursor": "pointer",
        "display": "block",
        "fontFamily": "sans-serif",
        "fontSize": "12px",
        "padding": "5px 15px",
        "position": "fixed",
        "right": 0,
        "top": 0,
      }
    }
    type="button"
  >
    Show Info
  </button>
</div>
`;

exports[`Storybook Snapshot tests and console checks Storyshots Watson IoT/ProgressIndicator presentation 1`] = `
<div
  className="storybook-container"
  style={
    Object {
      "padding": "3rem",
    }
  }
>
  <div
    style={
      Object {
        "position": "relative",
        "zIndex": 0,
      }
    }
  >
    <ul
      className="bx--progress   ProgressIndicator__StyledProgressIndicator-sc-1sy51cd-0 egbeyA"
      onChange={[Function]}
    >
      <li
        className="bx--progress-step bx--progress-step--current ProgressIndicator__StyledProgressStep-sc-1sy51cd-1 fHtWSy"
      >
        <div
          className="bx--progress-step-button bx--progress-step-button--unclickable"
          onKeyDown={[Function]}
          role="button"
          tabIndex={-1}
        >
          <svg>
            <path
              d="M 7, 7 m -7, 0 a 7,7 0 1,0 14,0 a 7,7 0 1,0 -14,0"
            />
            <title>
              This is displayed when step icon is hovered
            </title>
          </svg>
          <p
            className="bx--progress-label"
          >
            First step
          </p>
          <p
            className="bx--progress-optional"
          >
            secondary label
          </p>
          <span
            className="bx--progress-line"
          />
        </div>
      </li>
      <li
        className="bx--progress-step bx--progress-step--incomplete ProgressIndicator__StyledProgressStep-sc-1sy51cd-1 fHtWSy"
      >
        <div
          className="bx--progress-step-button"
          onClick={[Function]}
          onKeyDown={[Function]}
          role="button"
          tabIndex={0}
        >
          <svg>
            <title>
              Second Step
            </title>
            <path
              d="M8 1C4.1 1 1 4.1 1 8s3.1 7 7 7 7-3.1 7-7-3.1-7-7-7zm0 13c-3.3 0-6-2.7-6-6s2.7-6 6-6 6 2.7 6 6-2.7 6-6 6z"
            />
          </svg>
          <p
            className="bx--progress-label"
          >
            Second Step
          </p>
          <span
            className="bx--progress-line"
          />
        </div>
      </li>
      <li
        className="bx--progress-step bx--progress-step--incomplete ProgressIndicator__StyledProgressStep-sc-1sy51cd-1 fHtWSy"
      >
        <div
          className="bx--progress-step-button"
          onClick={[Function]}
          onKeyDown={[Function]}
          role="button"
          tabIndex={0}
        >
          <svg>
            <title>
              Third Step
            </title>
            <path
              d="M8 1C4.1 1 1 4.1 1 8s3.1 7 7 7 7-3.1 7-7-3.1-7-7-7zm0 13c-3.3 0-6-2.7-6-6s2.7-6 6-6 6 2.7 6 6-2.7 6-6 6z"
            />
          </svg>
          <p
            className="bx--progress-label"
          >
            Third Step
          </p>
          <span
            className="bx--progress-line"
          />
        </div>
      </li>
      <li
        className="bx--progress-step bx--progress-step--incomplete ProgressIndicator__StyledProgressStep-sc-1sy51cd-1 fHtWSy"
      >
        <div
          className="bx--progress-step-button"
          onClick={[Function]}
          onKeyDown={[Function]}
          role="button"
          tabIndex={0}
        >
          <svg>
            <title>
              Fourth Step
            </title>
            <path
              d="M8 1C4.1 1 1 4.1 1 8s3.1 7 7 7 7-3.1 7-7-3.1-7-7-7zm0 13c-3.3 0-6-2.7-6-6s2.7-6 6-6 6 2.7 6 6-2.7 6-6 6z"
            />
          </svg>
          <p
            className="bx--progress-label"
          >
            Fourth Step
          </p>
          <span
            className="bx--progress-line"
          />
        </div>
      </li>
      <li
        className="bx--progress-step bx--progress-step--incomplete ProgressIndicator__StyledProgressStep-sc-1sy51cd-1 fHtWSy"
      >
        <div
          className="bx--progress-step-button"
          onClick={[Function]}
          onKeyDown={[Function]}
          role="button"
          tabIndex={0}
        >
          <svg>
            <title>
              Fifth Step
            </title>
            <path
              d="M8 1C4.1 1 1 4.1 1 8s3.1 7 7 7 7-3.1 7-7-3.1-7-7-7zm0 13c-3.3 0-6-2.7-6-6s2.7-6 6-6 6 2.7 6 6-2.7 6-6 6z"
            />
          </svg>
          <p
            className="bx--progress-label"
          >
<<<<<<< HEAD
            <div
              className="bx--progress-step-button"
              onClick={[Function]}
              onKeyDown={[Function]}
              role="button"
              tabIndex={0}
            >
              <svg>
                <title>
                  Sixth Step
                </title>
                <path
                  d="M8 1C4.1 1 1 4.1 1 8s3.1 7 7 7 7-3.1 7-7-3.1-7-7-7zm0 13c-3.3 0-6-2.7-6-6s2.7-6 6-6 6 2.7 6 6-2.7 6-6 6z"
                />
              </svg>
              <p
                className="bx--progress-label"
              >
                Sixth Step
              </p>
              <span
                className="bx--progress-line"
              />
            </div>
          </li>
        </ul>
      </div>
      <button
        className="info__show-button"
        onClick={[Function]}
        style={
          Object {
            "background": "#027ac5",
            "border": "none",
            "borderRadius": "0 0 0 5px",
            "color": "#fff",
            "cursor": "pointer",
            "display": "block",
            "fontFamily": "sans-serif",
            "fontSize": 12,
            "padding": "5px 15px",
            "position": "fixed",
            "right": 0,
            "top": 0,
          }
        }
        type="button"
=======
            Fifth Step
          </p>
          <span
            className="bx--progress-line"
          />
        </div>
      </li>
      <li
        className="bx--progress-step bx--progress-step--incomplete ProgressIndicator__StyledProgressStep-sc-1sy51cd-1 fHtWSy"
>>>>>>> 027c8315
      >
        <div
          className="bx--progress-step-button"
          onClick={[Function]}
          onKeyDown={[Function]}
          role="button"
          tabIndex={0}
        >
          <svg>
            <title>
              Sixth Step
            </title>
            <path
              d="M8 1C4.1 1 1 4.1 1 8s3.1 7 7 7 7-3.1 7-7-3.1-7-7-7zm0 13c-3.3 0-6-2.7-6-6s2.7-6 6-6 6 2.7 6 6-2.7 6-6 6z"
            />
          </svg>
          <p
            className="bx--progress-label"
          >
            Sixth Step
          </p>
          <span
            className="bx--progress-line"
          />
        </div>
      </li>
    </ul>
  </div>
  <button
    className="info__show-button"
    onClick={[Function]}
    style={
      Object {
        "background": "#027ac5",
        "border": "none",
        "borderRadius": "0 0 0 5px",
        "color": "#fff",
        "cursor": "pointer",
        "display": "block",
        "fontFamily": "sans-serif",
        "fontSize": "12px",
        "padding": "5px 15px",
        "position": "fixed",
        "right": 0,
        "top": 0,
      }
    }
    type="button"
  >
    Show Info
  </button>
</div>
`;

exports[`Storybook Snapshot tests and console checks Storyshots Watson IoT/ProgressIndicator presentation vertical 1`] = `
<div
  className="storybook-container"
  style={
    Object {
      "padding": "3rem",
    }
  }
>
  <div
    style={
      Object {
        "position": "relative",
        "zIndex": 0,
      }
    }
  >
    <ul
      className="bx--progress  bx--progress--vertical ProgressIndicator__StyledProgressIndicator-sc-1sy51cd-0 fvWusc"
      onChange={[Function]}
    >
      <li
        className="bx--progress-step bx--progress-step--current ProgressIndicator__StyledProgressStep-sc-1sy51cd-1 fdqlBz"
      >
        <div
          className="bx--progress-step-button bx--progress-step-button--unclickable"
          onKeyDown={[Function]}
          role="button"
          tabIndex={-1}
        >
          <svg>
            <path
              d="M 7, 7 m -7, 0 a 7,7 0 1,0 14,0 a 7,7 0 1,0 -14,0"
            />
            <title>
              This is displayed when step icon is hovered
            </title>
          </svg>
          <p
            className="bx--progress-label"
          >
            First step
          </p>
          <p
            className="bx--progress-optional"
          >
            secondary label
          </p>
          <span
            className="bx--progress-line"
          />
        </div>
      </li>
      <li
        className="bx--progress-step bx--progress-step--incomplete ProgressIndicator__StyledProgressStep-sc-1sy51cd-1 fdqlBz"
      >
        <div
          className="bx--progress-step-button"
          onClick={[Function]}
          onKeyDown={[Function]}
          role="button"
          tabIndex={0}
        >
          <svg>
            <title>
              Second Step
            </title>
            <path
              d="M8 1C4.1 1 1 4.1 1 8s3.1 7 7 7 7-3.1 7-7-3.1-7-7-7zm0 13c-3.3 0-6-2.7-6-6s2.7-6 6-6 6 2.7 6 6-2.7 6-6 6z"
            />
          </svg>
          <p
            className="bx--progress-label"
          >
            Second Step
          </p>
          <span
            className="bx--progress-line"
          />
        </div>
      </li>
      <li
        className="bx--progress-step bx--progress-step--incomplete ProgressIndicator__StyledProgressStep-sc-1sy51cd-1 fdqlBz"
      >
        <div
          className="bx--progress-step-button"
          onClick={[Function]}
          onKeyDown={[Function]}
          role="button"
          tabIndex={0}
        >
          <svg>
            <title>
              Third Step
            </title>
            <path
              d="M8 1C4.1 1 1 4.1 1 8s3.1 7 7 7 7-3.1 7-7-3.1-7-7-7zm0 13c-3.3 0-6-2.7-6-6s2.7-6 6-6 6 2.7 6 6-2.7 6-6 6z"
            />
          </svg>
          <p
            className="bx--progress-label"
          >
            Third Step
          </p>
          <span
            className="bx--progress-line"
          />
        </div>
      </li>
      <li
        className="bx--progress-step bx--progress-step--incomplete ProgressIndicator__StyledProgressStep-sc-1sy51cd-1 fdqlBz"
      >
        <div
          className="bx--progress-step-button"
          onClick={[Function]}
          onKeyDown={[Function]}
          role="button"
          tabIndex={0}
        >
          <svg>
            <title>
              Fourth Step
            </title>
            <path
              d="M8 1C4.1 1 1 4.1 1 8s3.1 7 7 7 7-3.1 7-7-3.1-7-7-7zm0 13c-3.3 0-6-2.7-6-6s2.7-6 6-6 6 2.7 6 6-2.7 6-6 6z"
            />
          </svg>
          <p
            className="bx--progress-label"
          >
            Fourth Step
          </p>
          <span
            className="bx--progress-line"
          />
        </div>
      </li>
      <li
        className="bx--progress-step bx--progress-step--incomplete ProgressIndicator__StyledProgressStep-sc-1sy51cd-1 fdqlBz"
      >
        <div
          className="bx--progress-step-button"
          onClick={[Function]}
          onKeyDown={[Function]}
          role="button"
          tabIndex={0}
        >
          <svg>
            <title>
              Fifth Step
            </title>
            <path
              d="M8 1C4.1 1 1 4.1 1 8s3.1 7 7 7 7-3.1 7-7-3.1-7-7-7zm0 13c-3.3 0-6-2.7-6-6s2.7-6 6-6 6 2.7 6 6-2.7 6-6 6z"
            />
          </svg>
          <p
            className="bx--progress-label"
          >
<<<<<<< HEAD
            <div
              className="bx--progress-step-button"
              onClick={[Function]}
              onKeyDown={[Function]}
              role="button"
              tabIndex={0}
            >
              <svg>
                <title>
                  Sixth Step
                </title>
                <path
                  d="M8 1C4.1 1 1 4.1 1 8s3.1 7 7 7 7-3.1 7-7-3.1-7-7-7zm0 13c-3.3 0-6-2.7-6-6s2.7-6 6-6 6 2.7 6 6-2.7 6-6 6z"
                />
              </svg>
              <p
                className="bx--progress-label"
              >
                Sixth Step
              </p>
              <span
                className="bx--progress-line"
              />
            </div>
          </li>
        </ul>
      </div>
      <button
        className="info__show-button"
        onClick={[Function]}
        style={
          Object {
            "background": "#027ac5",
            "border": "none",
            "borderRadius": "0 0 0 5px",
            "color": "#fff",
            "cursor": "pointer",
            "display": "block",
            "fontFamily": "sans-serif",
            "fontSize": 12,
            "padding": "5px 15px",
            "position": "fixed",
            "right": 0,
            "top": 0,
          }
        }
        type="button"
=======
            Fifth Step
          </p>
          <span
            className="bx--progress-line"
          />
        </div>
      </li>
      <li
        className="bx--progress-step bx--progress-step--incomplete ProgressIndicator__StyledProgressStep-sc-1sy51cd-1 fdqlBz"
>>>>>>> 027c8315
      >
        <div
          className="bx--progress-step-button"
          onClick={[Function]}
          onKeyDown={[Function]}
          role="button"
          tabIndex={0}
        >
          <svg>
            <title>
              Sixth Step
            </title>
            <path
              d="M8 1C4.1 1 1 4.1 1 8s3.1 7 7 7 7-3.1 7-7-3.1-7-7-7zm0 13c-3.3 0-6-2.7-6-6s2.7-6 6-6 6 2.7 6 6-2.7 6-6 6z"
            />
          </svg>
          <p
            className="bx--progress-label"
          >
            Sixth Step
          </p>
          <span
            className="bx--progress-line"
          />
        </div>
      </li>
    </ul>
  </div>
  <button
    className="info__show-button"
    onClick={[Function]}
    style={
      Object {
        "background": "#027ac5",
        "border": "none",
        "borderRadius": "0 0 0 5px",
        "color": "#fff",
        "cursor": "pointer",
        "display": "block",
        "fontFamily": "sans-serif",
        "fontSize": "12px",
        "padding": "5px 15px",
        "position": "fixed",
        "right": 0,
        "top": 0,
      }
    }
    type="button"
  >
    Show Info
  </button>
</div>
`;

exports[`Storybook Snapshot tests and console checks Storyshots Watson IoT/ProgressIndicator skeleton 1`] = `
<div
  className="storybook-container"
  style={
    Object {
      "padding": "3rem",
    }
  }
>
  <div
    style={
      Object {
        "position": "relative",
        "zIndex": 0,
      }
    }
  >
    <ul
      className="bx--progress bx--skeleton"
    >
      <li
        className="bx--progress-step bx--progress-step--incomplete"
      >
        <div
          className="bx--progress-step-button bx--progress-step-button--unclickable"
        >
<<<<<<< HEAD
          <li
            className="bx--progress-step bx--progress-step--incomplete"
          >
            <div
              className="bx--progress-step-button bx--progress-step-button--unclickable"
            >
              <svg>
                <path
                  d="M 7, 7 m -7, 0 a 7,7 0 1,0 14,0 a 7,7 0 1,0 -14,0"
                />
              </svg>
              <p
                className="bx--progress-label"
              />
              <span
                className="bx--progress-line"
              />
            </div>
          </li>
          <li
            className="bx--progress-step bx--progress-step--incomplete"
          >
            <div
              className="bx--progress-step-button bx--progress-step-button--unclickable"
            >
              <svg>
                <path
                  d="M 7, 7 m -7, 0 a 7,7 0 1,0 14,0 a 7,7 0 1,0 -14,0"
                />
              </svg>
              <p
                className="bx--progress-label"
              />
              <span
                className="bx--progress-line"
              />
            </div>
          </li>
          <li
            className="bx--progress-step bx--progress-step--incomplete"
          >
            <div
              className="bx--progress-step-button bx--progress-step-button--unclickable"
            >
              <svg>
                <path
                  d="M 7, 7 m -7, 0 a 7,7 0 1,0 14,0 a 7,7 0 1,0 -14,0"
                />
              </svg>
              <p
                className="bx--progress-label"
              />
              <span
                className="bx--progress-line"
              />
            </div>
          </li>
          <li
            className="bx--progress-step bx--progress-step--incomplete"
          >
            <div
              className="bx--progress-step-button bx--progress-step-button--unclickable"
            >
              <svg>
                <path
                  d="M 7, 7 m -7, 0 a 7,7 0 1,0 14,0 a 7,7 0 1,0 -14,0"
                />
              </svg>
              <p
                className="bx--progress-label"
              />
              <span
                className="bx--progress-line"
              />
            </div>
          </li>
        </ul>
      </div>
      <button
        className="info__show-button"
        onClick={[Function]}
        style={
          Object {
            "background": "#027ac5",
            "border": "none",
            "borderRadius": "0 0 0 5px",
            "color": "#fff",
            "cursor": "pointer",
            "display": "block",
            "fontFamily": "sans-serif",
            "fontSize": 12,
            "padding": "5px 15px",
            "position": "fixed",
            "right": 0,
            "top": 0,
          }
        }
        type="button"
=======
          <svg>
            <path
              d="M 7, 7 m -7, 0 a 7,7 0 1,0 14,0 a 7,7 0 1,0 -14,0"
            />
          </svg>
          <p
            className="bx--progress-label"
          />
          <span
            className="bx--progress-line"
          />
        </div>
      </li>
      <li
        className="bx--progress-step bx--progress-step--incomplete"
>>>>>>> 027c8315
      >
        <div
          className="bx--progress-step-button bx--progress-step-button--unclickable"
        >
          <svg>
            <path
              d="M 7, 7 m -7, 0 a 7,7 0 1,0 14,0 a 7,7 0 1,0 -14,0"
            />
          </svg>
          <p
            className="bx--progress-label"
          />
          <span
            className="bx--progress-line"
          />
        </div>
      </li>
      <li
        className="bx--progress-step bx--progress-step--incomplete"
      >
        <div
          className="bx--progress-step-button bx--progress-step-button--unclickable"
        >
          <svg>
            <path
              d="M 7, 7 m -7, 0 a 7,7 0 1,0 14,0 a 7,7 0 1,0 -14,0"
            />
          </svg>
          <p
            className="bx--progress-label"
          />
          <span
            className="bx--progress-line"
          />
        </div>
      </li>
      <li
        className="bx--progress-step bx--progress-step--incomplete"
      >
        <div
          className="bx--progress-step-button bx--progress-step-button--unclickable"
        >
          <svg>
            <path
              d="M 7, 7 m -7, 0 a 7,7 0 1,0 14,0 a 7,7 0 1,0 -14,0"
            />
          </svg>
          <p
            className="bx--progress-label"
          />
          <span
            className="bx--progress-line"
          />
        </div>
      </li>
    </ul>
  </div>
  <button
    className="info__show-button"
    onClick={[Function]}
    style={
      Object {
        "background": "#027ac5",
        "border": "none",
        "borderRadius": "0 0 0 5px",
        "color": "#fff",
        "cursor": "pointer",
        "display": "block",
        "fontFamily": "sans-serif",
        "fontSize": "12px",
        "padding": "5px 15px",
        "position": "fixed",
        "right": 0,
        "top": 0,
      }
    }
    type="button"
  >
    Show Info
  </button>
</div>
`;<|MERGE_RESOLUTION|>--- conflicted
+++ resolved
@@ -158,55 +158,6 @@
           <p
             className="bx--progress-label"
           >
-<<<<<<< HEAD
-            <div
-              className="bx--progress-step-button"
-              onClick={[Function]}
-              onKeyDown={[Function]}
-              role="button"
-              tabIndex={0}
-            >
-              <svg>
-                <title>
-                  Sixth Step
-                </title>
-                <path
-                  d="M8 1C4.1 1 1 4.1 1 8s3.1 7 7 7 7-3.1 7-7-3.1-7-7-7zm0 13c-3.3 0-6-2.7-6-6s2.7-6 6-6 6 2.7 6 6-2.7 6-6 6z"
-                />
-              </svg>
-              <p
-                className="bx--progress-label"
-              >
-                Sixth Step
-              </p>
-              <span
-                className="bx--progress-line"
-              />
-            </div>
-          </li>
-        </ul>
-      </div>
-      <button
-        className="info__show-button"
-        onClick={[Function]}
-        style={
-          Object {
-            "background": "#027ac5",
-            "border": "none",
-            "borderRadius": "0 0 0 5px",
-            "color": "#fff",
-            "cursor": "pointer",
-            "display": "block",
-            "fontFamily": "sans-serif",
-            "fontSize": 12,
-            "padding": "5px 15px",
-            "position": "fixed",
-            "right": 0,
-            "top": 0,
-          }
-        }
-        type="button"
-=======
             Fifth Step
           </p>
           <span
@@ -216,7 +167,6 @@
       </li>
       <li
         className="bx--progress-step bx--progress-step--incomplete ProgressIndicator__StyledProgressStep-sc-1sy51cd-1 gyomnR"
->>>>>>> 027c8315
       >
         <div
           className="bx--progress-step-button"
@@ -257,7 +207,7 @@
         "cursor": "pointer",
         "display": "block",
         "fontFamily": "sans-serif",
-        "fontSize": "12px",
+        "fontSize": 12,
         "padding": "5px 15px",
         "position": "fixed",
         "right": 0,
@@ -445,55 +395,6 @@
           <p
             className="bx--progress-label"
           >
-<<<<<<< HEAD
-            <div
-              className="bx--progress-step-button"
-              onClick={[Function]}
-              onKeyDown={[Function]}
-              role="button"
-              tabIndex={0}
-            >
-              <svg>
-                <title>
-                  Sixth Step
-                </title>
-                <path
-                  d="M8 1C4.1 1 1 4.1 1 8s3.1 7 7 7 7-3.1 7-7-3.1-7-7-7zm0 13c-3.3 0-6-2.7-6-6s2.7-6 6-6 6 2.7 6 6-2.7 6-6 6z"
-                />
-              </svg>
-              <p
-                className="bx--progress-label"
-              >
-                Sixth Step
-              </p>
-              <span
-                className="bx--progress-line"
-              />
-            </div>
-          </li>
-        </ul>
-      </div>
-      <button
-        className="info__show-button"
-        onClick={[Function]}
-        style={
-          Object {
-            "background": "#027ac5",
-            "border": "none",
-            "borderRadius": "0 0 0 5px",
-            "color": "#fff",
-            "cursor": "pointer",
-            "display": "block",
-            "fontFamily": "sans-serif",
-            "fontSize": 12,
-            "padding": "5px 15px",
-            "position": "fixed",
-            "right": 0,
-            "top": 0,
-          }
-        }
-        type="button"
-=======
             Fifth Step
           </p>
           <span
@@ -503,7 +404,6 @@
       </li>
       <li
         className="bx--progress-step bx--progress-step--incomplete ProgressIndicator__StyledProgressStep-sc-1sy51cd-1 gyomnR"
->>>>>>> 027c8315
       >
         <div
           className="bx--progress-step-button"
@@ -544,7 +444,7 @@
         "cursor": "pointer",
         "display": "block",
         "fontFamily": "sans-serif",
-        "fontSize": "12px",
+        "fontSize": 12,
         "padding": "5px 15px",
         "position": "fixed",
         "right": 0,
@@ -716,55 +616,6 @@
           <p
             className="bx--progress-label"
           >
-<<<<<<< HEAD
-            <div
-              className="bx--progress-step-button"
-              onClick={[Function]}
-              onKeyDown={[Function]}
-              role="button"
-              tabIndex={0}
-            >
-              <svg>
-                <title>
-                  Sixth Step
-                </title>
-                <path
-                  d="M8 1C4.1 1 1 4.1 1 8s3.1 7 7 7 7-3.1 7-7-3.1-7-7-7zm0 13c-3.3 0-6-2.7-6-6s2.7-6 6-6 6 2.7 6 6-2.7 6-6 6z"
-                />
-              </svg>
-              <p
-                className="bx--progress-label"
-              >
-                Sixth Step
-              </p>
-              <span
-                className="bx--progress-line"
-              />
-            </div>
-          </li>
-        </ul>
-      </div>
-      <button
-        className="info__show-button"
-        onClick={[Function]}
-        style={
-          Object {
-            "background": "#027ac5",
-            "border": "none",
-            "borderRadius": "0 0 0 5px",
-            "color": "#fff",
-            "cursor": "pointer",
-            "display": "block",
-            "fontFamily": "sans-serif",
-            "fontSize": 12,
-            "padding": "5px 15px",
-            "position": "fixed",
-            "right": 0,
-            "top": 0,
-          }
-        }
-        type="button"
-=======
             Fifth Step
           </p>
           <span
@@ -774,7 +625,6 @@
       </li>
       <li
         className="bx--progress-step bx--progress-step--incomplete ProgressIndicator__StyledProgressStep-sc-1sy51cd-1 fHtWSy"
->>>>>>> 027c8315
       >
         <div
           className="bx--progress-step-button"
@@ -815,7 +665,7 @@
         "cursor": "pointer",
         "display": "block",
         "fontFamily": "sans-serif",
-        "fontSize": "12px",
+        "fontSize": 12,
         "padding": "5px 15px",
         "position": "fixed",
         "right": 0,
@@ -987,55 +837,6 @@
           <p
             className="bx--progress-label"
           >
-<<<<<<< HEAD
-            <div
-              className="bx--progress-step-button"
-              onClick={[Function]}
-              onKeyDown={[Function]}
-              role="button"
-              tabIndex={0}
-            >
-              <svg>
-                <title>
-                  Sixth Step
-                </title>
-                <path
-                  d="M8 1C4.1 1 1 4.1 1 8s3.1 7 7 7 7-3.1 7-7-3.1-7-7-7zm0 13c-3.3 0-6-2.7-6-6s2.7-6 6-6 6 2.7 6 6-2.7 6-6 6z"
-                />
-              </svg>
-              <p
-                className="bx--progress-label"
-              >
-                Sixth Step
-              </p>
-              <span
-                className="bx--progress-line"
-              />
-            </div>
-          </li>
-        </ul>
-      </div>
-      <button
-        className="info__show-button"
-        onClick={[Function]}
-        style={
-          Object {
-            "background": "#027ac5",
-            "border": "none",
-            "borderRadius": "0 0 0 5px",
-            "color": "#fff",
-            "cursor": "pointer",
-            "display": "block",
-            "fontFamily": "sans-serif",
-            "fontSize": 12,
-            "padding": "5px 15px",
-            "position": "fixed",
-            "right": 0,
-            "top": 0,
-          }
-        }
-        type="button"
-=======
             Fifth Step
           </p>
           <span
@@ -1045,7 +846,6 @@
       </li>
       <li
         className="bx--progress-step bx--progress-step--incomplete ProgressIndicator__StyledProgressStep-sc-1sy51cd-1 fdqlBz"
->>>>>>> 027c8315
       >
         <div
           className="bx--progress-step-button"
@@ -1086,7 +886,7 @@
         "cursor": "pointer",
         "display": "block",
         "fontFamily": "sans-serif",
-        "fontSize": "12px",
+        "fontSize": 12,
         "padding": "5px 15px",
         "position": "fixed",
         "right": 0,
@@ -1126,106 +926,6 @@
         <div
           className="bx--progress-step-button bx--progress-step-button--unclickable"
         >
-<<<<<<< HEAD
-          <li
-            className="bx--progress-step bx--progress-step--incomplete"
-          >
-            <div
-              className="bx--progress-step-button bx--progress-step-button--unclickable"
-            >
-              <svg>
-                <path
-                  d="M 7, 7 m -7, 0 a 7,7 0 1,0 14,0 a 7,7 0 1,0 -14,0"
-                />
-              </svg>
-              <p
-                className="bx--progress-label"
-              />
-              <span
-                className="bx--progress-line"
-              />
-            </div>
-          </li>
-          <li
-            className="bx--progress-step bx--progress-step--incomplete"
-          >
-            <div
-              className="bx--progress-step-button bx--progress-step-button--unclickable"
-            >
-              <svg>
-                <path
-                  d="M 7, 7 m -7, 0 a 7,7 0 1,0 14,0 a 7,7 0 1,0 -14,0"
-                />
-              </svg>
-              <p
-                className="bx--progress-label"
-              />
-              <span
-                className="bx--progress-line"
-              />
-            </div>
-          </li>
-          <li
-            className="bx--progress-step bx--progress-step--incomplete"
-          >
-            <div
-              className="bx--progress-step-button bx--progress-step-button--unclickable"
-            >
-              <svg>
-                <path
-                  d="M 7, 7 m -7, 0 a 7,7 0 1,0 14,0 a 7,7 0 1,0 -14,0"
-                />
-              </svg>
-              <p
-                className="bx--progress-label"
-              />
-              <span
-                className="bx--progress-line"
-              />
-            </div>
-          </li>
-          <li
-            className="bx--progress-step bx--progress-step--incomplete"
-          >
-            <div
-              className="bx--progress-step-button bx--progress-step-button--unclickable"
-            >
-              <svg>
-                <path
-                  d="M 7, 7 m -7, 0 a 7,7 0 1,0 14,0 a 7,7 0 1,0 -14,0"
-                />
-              </svg>
-              <p
-                className="bx--progress-label"
-              />
-              <span
-                className="bx--progress-line"
-              />
-            </div>
-          </li>
-        </ul>
-      </div>
-      <button
-        className="info__show-button"
-        onClick={[Function]}
-        style={
-          Object {
-            "background": "#027ac5",
-            "border": "none",
-            "borderRadius": "0 0 0 5px",
-            "color": "#fff",
-            "cursor": "pointer",
-            "display": "block",
-            "fontFamily": "sans-serif",
-            "fontSize": 12,
-            "padding": "5px 15px",
-            "position": "fixed",
-            "right": 0,
-            "top": 0,
-          }
-        }
-        type="button"
-=======
           <svg>
             <path
               d="M 7, 7 m -7, 0 a 7,7 0 1,0 14,0 a 7,7 0 1,0 -14,0"
@@ -1241,7 +941,6 @@
       </li>
       <li
         className="bx--progress-step bx--progress-step--incomplete"
->>>>>>> 027c8315
       >
         <div
           className="bx--progress-step-button bx--progress-step-button--unclickable"
@@ -1311,7 +1010,7 @@
         "cursor": "pointer",
         "display": "block",
         "fontFamily": "sans-serif",
-        "fontSize": "12px",
+        "fontSize": 12,
         "padding": "5px 15px",
         "position": "fixed",
         "right": 0,
