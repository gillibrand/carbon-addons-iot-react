--- conflicted
+++ resolved
@@ -36,32 +36,6 @@
           }
         />
       </div>
-<<<<<<< HEAD
-      <button
-        className="info__show-button"
-        onClick={[Function]}
-        style={
-          Object {
-            "background": "#027ac5",
-            "border": "none",
-            "borderRadius": "0 0 0 5px",
-            "color": "#fff",
-            "cursor": "pointer",
-            "display": "block",
-            "fontFamily": "sans-serif",
-            "fontSize": 12,
-            "padding": "5px 15px",
-            "position": "fixed",
-            "right": 0,
-            "top": 0,
-          }
-        }
-        type="button"
-      >
-        Show Info
-      </button>
-=======
->>>>>>> 027c8315
     </div>
   </div>
   <button
@@ -76,7 +50,7 @@
         "cursor": "pointer",
         "display": "block",
         "fontFamily": "sans-serif",
-        "fontSize": "12px",
+        "fontSize": 12,
         "padding": "5px 15px",
         "position": "fixed",
         "right": 0,
@@ -127,32 +101,6 @@
           </div>
         </div>
       </div>
-<<<<<<< HEAD
-      <button
-        className="info__show-button"
-        onClick={[Function]}
-        style={
-          Object {
-            "background": "#027ac5",
-            "border": "none",
-            "borderRadius": "0 0 0 5px",
-            "color": "#fff",
-            "cursor": "pointer",
-            "display": "block",
-            "fontFamily": "sans-serif",
-            "fontSize": 12,
-            "padding": "5px 15px",
-            "position": "fixed",
-            "right": 0,
-            "top": 0,
-          }
-        }
-        type="button"
-      >
-        Show Info
-      </button>
-=======
->>>>>>> 027c8315
     </div>
   </div>
   <button
@@ -167,7 +115,7 @@
         "cursor": "pointer",
         "display": "block",
         "fontFamily": "sans-serif",
-        "fontSize": "12px",
+        "fontSize": 12,
         "padding": "5px 15px",
         "position": "fixed",
         "right": 0,
@@ -281,32 +229,6 @@
           Lorem ipsum dolor sit amet, consectetur adipiscing elit. In ut auctor tortor, et condimentum dolor. Pellentesque ac justo nec dui semper bibendum. Sed mollis euismod nisi nec dapibus. Vestibulum vehicula tristique mi facilisis aliquet. Sed lacinia nisi eget dolor suscipit convallis
         </p>
       </div>
-<<<<<<< HEAD
-      <button
-        className="info__show-button"
-        onClick={[Function]}
-        style={
-          Object {
-            "background": "#027ac5",
-            "border": "none",
-            "borderRadius": "0 0 0 5px",
-            "color": "#fff",
-            "cursor": "pointer",
-            "display": "block",
-            "fontFamily": "sans-serif",
-            "fontSize": 12,
-            "padding": "5px 15px",
-            "position": "fixed",
-            "right": 0,
-            "top": 0,
-          }
-        }
-        type="button"
-      >
-        Show Info
-      </button>
-=======
->>>>>>> 027c8315
     </div>
   </div>
   <button
@@ -321,7 +243,7 @@
         "cursor": "pointer",
         "display": "block",
         "fontFamily": "sans-serif",
-        "fontSize": "12px",
+        "fontSize": 12,
         "padding": "5px 15px",
         "position": "fixed",
         "right": 0,
@@ -445,32 +367,6 @@
           Lorem ipsum dolor sit amet, consectetur adipiscing elit. In ut auctor tortor, et condimentum dolor. Pellentesque ac justo nec dui semper bibendum. Sed mollis euismod nisi nec dapibus. Vestibulum vehicula tristique mi facilisis aliquet. Sed lacinia nisi eget dolor suscipit convallis
         </p>
       </div>
-<<<<<<< HEAD
-      <button
-        className="info__show-button"
-        onClick={[Function]}
-        style={
-          Object {
-            "background": "#027ac5",
-            "border": "none",
-            "borderRadius": "0 0 0 5px",
-            "color": "#fff",
-            "cursor": "pointer",
-            "display": "block",
-            "fontFamily": "sans-serif",
-            "fontSize": 12,
-            "padding": "5px 15px",
-            "position": "fixed",
-            "right": 0,
-            "top": 0,
-          }
-        }
-        type="button"
-      >
-        Show Info
-      </button>
-=======
->>>>>>> 027c8315
     </div>
   </div>
   <button
@@ -485,7 +381,7 @@
         "cursor": "pointer",
         "display": "block",
         "fontFamily": "sans-serif",
-        "fontSize": "12px",
+        "fontSize": 12,
         "padding": "5px 15px",
         "position": "fixed",
         "right": 0,
@@ -622,32 +518,6 @@
           Lorem ipsum dolor sit amet, consectetur adipiscing elit. In ut auctor tortor, et condimentum dolor. Pellentesque ac justo nec dui semper bibendum. Sed mollis euismod nisi nec dapibus. Vestibulum vehicula tristique mi facilisis aliquet. Sed lacinia nisi eget dolor suscipit convallis
         </p>
       </div>
-<<<<<<< HEAD
-      <button
-        className="info__show-button"
-        onClick={[Function]}
-        style={
-          Object {
-            "background": "#027ac5",
-            "border": "none",
-            "borderRadius": "0 0 0 5px",
-            "color": "#fff",
-            "cursor": "pointer",
-            "display": "block",
-            "fontFamily": "sans-serif",
-            "fontSize": 12,
-            "padding": "5px 15px",
-            "position": "fixed",
-            "right": 0,
-            "top": 0,
-          }
-        }
-        type="button"
-      >
-        Show Info
-      </button>
-=======
->>>>>>> 027c8315
     </div>
   </div>
   <button
@@ -662,7 +532,7 @@
         "cursor": "pointer",
         "display": "block",
         "fontFamily": "sans-serif",
-        "fontSize": "12px",
+        "fontSize": 12,
         "padding": "5px 15px",
         "position": "fixed",
         "right": 0,
@@ -718,32 +588,6 @@
           Lorem ipsum dolor sit amet, consectetur adipiscing elit. In ut auctor tortor, et condimentum dolor. Pellentesque ac justo nec dui semper bibendum. Sed mollis euismod nisi nec dapibus. Vestibulum vehicula tristique mi facilisis aliquet. Sed lacinia nisi eget dolor suscipit convallis
         </p>
       </div>
-<<<<<<< HEAD
-      <button
-        className="info__show-button"
-        onClick={[Function]}
-        style={
-          Object {
-            "background": "#027ac5",
-            "border": "none",
-            "borderRadius": "0 0 0 5px",
-            "color": "#fff",
-            "cursor": "pointer",
-            "display": "block",
-            "fontFamily": "sans-serif",
-            "fontSize": 12,
-            "padding": "5px 15px",
-            "position": "fixed",
-            "right": 0,
-            "top": 0,
-          }
-        }
-        type="button"
-      >
-        Show Info
-      </button>
-=======
->>>>>>> 027c8315
     </div>
   </div>
   <button
@@ -758,7 +602,7 @@
         "cursor": "pointer",
         "display": "block",
         "fontFamily": "sans-serif",
-        "fontSize": "12px",
+        "fontSize": 12,
         "padding": "5px 15px",
         "position": "fixed",
         "right": 0,
@@ -846,32 +690,6 @@
           Lorem ipsum dolor sit amet, consectetur adipiscing elit. In ut auctor tortor, et condimentum dolor. Pellentesque ac justo nec dui semper bibendum. Sed mollis euismod nisi nec dapibus. Vestibulum vehicula tristique mi facilisis aliquet. Sed lacinia nisi eget dolor suscipit convallis
         </p>
       </div>
-<<<<<<< HEAD
-      <button
-        className="info__show-button"
-        onClick={[Function]}
-        style={
-          Object {
-            "background": "#027ac5",
-            "border": "none",
-            "borderRadius": "0 0 0 5px",
-            "color": "#fff",
-            "cursor": "pointer",
-            "display": "block",
-            "fontFamily": "sans-serif",
-            "fontSize": 12,
-            "padding": "5px 15px",
-            "position": "fixed",
-            "right": 0,
-            "top": 0,
-          }
-        }
-        type="button"
-      >
-        Show Info
-      </button>
-=======
->>>>>>> 027c8315
     </div>
   </div>
   <button
@@ -886,7 +704,7 @@
         "cursor": "pointer",
         "display": "block",
         "fontFamily": "sans-serif",
-        "fontSize": "12px",
+        "fontSize": 12,
         "padding": "5px 15px",
         "position": "fixed",
         "right": 0,
@@ -1041,32 +859,6 @@
           Lorem ipsum dolor sit amet, consectetur adipiscing elit. In ut auctor tortor, et condimentum dolor. Pellentesque ac justo nec dui semper bibendum. Sed mollis euismod nisi nec dapibus. Vestibulum vehicula tristique mi facilisis aliquet. Sed lacinia nisi eget dolor suscipit convallis
         </p>
       </div>
-<<<<<<< HEAD
-      <button
-        className="info__show-button"
-        onClick={[Function]}
-        style={
-          Object {
-            "background": "#027ac5",
-            "border": "none",
-            "borderRadius": "0 0 0 5px",
-            "color": "#fff",
-            "cursor": "pointer",
-            "display": "block",
-            "fontFamily": "sans-serif",
-            "fontSize": 12,
-            "padding": "5px 15px",
-            "position": "fixed",
-            "right": 0,
-            "top": 0,
-          }
-        }
-        type="button"
-      >
-        Show Info
-      </button>
-=======
->>>>>>> 027c8315
     </div>
   </div>
   <button
@@ -1081,7 +873,7 @@
         "cursor": "pointer",
         "display": "block",
         "fontFamily": "sans-serif",
-        "fontSize": "12px",
+        "fontSize": 12,
         "padding": "5px 15px",
         "position": "fixed",
         "right": 0,
@@ -1236,32 +1028,6 @@
           Lorem ipsum dolor sit amet, consectetur adipiscing elit. In ut auctor tortor, et condimentum dolor. Pellentesque ac justo nec dui semper bibendum. Sed mollis euismod nisi nec dapibus. Vestibulum vehicula tristique mi facilisis aliquet. Sed lacinia nisi eget dolor suscipit convallis
         </p>
       </div>
-<<<<<<< HEAD
-      <button
-        className="info__show-button"
-        onClick={[Function]}
-        style={
-          Object {
-            "background": "#027ac5",
-            "border": "none",
-            "borderRadius": "0 0 0 5px",
-            "color": "#fff",
-            "cursor": "pointer",
-            "display": "block",
-            "fontFamily": "sans-serif",
-            "fontSize": 12,
-            "padding": "5px 15px",
-            "position": "fixed",
-            "right": 0,
-            "top": 0,
-          }
-        }
-        type="button"
-      >
-        Show Info
-      </button>
-=======
->>>>>>> 027c8315
     </div>
   </div>
   <button
@@ -1276,7 +1042,7 @@
         "cursor": "pointer",
         "display": "block",
         "fontFamily": "sans-serif",
-        "fontSize": "12px",
+        "fontSize": 12,
         "padding": "5px 15px",
         "position": "fixed",
         "right": 0,
@@ -1369,32 +1135,6 @@
           </div>
         </div>
       </div>
-<<<<<<< HEAD
-      <button
-        className="info__show-button"
-        onClick={[Function]}
-        style={
-          Object {
-            "background": "#027ac5",
-            "border": "none",
-            "borderRadius": "0 0 0 5px",
-            "color": "#fff",
-            "cursor": "pointer",
-            "display": "block",
-            "fontFamily": "sans-serif",
-            "fontSize": 12,
-            "padding": "5px 15px",
-            "position": "fixed",
-            "right": 0,
-            "top": 0,
-          }
-        }
-        type="button"
-      >
-        Show Info
-      </button>
-=======
->>>>>>> 027c8315
     </div>
   </div>
   <button
@@ -1409,7 +1149,7 @@
         "cursor": "pointer",
         "display": "block",
         "fontFamily": "sans-serif",
-        "fontSize": "12px",
+        "fontSize": 12,
         "padding": "5px 15px",
         "position": "fixed",
         "right": 0,
