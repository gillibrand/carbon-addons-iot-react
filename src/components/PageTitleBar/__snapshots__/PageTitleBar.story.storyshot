// Jest Snapshot v1, https://goo.gl/fbAQLP

exports[`Storybook Snapshot tests and console checks Storyshots Watson IoT|PageTitleBar base 1`] = `
<div
  style={
    Object {
      "alignItems": "center",
      "bottom": "0",
      "display": "flex",
      "left": "0",
      "overflow": "auto",
      "position": "fixed",
      "right": "0",
      "top": "0",
    }
  }
>
  <div
    style={
      Object {
        "margin": "auto",
        "maxHeight": "100%",
      }
    }
  >
    <div
      className="storybook-container"
      style={
        Object {
          "padding": "3rem",
        }
      }
    >
      <div
        style={
          Object {
            "position": "relative",
            "zIndex": 0,
          }
        }
      >
        <div
          style={
            Object {
              "width": "calc(100vw - 6rem)",
            }
          }
        >
          <div
            className="page-title-bar"
          >
            <div
              className="page-title-bar-header"
            >
              <div>
                <div
                  className="page-title-bar-title"
                >
                  <div
                    className="page-title-bar-title--text"
                  >
                    <h2>
                      Page title
                    </h2>
                  </div>
                </div>
              </div>
            </div>
          </div>
        </div>
      </div>
      <button
        className="info__show-button"
        onClick={[Function]}
        style={
          Object {
            "background": "#027ac5",
            "border": "none",
            "borderRadius": "0 0 0 5px",
            "color": "#fff",
            "cursor": "pointer",
            "display": "block",
            "fontFamily": "sans-serif",
            "fontSize": "12px",
            "padding": "5px 15px",
            "position": "fixed",
            "right": 0,
            "top": 0,
          }
        }
        type="button"
      >
        Show Info
      </button>
    </div>
  </div>
</div>
`;

exports[`Storybook Snapshot tests and console checks Storyshots Watson IoT|PageTitleBar isLoading 1`] = `
<div
  style={
    Object {
      "alignItems": "center",
      "bottom": "0",
      "display": "flex",
      "left": "0",
      "overflow": "auto",
      "position": "fixed",
      "right": "0",
      "top": "0",
    }
  }
>
  <div
    style={
      Object {
        "margin": "auto",
        "maxHeight": "100%",
      }
    }
  >
    <div
      className="storybook-container"
      style={
        Object {
          "padding": "3rem",
        }
      }
    >
      <div
        style={
          Object {
            "position": "relative",
            "zIndex": 0,
          }
        }
      >
        <div
          style={
            Object {
              "width": "calc(100vw - 6rem)",
            }
          }
        >
          <div
            className="page-title-bar"
          >
            <p
              className="bx--skeleton__text bx--skeleton__heading page-title-bar-loading"
              style={
                Object {
                  "width": "30%",
                }
              }
            />
          </div>
        </div>
      </div>
      <button
        className="info__show-button"
        onClick={[Function]}
        style={
          Object {
            "background": "#027ac5",
            "border": "none",
            "borderRadius": "0 0 0 5px",
            "color": "#fff",
            "cursor": "pointer",
            "display": "block",
            "fontFamily": "sans-serif",
            "fontSize": "12px",
            "padding": "5px 15px",
            "position": "fixed",
            "right": 0,
            "top": 0,
          }
        }
        type="button"
      >
        Show Info
      </button>
    </div>
  </div>
</div>
`;

exports[`Storybook Snapshot tests and console checks Storyshots Watson IoT|PageTitleBar with breadcrumb 1`] = `
<div
  style={
    Object {
      "alignItems": "center",
      "bottom": "0",
      "display": "flex",
      "left": "0",
      "overflow": "auto",
      "position": "fixed",
      "right": "0",
      "top": "0",
    }
  }
>
  <div
    style={
      Object {
        "margin": "auto",
        "maxHeight": "100%",
      }
    }
  >
    <div
      className="storybook-container"
      style={
        Object {
          "padding": "3rem",
        }
      }
    >
      <div
        style={
          Object {
            "position": "relative",
            "zIndex": 0,
          }
        }
      >
        <div
          style={
            Object {
              "width": "calc(100vw - 6rem)",
            }
          }
        >
          <div
            className="page-title-bar"
          >
            <div
              className="page-title-bar-header"
            >
              <div>
                <div
                  className="page-title-bar-breadcrumb"
                >
                  <nav
                    aria-label="Breadcrumb"
                  >
                    <ol
                      className="bx--breadcrumb"
                    >
                      <li
                        className="bx--breadcrumb-item"
                      >
                        <a
                          className="bx--link"
                          href="/"
                        >
                          Home
                        </a>
                      </li>
                      <li
                        className="bx--breadcrumb-item"
                      >
                        <a
                          className="bx--link"
                          href="/"
                        >
                          Type
                        </a>
                      </li>
                      <li
                        className="bx--breadcrumb-item"
                      >
                        <span
                          className="bx--link"
                        >
                          Instance
                        </span>
                      </li>
                    </ol>
                  </nav>
                </div>
                <div
                  className="page-title-bar-title"
                >
                  <div
                    className="page-title-bar-title--text"
                  >
                    <h2>
                      Page title
                    </h2>
                  </div>
                </div>
              </div>
            </div>
          </div>
        </div>
      </div>
      <button
        className="info__show-button"
        onClick={[Function]}
        style={
          Object {
            "background": "#027ac5",
            "border": "none",
            "borderRadius": "0 0 0 5px",
            "color": "#fff",
            "cursor": "pointer",
            "display": "block",
            "fontFamily": "sans-serif",
            "fontSize": "12px",
            "padding": "5px 15px",
            "position": "fixed",
            "right": 0,
            "top": 0,
          }
        }
        type="button"
      >
        Show Info
      </button>
    </div>
  </div>
</div>
`;

exports[`Storybook Snapshot tests and console checks Storyshots Watson IoT|PageTitleBar with content 1`] = `
<div
  style={
    Object {
      "alignItems": "center",
      "bottom": "0",
      "display": "flex",
      "left": "0",
      "overflow": "auto",
      "position": "fixed",
      "right": "0",
      "top": "0",
    }
  }
>
  <div
    style={
      Object {
        "margin": "auto",
        "maxHeight": "100%",
      }
    }
  >
    <div
      className="storybook-container"
      style={
        Object {
          "padding": "3rem",
        }
      }
    >
      <div
        style={
          Object {
            "position": "relative",
            "zIndex": 0,
          }
        }
      >
        <div
          style={
            Object {
              "width": "calc(100vw - 6rem)",
            }
          }
        >
          <div
            className="page-title-bar"
          >
            <div
              className="page-title-bar-header"
            >
              <div>
                <div
                  className="page-title-bar-breadcrumb"
                >
                  <nav
                    aria-label="Breadcrumb"
                  >
                    <ol
                      className="bx--breadcrumb"
                    >
                      <li
                        className="bx--breadcrumb-item"
                      >
                        <a
                          className="bx--link"
                          href="/"
                        >
                          Home
                        </a>
                      </li>
                      <li
                        className="bx--breadcrumb-item"
                      >
                        <a
                          className="bx--link"
                          href="/"
                        >
                          Type
                        </a>
                      </li>
                      <li
                        className="bx--breadcrumb-item"
                      >
                        <span
                          className="bx--link"
                        >
                          Instance
                        </span>
                      </li>
                    </ol>
                  </nav>
                </div>
                <div
                  className="page-title-bar-title"
                >
                  <div
                    className="page-title-bar-title--text"
                  >
                    <h2>
                      Page title
                    </h2>
                    <div
                      className="bx--tooltip__label"
                      id="tooltip"
                    >
                      
                      <div
                        aria-describedby={null}
                        aria-haspopup="true"
                        className="bx--tooltip__trigger"
                        onBlur={[Function]}
                        onClick={[Function]}
                        onFocus={[Function]}
                        onKeyDown={[Function]}
                        onMouseOut={[Function]}
                        onMouseOver={[Function]}
                        role="button"
                        tabIndex={0}
                      >
                        <svg
                          aria-hidden={true}
                          description={null}
                          focusable="false"
                          height={20}
                          preserveAspectRatio="xMidYMid meet"
                          role={null}
                          style={
                            Object {
                              "willChange": "transform",
                            }
                          }
                          viewBox="0 0 32 32"
                          width={20}
                          xmlns="http://www.w3.org/2000/svg"
                        >
                          <path
                            d="M17 22v-9h-4v2h2v7h-3v2h8v-2h-3zM16 7a1.5 1.5 0 1 0 1.5 1.5A1.5 1.5 0 0 0 16 7z"
                          />
                          <path
                            d="M16 30a14 14 0 1 1 14-14 14 14 0 0 1-14 14zm0-26a12 12 0 1 0 12 12A12 12 0 0 0 16 4z"
                          />
                        </svg>
                      </div>
                    </div>
                  </div>
                </div>
              </div>
            </div>
            <div
              className="page-title-bar-content"
            >
              <div
                className="bx--tabs"
                role="navigation"
                selected={0}
              >
                <div
                  aria-label="listbox"
                  className="bx--tabs-trigger"
                  onClick={[Function]}
                  onKeyPress={[Function]}
                  role="listbox"
                  tabIndex={0}
                >
                  <a
                    className="bx--tabs-trigger-text"
                    href="#"
                    onClick={[Function]}
                    tabIndex={-1}
                  >
                    Tab 1
                  </a>
                  <svg
                    aria-hidden={true}
                    focusable="false"
                    height={6}
                    preserveAspectRatio="xMidYMid meet"
                    style={
                      Object {
                        "willChange": "transform",
                      }
                    }
                    viewBox="0 0 10 6"
                    width={10}
                    xmlns="http://www.w3.org/2000/svg"
                  >
                    <path
                      d="M5 6L0 1 .7.3 5 4.6 9.3.3l.7.7z"
                    />
                    <title>
                      show menu options
                    </title>
                  </svg>
                </div>
                <ul
                  className="bx--tabs__nav bx--tabs__nav--hidden"
                  role="tablist"
                >
                  <li
                    className="bx--tabs__nav-item bx--tabs__nav-item--selected"
                    onClick={[Function]}
                    onKeyDown={[Function]}
                    role="presentation"
                    selected={true}
                    tabIndex={-1}
                  >
                    <a
                      aria-selected={true}
                      className="bx--tabs__nav-link"
                      href="#"
                      role="tab"
                      tabIndex={0}
                    >
                      Tab 1
                    </a>
                  </li>
                  <li
                    className="bx--tabs__nav-item"
                    onClick={[Function]}
                    onKeyDown={[Function]}
                    role="presentation"
                    selected={false}
                    tabIndex={-1}
                  >
                    <a
                      aria-selected={false}
                      className="bx--tabs__nav-link"
                      href="#"
                      role="tab"
                      tabIndex={-1}
                    >
                      Tab 2
                    </a>
                  </li>
                  <li
                    className="bx--tabs__nav-item"
                    onClick={[Function]}
                    onKeyDown={[Function]}
                    role="presentation"
                    selected={false}
                    tabIndex={-1}
                  >
                    <a
                      aria-selected={false}
                      className="bx--tabs__nav-link"
                      href="#"
                      role="tab"
                      tabIndex={-1}
                    >
                      Tab 3
                    </a>
                  </li>
                </ul>
              </div>
              <div
                aria-hidden={false}
                hidden={false}
                selected={true}
              >
                <div>
                  Content for first tab.
                </div>
              </div>
              <div
                aria-hidden={true}
<<<<<<< HEAD
                focusable="false"
                height={6}
                preserveAspectRatio="xMidYMid meet"
                style={
                  Object {
                    "willChange": "transform",
                  }
                }
                viewBox="0 0 10 6"
                width={10}
                xmlns="http://www.w3.org/2000/svg"
              >
                <path
                  d="M5 6L0 1 0.7 0.3 5 4.6 9.3 0.3 10 1z"
                />
                <title>
                  show menu options
                </title>
              </svg>
            </div>
            <ul
              className="bx--tabs__nav bx--tabs__nav--hidden"
              role="tablist"
            >
              <li
                className="bx--tabs__nav-item bx--tabs__nav-item--selected"
                onClick={[Function]}
                onKeyDown={[Function]}
                role="presentation"
                selected={true}
                tabIndex={-1}
              >
                <a
                  aria-selected={true}
                  className="bx--tabs__nav-link"
                  href="#"
                  role="tab"
                  tabIndex={0}
                >
                  Tab 1
                </a>
              </li>
              <li
                className="bx--tabs__nav-item"
                onClick={[Function]}
                onKeyDown={[Function]}
                role="presentation"
=======
                hidden={true}
>>>>>>> c352012d
                selected={false}
              >
                <div>
                  Content for second tab.
                </div>
              </div>
              <div
                aria-hidden={true}
                hidden={true}
                selected={false}
              >
<<<<<<< HEAD
                <a
                  aria-selected={false}
                  className="bx--tabs__nav-link"
                  href="#"
                  role="tab"
                  tabIndex={-1}
                >
                  Tab 3
                </a>
              </li>
            </ul>
          </div>
          <div
            aria-hidden={false}
            className="bx--tab-content"
            hidden={false}
            selected={true}
          >
            <div>
              Content for first tab.
            </div>
          </div>
          <div
            aria-hidden={true}
            className="bx--tab-content"
            hidden={true}
            selected={false}
          >
            <div>
              Content for second tab.
            </div>
          </div>
          <div
            aria-hidden={true}
            className="bx--tab-content"
            hidden={true}
            selected={false}
          >
            <div>
              Content for third tab.
=======
                <div>
                  Content for third tab.
                </div>
              </div>
>>>>>>> c352012d
            </div>
          </div>
        </div>
      </div>
      <button
        className="info__show-button"
        onClick={[Function]}
        style={
          Object {
            "background": "#027ac5",
            "border": "none",
            "borderRadius": "0 0 0 5px",
            "color": "#fff",
            "cursor": "pointer",
            "display": "block",
            "fontFamily": "sans-serif",
            "fontSize": "12px",
            "padding": "5px 15px",
            "position": "fixed",
            "right": 0,
            "top": 0,
          }
        }
        type="button"
      >
        Show Info
      </button>
    </div>
  </div>
</div>
`;

exports[`Storybook Snapshot tests and console checks Storyshots Watson IoT|PageTitleBar with description 1`] = `
<div
  style={
    Object {
      "alignItems": "center",
      "bottom": "0",
      "display": "flex",
      "left": "0",
      "overflow": "auto",
      "position": "fixed",
      "right": "0",
      "top": "0",
    }
  }
>
  <div
    style={
      Object {
        "margin": "auto",
        "maxHeight": "100%",
      }
    }
  >
    <div
      className="storybook-container"
      style={
        Object {
          "padding": "3rem",
        }
      }
    >
      <div
        style={
          Object {
            "position": "relative",
            "zIndex": 0,
          }
        }
      >
        <div
          style={
            Object {
              "width": "calc(100vw - 6rem)",
            }
          }
        >
          <div
            className="page-title-bar"
          >
            <div
              className="page-title-bar-header"
            >
              <div>
                <div
                  className="page-title-bar-title"
                >
                  <div
                    className="page-title-bar-title--text"
                  >
                    <h2>
                      Page title
                    </h2>
                  </div>
                </div>
                <p
                  className="page-title-bar-description"
                >
                  Descriptive text about this page and what the user can or should do on it
                </p>
              </div>
            </div>
          </div>
        </div>
      </div>
      <button
        className="info__show-button"
        onClick={[Function]}
        style={
          Object {
            "background": "#027ac5",
            "border": "none",
            "borderRadius": "0 0 0 5px",
            "color": "#fff",
            "cursor": "pointer",
            "display": "block",
            "fontFamily": "sans-serif",
            "fontSize": "12px",
            "padding": "5px 15px",
            "position": "fixed",
            "right": 0,
            "top": 0,
          }
        }
        type="button"
      >
        Show Info
      </button>
    </div>
  </div>
</div>
`;

exports[`Storybook Snapshot tests and console checks Storyshots Watson IoT|PageTitleBar with editable title bar 1`] = `
<div
  style={
    Object {
      "alignItems": "center",
      "bottom": "0",
      "display": "flex",
      "left": "0",
      "overflow": "auto",
      "position": "fixed",
      "right": "0",
      "top": "0",
    }
  }
>
  <div
    style={
      Object {
        "margin": "auto",
        "maxHeight": "100%",
      }
    }
  >
    <div
      className="storybook-container"
      style={
        Object {
          "padding": "3rem",
        }
      }
    >
      <div
        style={
          Object {
            "position": "relative",
            "zIndex": 0,
          }
        }
      >
        <div
          style={
            Object {
              "width": "calc(100vw - 6rem)",
            }
          }
        >
          <div
            className="page-title-bar"
          >
            <div
              className="page-title-bar-header"
            >
              <div>
                <div
                  className="page-title-bar-title"
                >
                  <div
                    className="page-title-bar-title--text"
                  >
                    <h2>
                      Page title
                    </h2>
                    <button
                      className="page-title-bar-title--edit Button__StyledButton-sc-19kycwu-0 PhzAJ bx--btn bx--btn--sm bx--btn--ghost bx--btn--icon-only bx--tooltip__trigger bx--tooltip--a11y bx--tooltip--bottom bx--tooltip--align-center"
                      disabled={false}
                      onClick={[Function]}
                      tabIndex={0}
                      type="button"
                    >
                      <span
                        className="bx--assistive-text"
                      >
                        Edit page title
                      </span>
                      <svg
                        aria-hidden="true"
                        aria-label="Edit page title"
                        className="bx--btn__icon"
                        focusable="false"
                        height={20}
                        preserveAspectRatio="xMidYMid meet"
                        role="img"
                        style={
                          Object {
                            "willChange": "transform",
                          }
                        }
                        viewBox="0 0 32 32"
                        width={20}
                        xmlns="http://www.w3.org/2000/svg"
                      >
                        <path
                          d="M2 27h28v2H2zM25.41 9a2 2 0 0 0 0-2.83l-3.58-3.58a2 2 0 0 0-2.83 0l-15 15V24h6.41zm-5-5L24 7.59l-3 3L17.41 7zM6 22v-3.59l10-10L19.59 12l-10 10z"
                        />
                      </svg>
                    </button>
                  </div>
                </div>
                <p
                  className="page-title-bar-description"
                >
                  Descriptive text about this page and what the user can or should do on it
                </p>
              </div>
            </div>
          </div>
        </div>
      </div>
      <button
        className="info__show-button"
        onClick={[Function]}
        style={
          Object {
            "background": "#027ac5",
            "border": "none",
            "borderRadius": "0 0 0 5px",
            "color": "#fff",
            "cursor": "pointer",
            "display": "block",
            "fontFamily": "sans-serif",
            "fontSize": "12px",
            "padding": "5px 15px",
            "position": "fixed",
            "right": 0,
            "top": 0,
          }
        }
        type="button"
      >
        Show Info
      </button>
    </div>
  </div>
</div>
`;

exports[`Storybook Snapshot tests and console checks Storyshots Watson IoT|PageTitleBar with everything 1`] = `
<div
  style={
    Object {
      "alignItems": "center",
      "bottom": "0",
      "display": "flex",
      "left": "0",
      "overflow": "auto",
      "position": "fixed",
      "right": "0",
      "top": "0",
    }
  }
>
  <div
    style={
      Object {
        "margin": "auto",
        "maxHeight": "100%",
      }
    }
  >
    <div
      className="storybook-container"
      style={
        Object {
          "padding": "3rem",
        }
      }
    >
      <div
        style={
          Object {
            "position": "relative",
            "zIndex": 0,
          }
        }
      >
        <div
          style={
            Object {
              "width": "calc(100vw - 6rem)",
            }
          }
        >
          <div
            className="page-title-bar"
          >
            <div
              className="page-title-bar-header"
            >
              <div>
                <div
                  className="page-title-bar-breadcrumb"
                >
                  <nav
                    aria-label="Breadcrumb"
                  >
                    <ol
                      className="bx--breadcrumb"
                    >
                      <li
                        className="bx--breadcrumb-item"
                      >
                        <a
                          className="bx--link"
                          href="/"
                        >
                          Home
                        </a>
                      </li>
                      <li
                        className="bx--breadcrumb-item"
                      >
                        <a
                          className="bx--link"
                          href="/"
                        >
                          Type
                        </a>
                      </li>
                      <li
                        className="bx--breadcrumb-item"
                      >
                        <span
                          className="bx--link"
                        >
                          Instance
                        </span>
                      </li>
                    </ol>
                  </nav>
                </div>
                <div
                  className="page-title-bar-title"
                >
                  <div
                    className="page-title-bar-title--text"
                  >
                    <h2>
                      Page title
                    </h2>
                    <div
                      className="bx--tooltip__label"
                      id="tooltip"
                    >
                      
                      <div
                        aria-describedby={null}
                        aria-haspopup="true"
                        className="bx--tooltip__trigger"
                        onBlur={[Function]}
                        onClick={[Function]}
                        onFocus={[Function]}
                        onKeyDown={[Function]}
                        onMouseOut={[Function]}
                        onMouseOver={[Function]}
                        role="button"
                        tabIndex={0}
                      >
                        <svg
                          aria-hidden={true}
                          description={null}
                          focusable="false"
                          height={20}
                          preserveAspectRatio="xMidYMid meet"
                          role={null}
                          style={
                            Object {
                              "willChange": "transform",
                            }
                          }
                          viewBox="0 0 32 32"
                          width={20}
                          xmlns="http://www.w3.org/2000/svg"
                        >
                          <path
                            d="M17 22v-9h-4v2h2v7h-3v2h8v-2h-3zM16 7a1.5 1.5 0 1 0 1.5 1.5A1.5 1.5 0 0 0 16 7z"
                          />
                          <path
                            d="M16 30a14 14 0 1 1 14-14 14 14 0 0 1-14 14zm0-26a12 12 0 1 0 12 12A12 12 0 0 0 16 4z"
                          />
                        </svg>
                      </div>
                    </div>
                    <button
                      className="page-title-bar-title--edit Button__StyledButton-sc-19kycwu-0 PhzAJ bx--btn bx--btn--sm bx--btn--ghost bx--btn--icon-only bx--tooltip__trigger bx--tooltip--a11y bx--tooltip--bottom bx--tooltip--align-center"
                      disabled={false}
                      onClick={[Function]}
                      tabIndex={0}
                      type="button"
                    >
                      <span
                        className="bx--assistive-text"
                      >
                        Edit page title
                      </span>
                      <svg
                        aria-hidden="true"
                        aria-label="Edit page title"
                        className="bx--btn__icon"
                        focusable="false"
                        height={20}
                        preserveAspectRatio="xMidYMid meet"
                        role="img"
                        style={
                          Object {
                            "willChange": "transform",
                          }
                        }
                        viewBox="0 0 32 32"
                        width={20}
                        xmlns="http://www.w3.org/2000/svg"
                      >
                        <path
                          d="M2 27h28v2H2zM25.41 9a2 2 0 0 0 0-2.83l-3.58-3.58a2 2 0 0 0-2.83 0l-15 15V24h6.41zm-5-5L24 7.59l-3 3L17.41 7zM6 22v-3.59l10-10L19.59 12l-10 10z"
                        />
                      </svg>
                    </button>
                  </div>
                </div>
              </div>
              <div
                style={
                  Object {
                    "flex": 1,
                  }
                }
              />
              <div>
                <div
                  style={
                    Object {
                      "alignItems": "center",
                      "display": "flex",
                    }
                  }
                >
                  <span
                    style={
                      Object {
                        "marginRight": "1rem",
                      }
                    }
                  >
                    <b>
                      Last updated:
                    </b>
                     yesterday
                  </span>
                  <button
                    className="some-right-content Button__StyledButton-sc-19kycwu-0 PhzAJ bx--btn bx--btn--primary"
                    disabled={false}
                    onClick={[Function]}
                    tabIndex={0}
                    type="button"
                  >
                    Take an action
                    <svg
                      aria-hidden={true}
                      className="bx--btn__icon"
                      focusable="false"
                      height={24}
                      preserveAspectRatio="xMidYMid meet"
                      style={
                        Object {
                          "willChange": "transform",
                        }
                      }
                      viewBox="0 0 32 32"
                      width={24}
                      xmlns="http://www.w3.org/2000/svg"
                    >
                      <path
                        d="M17 15V7h-2v8H7v2h8v8h2v-8h8v-2h-8z"
                      />
                    </svg>
                  </button>
                </div>
              </div>
            </div>
            <div
              className="page-title-bar-content"
            >
              <div
                className="bx--tabs"
                role="navigation"
                selected={0}
              >
                <div
                  aria-label="listbox"
                  className="bx--tabs-trigger"
                  onClick={[Function]}
                  onKeyPress={[Function]}
                  role="listbox"
                  tabIndex={0}
                >
                  <a
                    className="bx--tabs-trigger-text"
                    href="#"
                    onClick={[Function]}
                    tabIndex={-1}
                  >
                    Tab 1
                  </a>
                  <svg
                    aria-hidden={true}
                    focusable="false"
                    height={6}
                    preserveAspectRatio="xMidYMid meet"
                    style={
                      Object {
                        "willChange": "transform",
                      }
                    }
                    viewBox="0 0 10 6"
                    width={10}
                    xmlns="http://www.w3.org/2000/svg"
                  >
                    <path
                      d="M5 6L0 1 .7.3 5 4.6 9.3.3l.7.7z"
                    />
                    <title>
                      show menu options
                    </title>
                  </svg>
                </div>
                <ul
                  className="bx--tabs__nav bx--tabs__nav--hidden"
                  role="tablist"
                >
<<<<<<< HEAD
                  <path
                    d="M17 15V7h-2v8H7v2h8v8h2v-8h8v-2h-8z"
                  />
                </svg>
              </button>
            </div>
          </div>
        </div>
        <div
          className="page-title-bar-content"
        >
          <div
            className="bx--tabs"
            role="navigation"
            selected={0}
          >
            <div
              aria-label="listbox"
              className="bx--tabs-trigger"
              onClick={[Function]}
              onKeyPress={[Function]}
              role="listbox"
              tabIndex={0}
            >
              <a
                className="bx--tabs-trigger-text"
                href="#"
                onClick={[Function]}
                tabIndex={-1}
              >
                Tab 1
              </a>
              <svg
                aria-hidden={true}
                focusable="false"
                height={6}
                preserveAspectRatio="xMidYMid meet"
                style={
                  Object {
                    "willChange": "transform",
                  }
                }
                viewBox="0 0 10 6"
                width={10}
                xmlns="http://www.w3.org/2000/svg"
              >
                <path
                  d="M5 6L0 1 0.7 0.3 5 4.6 9.3 0.3 10 1z"
                />
                <title>
                  show menu options
                </title>
              </svg>
            </div>
            <ul
              className="bx--tabs__nav bx--tabs__nav--hidden"
              role="tablist"
            >
              <li
                className="bx--tabs__nav-item bx--tabs__nav-item--selected"
                onClick={[Function]}
                onKeyDown={[Function]}
                role="presentation"
=======
                  <li
                    className="bx--tabs__nav-item bx--tabs__nav-item--selected"
                    onClick={[Function]}
                    onKeyDown={[Function]}
                    role="presentation"
                    selected={true}
                    tabIndex={-1}
                  >
                    <a
                      aria-selected={true}
                      className="bx--tabs__nav-link"
                      href="#"
                      role="tab"
                      tabIndex={0}
                    >
                      Tab 1
                    </a>
                  </li>
                  <li
                    className="bx--tabs__nav-item"
                    onClick={[Function]}
                    onKeyDown={[Function]}
                    role="presentation"
                    selected={false}
                    tabIndex={-1}
                  >
                    <a
                      aria-selected={false}
                      className="bx--tabs__nav-link"
                      href="#"
                      role="tab"
                      tabIndex={-1}
                    >
                      Tab 2
                    </a>
                  </li>
                  <li
                    className="bx--tabs__nav-item"
                    onClick={[Function]}
                    onKeyDown={[Function]}
                    role="presentation"
                    selected={false}
                    tabIndex={-1}
                  >
                    <a
                      aria-selected={false}
                      className="bx--tabs__nav-link"
                      href="#"
                      role="tab"
                      tabIndex={-1}
                    >
                      Tab 3
                    </a>
                  </li>
                </ul>
              </div>
              <div
                aria-hidden={false}
                hidden={false}
>>>>>>> c352012d
                selected={true}
              >
                <div>
                  Content for first tab.
                </div>
              </div>
              <div
                aria-hidden={true}
                hidden={true}
                selected={false}
              >
                <div>
                  Content for second tab.
                </div>
              </div>
              <div
                aria-hidden={true}
                hidden={true}
                selected={false}
              >
<<<<<<< HEAD
                <a
                  aria-selected={false}
                  className="bx--tabs__nav-link"
                  href="#"
                  role="tab"
                  tabIndex={-1}
                >
                  Tab 3
                </a>
              </li>
            </ul>
          </div>
          <div
            aria-hidden={false}
            className="bx--tab-content"
            hidden={false}
            selected={true}
          >
            <div>
              Content for first tab.
            </div>
          </div>
          <div
            aria-hidden={true}
            className="bx--tab-content"
            hidden={true}
            selected={false}
          >
            <div>
              Content for second tab.
            </div>
          </div>
          <div
            aria-hidden={true}
            className="bx--tab-content"
            hidden={true}
            selected={false}
          >
            <div>
              Content for third tab.
=======
                <div>
                  Content for third tab.
                </div>
              </div>
>>>>>>> c352012d
            </div>
          </div>
        </div>
      </div>
      <button
        className="info__show-button"
        onClick={[Function]}
        style={
          Object {
            "background": "#027ac5",
            "border": "none",
            "borderRadius": "0 0 0 5px",
            "color": "#fff",
            "cursor": "pointer",
            "display": "block",
            "fontFamily": "sans-serif",
            "fontSize": "12px",
            "padding": "5px 15px",
            "position": "fixed",
            "right": 0,
            "top": 0,
          }
        }
        type="button"
      >
        Show Info
      </button>
    </div>
  </div>
</div>
`;

exports[`Storybook Snapshot tests and console checks Storyshots Watson IoT|PageTitleBar with rich content 1`] = `
<div
  style={
    Object {
      "alignItems": "center",
      "bottom": "0",
      "display": "flex",
      "left": "0",
      "overflow": "auto",
      "position": "fixed",
      "right": "0",
      "top": "0",
    }
  }
>
  <div
    style={
      Object {
        "margin": "auto",
        "maxHeight": "100%",
      }
    }
  >
    <div
      className="storybook-container"
      style={
        Object {
          "padding": "3rem",
        }
      }
    >
      <div
        style={
          Object {
            "position": "relative",
            "zIndex": 0,
          }
        }
      >
        <div
          style={
            Object {
              "width": "calc(100vw - 6rem)",
            }
          }
        >
          <div
            className="page-title-bar"
          >
            <div
              className="page-title-bar-header"
            >
              <div>
                <div
                  className="page-title-bar-title"
                >
                  <div
                    className="page-title-bar-title--text"
                  >
                    <h2>
                      Page title
                    </h2>
                    <div
                      className="bx--tooltip__label"
                      id="tooltip"
                    >
                      
                      <div
                        aria-describedby={null}
                        aria-haspopup="true"
                        className="bx--tooltip__trigger"
                        onBlur={[Function]}
                        onClick={[Function]}
                        onFocus={[Function]}
                        onKeyDown={[Function]}
                        onMouseOut={[Function]}
                        onMouseOver={[Function]}
                        role="button"
                        tabIndex={0}
                      >
                        <svg
                          aria-hidden={true}
                          description={null}
                          focusable="false"
                          height={20}
                          preserveAspectRatio="xMidYMid meet"
                          role={null}
                          style={
                            Object {
                              "willChange": "transform",
                            }
                          }
                          viewBox="0 0 32 32"
                          width={20}
                          xmlns="http://www.w3.org/2000/svg"
                        >
                          <path
                            d="M17 22v-9h-4v2h2v7h-3v2h8v-2h-3zM16 7a1.5 1.5 0 1 0 1.5 1.5A1.5 1.5 0 0 0 16 7z"
                          />
                          <path
                            d="M16 30a14 14 0 1 1 14-14 14 14 0 0 1-14 14zm0-26a12 12 0 1 0 12 12A12 12 0 0 0 16 4z"
                          />
                        </svg>
                      </div>
                    </div>
                  </div>
                </div>
              </div>
              <div
                style={
                  Object {
                    "flex": 1,
                  }
                }
              />
              <div>
                <div
                  style={
                    Object {
                      "alignItems": "center",
                      "display": "flex",
                    }
                  }
                >
                  <span
                    style={
                      Object {
                        "marginRight": "1rem",
                      }
                    }
                  >
                    <b>
                      Last updated:
                    </b>
                     yesterday
                  </span>
                  <button
                    className="some-right-content Button__StyledButton-sc-19kycwu-0 PhzAJ bx--btn bx--btn--primary"
                    disabled={false}
                    onClick={[Function]}
                    tabIndex={0}
                    type="button"
                  >
                    Take an action
                    <svg
                      aria-hidden={true}
                      className="bx--btn__icon"
                      focusable="false"
                      height={24}
                      preserveAspectRatio="xMidYMid meet"
                      style={
                        Object {
                          "willChange": "transform",
                        }
                      }
                      viewBox="0 0 32 32"
                      width={24}
                      xmlns="http://www.w3.org/2000/svg"
                    >
                      <path
                        d="M17 15V7h-2v8H7v2h8v8h2v-8h8v-2h-8z"
                      />
                    </svg>
                  </button>
                </div>
              </div>
            </div>
          </div>
        </div>
      </div>
      <button
        className="info__show-button"
        onClick={[Function]}
        style={
          Object {
            "background": "#027ac5",
            "border": "none",
            "borderRadius": "0 0 0 5px",
            "color": "#fff",
            "cursor": "pointer",
            "display": "block",
            "fontFamily": "sans-serif",
            "fontSize": "12px",
            "padding": "5px 15px",
            "position": "fixed",
            "right": 0,
            "top": 0,
          }
        }
        type="button"
      >
        Show Info
      </button>
    </div>
  </div>
</div>
`;

exports[`Storybook Snapshot tests and console checks Storyshots Watson IoT|PageTitleBar with tooltip description 1`] = `
<div
  style={
    Object {
      "alignItems": "center",
      "bottom": "0",
      "display": "flex",
      "left": "0",
      "overflow": "auto",
      "position": "fixed",
      "right": "0",
      "top": "0",
    }
  }
>
  <div
    style={
      Object {
        "margin": "auto",
        "maxHeight": "100%",
      }
    }
  >
    <div
      className="storybook-container"
      style={
        Object {
          "padding": "3rem",
        }
      }
    >
      <div
        style={
          Object {
            "position": "relative",
            "zIndex": 0,
          }
        }
      >
        <div
          style={
            Object {
              "width": "calc(100vw - 6rem)",
            }
          }
        >
          <div
            className="page-title-bar"
          >
            <div
              className="page-title-bar-header"
            >
              <div>
                <div
                  className="page-title-bar-breadcrumb"
                >
                  <nav
                    aria-label="Breadcrumb"
                  >
                    <ol
                      className="bx--breadcrumb"
                    >
                      <li
                        className="bx--breadcrumb-item"
                      >
                        <a
                          className="bx--link"
                          href="/"
                        >
                          Home
                        </a>
                      </li>
                      <li
                        className="bx--breadcrumb-item"
                      >
                        <a
                          className="bx--link"
                          href="/"
                        >
                          Type
                        </a>
                      </li>
                      <li
                        className="bx--breadcrumb-item"
                      >
                        <span
                          className="bx--link"
                        >
                          Instance
                        </span>
                      </li>
                    </ol>
                  </nav>
                </div>
                <div
                  className="page-title-bar-title"
                >
                  <div
                    className="page-title-bar-title--text"
                  >
                    <h2>
                      Page title
                    </h2>
                    <div
                      className="bx--tooltip__label"
                      id="tooltip"
                    >
                      
                      <div
                        aria-describedby={null}
                        aria-haspopup="true"
                        className="bx--tooltip__trigger"
                        onBlur={[Function]}
                        onClick={[Function]}
                        onFocus={[Function]}
                        onKeyDown={[Function]}
                        onMouseOut={[Function]}
                        onMouseOver={[Function]}
                        role="button"
                        tabIndex={0}
                      >
                        <svg
                          aria-hidden={true}
                          description={null}
                          focusable="false"
                          height={20}
                          preserveAspectRatio="xMidYMid meet"
                          role={null}
                          style={
                            Object {
                              "willChange": "transform",
                            }
                          }
                          viewBox="0 0 32 32"
                          width={20}
                          xmlns="http://www.w3.org/2000/svg"
                        >
                          <path
                            d="M17 22v-9h-4v2h2v7h-3v2h8v-2h-3zM16 7a1.5 1.5 0 1 0 1.5 1.5A1.5 1.5 0 0 0 16 7z"
                          />
                          <path
                            d="M16 30a14 14 0 1 1 14-14 14 14 0 0 1-14 14zm0-26a12 12 0 1 0 12 12A12 12 0 0 0 16 4z"
                          />
                        </svg>
                      </div>
                    </div>
                  </div>
                </div>
              </div>
            </div>
          </div>
        </div>
      </div>
      <button
        className="info__show-button"
        onClick={[Function]}
        style={
          Object {
            "background": "#027ac5",
            "border": "none",
            "borderRadius": "0 0 0 5px",
            "color": "#fff",
            "cursor": "pointer",
            "display": "block",
            "fontFamily": "sans-serif",
            "fontSize": "12px",
            "padding": "5px 15px",
            "position": "fixed",
            "right": 0,
            "top": 0,
          }
        }
        type="button"
      >
        Show Info
      </button>
    </div>
  </div>
</div>
`;<|MERGE_RESOLUTION|>--- conflicted
+++ resolved
@@ -512,7 +512,7 @@
                     xmlns="http://www.w3.org/2000/svg"
                   >
                     <path
-                      d="M5 6L0 1 .7.3 5 4.6 9.3.3l.7.7z"
+                      d="M5 6L0 1 0.7 0.3 5 4.6 9.3 0.3 10 1z"
                     />
                     <title>
                       show menu options
@@ -581,6 +581,7 @@
               </div>
               <div
                 aria-hidden={false}
+                className="bx--tab-content"
                 hidden={false}
                 selected={true}
               >
@@ -590,57 +591,8 @@
               </div>
               <div
                 aria-hidden={true}
-<<<<<<< HEAD
-                focusable="false"
-                height={6}
-                preserveAspectRatio="xMidYMid meet"
-                style={
-                  Object {
-                    "willChange": "transform",
-                  }
-                }
-                viewBox="0 0 10 6"
-                width={10}
-                xmlns="http://www.w3.org/2000/svg"
-              >
-                <path
-                  d="M5 6L0 1 0.7 0.3 5 4.6 9.3 0.3 10 1z"
-                />
-                <title>
-                  show menu options
-                </title>
-              </svg>
-            </div>
-            <ul
-              className="bx--tabs__nav bx--tabs__nav--hidden"
-              role="tablist"
-            >
-              <li
-                className="bx--tabs__nav-item bx--tabs__nav-item--selected"
-                onClick={[Function]}
-                onKeyDown={[Function]}
-                role="presentation"
-                selected={true}
-                tabIndex={-1}
-              >
-                <a
-                  aria-selected={true}
-                  className="bx--tabs__nav-link"
-                  href="#"
-                  role="tab"
-                  tabIndex={0}
-                >
-                  Tab 1
-                </a>
-              </li>
-              <li
-                className="bx--tabs__nav-item"
-                onClick={[Function]}
-                onKeyDown={[Function]}
-                role="presentation"
-=======
+                className="bx--tab-content"
                 hidden={true}
->>>>>>> c352012d
                 selected={false}
               >
                 <div>
@@ -649,56 +601,14 @@
               </div>
               <div
                 aria-hidden={true}
+                className="bx--tab-content"
                 hidden={true}
                 selected={false}
               >
-<<<<<<< HEAD
-                <a
-                  aria-selected={false}
-                  className="bx--tabs__nav-link"
-                  href="#"
-                  role="tab"
-                  tabIndex={-1}
-                >
-                  Tab 3
-                </a>
-              </li>
-            </ul>
-          </div>
-          <div
-            aria-hidden={false}
-            className="bx--tab-content"
-            hidden={false}
-            selected={true}
-          >
-            <div>
-              Content for first tab.
-            </div>
-          </div>
-          <div
-            aria-hidden={true}
-            className="bx--tab-content"
-            hidden={true}
-            selected={false}
-          >
-            <div>
-              Content for second tab.
-            </div>
-          </div>
-          <div
-            aria-hidden={true}
-            className="bx--tab-content"
-            hidden={true}
-            selected={false}
-          >
-            <div>
-              Content for third tab.
-=======
                 <div>
                   Content for third tab.
                 </div>
               </div>
->>>>>>> c352012d
             </div>
           </div>
         </div>
@@ -1250,7 +1160,7 @@
                     xmlns="http://www.w3.org/2000/svg"
                   >
                     <path
-                      d="M5 6L0 1 .7.3 5 4.6 9.3.3l.7.7z"
+                      d="M5 6L0 1 0.7 0.3 5 4.6 9.3 0.3 10 1z"
                     />
                     <title>
                       show menu options
@@ -1261,71 +1171,6 @@
                   className="bx--tabs__nav bx--tabs__nav--hidden"
                   role="tablist"
                 >
-<<<<<<< HEAD
-                  <path
-                    d="M17 15V7h-2v8H7v2h8v8h2v-8h8v-2h-8z"
-                  />
-                </svg>
-              </button>
-            </div>
-          </div>
-        </div>
-        <div
-          className="page-title-bar-content"
-        >
-          <div
-            className="bx--tabs"
-            role="navigation"
-            selected={0}
-          >
-            <div
-              aria-label="listbox"
-              className="bx--tabs-trigger"
-              onClick={[Function]}
-              onKeyPress={[Function]}
-              role="listbox"
-              tabIndex={0}
-            >
-              <a
-                className="bx--tabs-trigger-text"
-                href="#"
-                onClick={[Function]}
-                tabIndex={-1}
-              >
-                Tab 1
-              </a>
-              <svg
-                aria-hidden={true}
-                focusable="false"
-                height={6}
-                preserveAspectRatio="xMidYMid meet"
-                style={
-                  Object {
-                    "willChange": "transform",
-                  }
-                }
-                viewBox="0 0 10 6"
-                width={10}
-                xmlns="http://www.w3.org/2000/svg"
-              >
-                <path
-                  d="M5 6L0 1 0.7 0.3 5 4.6 9.3 0.3 10 1z"
-                />
-                <title>
-                  show menu options
-                </title>
-              </svg>
-            </div>
-            <ul
-              className="bx--tabs__nav bx--tabs__nav--hidden"
-              role="tablist"
-            >
-              <li
-                className="bx--tabs__nav-item bx--tabs__nav-item--selected"
-                onClick={[Function]}
-                onKeyDown={[Function]}
-                role="presentation"
-=======
                   <li
                     className="bx--tabs__nav-item bx--tabs__nav-item--selected"
                     onClick={[Function]}
@@ -1384,8 +1229,8 @@
               </div>
               <div
                 aria-hidden={false}
+                className="bx--tab-content"
                 hidden={false}
->>>>>>> c352012d
                 selected={true}
               >
                 <div>
@@ -1394,6 +1239,7 @@
               </div>
               <div
                 aria-hidden={true}
+                className="bx--tab-content"
                 hidden={true}
                 selected={false}
               >
@@ -1403,56 +1249,14 @@
               </div>
               <div
                 aria-hidden={true}
+                className="bx--tab-content"
                 hidden={true}
                 selected={false}
               >
-<<<<<<< HEAD
-                <a
-                  aria-selected={false}
-                  className="bx--tabs__nav-link"
-                  href="#"
-                  role="tab"
-                  tabIndex={-1}
-                >
-                  Tab 3
-                </a>
-              </li>
-            </ul>
-          </div>
-          <div
-            aria-hidden={false}
-            className="bx--tab-content"
-            hidden={false}
-            selected={true}
-          >
-            <div>
-              Content for first tab.
-            </div>
-          </div>
-          <div
-            aria-hidden={true}
-            className="bx--tab-content"
-            hidden={true}
-            selected={false}
-          >
-            <div>
-              Content for second tab.
-            </div>
-          </div>
-          <div
-            aria-hidden={true}
-            className="bx--tab-content"
-            hidden={true}
-            selected={false}
-          >
-            <div>
-              Content for third tab.
-=======
                 <div>
                   Content for third tab.
                 </div>
               </div>
->>>>>>> c352012d
             </div>
           </div>
         </div>
