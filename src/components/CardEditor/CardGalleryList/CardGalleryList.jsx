--- conflicted
+++ resolved
@@ -30,7 +30,7 @@
   i18n: {
     galleryHeader: 'Gallery',
     searchPlaceHolderText: 'Enter a search',
-    pageOfPagesText: page => `Page ${page}`,
+    pageOfPagesText: (page) => `Page ${page}`,
     cardType_TIMESERIES: 'Time series line',
     cardType_BAR: 'Simple bar',
     cardType_VALUE: 'Value / KPI',
@@ -56,22 +56,17 @@
     <SimpleList
       title={mergedI18n.galleryHeader}
       isFullHeight
-<<<<<<< HEAD
       hasSearch
       showPagination={false}
-      items={supportedTypes.map(cardType => ({
+      items={supportedTypes.map((cardType) => ({
         id: cardType,
-=======
-      items={supportedTypes.map((i) => ({
-        id: i,
->>>>>>> c590aabe
         content: {
           value: mergedI18n[`cardType_${cardType}`] || cardType,
           icon: iconTypeMap[cardType],
         },
         isSelectable: true,
       }))}
-      onSelect={cardType => {
+      onSelect={(cardType) => {
         onAddCard(cardType);
       }}
       i18n={{
