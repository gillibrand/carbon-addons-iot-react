--- conflicted
+++ resolved
@@ -25,8 +25,6 @@
         className="iot--card-editor"
       >
         <div
-<<<<<<< HEAD
-=======
           className="iot--card-editor--header"
         >
           <button
@@ -55,7 +53,6 @@
           </button>
         </div>
         <div
->>>>>>> ee57562e
           className="iot--card-editor--content"
         >
           <div
@@ -67,10 +64,6 @@
               <div
                 className="iot--list-header"
               >
-<<<<<<< HEAD
-                <div
-                  className="iot--list-header--title"
-=======
                 <a
                   className="bx--tabs-trigger-text"
                   href="#"
@@ -88,7 +81,6 @@
                   viewBox="0 0 16 16"
                   width={16}
                   xmlns="http://www.w3.org/2000/svg"
->>>>>>> ee57562e
                 >
                   Gallery
                 </div>
@@ -142,30 +134,10 @@
                     onClick={[Function]}
                     type="button"
                   >
-<<<<<<< HEAD
-                    <svg
-                      aria-hidden={true}
-                      fill="currentColor"
-                      focusable="false"
-                      height={16}
-                      preserveAspectRatio="xMidYMid meet"
-                      viewBox="0 0 32 32"
-                      width={16}
-                      xmlns="http://www.w3.org/2000/svg"
-                    >
-                      <path
-                        d="M24 9.4L22.6 8 16 14.6 9.4 8 8 9.4 14.6 16 8 22.6 9.4 24 16 17.4 22.6 24 24 22.6 17.4 16 24 9.4z"
-                      />
-                    </svg>
-                  </button>
-                </div>
-              </div>
-=======
                     Content
                   </a>
                 </li>
               </ul>
->>>>>>> ee57562e
             </div>
             <div
               className="iot--list--content__full-height iot--list--content"
@@ -444,8 +416,6 @@
           className="iot--card-editor"
         >
           <div
-<<<<<<< HEAD
-=======
             className="iot--card-editor--header"
           >
             <button
@@ -474,7 +444,6 @@
             </button>
           </div>
           <div
->>>>>>> ee57562e
             className="iot--card-editor--content"
           >
             <div
@@ -486,10 +455,6 @@
                 <div
                   className="iot--list-header"
                 >
-<<<<<<< HEAD
-                  <div
-                    className="iot--list-header--title"
-=======
                   <a
                     className="bx--tabs-trigger-text"
                     href="#"
@@ -507,7 +472,6 @@
                     viewBox="0 0 16 16"
                     width={16}
                     xmlns="http://www.w3.org/2000/svg"
->>>>>>> ee57562e
                   >
                     Gallery
                   </div>
@@ -561,30 +525,10 @@
                       onClick={[Function]}
                       type="button"
                     >
-<<<<<<< HEAD
-                      <svg
-                        aria-hidden={true}
-                        fill="currentColor"
-                        focusable="false"
-                        height={16}
-                        preserveAspectRatio="xMidYMid meet"
-                        viewBox="0 0 32 32"
-                        width={16}
-                        xmlns="http://www.w3.org/2000/svg"
-                      >
-                        <path
-                          d="M24 9.4L22.6 8 16 14.6 9.4 8 8 9.4 14.6 16 8 22.6 9.4 24 16 17.4 22.6 24 24 22.6 17.4 16 24 9.4z"
-                        />
-                      </svg>
-                    </button>
-                  </div>
-                </div>
-=======
                       Content
                     </a>
                   </li>
                 </ul>
->>>>>>> ee57562e
               </div>
               <div
                 className="iot--list--content__full-height iot--list--content"
