--- conflicted
+++ resolved
@@ -1945,21 +1945,9 @@
                       >
                         <div
                           className="iot--list-item--content--values--value"
-<<<<<<< HEAD
-                          title={
-                            Array [
-                              "VALUE",
-                              "VALUE",
-                            ]
-                          }
-                        >
-                          VALUE
-                          VALUE
-=======
                           title="Value / KPI"
                         >
                           Value / KPI
->>>>>>> 35ae31e1
                         </div>
                       </div>
                     </div>
@@ -1982,8 +1970,6 @@
                     className="iot--list-item--content"
                   >
                     <div
-<<<<<<< HEAD
-=======
                       className="iot--list-item--content--icon iot--list-item--content--icon__left"
                     >
                       <svg
@@ -2031,7 +2017,6 @@
                       </svg>
                     </div>
                     <div
->>>>>>> 35ae31e1
                       className="iot--list-item--content--values"
                     >
                       <div
@@ -2039,15 +2024,9 @@
                       >
                         <div
                           className="iot--list-item--content--values--value"
-                          title={
-                            Array [
-                              "TIMESERIES",
-                              "TIMESERIES",
-                            ]
-                          }
+                          title="Time series line"
                         >
-                          TIMESERIES
-                          TIMESERIES
+                          Time series line
                         </div>
                       </div>
                     </div>
@@ -2070,8 +2049,6 @@
                     className="iot--list-item--content"
                   >
                     <div
-<<<<<<< HEAD
-=======
                       className="iot--list-item--content--icon iot--list-item--content--icon__left"
                     >
                       <svg
@@ -2101,7 +2078,6 @@
                       </svg>
                     </div>
                     <div
->>>>>>> 35ae31e1
                       className="iot--list-item--content--values"
                     >
                       <div
@@ -2109,21 +2085,9 @@
                       >
                         <div
                           className="iot--list-item--content--values--value"
-<<<<<<< HEAD
-                          title={
-                            Array [
-                              "IMAGE",
-                              "IMAGE",
-                            ]
-                          }
-                        >
-                          IMAGE
-                          IMAGE
-=======
                           title="Image"
                         >
                           Image
->>>>>>> 35ae31e1
                         </div>
                       </div>
                     </div>
@@ -2146,26 +2110,8 @@
                     className="iot--list-item--content"
                   >
                     <div
-                      className="iot--list-item--content--values"
-                    >
-<<<<<<< HEAD
-                      <div
-                        className="iot--list-item--content--values--main"
-                      >
-                        <div
-                          className="iot--list-item--content--values--value"
-                          title={
-                            Array [
-                              "TABLE",
-                              "TABLE",
-                            ]
-                          }
-                        >
-                          TABLE
-                          TABLE
-                        </div>
-                      </div>
-=======
+                      className="iot--list-item--content--icon iot--list-item--content--icon__left"
+                    >
                       <svg
                         height={32}
                         width={40}
@@ -2188,7 +2134,20 @@
                           />
                         </g>
                       </svg>
->>>>>>> 35ae31e1
+                    </div>
+                    <div
+                      className="iot--list-item--content--values"
+                    >
+                      <div
+                        className="iot--list-item--content--values--main"
+                      >
+                        <div
+                          className="iot--list-item--content--values--value"
+                          title="Data table"
+                        >
+                          Data table
+                        </div>
+                      </div>
                     </div>
                   </div>
                 </div>
@@ -2209,70 +2168,8 @@
                     className="iot--list-item--content"
                   >
                     <div
-                      className="iot--list-item--content--values"
-                    >
-                      <div
-                        className="iot--list-item--content--values--main"
-                      >
-                        <div
-                          className="iot--list-item--content--values--value"
-<<<<<<< HEAD
-                          title={
-                            Array [
-                              "SIMPLE_BAR",
-                              "SIMPLE_BAR",
-                            ]
-                          }
-                        >
-                          SIMPLE_BAR
-                          SIMPLE_BAR
-=======
-                          title="Data table"
-                        >
-                          Data table
->>>>>>> 35ae31e1
-                        </div>
-                      </div>
-                    </div>
-                  </div>
-                </div>
-              </div>
-              <div
-                className="iot--list-item-parent"
-                data-floating-menu-container={true}
-              >
-                <div
-                  className="iot--list-item iot--list-item__selectable"
-                  data_testid={null}
-                  onClick={[Function]}
-                  onKeyPress={[Function]}
-                  role="button"
-                  tabIndex={0}
-                >
-                  <div
-                    className="iot--list-item--content"
-                  >
-                    <div
-                      className="iot--list-item--content--values"
-                    >
-<<<<<<< HEAD
-                      <div
-                        className="iot--list-item--content--values--main"
-                      >
-                        <div
-                          className="iot--list-item--content--values--value"
-                          title={
-                            Array [
-                              "GROUP_BAR",
-                              "GROUPED_BAR",
-                            ]
-                          }
-                        >
-                          GROUP_BAR
-                          GROUPED_BAR
-                        </div>
-                      </div>
-=======
+                      className="iot--list-item--content--icon iot--list-item--content--icon__left"
+                    >
                       <svg
                         height={32}
                         width={40}
@@ -2282,26 +2179,7 @@
                           fill="#0062FF"
                         />
                       </svg>
->>>>>>> 35ae31e1
-                    </div>
-                  </div>
-                </div>
-              </div>
-              <div
-                className="iot--list-item-parent"
-                data-floating-menu-container={true}
-              >
-                <div
-                  className="iot--list-item iot--list-item__selectable"
-                  data_testid={null}
-                  onClick={[Function]}
-                  onKeyPress={[Function]}
-                  role="button"
-                  tabIndex={0}
-                >
-                  <div
-                    className="iot--list-item--content"
-                  >
+                    </div>
                     <div
                       className="iot--list-item--content--values"
                     >
@@ -2310,17 +2188,6 @@
                       >
                         <div
                           className="iot--list-item--content--values--value"
-<<<<<<< HEAD
-                          title={
-                            Array [
-                              "STACKED_BAR",
-                              "STACKED_BAR",
-                            ]
-                          }
-                        >
-                          STACKED_BAR
-                          STACKED_BAR
-=======
                           title="Simple bar"
                         >
                           Simple bar
@@ -2534,7 +2401,6 @@
                           title="Stacked bar"
                         >
                           Stacked bar
->>>>>>> 35ae31e1
                         </div>
                       </div>
                     </div>
