.#{$iot-prefix}--card-editor {
  height: 100%;
  width: 16rem;
  display: flex;
  background: $ui-01;
  flex-direction: column;
  border-left: 1px solid $ui-03;
  &--header {
    flex: 0 0 3.5rem;
    display: flex;
    justify-content: space-between;
    align-items: center;
    padding: 0 $spacing-02;
    border-bottom: 1px solid $ui-03;
    h5 {
      padding: 0 $spacing-03;
    }
    button.gallery-button {
      /* make ghost button stretch full width */
      height: calc(100% - 0.5rem);
      justify-content: space-between;
      width: 100%;
    }
  }
  &--content {
    flex: 1;
    height: 100%;
    overflow: auto;

    .#{$iot-prefix}--list-item {
      height: $spacing-09;
    }
  }
<<<<<<< HEAD
}

.#{$iot-prefix}--card-gallery-list__icon > svg {
  height: 34px;
  width: 40px;
=======

  &--header--title {
    @include type-style('productive-heading-02');
    padding-left: $spacing-03;
    width: 100%;
  }
>>>>>>> 36f0abbe
}<|MERGE_RESOLUTION|>--- conflicted
+++ resolved
@@ -31,18 +31,15 @@
       height: $spacing-09;
     }
   }
-<<<<<<< HEAD
-}
-
-.#{$iot-prefix}--card-gallery-list__icon > svg {
-  height: 34px;
-  width: 40px;
-=======
 
   &--header--title {
     @include type-style('productive-heading-02');
     padding-left: $spacing-03;
     width: 100%;
   }
->>>>>>> 36f0abbe
+}
+
+.#{$iot-prefix}--card-gallery-list__icon > svg {
+  height: 34px;
+  width: 40px;
 }