--- conflicted
+++ resolved
@@ -15,21 +15,14 @@
 const propTypes = {
   /** card data being edited */
   cardJson: PropTypes.object, // eslint-disable-line react/forbid-prop-types
-<<<<<<< HEAD
-  /** validation errors on the cardJson object */
-  // errors: PropTypes.object, // eslint-disable-line react/forbid-prop-types
-=======
->>>>>>> ee57562e
   /** Callback function when user clicks Show Gallery */
   onShowGallery: PropTypes.func.isRequired,
   /** Callback function when form data changes */
   onChange: PropTypes.func.isRequired,
   /** Callback function when card is added from list */
   onAddCard: PropTypes.func.isRequired,
-<<<<<<< HEAD
   /** Callback function when an image file is uploaded */
   // onAddImage: PropTypes.func.isRequired,
-  supportedTypes: PropTypes.arrayOf(PropTypes.string),
   /** if provided, returns an array of strings which are the dataItems to be allowed
    * on each card
    * getValidDataItems(card, selectedTimeRange)
@@ -39,42 +32,27 @@
    * this prop will be ignored if getValidDataItems is defined
    */
   dataItems: PropTypes.arrayOf(PropTypes.string),
+  supportedCardTypes: PropTypes.arrayOf(PropTypes.string),
   i18n: PropTypes.shape({
     galleryHeader: PropTypes.string,
     addCardButton: PropTypes.string,
-=======
-  supportedCardTypes: PropTypes.arrayOf(PropTypes.string),
-  i18n: PropTypes.shape({
-    galleryHeader: PropTypes.string,
-    openGalleryButton: PropTypes.string,
     searchPlaceholderText: PropTypes.string,
->>>>>>> ee57562e
   }),
 };
 
 const defaultProps = {
   cardJson: null,
-<<<<<<< HEAD
-  // errors: null,
-  i18n: {
-    galleryHeader: 'Gallery',
-    addCardButton: 'Add card',
-=======
   i18n: {
     galleryHeader: 'Gallery',
     openGalleryButton: 'Add card',
->>>>>>> ee57562e
+    addCardButton: 'Add card',
     closeGalleryButton: 'Back',
     openJSONButton: 'Open JSON editor',
     searchPlaceholderText: 'Enter a search',
   },
-<<<<<<< HEAD
-  supportedTypes: ['BAR', 'TIMESERIES', 'VALUE', 'IMAGE', 'TABLE'],
   getValidDataItems: null,
   dataItems: [],
-=======
   supportedCardTypes: Object.keys(DASHBOARD_EDITOR_CARD_TYPES),
->>>>>>> ee57562e
 };
 
 const baseClassName = `${iotPrefix}--card-editor`;
@@ -84,24 +62,16 @@
   onShowGallery,
   onChange,
   onAddCard,
-<<<<<<< HEAD
   // onAddImage,
-  supportedTypes,
   getValidDataItems,
   dataItems,
-=======
   supportedCardTypes,
->>>>>>> ee57562e
   i18n,
 }) => {
   const mergedI18n = { ...defaultProps.i18n, ...i18n };
 
   // show the gallery if no card is being edited
-<<<<<<< HEAD
   const showGallery = isNil(cardJson);
-=======
-  const showGallery = cardJson === null || cardJson === undefined;
->>>>>>> ee57562e
 
   return (
     <div className={baseClassName}>
@@ -112,14 +82,9 @@
             kind="ghost"
             size="small"
             renderIcon={Apps16}
-<<<<<<< HEAD
             onClick={onShowGallery}
           >
-            {mergedI18N.addCardButton}
-=======
-            onClick={onShowGallery}>
-            {mergedI18n.openGalleryButton}
->>>>>>> ee57562e
+            {mergedI18n.addCardButton}
           </Button>
         </div>
       ) : null}
@@ -131,17 +96,13 @@
             i18n={mergedI18n}
           />
         ) : (
-<<<<<<< HEAD
           <CardEditForm
             cardJson={cardJson}
             onChange={onChange}
             dataItems={dataItems}
             getValidDataItems={getValidDataItems}
-            i18n={mergedI18N}
+            i18n={mergedI18n}
           />
-=======
-          <CardEditForm cardJson={cardJson} onChange={onChange} />
->>>>>>> ee57562e
         )}
       </div>
     </div>
