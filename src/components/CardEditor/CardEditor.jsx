--- conflicted
+++ resolved
@@ -26,7 +26,6 @@
   }),
 };
 
-<<<<<<< HEAD
 const defaultProps = {
   cardJson: null,
   i18n: {
@@ -37,22 +36,18 @@
   },
   supportedTypes: ['BAR', 'TIMESERIES', 'VALUE', 'IMAGE', 'TABLE'],
 };
-=======
+
+const baseClassName = `${iotPrefix}--card-editor`;
+
 const CardEditor = ({
-  value,
+  cardJson,
   onShowGallery,
   onChange,
   onAddCard,
   supportedTypes,
   i18n,
 }) => {
-  const mergedI18N = { ...defaultProps.i18n, ...i18n };
->>>>>>> c590aabe
-
-const baseClassName = `${iotPrefix}--card-editor`;
-
-const CardEditor = ({ cardJson, onShowGallery, onChange, onAddCard, supportedTypes, i18n }) => {
-  const mergedI18N = { ...defaultProps.i18n, ...i18n };
+  const mergedI18n = { ...defaultProps.i18n, ...i18n };
 
   // show the gallery if no card is being edited
   const showGallery = cardJson === null || cardJson === undefined;
@@ -67,7 +62,7 @@
             size="small"
             renderIcon={Apps16}
             onClick={onShowGallery}>
-            {mergedI18N.openGalleryButton}
+            {mergedI18n.openGalleryButton}
           </Button>
         </div>
       ) : null}
@@ -76,7 +71,7 @@
           <CardGalleryList
             onAddCard={onAddCard}
             supportedTypes={supportedTypes}
-            i18n={mergedI18N}
+            i18n={mergedI18n}
           />
         ) : (
           <CardEditForm cardJson={cardJson} onChange={onChange} />
