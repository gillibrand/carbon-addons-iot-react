--- conflicted
+++ resolved
@@ -78,9 +78,7 @@
    *  ex: { manufacturer: ['Rentech', 'GHI Industries'], deviceid: ['73000', '73001', '73002'] }
    */
   availableDimensions: PropTypes.shape({}),
-<<<<<<< HEAD
   isSummaryDashboard: PropTypes.bool,
-=======
   /** optional link href's for each card type that will appear in a tooltip */
   dataSeriesItemLinks: PropTypes.shape({
     simpleBar: PropTypes.string,
@@ -92,7 +90,6 @@
     table: PropTypes.string,
     image: PropTypes.string,
   }),
->>>>>>> 19fae1e0
 };
 
 const defaultProps = {
@@ -103,8 +100,8 @@
   dataItems: [],
   currentBreakpoint: 'xl',
   availableDimensions: {},
-<<<<<<< HEAD
   isSummaryDashboard: false,
+  dataSeriesItemLinks: null,
 };
 
 export const handleTranslationCallback = (idToTranslate, mergedI18n) => {
@@ -119,9 +116,6 @@
     case 'close.menu':
       return closeMenuText || 'Close menu';
   }
-=======
-  dataSeriesItemLinks: null,
->>>>>>> 19fae1e0
 };
 
 const CardEditFormContent = ({
