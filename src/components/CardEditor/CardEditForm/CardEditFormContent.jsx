--- conflicted
+++ resolved
@@ -97,14 +97,11 @@
    * this prop will be ignored if getValidDataItems is defined
    */
   dataItems: DataItemsPropTypes,
-<<<<<<< HEAD
   currentBreakpoint: PropTypes.string,
-=======
   /** an object where the keys are available dimensions and the values are the values available for those dimensions
    *  ex: { manufacturer: ['Rentech', 'GHI Industries'], deviceid: ['73000', '73001', '73002'] }
    */
   availableDimensions: PropTypes.shape({}),
->>>>>>> 18d16768
 };
 
 const defaultProps = {
@@ -145,11 +142,8 @@
   getValidDataItems: null,
   getValidTimeRanges: null,
   dataItems: [],
-<<<<<<< HEAD
   currentBreakpoint: 'xl',
-=======
   availableDimensions: {},
->>>>>>> 18d16768
 };
 
 const defaultTimeRangeOptions = [
@@ -183,11 +177,8 @@
   dataItems,
   getValidDataItems,
   getValidTimeRanges,
-<<<<<<< HEAD
   currentBreakpoint,
-=======
   availableDimensions,
->>>>>>> 18d16768
 }) => {
   const { title, description, size, type, id, timeRange } = cardConfig;
   const mergedI18n = { ...defaultProps.i18n, ...i18n };
