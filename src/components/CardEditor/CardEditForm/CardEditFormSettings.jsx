import React from 'react';
import PropTypes from 'prop-types';
import omit from 'lodash/omit';

<<<<<<< HEAD
import { settings } from '../../../constants/Settings';
import { TextInput, NumberInput, Dropdown } from '../../../index';
=======
>>>>>>> 4575a5c7
import { CARD_TYPES } from '../../../constants/LayoutConstants';

import DataSeriesFormSettings from './CardEditFormItems/DataSeriesFormItems/DataSeriesFormSettings';
import ImageCardFormSettings from './CardEditFormItems/ImageCardFormItems/ImageCardFormSettings';

const propTypes = {
  /** card data value */
  cardConfig: PropTypes.shape({
    id: PropTypes.string,
    title: PropTypes.string,
    size: PropTypes.string,
    type: PropTypes.string,
    content: PropTypes.shape({
      series: PropTypes.arrayOf(
        PropTypes.shape({
          label: PropTypes.string,
          dataSourceId: PropTypes.string,
          color: PropTypes.string,
        })
      ),
      xLabel: PropTypes.string,
      yLabel: PropTypes.string,
      unit: PropTypes.string,
      includeZeroOnXaxis: PropTypes.bool,
      includeZeroOnYaxis: PropTypes.bool,
      timeDataSourceId: PropTypes.string,
      showLegend: PropTypes.bool,
    }),
    interval: PropTypes.string,
  }),
  /** Callback function when form data changes */
  onChange: PropTypes.func.isRequired,
<<<<<<< HEAD
  i18n: PropTypes.shape({
    xAxisLabel: PropTypes.string,
    yAxisLabel: PropTypes.string,
    unitLabel: PropTypes.string,
    decimalPrecisionLabel: PropTypes.string,
    precisionLabel: PropTypes.string,
    showLegendLabel: PropTypes.string,
    fontSize: PropTypes.string,
  }),
=======
  i18n: PropTypes.shape({}),
>>>>>>> 4575a5c7
};

const defaultProps = {
  cardConfig: {},
<<<<<<< HEAD
  i18n: {
    xAxisLabel: 'X-axis label',
    yAxisLabel: 'Y-axis label',
    unitLabel: 'Unit',
    decimalPrecisionLabel: 'Decimal precision',
    precisionLabel: 'Precision',
    showLegendLabel: 'Show legend',
    fontSize: 'Font size',
  },
=======
  i18n: {},
>>>>>>> 4575a5c7
};

const CardEditFormSettings = ({ cardConfig, onChange, i18n }) => {
  const mergedI18n = { ...defaultProps.i18n, ...i18n };
<<<<<<< HEAD
  const { content, id, type } = cardConfig;

  const baseClassName = `${iotPrefix}--card-edit-form`;

  const TimeSeriesSettings = (
    <>
      <div className={`${baseClassName}--input`}>
        <TextInput
          id={`${id}_title`}
          labelText={mergedI18n.xAxisLabel}
          light
          onChange={(evt) =>
            onChange({
              ...cardConfig,
              content: { ...cardConfig.content, xLabel: evt.target.value },
            })
          }
          value={content?.xLabel}
=======
  const { type } = cardConfig;

  return (
    <div>
      {type === CARD_TYPES.TIMESERIES && (
        <DataSeriesFormSettings
          cardConfig={cardConfig}
          i18n={mergedI18n}
          onChange={onChange}
>>>>>>> 4575a5c7
        />
      )}
      {type === CARD_TYPES.IMAGE && (
        <ImageCardFormSettings
          cardConfig={cardConfig}
          i18n={mergedI18n}
          onChange={onChange}
        />
      )}

      {/*
      TODO: support and legend toggling in future iteration
      <div className={`${baseClassName}--input`}>
        <div className={`${baseClassName}--input--toggle-field`}>
          <span>{mergedI18n.showLegend}</span>
          <ToggleSmall
            id="show-legend-toggle"
            aria-label="show-legend"
            defaultToggled
            labelA=""
            labelB=""
            // This is not supported by Carbon yet. Issue open here: https://github.com/carbon-design-system/carbon-charts/issues/846
            onToggle={showLegend => onChange({ ...cardConfig, showLegend })}
          />
        </div>
      </div> */}
    </div>
  );

  const ValueCardSettings = (
    <>
      <div className={`${baseClassName}--input`}>
        <NumberInput
          id={`${id}_value-card-font-size`}
          step={1}
          min={0}
          light
          label={mergedI18n.fontSize}
          value={content?.fontSize?.toString() || 16}
          onChange={({ imaginaryTarget }) =>
            onChange({
              ...cardConfig,
              content: {
                ...content,
                fontSize:
                  Number(imaginaryTarget.value) || imaginaryTarget.value,
              },
            })
          }
        />
      </div>
      <div className={`${baseClassName}--input`}>
        <Dropdown
          id={`${id}_value-card-decimal-place`}
          titleText={mergedI18n.precisionLabel}
          direction="bottom"
          label=""
          items={['Not set', '0', '1', '2', '3', '4']}
          light
          selectedItem={content?.precision?.toString() || 'Not set'}
          onChange={({ selectedItem }) => {
            const isSet = selectedItem !== 'Not set';
            if (isSet) {
              onChange({
                ...cardConfig,
                content: {
                  ...content,
                  precision: Number(selectedItem),
                },
              });
            } else {
              onChange({
                ...cardConfig,
                content: {
                  ...omit(content, 'precision'),
                },
              });
            }
          }}
        />
      </div>
    </>
  );

  switch (type) {
    case CARD_TYPES.TIMESERIES:
      return TimeSeriesSettings;
    case CARD_TYPES.VALUE:
      return ValueCardSettings;
    default:
      return null;
  }
};

CardEditFormSettings.propTypes = propTypes;
CardEditFormSettings.defaultProps = defaultProps;

export default CardEditFormSettings;<|MERGE_RESOLUTION|>--- conflicted
+++ resolved
@@ -1,15 +1,10 @@
 import React from 'react';
 import PropTypes from 'prop-types';
-import omit from 'lodash/omit';
 
-<<<<<<< HEAD
-import { settings } from '../../../constants/Settings';
-import { TextInput, NumberInput, Dropdown } from '../../../index';
-=======
->>>>>>> 4575a5c7
 import { CARD_TYPES } from '../../../constants/LayoutConstants';
 
 import DataSeriesFormSettings from './CardEditFormItems/DataSeriesFormItems/DataSeriesFormSettings';
+import ValueCardFormSettings from './CardEditFormItems/ValueCardFormItems/ValueCardFormSettings';
 import ImageCardFormSettings from './CardEditFormItems/ImageCardFormItems/ImageCardFormSettings';
 
 const propTypes = {
@@ -39,159 +34,52 @@
   }),
   /** Callback function when form data changes */
   onChange: PropTypes.func.isRequired,
-<<<<<<< HEAD
-  i18n: PropTypes.shape({
-    xAxisLabel: PropTypes.string,
-    yAxisLabel: PropTypes.string,
-    unitLabel: PropTypes.string,
-    decimalPrecisionLabel: PropTypes.string,
-    precisionLabel: PropTypes.string,
-    showLegendLabel: PropTypes.string,
-    fontSize: PropTypes.string,
-  }),
-=======
   i18n: PropTypes.shape({}),
->>>>>>> 4575a5c7
 };
 
 const defaultProps = {
   cardConfig: {},
-<<<<<<< HEAD
   i18n: {
     xAxisLabel: 'X-axis label',
     yAxisLabel: 'Y-axis label',
     unitLabel: 'Unit',
     decimalPrecisionLabel: 'Decimal precision',
+    showLegendLable: 'Show legend',
     precisionLabel: 'Precision',
     showLegendLabel: 'Show legend',
     fontSize: 'Font size',
   },
-=======
-  i18n: {},
->>>>>>> 4575a5c7
 };
 
 const CardEditFormSettings = ({ cardConfig, onChange, i18n }) => {
   const mergedI18n = { ...defaultProps.i18n, ...i18n };
-<<<<<<< HEAD
-  const { content, id, type } = cardConfig;
-
-  const baseClassName = `${iotPrefix}--card-edit-form`;
-
-  const TimeSeriesSettings = (
-    <>
-      <div className={`${baseClassName}--input`}>
-        <TextInput
-          id={`${id}_title`}
-          labelText={mergedI18n.xAxisLabel}
-          light
-          onChange={(evt) =>
-            onChange({
-              ...cardConfig,
-              content: { ...cardConfig.content, xLabel: evt.target.value },
-            })
-          }
-          value={content?.xLabel}
-=======
   const { type } = cardConfig;
 
-  return (
-    <div>
-      {type === CARD_TYPES.TIMESERIES && (
+  switch (type) {
+    case CARD_TYPES.TIMESERIES:
+      return (
         <DataSeriesFormSettings
           cardConfig={cardConfig}
           i18n={mergedI18n}
           onChange={onChange}
->>>>>>> 4575a5c7
         />
-      )}
-      {type === CARD_TYPES.IMAGE && (
+      );
+    case CARD_TYPES.VALUE:
+      return (
+        <ValueCardFormSettings
+          cardConfig={cardConfig}
+          i18n={mergedI18n}
+          onChange={onChange}
+        />
+      );
+    case CARD_TYPES.IMAGE:
+      return (
         <ImageCardFormSettings
           cardConfig={cardConfig}
           i18n={mergedI18n}
           onChange={onChange}
         />
-      )}
-
-      {/*
-      TODO: support and legend toggling in future iteration
-      <div className={`${baseClassName}--input`}>
-        <div className={`${baseClassName}--input--toggle-field`}>
-          <span>{mergedI18n.showLegend}</span>
-          <ToggleSmall
-            id="show-legend-toggle"
-            aria-label="show-legend"
-            defaultToggled
-            labelA=""
-            labelB=""
-            // This is not supported by Carbon yet. Issue open here: https://github.com/carbon-design-system/carbon-charts/issues/846
-            onToggle={showLegend => onChange({ ...cardConfig, showLegend })}
-          />
-        </div>
-      </div> */}
-    </div>
-  );
-
-  const ValueCardSettings = (
-    <>
-      <div className={`${baseClassName}--input`}>
-        <NumberInput
-          id={`${id}_value-card-font-size`}
-          step={1}
-          min={0}
-          light
-          label={mergedI18n.fontSize}
-          value={content?.fontSize?.toString() || 16}
-          onChange={({ imaginaryTarget }) =>
-            onChange({
-              ...cardConfig,
-              content: {
-                ...content,
-                fontSize:
-                  Number(imaginaryTarget.value) || imaginaryTarget.value,
-              },
-            })
-          }
-        />
-      </div>
-      <div className={`${baseClassName}--input`}>
-        <Dropdown
-          id={`${id}_value-card-decimal-place`}
-          titleText={mergedI18n.precisionLabel}
-          direction="bottom"
-          label=""
-          items={['Not set', '0', '1', '2', '3', '4']}
-          light
-          selectedItem={content?.precision?.toString() || 'Not set'}
-          onChange={({ selectedItem }) => {
-            const isSet = selectedItem !== 'Not set';
-            if (isSet) {
-              onChange({
-                ...cardConfig,
-                content: {
-                  ...content,
-                  precision: Number(selectedItem),
-                },
-              });
-            } else {
-              onChange({
-                ...cardConfig,
-                content: {
-                  ...omit(content, 'precision'),
-                },
-              });
-            }
-          }}
-        />
-      </div>
-    </>
-  );
-
-  switch (type) {
-    case CARD_TYPES.TIMESERIES:
-      return TimeSeriesSettings;
-    case CARD_TYPES.VALUE:
-      return ValueCardSettings;
+      );
     default:
       return null;
   }
