import React, { useState } from 'react';
import PropTypes from 'prop-types';
import { Edit16, Subtract16 } from '@carbon/icons-react';
import omit from 'lodash/omit';
import isEmpty from 'lodash/isEmpty';
import uuid from 'uuid';

import { settings } from '../../../../../constants/Settings';
import {
  DATAITEM_COLORS_OPTIONS,
  handleDataSeriesChange,
  DataItemsPropTypes,
} from '../../../../DashboardEditor/editorUtils';
import {
  Button,
  List,
  MultiSelect,
  ComboBox,
  Dropdown,
} from '../../../../../index';
import DataSeriesFormItemModal from '../DataSeriesFormItemModal';
import {
  CARD_TYPES,
  BAR_CHART_TYPES,
} from '../../../../../constants/LayoutConstants';
import ContentFormItemTitle from '../ContentFormItemTitle';

import BarChartDataSeriesContent from './BarChartDataSeriesContent';

const { iotPrefix } = settings;

const propTypes = {
  /* card value */
  cardConfig: PropTypes.shape({
    id: PropTypes.string,
    title: PropTypes.string,
    size: PropTypes.string,
    type: PropTypes.string,
    content: PropTypes.shape({
      series: PropTypes.arrayOf(
        PropTypes.shape({
          label: PropTypes.string,
          dataSourceId: PropTypes.string,
          color: PropTypes.string,
        })
      ),
      xLabel: PropTypes.string,
      yLabel: PropTypes.string,
      unit: PropTypes.string,
      includeZeroOnXaxis: PropTypes.bool,
      includeZeroOnYaxis: PropTypes.bool,
      timeDataSourceId: PropTypes.string,
      showLegend: PropTypes.bool,
    }),
    interval: PropTypes.string,
  }),
  /* callback when data item input value changes */
  onChange: PropTypes.func.isRequired,
  /** if provided, returns an array of strings which are the dataItems to be allowed
   * on each card
   * getValidDataItems(card, selectedTimeRange)
   */
  getValidDataItems: PropTypes.func,
  /** an array of dataItems to be included on each card
   * this prop will be ignored if getValidDataItems is defined
   */
  dataItems: DataItemsPropTypes,
  /** an object where the keys are available dimensions and the values are the values available for those dimensions
   *  ex: { manufacturer: ['Rentech', 'GHI Industries'], deviceid: ['73000', '73001', '73002'] }
   */
  availableDimensions: PropTypes.shape({}),
  /** list of dataItem names that have been selected to display on the card */
  selectedDataItems: PropTypes.arrayOf(PropTypes.string),
  setSelectedDataItems: PropTypes.func.isRequired,
  selectedTimeRange: PropTypes.string.isRequired,
<<<<<<< HEAD
  isSummaryDashboard: PropTypes.bool,
=======
  /** optional link href's for each card type that will appear in a tooltip */
  dataSeriesItemLinks: PropTypes.shape({
    simpleBar: PropTypes.string,
    groupedBar: PropTypes.string,
    stackedBar: PropTypes.string,
    timeSeries: PropTypes.string,
    value: PropTypes.string,
    custom: PropTypes.string,
  }),
  i18n: PropTypes.shape({
    dataItemEditorTitle: PropTypes.string,
    dataItemEditorDataItemTitle: PropTypes.string,
    dataItemEditorDataItemLabel: PropTypes.string,
    dataItemEditorLegendColor: PropTypes.string,
    dataItemEditorSectionTitle: PropTypes.string,
    dataItemEditorSectionSimpleBarTooltipText: PropTypes.string,
    dataItemEditorSectionGroupedBarTooltipText: PropTypes.string,
    dataItemEditorSectionStackedBarTooltipText: PropTypes.string,
    dataItemEditorSectionTimeSeriesTooltipText: PropTypes.string,
    dataItemEditorSectionValueTooltipText: PropTypes.string,
    dataItemEditorSectionCustomTooltipText: PropTypes.string,
    dataItemEditorSectionTooltipLinkText: PropTypes.string,
    dataSeriesTitle: PropTypes.string,
    selectDataItems: PropTypes.string,
    selectDataItem: PropTypes.string,
    dataItem: PropTypes.string,
    edit: PropTypes.string,
    remove: PropTypes.string,
    customize: PropTypes.string,
    clearAllText: PropTypes.string,
    clearSelectionText: PropTypes.string,
    openMenuText: PropTypes.string,
    closeMenuText: PropTypes.string,
  }),
>>>>>>> 19fae1e0
  translateWithId: PropTypes.func.isRequired,
};

const defaultProps = {
  cardConfig: {},
  i18n: {
    dataItemEditorTitle: 'Edit data series',
    dataItemEditorDataItemTitle: 'Data item',
    dataItemEditorDataItemLabel: 'Label',
    dataItemEditorLegendColor: 'Legend color',
    dataItemEditorSectionTitle: 'Data',
    dataItemEditorSectionSimpleBarTooltipText:
      'Display a metric using bars. Plot over time or by a dimension from Group by.',
    dataItemEditorSectionGroupedBarTooltipText:
      'Group categories side by side in bars. Show groupings of related metrics or different categories of a single metric.',
    dataItemEditorSectionStackedBarTooltipText:
      'Stack bars by categories of a single dimension or into multiple related metrics.',
    dataItemEditorSectionTimeSeriesTooltipText:
      'Plot time series metrics over time.',
    dataItemEditorSectionValueTooltipText:
      'Display metric values, dimension values, or alert counts. Select from Data item. ',
    dataItemEditorSectionCustomTooltipText:
      'Show or hide alert fields. Choose dimensions to add as extra columns. ',
    dataItemEditorSectionTooltipLinkText: 'Learn more',
    selectDataItems: 'Select data items',
    selectDataItem: 'Select data item',
    dataItem: 'Data item',
    edit: 'Edit',
    remove: 'Remove',
    customize: 'Customize',
    filter: 'Filter',
    clearAllText: 'Clear all',
    clearSelectionText: 'Clear selection',
    openMenuText: 'Open menu',
    closeMenuText: 'Close menu',
  },
  getValidDataItems: null,
  dataItems: [],
  selectedDataItems: [],
  availableDimensions: {},
<<<<<<< HEAD
  isSummaryDashboard: false,
=======
  dataSeriesItemLinks: null,
>>>>>>> 19fae1e0
};

export const formatDataItemsForDropdown = (dataItems) =>
  dataItems?.map(({ dataSourceId }) => ({
    id: dataSourceId,
    text: dataSourceId,
  })) || [];

/**
 * Retuns card specific tooltip depending on card type
 * @param {Object} cardConfig
 * @returns {Object} tooltip definition
 */
export const defineCardSpecificTooltip = (
  cardConfig,
  dataSeriesItemLinks,
  i18n
) => {
  switch (cardConfig.type) {
    case CARD_TYPES.BAR:
      if (cardConfig.content.type === BAR_CHART_TYPES.SIMPLE) {
        return {
          tooltipText: i18n.dataItemEditorSectionSimpleBarTooltipText,
          ...(dataSeriesItemLinks?.simpleBar
            ? {
                linkText: i18n.dataItemEditorSectionTooltipLinkText,
                href: dataSeriesItemLinks.simpleBar,
              }
            : {}),
        };
      }
      if (cardConfig.content.type === BAR_CHART_TYPES.GROUPED) {
        return {
          tooltipText: i18n.dataItemEditorSectionGroupedBarTooltipText,
          ...(dataSeriesItemLinks?.groupedBar
            ? {
                linkText: i18n.dataItemEditorSectionTooltipLinkText,
                href: dataSeriesItemLinks.groupedBar,
              }
            : {}),
        };
      }
      // STACKED
      return {
        tooltipText: i18n.dataItemEditorSectionStackedBarTooltipText,
        ...(dataSeriesItemLinks?.stackedBar
          ? {
              linkText: i18n.dataItemEditorSectionTooltipLinkText,
              href: dataSeriesItemLinks.stackedBar,
            }
          : {}),
      };

    case CARD_TYPES.TIMESERIES:
      return {
        tooltipText: i18n.dataItemEditorSectionTimeSeriesTooltipText,
        ...(dataSeriesItemLinks?.timeSeries
          ? {
              linkText: i18n.dataItemEditorSectionTooltipLinkText,
              href: dataSeriesItemLinks.timeSeries,
            }
          : {}),
      };

    case CARD_TYPES.VALUE:
      return {
        tooltipText: i18n.dataItemEditorSectionValueTooltipText,
        ...(dataSeriesItemLinks?.value
          ? {
              linkText: i18n.dataItemEditorSectionTooltipLinkText,
              href: dataSeriesItemLinks.value,
            }
          : {}),
      };

    case CARD_TYPES.CUSTOM:
    default:
      return {
        tooltipText: i18n.dataItemEditorSectionCustomTooltipText,
        ...(dataSeriesItemLinks?.custom
          ? {
              linkText: i18n.dataItemEditorSectionTooltipLinkText,
              href: dataSeriesItemLinks.custom,
            }
          : {}),
      };
  }
};

const DataSeriesFormItem = ({
  cardConfig,
  isSummaryDashboard,
  dataItems,
  getValidDataItems,
  onChange,
  selectedDataItems,
  setSelectedDataItems,
  selectedTimeRange,
  availableDimensions,
  i18n,
  dataSeriesItemLinks,
  translateWithId,
}) => {
  const mergedI18n = { ...defaultProps.i18n, ...i18n };

  const [showEditor, setShowEditor] = useState(false);
  const [editDataItem, setEditDataItem] = useState({});
  const [editDataSeries, setEditDataSeries] = useState(
    cardConfig.content?.series || []
  );
  const [removedDataItems, setRemovedDataItems] = useState([]);

  const baseClassName = `${iotPrefix}--card-edit-form`;

  const isComplexDataSeries =
    cardConfig.content?.type === BAR_CHART_TYPES.GROUPED;

  const canMultiSelectDataItems =
    cardConfig.content?.type !== BAR_CHART_TYPES.SIMPLE;

  // determine which content section to look at
  const data =
    cardConfig.type === CARD_TYPES.TIMESERIES ||
    cardConfig.type === CARD_TYPES.BAR
      ? cardConfig?.content?.series
      : cardConfig?.content?.attributes;

  // initialize items with a unique id if not present
  const dataSection = data?.map((item) =>
    !item.uuid ? { ...item, uuid: uuid.v4() } : item
  );

  const initialSelectedItems = formatDataItemsForDropdown(dataSection);

  const validDataItems = getValidDataItems
    ? getValidDataItems(cardConfig, selectedTimeRange)
    : dataItems;

  const cardSpecificTooltip = defineCardSpecificTooltip(
    cardConfig,
    dataSeriesItemLinks,
    mergedI18n
  );

  return (
    <>
      <DataSeriesFormItemModal
        cardConfig={cardConfig}
        isSummaryDashboard={isSummaryDashboard}
        showEditor={showEditor}
        setShowEditor={setShowEditor}
        editDataSeries={editDataSeries}
        setEditDataSeries={setEditDataSeries}
        editDataItem={editDataItem}
        setEditDataItem={setEditDataItem}
        validDataItems={validDataItems}
        availableDimensions={availableDimensions}
        dataSection={dataSection}
        onChange={onChange}
        i18n={mergedI18n}
      />
      <ContentFormItemTitle
        title={mergedI18n.dataItemEditorSectionTitle}
        // Specific to each card type
        tooltip={{ ...cardSpecificTooltip }}
      />
      {cardConfig.type === CARD_TYPES.BAR ? (
        <BarChartDataSeriesContent
          cardConfig={cardConfig}
          onChange={onChange}
          availableDimensions={availableDimensions}
          i18n={mergedI18n}
          translateWithId={translateWithId}
        />
      ) : null}
      {canMultiSelectDataItems ? (
        isComplexDataSeries ? (
          <div className={`${baseClassName}--input`}>
            <MultiSelect
              // need to re-gen if selected card changes or if a dataItem is removed from the list
              key={`data-item-select-${removedDataItems.length}-selected_card-id-${cardConfig.id}`}
              id={`${cardConfig.id}_dataSourceIds-select`}
              label={mergedI18n.selectDataItems}
              direction="bottom"
              itemToString={(item) => item.id}
              initialSelectedItems={initialSelectedItems}
              items={formatDataItemsForDropdown(validDataItems)}
              light
              onChange={({ selectedItems }) => {
                const newCard = handleDataSeriesChange(
                  selectedItems,
                  cardConfig,
                  setEditDataSeries
                );
                setSelectedDataItems(selectedItems.map(({ id }) => id));
                onChange(newCard);
              }}
              titleText={mergedI18n.dataItem}
              translateWithId={translateWithId}
            />
          </div>
        ) : (
          <div className={`${baseClassName}--input`}>
            <ComboBox
              // need to re-gen if selected card changes or if a dataItem is removed from the list
              key={`data-item-select-${removedDataItems.length}-selected_card-id-${cardConfig.id}`}
              id={`${cardConfig.id}_dataSourceIds-combobox`}
              items={formatDataItemsForDropdown(validDataItems)}
              itemToString={(item) => item.id}
              titleText={mergedI18n.dataItemEditorDataItemTitle}
              addToList={false}
              placeholder={mergedI18n.filter}
              // clears out the input field after each selection
              selectedItem={{ id: '', text: '' }}
              onChange={(selectedItem) => {
                // ignore the value added by the "enter" keypress
                if (selectedItem && !selectedItem.id.includes('iot-input')) {
                  const itemWithMetaData = validDataItems?.find(
                    ({ dataSourceId }) => dataSourceId === selectedItem.id
                  );

                  const selectedItems = [
                    ...dataSection.map((item) => ({
                      ...item,
                      ...(!item.uuid && { uuid: uuid.v4() }),
                      id: item.dataSourceId,
                    })),
                    {
                      ...selectedItem,
                      ...(itemWithMetaData && { ...itemWithMetaData }),
                      uuid: uuid.v4(),
                    },
                  ];
                  // need to remove the category if the card is a stacked timeseries bar
                  const card =
                    cardConfig.content.type === BAR_CHART_TYPES.STACKED &&
                    cardConfig.content.timeDataSourceId &&
                    selectedItems.length > 1
                      ? omit(cardConfig, 'content.categoryDataSourceId')
                      : cardConfig;
                  const newCard = handleDataSeriesChange(
                    selectedItems,
                    card,
                    setEditDataSeries
                  );
                  setSelectedDataItems(selectedItems.map(({ id }) => id));
                  onChange(newCard);
                }
              }}
              light
            />
          </div>
        )
      ) : (
        // Can't select more than one dataItem
        <div className={`${baseClassName}--input`}>
          <Dropdown
            id={`${cardConfig.id}_dataSourceId`}
            direction="bottom"
            label={mergedI18n.selectDataItem}
            light
            translateWithId={translateWithId}
            titleText={mergedI18n.dataItem}
            items={validDataItems.map(({ dataSourceId }) => dataSourceId)}
            selectedItem={
              !isEmpty(cardConfig.content?.series)
                ? cardConfig.content?.series[0].dataSourceId
                : null
            }
            onChange={({ selectedItem }) => {
              const itemWithMetaData = validDataItems?.find(
                ({ dataSourceId }) => dataSourceId === selectedItem
              );
              const newCard = handleDataSeriesChange(
                [
                  {
                    id: selectedItem,
                    ...(itemWithMetaData && { ...itemWithMetaData }),
                  },
                ],
                cardConfig,
                setEditDataSeries
              );
              setSelectedDataItems([selectedItem]);
              onChange(newCard);
            }}
          />
        </div>
      )}
      <List
        className={`${baseClassName}--data-item-list`}
        key={`data-item-list${selectedDataItems.length}`}
        // need to force an empty "empty state"
        emptyState={<div />}
        title=""
        items={dataSection?.map((dataItem, i) => ({
          id: dataItem.dataSourceId,
          content: {
            value: dataItem.label,
            icon:
              cardConfig.type === CARD_TYPES.TIMESERIES ||
              cardConfig.type === CARD_TYPES.BAR ? (
                <div
                  style={{
                    width: '1rem',
                    height: '1rem',
                    backgroundColor:
                      dataItem.color ||
                      DATAITEM_COLORS_OPTIONS[
                        i % DATAITEM_COLORS_OPTIONS.length
                      ],
                  }}
                />
              ) : null,
            rowActions: () => [
              !isComplexDataSeries && [
                <Button
                  key={`data-item-${dataItem.dataSourceId}_edit`}
                  renderIcon={Edit16}
                  hasIconOnly
                  kind="ghost"
                  size="small"
                  onClick={() => {
                    const dataItemWithMetaData = validDataItems?.find(
                      ({ dataSourceId }) =>
                        dataSourceId === dataItem.dataSourceId
                    );
                    setEditDataItem({
                      ...omit(dataItemWithMetaData, 'uuid'),
                      ...dataItem,
                      ...(cardConfig.type === CARD_TYPES.TIMESERIES ||
                      cardConfig.type === CARD_TYPES.BAR
                        ? {
                            color:
                              dataItem.color ||
                              DATAITEM_COLORS_OPTIONS[
                                i % DATAITEM_COLORS_OPTIONS.length
                              ],
                          }
                        : {}),
                    });
                    // need to reset the card to include the unique id's
                    onChange({
                      ...cardConfig,
                      content: {
                        ...cardConfig.content,
                        ...(cardConfig.type === CARD_TYPES.VALUE
                          ? { attributes: dataSection }
                          : { series: dataSection }),
                      },
                    });
                    setShowEditor(true);
                  }}
                  iconDescription={mergedI18n.edit}
                />,
              ],
              <Button
                key={`data-item-${dataItem.dataSourceId}_remove`}
                renderIcon={Subtract16}
                hasIconOnly
                kind="ghost"
                size="small"
                onClick={() => {
                  const filteredItems = dataSection.filter(
                    (item) => item.uuid !== dataItem.uuid
                  );
                  setSelectedDataItems(
                    filteredItems.map((item) => item.dataSourceId)
                  );
                  setRemovedDataItems([...removedDataItems, dataItem]);
                  setEditDataSeries(filteredItems);
                  onChange({
                    ...cardConfig,
                    content: {
                      ...cardConfig.content,
                      ...(cardConfig.type === CARD_TYPES.VALUE
                        ? { attributes: filteredItems }
                        : { series: filteredItems }),
                    },
                  });
                }}
                iconDescription={mergedI18n.remove}
              />,
            ],
          },
        }))}
      />
      {isComplexDataSeries && dataSection.length ? (
        <Button
          renderIcon={Edit16}
          kind="ghost"
          size="small"
          onClick={() => {
            setShowEditor(true);
          }}
          iconDescription={mergedI18n.customize}>
          {mergedI18n.customize}
        </Button>
      ) : null}
    </>
  );
};
DataSeriesFormItem.defaultProps = defaultProps;
DataSeriesFormItem.propTypes = propTypes;
export default DataSeriesFormItem;<|MERGE_RESOLUTION|>--- conflicted
+++ resolved
@@ -73,9 +73,7 @@
   selectedDataItems: PropTypes.arrayOf(PropTypes.string),
   setSelectedDataItems: PropTypes.func.isRequired,
   selectedTimeRange: PropTypes.string.isRequired,
-<<<<<<< HEAD
   isSummaryDashboard: PropTypes.bool,
-=======
   /** optional link href's for each card type that will appear in a tooltip */
   dataSeriesItemLinks: PropTypes.shape({
     simpleBar: PropTypes.string,
@@ -110,7 +108,6 @@
     openMenuText: PropTypes.string,
     closeMenuText: PropTypes.string,
   }),
->>>>>>> 19fae1e0
   translateWithId: PropTypes.func.isRequired,
 };
 
@@ -151,11 +148,8 @@
   dataItems: [],
   selectedDataItems: [],
   availableDimensions: {},
-<<<<<<< HEAD
   isSummaryDashboard: false,
-=======
   dataSeriesItemLinks: null,
->>>>>>> 19fae1e0
 };
 
 export const formatDataItemsForDropdown = (dataItems) =>
