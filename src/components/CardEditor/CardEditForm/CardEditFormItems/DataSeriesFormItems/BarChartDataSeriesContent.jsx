--- conflicted
+++ resolved
@@ -122,12 +122,8 @@
               : cardConfig.content?.categoryDataSourceId
           }
           onChange={({ selectedItem }) => {
-<<<<<<< HEAD
             setSelectedGroupBy(selectedItem);
-            if (selectedItem !== 'Time interval') {
-=======
             if (selectedItem !== mergedI18n.timeInterval) {
->>>>>>> 2dbce28b
               onChange({
                 ...cardConfig,
                 content: {
