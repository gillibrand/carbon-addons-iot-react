--- conflicted
+++ resolved
@@ -401,7 +401,6 @@
             helperText={`${mergedI18n.dataItemSource}: ${editDataItem.dataSourceId}`}
           />
         </div>
-<<<<<<< HEAD
 
         {(type === CARD_TYPES.TIMESERIES || type === CARD_TYPES.BAR) && ( // show color selector
           <div className={`${baseClassName}--input-group--item`}>
@@ -417,77 +416,6 @@
                 ({ carbonColor }) => carbonColor === editDataItem.color
               )}
               onChange={({ color }) =>
-=======
-      </div>
-      <div className={`${baseClassName}--input-group`}>
-        <div className={`${baseClassName}--input-group--item`}>
-          <TextInput
-            id={`${id}_attribute-unit`}
-            labelText={mergedI18n.dataItemEditorDataItemUnit}
-            light
-            placeholder={`${mergedI18n.example}: %`}
-            onChange={(evt) =>
-              setEditDataItem({
-                ...editDataItem,
-                unit: evt.target.value,
-              })
-            }
-            value={editDataItem.unit}
-          />
-        </div>
-        {cardConfig.type === CARD_TYPES.VALUE && (
-          <div className={`${baseClassName}--input-group--item-end`}>
-            <Dropdown
-              id={`${id}_value-card-decimal-place`}
-              titleText={mergedI18n.decimalPlaces}
-              direction="bottom"
-              label=""
-              items={[mergedI18n.notSet, '0', '1', '2', '3', '4']}
-              light
-              translateWithId={handleTranslation}
-              selectedItem={
-                editDataItem.precision?.toString() || mergedI18n.notSet
-              }
-              onChange={({ selectedItem }) => {
-                const isSet = selectedItem !== mergedI18n.notSet;
-                if (isSet) {
-                  setEditDataItem({
-                    ...editDataItem,
-                    precision: Number(selectedItem),
-                  });
-                } else {
-                  setEditDataItem(omit(editDataItem, 'precision'));
-                }
-              }}
-            />
-          </div>
-        )}
-      </div>
-      <div className={`${baseClassName}--input-group`}>
-        <div
-          className={classnames({
-            [`${baseClassName}--input-group--item`]: !isEmpty(
-              editDataItem.dataFilter
-            ),
-            [`${baseClassName}--input-group--item-half`]:
-              isEmpty(editDataItem.dataFilter) ||
-              (!isEmpty(editDataItem.dataFilter) &&
-                !availableDimensions[selectedDimensionFilter]),
-          })}>
-          <Dropdown
-            id={`${id}_data-filter-key`}
-            label=""
-            direction="bottom"
-            items={['None', ...Object.keys(availableDimensions)]}
-            light
-            translateWithId={handleTranslation}
-            selectedItem={selectedDimensionFilter || 'None'}
-            onChange={({ selectedItem }) => {
-              if (selectedItem !== 'None') {
-                const dataFilter = {
-                  [selectedItem]: availableDimensions[selectedItem][0],
-                };
->>>>>>> 19fae1e0
                 setEditDataItem({
                   ...editDataItem,
                   color: color.carbonColor,
