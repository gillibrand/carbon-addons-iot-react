import React from 'react';
import PropTypes from 'prop-types';

import { settings } from '../../../../../constants/Settings';
import { NumberInput } from '../../../../../index';

const { iotPrefix } = settings;

const propTypes = {
  /** card data value */
  cardConfig: PropTypes.shape({
    id: PropTypes.string,
    title: PropTypes.string,
    size: PropTypes.string,
    type: PropTypes.string,
    content: PropTypes.shape({
      series: PropTypes.arrayOf(
        PropTypes.shape({
          label: PropTypes.string,
          dataSourceId: PropTypes.string,
          color: PropTypes.string,
        })
      ),
      xLabel: PropTypes.string,
      yLabel: PropTypes.string,
      unit: PropTypes.string,
      includeZeroOnXaxis: PropTypes.bool,
      includeZeroOnYaxis: PropTypes.bool,
      timeDataSourceId: PropTypes.string,
      showLegend: PropTypes.bool,
    }),
    interval: PropTypes.string,
  }),
  /** Callback function when form data changes */
  onChange: PropTypes.func.isRequired,
  i18n: PropTypes.shape({
    fontSize: PropTypes.string,
    precisionLabel: PropTypes.string,
    notSet: PropTypes.string,
  }),
  /** Callback function to translate common ids */
  translateWithId: PropTypes.func.isRequired,
};

const defaultProps = {
  cardConfig: {},
  i18n: {
<<<<<<< HEAD
    xAxisLabel: 'X-axis label',
    yAxisLabel: 'Y-axis label',
    unitLabel: 'Unit',
    showLegendLable: 'Show legend',
    fontSize: 'Font size',
=======
    fontSize: 'Font size',
    precisionLabel: 'Precision',
    notSet: 'Not set',
>>>>>>> 2dbce28b
  },
};

const ValueCardFormSettings = ({
  cardConfig,
  onChange,
  i18n,
  translateWithId,
}) => {
  const mergedI18n = { ...defaultProps.i18n, ...i18n };
  const { content, id } = cardConfig;

  const baseClassName = `${iotPrefix}--card-edit-form`;

  return (
    <>
      <div className={`${baseClassName}--input`}>
        <NumberInput
          id={`${id}_value-card-font-size`}
          step={1}
          min={0}
          light
          label={mergedI18n.fontSize}
          value={content?.fontSize?.toString() || 16}
          onChange={({ imaginaryTarget }) =>
            onChange({
              ...cardConfig,
              content: {
                ...content,
                fontSize:
                  Number(imaginaryTarget.value) || imaginaryTarget.value,
              },
            })
          }
        />
      </div>
<<<<<<< HEAD
=======
      <div className={`${baseClassName}--input`}>
        <Dropdown
          id={`${id}_value-card-decimal-place`}
          titleText={mergedI18n.precisionLabel}
          direction="bottom"
          label=""
          items={[mergedI18n.notSet, '0', '1', '2', '3', '4']}
          light
          translateWithId={translateWithId}
          selectedItem={content?.precision?.toString() || mergedI18n.notSet}
          onChange={({ selectedItem }) => {
            const isSet = selectedItem !== mergedI18n.notSet;
            if (isSet) {
              onChange({
                ...cardConfig,
                content: {
                  ...content,
                  precision: Number(selectedItem),
                },
              });
            } else {
              onChange({
                ...cardConfig,
                content: {
                  ...omit(content, 'precision'),
                },
              });
            }
          }}
        />
      </div>
>>>>>>> 2dbce28b
    </>
  );
};

ValueCardFormSettings.propTypes = propTypes;
ValueCardFormSettings.defaultProps = defaultProps;

export default ValueCardFormSettings;<|MERGE_RESOLUTION|>--- conflicted
+++ resolved
@@ -38,33 +38,22 @@
     precisionLabel: PropTypes.string,
     notSet: PropTypes.string,
   }),
-  /** Callback function to translate common ids */
-  translateWithId: PropTypes.func.isRequired,
 };
 
 const defaultProps = {
   cardConfig: {},
   i18n: {
-<<<<<<< HEAD
     xAxisLabel: 'X-axis label',
     yAxisLabel: 'Y-axis label',
     unitLabel: 'Unit',
     showLegendLable: 'Show legend',
     fontSize: 'Font size',
-=======
-    fontSize: 'Font size',
     precisionLabel: 'Precision',
     notSet: 'Not set',
->>>>>>> 2dbce28b
   },
 };
 
-const ValueCardFormSettings = ({
-  cardConfig,
-  onChange,
-  i18n,
-  translateWithId,
-}) => {
+const ValueCardFormSettings = ({ cardConfig, onChange, i18n }) => {
   const mergedI18n = { ...defaultProps.i18n, ...i18n };
   const { content, id } = cardConfig;
 
@@ -92,40 +81,6 @@
           }
         />
       </div>
-<<<<<<< HEAD
-=======
-      <div className={`${baseClassName}--input`}>
-        <Dropdown
-          id={`${id}_value-card-decimal-place`}
-          titleText={mergedI18n.precisionLabel}
-          direction="bottom"
-          label=""
-          items={[mergedI18n.notSet, '0', '1', '2', '3', '4']}
-          light
-          translateWithId={translateWithId}
-          selectedItem={content?.precision?.toString() || mergedI18n.notSet}
-          onChange={({ selectedItem }) => {
-            const isSet = selectedItem !== mergedI18n.notSet;
-            if (isSet) {
-              onChange({
-                ...cardConfig,
-                content: {
-                  ...content,
-                  precision: Number(selectedItem),
-                },
-              });
-            } else {
-              onChange({
-                ...cardConfig,
-                content: {
-                  ...omit(content, 'precision'),
-                },
-              });
-            }
-          }}
-        />
-      </div>
->>>>>>> 2dbce28b
     </>
   );
 };
