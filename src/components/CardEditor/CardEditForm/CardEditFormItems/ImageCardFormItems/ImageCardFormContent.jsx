--- conflicted
+++ resolved
@@ -60,30 +60,23 @@
     dataItemEditorSectionImageTooltipText:
       'Add tooltips to hotspots on the image. Show metric or dimension values on the tooltips.',
   },
-<<<<<<< HEAD
   dataSeriesItemLinks: null,
-=======
   dataItems: [],
   availableDimensions: {},
   onFetchDynamicDemoHotspots: () => Promise.resolve([{ x: 50, y: 50 }]),
->>>>>>> b82fec5d
 };
 
 const ImageCardFormItems = ({
   cardConfig,
   i18n,
   onChange,
-<<<<<<< HEAD
   dataSeriesItemLinks,
-}) => {
-=======
   dataItems,
   availableDimensions,
   translateWithId,
   onFetchDynamicDemoHotspots,
 }) => {
   const [isHotspotModalShowing, setIsHotspotModalShowing] = useState(false);
->>>>>>> b82fec5d
   const mergedI18n = { ...defaultProps.i18n, ...i18n };
   const baseClassName = `${iotPrefix}--card-edit-form`;
   const handleShowHotspotEditor = useCallback(() => {
@@ -107,7 +100,18 @@
   );
   return (
     <>
-<<<<<<< HEAD
+      {isHotspotModalShowing ? (
+        <HotspotEditorModal
+          cardConfig={cardConfig}
+          dataItems={dataItems}
+          availableDimensions={availableDimensions}
+          onSave={handleSaveHotspotEditor}
+          onClose={handleCloseHotspotEditor}
+          translateWithId={translateWithId}
+          i18n={mergedI18n}
+          onFetchDynamicDemoHotspots={onFetchDynamicDemoHotspots}
+        />
+      ) : null}
       <ContentFormItemTitle
         title={mergedI18n.image}
         tooltip={{
@@ -120,24 +124,6 @@
             : {}),
         }}
       />
-=======
-      {isHotspotModalShowing ? (
-        <HotspotEditorModal
-          cardConfig={cardConfig}
-          dataItems={dataItems}
-          availableDimensions={availableDimensions}
-          onSave={handleSaveHotspotEditor}
-          onClose={handleCloseHotspotEditor}
-          translateWithId={translateWithId}
-          i18n={mergedI18n}
-          onFetchDynamicDemoHotspots={onFetchDynamicDemoHotspots}
-        />
-      ) : null}
-      <div
-        className={`${baseClassName}--form-section ${baseClassName}--form-section-image`}>
-        {mergedI18n.image}
-      </div>
->>>>>>> b82fec5d
       <div className={`${baseClassName}--form-section-image--input`}>
         <label
           id={`${mergedI18n.imageFile}-label`}
