import React from 'react';
import { render, screen } from '@testing-library/react';
import userEvent from '@testing-library/user-event';

import ImageCardFormContent from './ImageCardFormContent';

describe('ImageCardFormContent', () => {
  const mockCardConfig = {
    content: {
      id: 'imageid',
      src: 'imagesrc',
    },
    values: {},
  };
  it('onChange', () => {
    const mockOnChange = jest.fn();

    render(
      <ImageCardFormContent
        onChange={mockOnChange}
        cardConfig={mockCardConfig}
      />
    );
<<<<<<< HEAD
    // first button is the card tooltip
    userEvent.click(screen.getAllByRole('button')[1]);
=======
    userEvent.click(screen.getAllByRole('button')[0]);
    expect(mockOnChange).toHaveBeenCalledTimes(1);
    expect(mockOnChange).toHaveBeenCalledWith({ content: {}, values: {} });
  });
  it('popup hotspot modal', () => {
    const mockOnChange = jest.fn();
    render(
      <ImageCardFormContent
        onChange={mockOnChange}
        cardConfig={mockCardConfig}
      />
    );
    // Open up the hotspot modal
    userEvent.click(screen.getByText('Edit image'));
    expect(screen.getByText('Hotspots')).toBeInTheDocument();

    // Save hotspot modal
    userEvent.click(screen.getByText('Save'));
    expect(screen.queryByText('Hotspots')).toBeNull();
>>>>>>> b82fec5d
    expect(mockOnChange).toHaveBeenCalledTimes(1);
  });
});<|MERGE_RESOLUTION|>--- conflicted
+++ resolved
@@ -21,11 +21,8 @@
         cardConfig={mockCardConfig}
       />
     );
-<<<<<<< HEAD
     // first button is the card tooltip
     userEvent.click(screen.getAllByRole('button')[1]);
-=======
-    userEvent.click(screen.getAllByRole('button')[0]);
     expect(mockOnChange).toHaveBeenCalledTimes(1);
     expect(mockOnChange).toHaveBeenCalledWith({ content: {}, values: {} });
   });
@@ -44,7 +41,6 @@
     // Save hotspot modal
     userEvent.click(screen.getByText('Save'));
     expect(screen.queryByText('Hotspots')).toBeNull();
->>>>>>> b82fec5d
     expect(mockOnChange).toHaveBeenCalledTimes(1);
   });
 });