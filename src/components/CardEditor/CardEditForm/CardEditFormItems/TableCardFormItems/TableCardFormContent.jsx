--- conflicted
+++ resolved
@@ -43,12 +43,9 @@
     dataItemEditorDimensionTitle: PropTypes.string,
     dataItemEditorDataItemLabel: PropTypes.string,
     dataItemEditorLegendColor: PropTypes.string,
-<<<<<<< HEAD
     tableColumnEditorSectionTitle: PropTypes.string,
     dataItemEditorSectionTableTooltipText: PropTypes.string,
-=======
     dataSeriesTitle: PropTypes.string,
->>>>>>> 0a38a2a4
     selectDataItems: PropTypes.string,
     selectGroupByDimensions: PropTypes.string,
     dataItem: PropTypes.string,
@@ -66,14 +63,11 @@
   selectedDataItems: PropTypes.arrayOf(PropTypes.string),
   /** the callback is called with a list of the new data item names selected */
   setSelectedDataItems: PropTypes.func.isRequired,
-<<<<<<< HEAD
   /** optional link href's for each card type that will appear in a tooltip */
   dataSeriesItemLinks: PropTypes.shape({
     table: PropTypes.string,
   }),
-=======
   translateWithId: PropTypes.func.isRequired,
->>>>>>> 0a38a2a4
 };
 
 const defaultProps = {
@@ -108,11 +102,8 @@
   setSelectedDataItems,
   availableDimensions,
   i18n,
-<<<<<<< HEAD
   dataSeriesItemLinks,
-=======
   translateWithId,
->>>>>>> 0a38a2a4
 }) => {
   const mergedI18n = { ...defaultProps.i18n, ...i18n };
   const {
