import React from 'react';
import { render, screen, fireEvent } from '@testing-library/react';
import userEvent from '@testing-library/user-event';

import DataSeriesFormItem, { formatSeries } from './DataSeriesFormItem';

const cardConfig = {
  id: 'Timeseries',
  title: 'Untitled',
  size: 'MEDIUMWIDE',
  type: 'TIMESERIES',
  content: {
    series: [
      {
        label: 'Temperature',
        dataSourceId: 'temperature',
        color: 'red',
      },
      {
        label: 'Pressure',
        dataSourceId: 'pressure',
      },
    ],
    xLabel: 'Time',
    yLabel: 'Temperature (˚F)',
    includeZeroOnXaxis: true,
    includeZeroOnYaxis: true,
    timeDataSourceId: 'timestamp',
    addSpaceOnEdges: 1,
  },
  interval: 'day',
};

const dataItems = [
  { dataSourceId: 'temperature', label: 'Temperature' },
  { dataSourceId: 'pressure', label: 'Pressure' },
];

const mockOnChange = jest.fn();
const mockGetValidDataItems = jest.fn();
const mockSetSelectedDataItems = jest.fn();

afterEach(() => {
  jest.clearAllMocks();
});
describe('DataSeriesFormItem', () => {
  describe('formatSeries', () => {
    const cardConfigWithoutColorDefinition = {
      content: {
        series: [
          {
            label: 'Temperature',
            dataSourceId: 'temperature',
          },
          {
            label: 'Pressure',
            dataSourceId: 'pressure',
          },
        ],
      },
    };
    const selectedItems = [
      { id: 'temperature', text: 'Temperature' },
      { id: 'pressure', text: 'Pressure' },
    ];
    it('should correctly format the card series', () => {
<<<<<<< HEAD
      expect(formatSeries(selectedItems, cardJson)).toEqual([
        { dataSourceId: 'temperature', label: 'Temperature', color: '#6929c4' },
        { dataSourceId: 'pressure', label: 'Pressure', color: '#1192e8' },
=======
      expect(formatSeries(selectedItems, cardConfig)).toEqual([
        { dataSourceId: 'temperature', label: 'Temperature', color: 'red' },
        { dataSourceId: 'pressure', label: 'Pressure', color: 'blue' },
>>>>>>> e4ea71d3
      ]);
    });
    it('should correctly generate colors for dataItems with no color defined', () => {
      expect(
        formatSeries(selectedItems, cardConfigWithoutColorDefinition)
      ).toEqual([
        { dataSourceId: 'temperature', label: 'Temperature', color: '#6929c4' },
        { dataSourceId: 'pressure', label: 'Pressure', color: '#1192e8' },
      ]);
    });
  });
  describe('dataItems', () => {
    it('should prioritize getValidDataItems', () => {
      render(
        <DataSeriesFormItem
          cardConfig={cardConfig}
          onChange={mockOnChange}
          getValidDataItems={mockGetValidDataItems}
          dataItems={dataItems}
          setSelectedDataItems={mockSetSelectedDataItems}
        />
      );
      expect(mockGetValidDataItems).toHaveBeenCalled();
    });
    it('handles initial dataItems', () => {
      render(
        <DataSeriesFormItem
          cardJson={{ ...cardJson, content: {} }}
          onChange={mockOnChange}
          getValidDataItems={mockGetValidDataItems}
          dataItems={dataItems}
          setSelectedDataItems={mockSetSelectedDataItems}
        />
      );
      expect(screen.getByText('Data series')).toBeInTheDocument();
    });
  });
  describe('dataItem editor', () => {
    it('should open dataItem editor, edit, and submit', async () => {
      render(
        <DataSeriesFormItem
          cardConfig={cardConfig}
          onChange={mockOnChange}
          dataItems={dataItems}
          setSelectedDataItems={mockSetSelectedDataItems}
        />
      );
      const dataItemsDropdown = screen.getByText('Select data items');
      expect(dataItemsDropdown).toBeInTheDocument();
      fireEvent.click(dataItemsDropdown);
      // click on a data item
      const pressureDataItem = await screen.findAllByText('Pressure');
      expect(pressureDataItem[0]).toBeInTheDocument();
      fireEvent.click(pressureDataItem[0]);
      // assert that onChange was called
      expect(mockOnChange).toHaveBeenCalled();
      expect(mockSetSelectedDataItems).toHaveBeenCalled();
      // click the edit icon on the data item
      const editButton = screen.getAllByText('Edit');
      expect(editButton[0]).toBeInTheDocument();
      fireEvent.click(editButton[0]);
      // the legend color picker is only present on the edit data item modal
      const legendColorPicker = screen.getByText('Legend color');
      expect(legendColorPicker).toBeInTheDocument();
      userEvent.type(
        screen.getByRole('textbox', { name: 'Label' }),
        'changed label'
      );
      expect(mockOnChange).toHaveBeenCalled();
      // submit the changes
      const submitButton = screen.getByText('Save');
      fireEvent.click(submitButton);
      expect(mockOnChange).toHaveBeenCalled();
    });
  });
});<|MERGE_RESOLUTION|>--- conflicted
+++ resolved
@@ -64,15 +64,9 @@
       { id: 'pressure', text: 'Pressure' },
     ];
     it('should correctly format the card series', () => {
-<<<<<<< HEAD
-      expect(formatSeries(selectedItems, cardJson)).toEqual([
+      expect(formatSeries(selectedItems, cardConfig)).toEqual([
         { dataSourceId: 'temperature', label: 'Temperature', color: '#6929c4' },
         { dataSourceId: 'pressure', label: 'Pressure', color: '#1192e8' },
-=======
-      expect(formatSeries(selectedItems, cardConfig)).toEqual([
-        { dataSourceId: 'temperature', label: 'Temperature', color: 'red' },
-        { dataSourceId: 'pressure', label: 'Pressure', color: 'blue' },
->>>>>>> e4ea71d3
       ]);
     });
     it('should correctly generate colors for dataItems with no color defined', () => {
@@ -100,7 +94,7 @@
     it('handles initial dataItems', () => {
       render(
         <DataSeriesFormItem
-          cardJson={{ ...cardJson, content: {} }}
+          cardJson={{ ...cardConfig, content: {} }}
           onChange={mockOnChange}
           getValidDataItems={mockGetValidDataItems}
           dataItems={dataItems}
