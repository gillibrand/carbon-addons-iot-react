import React, { useState } from 'react';
import PropTypes from 'prop-types';
import { Code16 } from '@carbon/icons-react';

import { CARD_DIMENSIONS } from '../../../constants/LayoutConstants';
import { settings } from '../../../constants/Settings';
<<<<<<< HEAD
import { Tabs, Tab, Button } from '../../../index';
=======
import {
  Tabs,
  Tab,
  Button,
  TextArea,
  TextInput,
  Dropdown,
} from '../../../index';
>>>>>>> ee57562e
import CardCodeEditor from '../../CardCodeEditor/CardCodeEditor';

import CardEditFormContent from './CardEditFormContent';
import CardEditFormSettings from './CardEditFormSettings';

const { iotPrefix } = settings;

const propTypes = {
  /** card data value */
  cardJson: PropTypes.object, // eslint-disable-line react/forbid-prop-types
  /** card data errors */
  // errors: PropTypes.object, // eslint-disable-line react/forbid-prop-types
  /** Callback function when form data changes */
  onChange: PropTypes.func.isRequired,
  i18n: PropTypes.shape({
    openEditorButton: PropTypes.string,
  }),
  /** if provided, returns an array of strings which are the dataItems to be allowed
   * on each card
   * getValidDataItems(card, selectedTimeRange)
   */
  getValidDataItems: PropTypes.func,
  /** an array of dataItem string names to be included on each card
   * this prop will be ignored if getValidDataItems is defined
   */
  dataItems: PropTypes.arrayOf(PropTypes.string),
};

const defaultProps = {
  cardJson: {},
  i18n: {
    openEditorButton: 'Open JSON editor',
    contentTabLabel: 'Content',
    cardSize_SMALL: 'Small',
    cardSize_SMALLWIDE: 'Small wide',
    cardSize_MEDIUM: 'Medium',
    cardSize_MEDIUMTHIN: 'Medium thin',
    cardSize_MEDIUMWIDE: 'Medium wide',
    cardSize_LARGE: 'Large',
    cardSize_LARGETHIN: 'Large thin',
    cardSize_LARGEWIDE: 'Large wide',
    chartType_BAR: 'Bar',
    chartType_LINE: 'Line',
    barChartType_SIMPLE: 'Simple',
    barChartType_GROUPED: 'Grouped',
    barChartType_STACKED: 'Stacked',
    barChartLayout_HORIZONTAL: 'Horizontal',
    barChartLayout_VERTICAL: 'Vertical',
    // additional card type names can be provided using the convention of `cardType_TYPE`
  },
<<<<<<< HEAD
  getValidDataItems: null,
  dataItems: [],
=======
};

const propTypes = {
  /** card data value */
  cardJson: PropTypes.object, // eslint-disable-line react/forbid-prop-types
  /** Callback function when form data changes */
  onChange: PropTypes.func.isRequired,
  i18n: PropTypes.shape({
    openEditorButton: PropTypes.string,
  }),
>>>>>>> ee57562e
};

/**
 * Returns card size and dimensions labels
 * @param {string} size
 * @param {Object<string>} i18n
 * @returns {string}
 */
export const getCardSizeText = (size, i18n) => {
  const sizeName = i18n[`cardSize_${size}`];
  const sizeDimensions = `(${CARD_DIMENSIONS[size].lg.w}x${CARD_DIMENSIONS[size].lg.h})`;
  return `${sizeName} ${sizeDimensions}`;
};

/**
 * Checks for JSON form errors
 * @param {Object} val card JSON text input
 * @param {Function} setError
 * @param {Function} onChange
 * @param {Function} setShowEditor
 */
export const handleSubmit = (val, setError, onChange, setShowEditor) => {
  try {
    let error = false;
    if (val === '') {
      setError('JSON value must not be an empty string');
      error = true;
    } else {
      const json = JSON.parse(val);
      // Check for non-exception throwing cases (false, 1234, null)
      if (json && typeof json === 'object') {
        onChange(json);
        setShowEditor(false);
      }
      setError(`${val.substring(0, 8)} is not valid JSON`);
      error = true;
    }
    if (!error) {
      setError(false);
      return true;
    }
  } catch (e) {
    setError(e.message);
    return false;
  }
  return false;
};

<<<<<<< HEAD
const CardEditForm = ({ cardJson, onChange, i18n, dataItems, getValidDataItems }) => {
=======
const CardEditForm = ({ cardJson, onChange, i18n }) => {
>>>>>>> ee57562e
  const mergedI18n = { ...defaultProps.i18n, ...i18n };
  const [showEditor, setShowEditor] = useState(false);
  const [modalData, setModalData] = useState();

  const baseClassName = `${iotPrefix}--card-edit-form`;

<<<<<<< HEAD
=======
  const commonFormItems = (
    <>
      <div className={`${baseClassName}--input`}>
        <TextInput
          id="title"
          labelText="Card title"
          light
          onChange={(evt) => onChange({ ...cardJson, title: evt.target.value })}
          value={cardJson.title}
        />
      </div>
      <div className={`${baseClassName}--input`}>
        <TextArea
          id="description"
          labelText="Description (Optional)"
          light
          onChange={(evt) =>
            onChange({ ...cardJson, description: evt.target.value })
          }
          value={cardJson.description}
        />
      </div>
      <div className={`${baseClassName}--input`}>
        <Dropdown
          id="size"
          label="Select a size"
          direction="bottom"
          itemToString={(item) => item.text}
          items={(
            ALLOWED_CARD_SIZES_PER_TYPE[cardJson.type] ??
            Object.keys(CARD_SIZES)
          ).map((size) => {
            return {
              id: size,
              text: getCardSizeText(size, mergedI18n),
            };
          })}
          light
          selectedItem={{
            id: cardJson.size,
            text: getCardSizeText(cardJson.size, mergedI18n),
          }}
          onChange={({ selectedItem }) => {
            onChange({ ...cardJson, size: selectedItem.id });
          }}
          titleText="Size"
        />
      </div>
    </>
  );

>>>>>>> ee57562e
  return (
    <>
      {showEditor ? (
        <CardCodeEditor
          onSubmit={(val, setError) =>
            handleSubmit(val, setError, onChange, setShowEditor)
          }
          onClose={() => setShowEditor(false)}
          initialValue={modalData}
          i18n={{
            errorTitle: 'Error:',
            modalTitle: 'Edit card JSON configuration',
            modalLabel: 'Card editor',
            modalHelpText:
              'The JSON definition for this card is provided below.  You can modify this data directly to update the card configuration.',
            modalIconDescription: 'Close',
          }}
        />
      ) : null}
      <div className={baseClassName}>
        <Tabs>
<<<<<<< HEAD
          <Tab label="Content">
            <CardEditFormContent
              cardJson={cardJson}
              onChange={onChange}
              i18n={mergedI18n}
              dataItems={dataItems}
              getValidDataItems={getValidDataItems}
            />
          </Tab>
          <Tab label="Settings">
            <CardEditFormSettings
              cardJson={cardJson}
              onChange={onChange}
              i18n={mergedI18n}
              dataItems={dataItems}
              getValidDataItems={getValidDataItems}
            />
=======
          <Tab label={i18n.contentTabLabel}>
            <div className={`${baseClassName}--content`}>{commonFormItems}</div>
>>>>>>> ee57562e
          </Tab>
        </Tabs>
        <div className={`${baseClassName}--footer`}>
          <Button
            kind="tertiary"
            size="small"
            renderIcon={Code16}
            onClick={() => {
              setModalData(JSON.stringify(cardJson, null, 4));
              setShowEditor(true);
            }}>
            {mergedI18n.openEditorButton}
          </Button>
        </div>
      </div>
    </>
  );
};

CardEditForm.propTypes = propTypes;
CardEditForm.defaultProps = defaultProps;

export default CardEditForm;<|MERGE_RESOLUTION|>--- conflicted
+++ resolved
@@ -4,18 +4,7 @@
 
 import { CARD_DIMENSIONS } from '../../../constants/LayoutConstants';
 import { settings } from '../../../constants/Settings';
-<<<<<<< HEAD
 import { Tabs, Tab, Button } from '../../../index';
-=======
-import {
-  Tabs,
-  Tab,
-  Button,
-  TextArea,
-  TextInput,
-  Dropdown,
-} from '../../../index';
->>>>>>> ee57562e
 import CardCodeEditor from '../../CardCodeEditor/CardCodeEditor';
 
 import CardEditFormContent from './CardEditFormContent';
@@ -26,8 +15,6 @@
 const propTypes = {
   /** card data value */
   cardJson: PropTypes.object, // eslint-disable-line react/forbid-prop-types
-  /** card data errors */
-  // errors: PropTypes.object, // eslint-disable-line react/forbid-prop-types
   /** Callback function when form data changes */
   onChange: PropTypes.func.isRequired,
   i18n: PropTypes.shape({
@@ -66,21 +53,8 @@
     barChartLayout_VERTICAL: 'Vertical',
     // additional card type names can be provided using the convention of `cardType_TYPE`
   },
-<<<<<<< HEAD
   getValidDataItems: null,
   dataItems: [],
-=======
-};
-
-const propTypes = {
-  /** card data value */
-  cardJson: PropTypes.object, // eslint-disable-line react/forbid-prop-types
-  /** Callback function when form data changes */
-  onChange: PropTypes.func.isRequired,
-  i18n: PropTypes.shape({
-    openEditorButton: PropTypes.string,
-  }),
->>>>>>> ee57562e
 };
 
 /**
@@ -129,71 +103,13 @@
   return false;
 };
 
-<<<<<<< HEAD
 const CardEditForm = ({ cardJson, onChange, i18n, dataItems, getValidDataItems }) => {
-=======
-const CardEditForm = ({ cardJson, onChange, i18n }) => {
->>>>>>> ee57562e
   const mergedI18n = { ...defaultProps.i18n, ...i18n };
   const [showEditor, setShowEditor] = useState(false);
   const [modalData, setModalData] = useState();
 
   const baseClassName = `${iotPrefix}--card-edit-form`;
 
-<<<<<<< HEAD
-=======
-  const commonFormItems = (
-    <>
-      <div className={`${baseClassName}--input`}>
-        <TextInput
-          id="title"
-          labelText="Card title"
-          light
-          onChange={(evt) => onChange({ ...cardJson, title: evt.target.value })}
-          value={cardJson.title}
-        />
-      </div>
-      <div className={`${baseClassName}--input`}>
-        <TextArea
-          id="description"
-          labelText="Description (Optional)"
-          light
-          onChange={(evt) =>
-            onChange({ ...cardJson, description: evt.target.value })
-          }
-          value={cardJson.description}
-        />
-      </div>
-      <div className={`${baseClassName}--input`}>
-        <Dropdown
-          id="size"
-          label="Select a size"
-          direction="bottom"
-          itemToString={(item) => item.text}
-          items={(
-            ALLOWED_CARD_SIZES_PER_TYPE[cardJson.type] ??
-            Object.keys(CARD_SIZES)
-          ).map((size) => {
-            return {
-              id: size,
-              text: getCardSizeText(size, mergedI18n),
-            };
-          })}
-          light
-          selectedItem={{
-            id: cardJson.size,
-            text: getCardSizeText(cardJson.size, mergedI18n),
-          }}
-          onChange={({ selectedItem }) => {
-            onChange({ ...cardJson, size: selectedItem.id });
-          }}
-          titleText="Size"
-        />
-      </div>
-    </>
-  );
-
->>>>>>> ee57562e
   return (
     <>
       {showEditor ? (
@@ -215,7 +131,6 @@
       ) : null}
       <div className={baseClassName}>
         <Tabs>
-<<<<<<< HEAD
           <Tab label="Content">
             <CardEditFormContent
               cardJson={cardJson}
@@ -233,10 +148,6 @@
               dataItems={dataItems}
               getValidDataItems={getValidDataItems}
             />
-=======
-          <Tab label={i18n.contentTabLabel}>
-            <div className={`${baseClassName}--content`}>{commonFormItems}</div>
->>>>>>> ee57562e
           </Tab>
         </Tabs>
         <div className={`${baseClassName}--footer`}>
