--- conflicted
+++ resolved
@@ -8,7 +8,14 @@
   ALLOWED_CARD_SIZES_PER_TYPE,
 } from '../../../constants/LayoutConstants';
 import { settings } from '../../../constants/Settings';
-import { Tabs, Tab, Button, TextArea, TextInput, Dropdown } from '../../../index';
+import {
+  Tabs,
+  Tab,
+  Button,
+  TextArea,
+  TextInput,
+  Dropdown,
+} from '../../../index';
 import CardCodeEditor from '../../CardCodeEditor/CardCodeEditor';
 
 const { iotPrefix } = settings;
@@ -78,7 +85,6 @@
       if (json && typeof json === 'object') {
         onChange(json);
         setShowEditor(false);
-<<<<<<< HEAD
       }
       setError(`${val.substring(0, 8)} is not valid JSON`);
       error = true;
@@ -98,20 +104,6 @@
   const mergedI18n = { ...defaultProps.i18n, ...i18n };
   const [showEditor, setShowEditor] = useState(false);
   const [modalData, setModalData] = useState();
-=======
-        onChange(JSON.parse(modalData));
-      }}
-      primaryButtonText="Save"
-      secondaryButtonText="Cancel">
-      <TextArea
-        labelText="Card data"
-        rows={8}
-        onChange={(evt) => setModalData(evt.target.value)}
-        value={modalData}
-      />
-    </Modal>
-  );
->>>>>>> c590aabe
 
   const baseClassName = `${iotPrefix}--card-edit-form`;
 
@@ -122,7 +114,7 @@
           id="title"
           labelText="Card title"
           light
-          onChange={evt => onChange({ ...cardJson, title: evt.target.value })}
+          onChange={(evt) => onChange({ ...cardJson, title: evt.target.value })}
           value={cardJson.title}
         />
       </div>
@@ -131,7 +123,9 @@
           id="description"
           labelText="Description (Optional)"
           light
-          onChange={evt => onChange({ ...cardJson, description: evt.target.value })}
+          onChange={(evt) =>
+            onChange({ ...cardJson, description: evt.target.value })
+          }
           value={cardJson.description}
         />
       </div>
@@ -140,17 +134,21 @@
           id="size"
           label="Select a size"
           direction="bottom"
-          itemToString={item => item.text}
-          items={(ALLOWED_CARD_SIZES_PER_TYPE[cardJson.type] ?? Object.keys(CARD_SIZES)).map(
-            size => {
-              return {
-                id: size,
-                text: getCardSizeText(size, mergedI18n),
-              };
-            }
-          )}
+          itemToString={(item) => item.text}
+          items={(
+            ALLOWED_CARD_SIZES_PER_TYPE[cardJson.type] ??
+            Object.keys(CARD_SIZES)
+          ).map((size) => {
+            return {
+              id: size,
+              text: getCardSizeText(size, mergedI18n),
+            };
+          })}
           light
-          selectedItem={{ id: cardJson.size, text: getCardSizeText(cardJson.size, mergedI18n) }}
+          selectedItem={{
+            id: cardJson.size,
+            text: getCardSizeText(cardJson.size, mergedI18n),
+          }}
           onChange={({ selectedItem }) => {
             onChange({ ...cardJson, size: selectedItem.id });
           }}
@@ -164,7 +162,9 @@
     <>
       {showEditor ? (
         <CardCodeEditor
-          onSubmit={(val, setError) => handleSubmit(val, setError, onChange, setShowEditor)}
+          onSubmit={(val, setError) =>
+            handleSubmit(val, setError, onChange, setShowEditor)
+          }
           onClose={() => setShowEditor(false)}
           initialValue={modalData}
           i18n={{
@@ -178,43 +178,11 @@
         />
       ) : null}
       <div className={baseClassName}>
-<<<<<<< HEAD
         <Tabs>
           <Tab label={i18n.contentTabLabel}>
             <div className={`${baseClassName}--content`}>{commonFormItems}</div>
           </Tab>
         </Tabs>
-=======
-        {tempJSONEditor}
-        <div className={`${baseClassName}--content`}>
-          <div className={`${baseClassName}--input`}>
-            <TextInput
-              id="title"
-              labelText="Card title"
-              light
-              onChange={(evt) =>
-                onChange({ ...value, title: evt.target.value })
-              }
-              value={value.title}
-            />
-          </div>
-          <div className={`${baseClassName}--input`}>
-            <Dropdown
-              id="size"
-              label="Select a size"
-              direction="bottom"
-              itemToString={(item) => item.text}
-              items={Object.keys(CARD_SIZES).map((i) => ({ id: i, text: i }))}
-              light
-              selectedItem={{ id: value.size, text: value.size }}
-              onChange={({ selectedItem }) => {
-                onChange({ ...value, size: selectedItem.id });
-              }}
-              titleText="Card size"
-            />
-          </div>
-        </div>
->>>>>>> c590aabe
         <div className={`${baseClassName}--footer`}>
           <Button
             kind="tertiary"
@@ -223,14 +191,8 @@
             onClick={() => {
               setModalData(JSON.stringify(cardJson, null, 4));
               setShowEditor(true);
-<<<<<<< HEAD
-            }}
-          >
+            }}>
             {mergedI18n.openEditorButton}
-=======
-            }}>
-            {mergedI18N.openEditorButton}
->>>>>>> c590aabe
           </Button>
         </div>
       </div>
