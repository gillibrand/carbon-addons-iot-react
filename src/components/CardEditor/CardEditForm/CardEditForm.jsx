--- conflicted
+++ resolved
@@ -18,7 +18,6 @@
   cardJson: PropTypes.object, // eslint-disable-line react/forbid-prop-types
   /** Callback function when form data changes */
   onChange: PropTypes.func.isRequired,
-<<<<<<< HEAD
   i18n: PropTypes.shape({
     openEditorButton: PropTypes.string,
   }),
@@ -31,16 +30,11 @@
    * this prop will be ignored if getValidDataItems is defined
    */
   dataItems: PropTypes.arrayOf(PropTypes.string),
-=======
   /** If provided, runs the function when the user clicks submit in the Card code JSON editor
    * onValidateCardJson(cardJson)
    * @returns Array<string> error strings. return empty array if there is no errors
    */
   onValidateCardJson: PropTypes.func,
-  i18n: PropTypes.shape({
-    openEditorButton: PropTypes.string,
-  }),
->>>>>>> ce548a94
 };
 
 const defaultProps = {
@@ -48,6 +42,7 @@
   i18n: {
     openEditorButton: 'Open JSON editor',
     contentTabLabel: 'Content',
+    settingsTabLabel: 'Settings',
     cardSize_SMALL: 'Small',
     cardSize_SMALLWIDE: 'Small wide',
     cardSize_MEDIUM: 'Medium',
@@ -65,12 +60,9 @@
     barChartLayout_VERTICAL: 'Vertical',
     // additional card type names can be provided using the convention of `cardType_TYPE`
   },
-<<<<<<< HEAD
   getValidDataItems: null,
   dataItems: [],
-=======
   onValidateCardJson: null,
->>>>>>> ce548a94
 };
 
 /**
@@ -138,17 +130,14 @@
   return false;
 };
 
-<<<<<<< HEAD
 const CardEditForm = ({
   cardJson,
   onChange,
   i18n,
   dataItems,
+  onValidateCardJson,
   getValidDataItems,
 }) => {
-=======
-const CardEditForm = ({ cardJson, onChange, onValidateCardJson, i18n }) => {
->>>>>>> ce548a94
   const mergedI18n = { ...defaultProps.i18n, ...i18n };
   const [showEditor, setShowEditor] = useState(false);
   const [modalData, setModalData] = useState();
@@ -182,8 +171,7 @@
       ) : null}
       <div className={baseClassName}>
         <Tabs>
-<<<<<<< HEAD
-          <Tab label="Content">
+          <Tab label={mergedI18n.contentTabLabel}>
             <CardEditFormContent
               cardJson={cardJson}
               onChange={onChange}
@@ -192,7 +180,7 @@
               getValidDataItems={getValidDataItems}
             />
           </Tab>
-          <Tab label="Settings">
+          <Tab label={mergedI18n.settingsTabLabel}>
             <CardEditFormSettings
               cardJson={cardJson}
               onChange={onChange}
@@ -200,10 +188,6 @@
               dataItems={dataItems}
               getValidDataItems={getValidDataItems}
             />
-=======
-          <Tab label={mergedI18n.contentTabLabel}>
-            <div className={`${baseClassName}--content`}>{commonFormItems}</div>
->>>>>>> ce548a94
           </Tab>
         </Tabs>
         <div className={`${baseClassName}--footer`}>
