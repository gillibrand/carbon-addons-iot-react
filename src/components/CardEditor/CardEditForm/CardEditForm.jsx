import React, { useState } from 'react';
import PropTypes from 'prop-types';
import { Code16 } from '@carbon/icons-react';
import isEmpty from 'lodash/isEmpty';
import omit from 'lodash/omit';
import pick from 'lodash/pick';

import {
  CARD_DIMENSIONS,
  CARD_TYPES,
} from '../../../constants/LayoutConstants';
import { settings } from '../../../constants/Settings';
import { Tabs, Tab, Button } from '../../../index';
import CardCodeEditor from '../../CardCodeEditor/CardCodeEditor';
import { DataItemsPropTypes } from '../../DashboardEditor/editorUtils';

import CardEditFormContent from './CardEditFormContent';
import CardEditFormSettings from './CardEditFormSettings';

const { iotPrefix } = settings;

const propTypes = {
  /** card data value */
  cardConfig: PropTypes.object, // eslint-disable-line react/forbid-prop-types
  /** Callback function when form data changes */
  onChange: PropTypes.func.isRequired,
  i18n: PropTypes.shape({
    openEditorButton: PropTypes.string,
    contentTabLabel: PropTypes.string,
    settingsTabLabel: PropTypes.string,
    cardSize_SMALL: PropTypes.string,
    cardSize_SMALLWIDE: PropTypes.string,
    cardSize_MEDIUM: PropTypes.string,
    cardSize_MEDIUMTHIN: PropTypes.string,
    cardSize_MEDIUMWIDE: PropTypes.string,
    cardSize_LARGE: PropTypes.string,
    cardSize_LARGETHIN: PropTypes.string,
    cardSize_LARGEWIDE: PropTypes.string,
    chartType_BAR: PropTypes.string,
    chartType_LINE: PropTypes.string,
    barChartType_SIMPLE: PropTypes.string,
    barChartType_GROUPED: PropTypes.string,
    barChartType_STACKED: PropTypes.string,
    barChartLayout_HORIZONTAL: PropTypes.string,
    barChartLayout_VERTICAL: PropTypes.string,

    errorTitle: PropTypes.string,
    modalTitle: PropTypes.string,
    modalLabel: PropTypes.string,
    modalHelpText: PropTypes.string,
    modalIconDescription: PropTypes.string,
  }),
  /** if provided, returns an array of strings which are the dataItems to be allowed
   * on each card
   * getValidDataItems(card, selectedTimeRange)
   */
  getValidDataItems: PropTypes.func,
  /** if provided, returns an array of strings which are the timeRanges to be allowed
   * on each card
   * getValidTimeRanges(card, selectedDataItems)
   */
  getValidTimeRanges: PropTypes.func,
  /** an array of dataItems to be included on each card
   * this prop will be ignored if getValidDataItems is defined
   */
  dataItems: DataItemsPropTypes,
  /** an object where the keys are available dimensions and the values are the values available for those dimensions
   *  ex: { manufacturer: ['Rentech', 'GHI Industries'], deviceid: ['73000', '73001', '73002'] }
   */
  availableDimensions: PropTypes.shape({}),
  /** If provided, runs the function when the user clicks submit in the Card code JSON editor
   * onValidateCardJson(cardConfig)
   * @returns Array<string> error strings. return empty array if there is no errors
   */
  onValidateCardJson: PropTypes.func,
  currentBreakpoint: PropTypes.string,
<<<<<<< HEAD
  isSummaryDashboard: PropTypes.bool,
=======
  testID: PropTypes.string,
>>>>>>> 2dbce28b
};

const defaultProps = {
  cardConfig: {},
  i18n: {
    openEditorButton: 'Open JSON editor',
    contentTabLabel: 'Content',
    settingsTabLabel: 'Settings',
    cardSize_SMALL: 'Small',
    cardSize_SMALLWIDE: 'Small wide',
    cardSize_MEDIUM: 'Medium',
    cardSize_MEDIUMTHIN: 'Medium thin',
    cardSize_MEDIUMWIDE: 'Medium wide',
    cardSize_LARGE: 'Large',
    cardSize_LARGETHIN: 'Large thin',
    cardSize_LARGEWIDE: 'Large wide',
    chartType_BAR: 'Bar',
    chartType_LINE: 'Line',
    barChartType_SIMPLE: 'Simple',
    barChartType_GROUPED: 'Grouped',
    barChartType_STACKED: 'Stacked',
    barChartLayout_HORIZONTAL: 'Horizontal',
    barChartLayout_VERTICAL: 'Vertical',
    errorTitle: 'Error:',
    modalTitle: 'Edit card JSON configuration',
    modalLabel: 'Card editor',
    modalHelpText:
      'The JSON definition for this card is provided below.  You can modify this data directly to update the card configuration.',
    modalIconDescription: 'Close',
  },
  getValidDataItems: null,
  getValidTimeRanges: null,
  dataItems: [],
  availableDimensions: {},
  onValidateCardJson: null,
  currentBreakpoint: 'xl',
<<<<<<< HEAD
  isSummaryDashboard: false,
=======
  testID: 'card-edit-form',
>>>>>>> 2dbce28b
};

/**
 * Returns card size and dimensions labels
 * @param {string} size
 * @param {Object<string>} i18n
 * @returns {string}
 */
export const getCardSizeText = (size, i18n) => {
  const sizeName = i18n[`cardSize_${size}`];
  const sizeDimensions = `(${CARD_DIMENSIONS[size].lg.w}x${CARD_DIMENSIONS[size].lg.h})`;
  return `${sizeName} ${sizeDimensions}`;
};

/**
 * Returns errors of basic JSON syntax
 * Must not be empty string, Must be valid JSON
 * @param {Object} card JSON currently being edited
 * @returns {Array<string>} error strings
 */
export const basicCardValidation = (card) => {
  const errors = [];
  try {
    const json = JSON.parse(card);
    if (!json || typeof json !== 'object') {
      errors.push(`${card.substring(0, 8)} is not valid JSON`);
    }
  } catch (e) {
    errors.push(e.message);
  }
  return errors;
};

/**
 * Checks for JSON form errors
 * @param {Object} card JSON text input
 * @param {Function} setError
 * @param {Function} onValidateCardJson
 * @param {Function} onChange
 * @param {Function} setShowEditor
 */
export const handleSubmit = (
  card,
  id,
  setError,
  onValidateCardJson,
  onChange,
  setShowEditor
) => {
  // first validate basic JSON syntax
  const basicErrors = basicCardValidation(card);
  // second validate the consumer's custom function if provided
  let customValidationErrors = [];
  if (onValidateCardJson) {
    customValidationErrors = onValidateCardJson(card);
  }
  const allErrors = basicErrors.concat(customValidationErrors);
  // then submit
  if (isEmpty(allErrors)) {
    onChange({ ...JSON.parse(card), id });
    setShowEditor(false);
    return true;
  }

  setError(allErrors.join('. '));
  return false;
};

const CardEditForm = ({
  cardConfig,
  isSummaryDashboard,
  onChange,
  i18n,
  dataItems,
  onValidateCardJson,
  getValidDataItems,
  getValidTimeRanges,
  currentBreakpoint,
  availableDimensions,
  testID,
}) => {
  const mergedI18n = { ...defaultProps.i18n, ...i18n };
  const [showEditor, setShowEditor] = useState(false);
  const [modalData, setModalData] = useState();

  const { id } = cardConfig;
  const baseClassName = `${iotPrefix}--card-edit-form`;

  return (
    <>
      {showEditor ? (
        <CardCodeEditor
          onSubmit={(card, setError) =>
            handleSubmit(
              card,
              id,
              setError,
              onValidateCardJson,
              onChange,
              setShowEditor
            )
          }
          onClose={() => setShowEditor(false)}
          initialValue={modalData}
          i18n={pick(
            mergedI18n,
            'errorTitle',
            'modalTitle',
            'modalLabel',
            'modalHelpText',
            'modalIconDescription',
            'copyBtnDescription',
            'copyBtnFeedBack',
            'expandBtnLabel',
            'modalPrimaryButtonLabel',
            'modalSecondaryButtonLabel'
          )}
        />
      ) : null}
      <div className={baseClassName}>
        <Tabs>
          <Tab label={mergedI18n.contentTabLabel}>
            <CardEditFormContent
              cardConfig={cardConfig}
              onChange={onChange}
              isSummaryDashboard={isSummaryDashboard}
              i18n={mergedI18n}
              dataItems={dataItems}
              availableDimensions={availableDimensions}
              getValidDataItems={getValidDataItems}
              getValidTimeRanges={getValidTimeRanges}
              currentBreakpoint={currentBreakpoint}
            />
          </Tab>
          <Tab label={mergedI18n.settingsTabLabel}>
            <CardEditFormSettings
              availableDimensions={availableDimensions}
              cardConfig={
                cardConfig.type === CARD_TYPES.CUSTOM
                  ? { ...omit(cardConfig, 'content') }
                  : cardConfig
              }
              onChange={onChange}
              i18n={mergedI18n}
              getValidDataItems={getValidDataItems}
            />
          </Tab>
        </Tabs>
        <div className={`${baseClassName}--footer`}>
          <Button
            data-testid={`${testID}-open-editor-button`}
            kind="tertiary"
            size="small"
            renderIcon={Code16}
            onClick={() => {
              // removes properties needed for the editor that we don't want the user to be able to modify
              const hideCardPropertiesForEditor = (card) => {
                let attributes;
                let series;
                if (card.content?.attributes) {
                  attributes = card.content?.attributes?.map((attribute) =>
                    omit(attribute, [
                      'aggregationMethods',
                      'aggregationMethod',
                      'grain',
                      'index',
                    ])
                  );
                }
                if (card.content?.series) {
                  series = card.content?.series?.map((attribute) =>
                    omit(attribute, [
                      'aggregationMethods',
                      'aggregationMethod',
                      'grain',
                      'index',
                    ])
                  );
                }
                return omit(
                  attributes
                    ? { ...card, content: { ...card.content, attributes } }
                    : series
                    ? { ...card, content: { ...card.content, series } }
                    : card,
                  [
                    'id',
                    'content.src',
                    'content.imgState',
                    'i18n',
                    'validateUploadedImage',
                  ]
                );
              };
              setModalData(
                JSON.stringify(hideCardPropertiesForEditor(cardConfig), null, 4)
              );
              setShowEditor(true);
            }}>
            {mergedI18n.openEditorButton}
          </Button>
        </div>
      </div>
    </>
  );
};

CardEditForm.propTypes = propTypes;
CardEditForm.defaultProps = defaultProps;

export default CardEditForm;<|MERGE_RESOLUTION|>--- conflicted
+++ resolved
@@ -74,11 +74,8 @@
    */
   onValidateCardJson: PropTypes.func,
   currentBreakpoint: PropTypes.string,
-<<<<<<< HEAD
   isSummaryDashboard: PropTypes.bool,
-=======
   testID: PropTypes.string,
->>>>>>> 2dbce28b
 };
 
 const defaultProps = {
@@ -115,11 +112,8 @@
   availableDimensions: {},
   onValidateCardJson: null,
   currentBreakpoint: 'xl',
-<<<<<<< HEAD
   isSummaryDashboard: false,
-=======
   testID: 'card-edit-form',
->>>>>>> 2dbce28b
 };
 
 /**
