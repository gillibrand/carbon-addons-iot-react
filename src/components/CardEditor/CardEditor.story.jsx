--- conflicted
+++ resolved
@@ -41,111 +41,6 @@
   );
 };
 
-<<<<<<< HEAD
-storiesOf('Watson IoT Experimental/CardEditor', module)
-  .addDecorator(withKnobs)
-  .add('default', () => (
-    <div
-      style={{ position: 'absolute', right: 0, height: 'calc(100vh - 6rem)' }}>
-      <CardEditor
-        cardJson={object('cardJson', {
-          content: {
-            attributes: [
-              {
-                dataSourceId: 'discharge_flow_rate',
-                label: 'Discharge flow',
-                precision: 3,
-              },
-              {
-                dataSourceId: 'discharge_perc',
-                label: 'Max Discharge %',
-                precision: 3,
-              },
-            ],
-          },
-          dataSource: {
-            attributes: [
-              {
-                aggregator: 'mean',
-                attribute: 'discharge_flow_rate',
-                id: 'discharge_flow_rate',
-              },
-              {
-                aggregator: 'max',
-                attribute: 'discharge_perc',
-                id: 'discharge_perc',
-              },
-            ],
-          },
-          id: 'calculated',
-          size: 'MEDIUMTHIN',
-          title: 'Calculated',
-          type: 'VALUE',
-        })}
-        errors={{}}
-        onShowGallery={action('onShowGallery')}
-        onChange={action('onChange')}
-        onAddCard={action('onAddCard')}
-      />
-    </div>
-  ))
-  .add('for TimeSeries', () => (
-    <div
-      style={{ position: 'absolute', right: 0, height: 'calc(100vh - 6rem)' }}>
-      <CardEditor
-        cardJson={object('cardJson', {
-          id: 'timeseries',
-          title: 'time-series-card',
-          size: 'MEDIUMWIDE',
-          type: 'TIMESERIES',
-          content: {
-            series: [
-              {
-                dataSourceId: 'torque max',
-                label: 'Torque Max',
-                color: '#6929c4',
-              },
-              {
-                dataSourceId: 'torque mean',
-                label: 'Torque Mean',
-                color: '#1192e8',
-              },
-            ],
-            xLabel: 'Time',
-            yLabel: 'Temperature',
-            unit: '˚F',
-            includeZeroOnXaxis: true,
-            includeZeroOnYaxis: true,
-            timeDataSourceId: 'timestamp',
-          },
-          interval: 'day',
-        })}
-        errors={{}}
-        onShowGallery={action('onShowGallery')}
-        onChange={action('onChange')}
-        dataItems={[
-          { dataSourceId: 'torque_max', label: 'Torque Max' },
-          { dataSourceId: 'torque_min', label: 'Torque Min' },
-          { dataSourceId: 'torque_mean', label: 'Torque Mean' },
-          { dataSourceId: 'temperature', label: 'Temperature' },
-          { dataSourceId: 'pressure', label: 'Pressure' },
-        ]}
-        onAddCard={action('onAddCard')}
-      />
-    </div>
-  ))
-  .add('with no card defined (gallery view)', () => (
-    <div
-      style={{ position: 'absolute', right: 0, height: 'calc(100vh - 6rem)' }}>
-      <CardEditor
-        onShowGallery={action('onShowGallery')}
-        onChange={action('onChange')}
-        onAddCard={action('onAddCard')}
-      />
-    </div>
-  ))
-  .add('interactive', () => <CardEditorInteractive />);
-=======
 export default {
   title: 'Watson IoT Experimental/CardEditor',
   decorators: [withKnobs],
@@ -237,7 +132,13 @@
       errors={{}}
       onShowGallery={action('onShowGallery')}
       onChange={action('onChange')}
-      dataItems={['Torque Max', 'Torque Min', 'Torque Mean']}
+      dataItems={[
+        { dataSourceId: 'torque_max', label: 'Torque Max' },
+        { dataSourceId: 'torque_min', label: 'Torque Min' },
+        { dataSourceId: 'torque_mean', label: 'Torque Mean' },
+        { dataSourceId: 'temperature', label: 'Temperature' },
+        { dataSourceId: 'pressure', label: 'Pressure' },
+      ]}
       onAddCard={action('onAddCard')}
     />
   </div>
@@ -265,5 +166,4 @@
 
 Interactive.story = {
   name: 'interactive',
-};
->>>>>>> e4ea71d3
+};