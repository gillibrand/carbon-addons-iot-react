--- conflicted
+++ resolved
@@ -252,26 +252,6 @@
         </div>
       </div>
       <div className={`${baseClassName}--sidebar`}>
-<<<<<<< HEAD
-        <CardEditor
-          cardJson={cardJson}
-          onShowGallery={() => setSelectedCardId(null)}
-          onChange={(cardData) =>
-            // TODO: this is really inefficient
-            setDashboardJson({
-              ...dashboardJson,
-              cards: dashboardJson.cards.map((card) =>
-                card.id === cardData.id ? cardData : card
-              ),
-            })
-          }
-          getValidDataItems={getValidDataItems}
-          dataItems={dataItems}
-          onAddCard={addCard}
-          supportedCardTypes={supportedCardTypes}
-          i18n={mergedI18n}
-        />
-=======
         <ErrorBoundary
           fallback={
             <InlineNotification
@@ -295,13 +275,14 @@
                 ),
               })
             }
+            getValidDataItems={getValidDataItems}
+            dataItems={dataItems}
             onAddCard={addCard}
             onValidateCardJson={onValidateCardJson}
             supportedCardTypes={supportedCardTypes}
             i18n={mergedI18n}
           />
         </ErrorBoundary>
->>>>>>> ce548a94
       </div>
     </div>
   );
