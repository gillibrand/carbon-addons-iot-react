import React, { useState, useEffect } from 'react';
import PropTypes from 'prop-types';
<<<<<<< HEAD
import uuid from 'uuid';
import { Screen16, Tablet16, Laptop16, Maximize16 } from '@carbon/icons-react';
import classNames from 'classnames';

import { settings } from '../../constants/Settings';
import {
  CARD_SIZES,
  CARD_ACTIONS,
  CARD_TYPES,
  TIME_SERIES_TYPES,
  BAR_CHART_TYPES,
  BAR_CHART_LAYOUTS,
} from '../../constants/LayoutConstants';
import {
  DashboardGrid,
  Button,
  Card,
  ValueCard,
  TimeSeriesCard,
  BarChartCard,
  ImageCard,
  TableCard,
  CardEditor,
  Breadcrumb,
  BreadcrumbItem,
  ContentSwitcher,
} from '../../index';
import IconSwitch from '../IconSwitch/IconSwitch';
=======

import { settings } from '../../constants/Settings';
import { CARD_TYPES } from '../../constants/LayoutConstants';
import { DashboardGrid, CardEditor } from '../../index';
>>>>>>> d42ff05d

import DashboardEditorHeader from './DashboardEditorHeader/DashboardEditorHeader';
import { getDefaultCard, getDuplicateCard, getCardPreview } from './editorUtils';

const { iotPrefix } = settings;

const propTypes = {
  /** Dashboard title */
  title: PropTypes.string,
  /** initial dashboard data to edit */
  initialValue: PropTypes.shape({
    cards: PropTypes.array,
    layouts: PropTypes.object, // eslint-disable-line react/forbid-prop-types
  }),
  /** supported card types */
  supportedCardTypes: PropTypes.arrayOf(PropTypes.string),
  /** if provided, renders header content above preview */
  renderHeader: PropTypes.func,
  /** if provided, is used to render cards in dashboard */
  renderCardPreview: PropTypes.func,
  /** if provided, renders array elements inside of BreadcrumbItem in header */
  headerBreadcrumbs: PropTypes.arrayOf(PropTypes.element),
  /** if provided, renders node underneath the header and above the dashboard grid */
  notification: PropTypes.node,
  /** if provided, renders edit button next to title linked to this callback */
  onEditTitle: PropTypes.func,
  /** if provided, renders import button linked to this callback
   * onImport(data, setNotification?)
   */
  onImport: PropTypes.func,
  /** if provided, renders export button linked to this callback
   * onExport(dashboardJson)
   */
  onExport: PropTypes.func,
  /** if provided, renders delete button linked to this callback */
  onDelete: PropTypes.func,
  /** If provided, renders cancel button linked to this callback */
  onCancel: PropTypes.func,
  /** If provided, renders submit button linked to this callback
   * onSubmit(dashboardData)
   */
  onSubmit: PropTypes.func,
  /** internationalization strings */
  i18n: PropTypes.shape({
    headerImportButton: PropTypes.string,
    headerExportButton: PropTypes.string,
    headerCancelButton: PropTypes.string,
    headerSubmitButton: PropTypes.string,
  }),
};

const defaultProps = {
  initialValue: {
    cards: [],
    layouts: {},
  },
  supportedCardTypes: [CARD_TYPES.BAR, CARD_TYPES.TIMESERIES, CARD_TYPES.VALUE, CARD_TYPES.TABLE],
  renderHeader: null,
  renderCardPreview: () => null,
  headerBreadcrumbs: null,
  notification: null,
  title: null,
  onEditTitle: null,
  onDelete: null,
  onImport: null,
  onExport: null,
  onCancel: null,
  onSubmit: null,
  i18n: {
    headerEditTitleButton: 'Edit title',
    headerImportButton: 'Import',
    headerExportButton: 'Export',
    headerDeleteButton: 'Delete',
    headerCancelButton: 'Cancel',
    headerSubmitButton: 'Save and close',
    galleryHeader: 'Gallery',
    openGalleryButton: 'Open gallery',
    closeGalleryButton: 'Back',
    openJSONButton: 'Open JSON editor',
  },
};

const BREAKPOINTS = {
  TABLET: 1,
  LAPTOP: 2,
  SCREEN: 3,
  FIT_TO_SCREEN: 0,
};

const DashboardEditor = ({
  title,
  initialValue,
  supportedCardTypes,
  renderHeader,
  renderCardPreview,
  headerBreadcrumbs,
  notification,
  // onAddImage,
  onEditTitle,
  onImport,
  onExport,
  onDelete,
  onCancel,
  onSubmit,
  i18n,
}) => {
  const mergedI18N = { ...defaultProps.i18n, ...i18n };
  const baseClassName = `${iotPrefix}--dashboard-editor`;

  // show the gallery if no card is being edited
  const [dashboardJson, setDashboardJson] = useState(initialValue);
  const [selectedCardId, setSelectedCardId] = useState();
  const [selectedBreakpoint, setSelectedBreakpoint] = useState(BREAKPOINTS.FIT_TO_SCREEN);

  useEffect(
    () => {
      window.dispatchEvent(new Event('resize'));
    },
    [selectedBreakpoint]
  );

  const addCard = type => {
    const cardData = getDefaultCard(type);
    setDashboardJson({
      ...dashboardJson,
      cards: [...dashboardJson.cards, cardData],
    });
    setSelectedCardId(cardData.id);
  };

  const duplicateCard = id => {
    const cardData = getDuplicateCard(dashboardJson.cards.find(i => i.id === id));
    setDashboardJson({
      ...dashboardJson,
      cards: [...dashboardJson.cards, cardData],
    });
    setSelectedCardId(cardData.id);
  };

  const removeCard = id =>
    setDashboardJson({
      ...dashboardJson,
      cards: dashboardJson.cards.filter(i => i.id !== id),
    });

  return (
    <div className={baseClassName}>
      <div className={`${baseClassName}--content`}>
        {renderHeader ? (
          renderHeader()
        ) : (
<<<<<<< HEAD
          <div className={`${baseClassName}--header`}>
            <div className={`${prefix}--grid`}>
              <div className={`${prefix}--row`}>
                <div className={`${prefix}--col header-left`}>
                  <div className="header-top">
                    {headerBreadcrumbs ? (
                      <Breadcrumb>
                        {headerBreadcrumbs.map((crumb, index) => (
                          <BreadcrumbItem key={`breadcrumb-${index}`}>{crumb}</BreadcrumbItem>
                        ))}
                      </Breadcrumb>
                    ) : null}
                  </div>
                  <div className="header-bottom">
                    <h4>Dashboard title</h4>
                  </div>
                </div>
                <div className={`${prefix}--col header-right`}>
                  <div className="header-top">
                    {/* <span className="last-updated">Last updated: XYZ</span> */}
                  </div>
                  <div className="header-bottom">
                    <ContentSwitcher
                      onChange={e => setSelectedBreakpoint(e.index)}
                      selectedIndex={selectedBreakpoint}
                    >
                      <IconSwitch
                        name="fit-to-screen"
                        text="Fit to screen"
                        renderIcon={Maximize16}
                      />
                      <IconSwitch name="tablet" text="Tablet view" renderIcon={Tablet16} />
                      <IconSwitch name="laptop" text="Laptop View" renderIcon={Laptop16} />
                      <IconSwitch name="screen" text="Desktop View" renderIcon={Screen16} />
                    </ContentSwitcher>
                    <Button style={{ marginRight: '1rem' }} kind="tertiary" size="small">
                      Cancel
                    </Button>
                    <Button size="small" onClick={() => onSubmit(dashboardData)}>
                      Save and close
                    </Button>
                  </div>
                </div>
              </div>
            </div>
          </div>
=======
          <DashboardEditorHeader
            title={title}
            breadcrumbs={headerBreadcrumbs}
            onEditTitle={onEditTitle}
            onImport={onImport}
            onExport={() => onExport(dashboardJson)}
            onDelete={onDelete}
            onCancel={onCancel}
            onSubmit={onSubmit}
            i18n={mergedI18N}
            dashboardJson={dashboardJson}
          />
>>>>>>> d42ff05d
        )}
        {notification}
        <div className={`${baseClassName}--preview`}>
          <DashboardGrid
            isEditable
<<<<<<< HEAD
            breakpoint="lg"
            onBreakpointChange={newBreakpoint => console.log('onBreakpointChange', newBreakpoint)}
=======
            onBreakpointChange={() => {}}
>>>>>>> d42ff05d
            onLayoutChange={(newLayout, newLayouts) =>
              setDashboardJson({
                ...dashboardJson,
                layouts: newLayouts,
              })
            }
            className={classNames({
              [`${baseClassName}--preview-tablet`]: selectedBreakpoint === BREAKPOINTS.TABLET,
              [`${baseClassName}--preview-laptop`]: selectedBreakpoint === BREAKPOINTS.LAPTOP,
              [`${baseClassName}--preview-screen`]: selectedBreakpoint === BREAKPOINTS.SCREEN,
            })}
          >
            {dashboardJson.cards.map(cardData => {
              const isSelected = selectedCardId === cardData.id;
              const onSelectCard = id => setSelectedCardId(id);
              const onDuplicateCard = id => duplicateCard(id);
              const onRemoveCard = id => removeCard(id);

              // if function not defined, or it returns falsy, render default preview
              return (
                renderCardPreview(
                  cardData,
                  isSelected,
                  onSelectCard,
                  onDuplicateCard,
                  onRemoveCard
                ) ??
                getCardPreview(cardData, isSelected, onSelectCard, onDuplicateCard, onRemoveCard)
              );
            })}
          </DashboardGrid>
<<<<<<< HEAD
          {/* <pre style={{ paddingTop: '4rem' }}>{JSON.stringify(dashboardData, null, 4)}</pre> */}
=======
>>>>>>> d42ff05d
        </div>
      </div>
      <div className={`${baseClassName}--sidebar`}>
        <CardEditor
          value={dashboardJson.cards.find(i => i.id === selectedCardId)}
          onShowGallery={() => setSelectedCardId(null)}
          onChange={cardData =>
            setDashboardJson({
              ...dashboardJson,
              cards: dashboardJson.cards.map(card => (card.id === cardData.id ? cardData : card)),
            })
          }
          onAddCard={addCard}
          supportedTypes={supportedCardTypes}
          // onAddImage={onAddImage}
          i18n={mergedI18N}
        />
      </div>
    </div>
  );
};

DashboardEditor.propTypes = propTypes;
DashboardEditor.defaultProps = defaultProps;

export default DashboardEditor;<|MERGE_RESOLUTION|>--- conflicted
+++ resolved
@@ -1,40 +1,10 @@
 import React, { useState, useEffect } from 'react';
 import PropTypes from 'prop-types';
-<<<<<<< HEAD
-import uuid from 'uuid';
-import { Screen16, Tablet16, Laptop16, Maximize16 } from '@carbon/icons-react';
 import classNames from 'classnames';
-
-import { settings } from '../../constants/Settings';
-import {
-  CARD_SIZES,
-  CARD_ACTIONS,
-  CARD_TYPES,
-  TIME_SERIES_TYPES,
-  BAR_CHART_TYPES,
-  BAR_CHART_LAYOUTS,
-} from '../../constants/LayoutConstants';
-import {
-  DashboardGrid,
-  Button,
-  Card,
-  ValueCard,
-  TimeSeriesCard,
-  BarChartCard,
-  ImageCard,
-  TableCard,
-  CardEditor,
-  Breadcrumb,
-  BreadcrumbItem,
-  ContentSwitcher,
-} from '../../index';
-import IconSwitch from '../IconSwitch/IconSwitch';
-=======
 
 import { settings } from '../../constants/Settings';
 import { CARD_TYPES } from '../../constants/LayoutConstants';
 import { DashboardGrid, CardEditor } from '../../index';
->>>>>>> d42ff05d
 
 import DashboardEditorHeader from './DashboardEditorHeader/DashboardEditorHeader';
 import { getDefaultCard, getDuplicateCard, getCardPreview } from './editorUtils';
@@ -186,54 +156,6 @@
         {renderHeader ? (
           renderHeader()
         ) : (
-<<<<<<< HEAD
-          <div className={`${baseClassName}--header`}>
-            <div className={`${prefix}--grid`}>
-              <div className={`${prefix}--row`}>
-                <div className={`${prefix}--col header-left`}>
-                  <div className="header-top">
-                    {headerBreadcrumbs ? (
-                      <Breadcrumb>
-                        {headerBreadcrumbs.map((crumb, index) => (
-                          <BreadcrumbItem key={`breadcrumb-${index}`}>{crumb}</BreadcrumbItem>
-                        ))}
-                      </Breadcrumb>
-                    ) : null}
-                  </div>
-                  <div className="header-bottom">
-                    <h4>Dashboard title</h4>
-                  </div>
-                </div>
-                <div className={`${prefix}--col header-right`}>
-                  <div className="header-top">
-                    {/* <span className="last-updated">Last updated: XYZ</span> */}
-                  </div>
-                  <div className="header-bottom">
-                    <ContentSwitcher
-                      onChange={e => setSelectedBreakpoint(e.index)}
-                      selectedIndex={selectedBreakpoint}
-                    >
-                      <IconSwitch
-                        name="fit-to-screen"
-                        text="Fit to screen"
-                        renderIcon={Maximize16}
-                      />
-                      <IconSwitch name="tablet" text="Tablet view" renderIcon={Tablet16} />
-                      <IconSwitch name="laptop" text="Laptop View" renderIcon={Laptop16} />
-                      <IconSwitch name="screen" text="Desktop View" renderIcon={Screen16} />
-                    </ContentSwitcher>
-                    <Button style={{ marginRight: '1rem' }} kind="tertiary" size="small">
-                      Cancel
-                    </Button>
-                    <Button size="small" onClick={() => onSubmit(dashboardData)}>
-                      Save and close
-                    </Button>
-                  </div>
-                </div>
-              </div>
-            </div>
-          </div>
-=======
           <DashboardEditorHeader
             title={title}
             breadcrumbs={headerBreadcrumbs}
@@ -245,19 +167,15 @@
             onSubmit={onSubmit}
             i18n={mergedI18N}
             dashboardJson={dashboardJson}
+            selectedBreakpoint={selectedBreakpoint}
+            setSelectedBreakpoint={setSelectedBreakpoint}
           />
->>>>>>> d42ff05d
         )}
         {notification}
         <div className={`${baseClassName}--preview`}>
           <DashboardGrid
             isEditable
-<<<<<<< HEAD
-            breakpoint="lg"
-            onBreakpointChange={newBreakpoint => console.log('onBreakpointChange', newBreakpoint)}
-=======
-            onBreakpointChange={() => {}}
->>>>>>> d42ff05d
+            // onBreakpointChange={() => {}}
             onLayoutChange={(newLayout, newLayouts) =>
               setDashboardJson({
                 ...dashboardJson,
@@ -289,10 +207,7 @@
               );
             })}
           </DashboardGrid>
-<<<<<<< HEAD
           {/* <pre style={{ paddingTop: '4rem' }}>{JSON.stringify(dashboardData, null, 4)}</pre> */}
-=======
->>>>>>> d42ff05d
         </div>
       </div>
       <div className={`${baseClassName}--sidebar`}>
