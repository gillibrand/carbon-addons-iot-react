--- conflicted
+++ resolved
@@ -8,105 +8,16 @@
 
 import DashboardEditor from './DashboardEditor';
 
-<<<<<<< HEAD
-const sideNavLinks = [
-  {
-    icon: Switcher24,
-    isEnabled: true,
-    metaData: {
-      tabIndex: 0,
-      label: 'Boards',
-      element: ({ children, ...rest }) => <div {...rest}>{children}</div>,
-      // isActive: true,
-    },
-    linkContent: 'Boards',
-    childContent: [
-      {
-        metaData: {
-          label: 'Yet another link',
-          title: 'Yet another link',
-          element: 'button',
-        },
-        content: 'Yet another link',
-      },
-    ],
-  },
-  {
-    isEnabled: true,
-    icon: Chip,
-    metaData: {
-      label: 'Devices',
-      href: 'https://google.com',
-      element: 'a',
-      target: '_blank',
-    },
-    linkContent: 'Devices',
-  },
-  {
-    isEnabled: true,
-    icon: Dashboard,
-    metaData: {
-      label: 'Dashboards',
-      href: 'https://google.com',
-      element: 'a',
-      target: '_blank',
-    },
-    linkContent: 'Dashboards',
-    childContent: [
-      {
-        metaData: {
-          label: 'Link 1',
-          title: 'Link 1',
-          element: 'button',
-        },
-        content: 'Link 1',
-      },
-      {
-        metaData: {
-          label: 'Link 2',
-          title: 'Link 2',
-        },
-        content: 'Link 2',
-      },
-    ],
-  },
-  {
-    isEnabled: true,
-    icon: Group,
-    metaData: {
-      label: 'Members',
-      element: 'button',
-    },
-    linkContent: 'Members',
-    childContent: [
-      {
-        metaData: {
-          label: 'Yet another link',
-          title: 'Yet another link',
-          element: 'button',
-        },
-        content: 'Link 3',
-        isActive: true,
-      },
-    ],
-  },
-];
-
 const mockDataItems = ['Torque Max', 'Torque Min', 'Torque Mean'];
 
-=======
->>>>>>> ee57562e
 storiesOf('Watson IoT Experimental/DashboardEditor', module)
   .addDecorator(withKnobs)
   .add('default', () => (
     <div style={{ height: 'calc(100vh - 6rem)' }}>
       <DashboardEditor
         title={text('title', 'My dashboard')}
-<<<<<<< HEAD
         dataItems={mockDataItems}
         onAddImage={action('onAddImage')}
-=======
->>>>>>> ee57562e
         onEditTitle={action('onEditTitle')}
         onImport={action('onImport')}
         onExport={action('onExport')}
