--- conflicted
+++ resolved
@@ -167,33 +167,9 @@
 };
 
 export const WithInitialValue = () => (
-<<<<<<< HEAD
-  <div style={{ height: 'calc(100vh - 6rem)' }}>
-    <DashboardEditor
-      title="Custom dashboard"
-      dataItems={mockDataItems.filter((item) => !item.aggregationMethod)}
-      initialValue={{
-        cards: [
-          {
-            id: 'Table',
-            title: 'Table card',
-            size: 'LARGE',
-            type: 'TABLE',
-            content: {
-              columns: [
-                {
-                  dataSourceId: 'undefined',
-                  label: '--',
-                },
-                {
-                  dataSourceId: 'undefined2',
-                  label: '--',
-                },
-              ],
-=======
   <DashboardEditor
     title="Custom dashboard"
-    dataItems={mockDataItems}
+    dataItems={mockDataItems.filter((item) => !item.aggregationMethod)}
     initialValue={{
       cards: [
         {
@@ -270,7 +246,6 @@
               interval: 'week',
               count: -1,
               type: 'periodToDate',
->>>>>>> 230e3d6b
             },
           },
         },
@@ -305,26 +280,11 @@
             y: 0,
           },
           {
-<<<<<<< HEAD
-            id: 'Standard',
-            title: 'Value card',
-            type: 'VALUE',
-            size: 'MEDIUM',
-            content: {
-              attributes: [
-                {
-                  dataSourceId: 'torque',
-                  label: 'Torque',
-                },
-              ],
-            },
-=======
             h: 2,
             i: 'Timeseries',
             w: 8,
             x: 1,
             y: 4,
->>>>>>> 230e3d6b
           },
         ],
         md: [
