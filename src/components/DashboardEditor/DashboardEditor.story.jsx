import React from 'react';
import { action } from '@storybook/addon-actions';
import {
  withKnobs,
  boolean,
  text,
  object,
  array,
} from '@storybook/addon-knobs';

import { Card, Link, InlineNotification } from '../../index';
import assemblyline from '../ImageGalleryModal/images/assemblyline.jpg';
import floow_plan from '../ImageGalleryModal/images/floow_plan.png'; // eslint-disable-line camelcase
import manufacturing_plant from '../ImageGalleryModal/images/Manufacturing_plant.png'; // eslint-disable-line camelcase
import extra_wide_image from '../ImageGalleryModal/images/extra-wide-image.png'; // eslint-disable-line camelcase
import robot_arm from '../ImageGalleryModal/images/robot_arm.png'; // eslint-disable-line camelcase
import tankmodal from '../ImageGalleryModal/images/tankmodal.png';
import turbines from '../ImageGalleryModal/images/turbines.png';
import large from '../ImageGalleryModal/images/large.png';
import large_portrait from '../ImageGalleryModal/images/large_portrait.png'; // eslint-disable-line camelcase

import DashboardEditor from './DashboardEditor';

const images = [
  {
    id: 'assemblyline',
    src: assemblyline,
    alt: 'assemblyline',
    title: `custom title assemblyline that is very long a and must be managed. 
      Lorem ipsum dolor sit amet, consectetur adipisicing elit, sed do 
      eiusmod tempor incididunt ut labore et dolore magna aliqua. Ut enim 
      ad minim veniam.`,
  },
  { id: 'floow_plan', src: floow_plan, alt: 'floow plan' },
  {
    id: 'manufacturing_plant',
    src: manufacturing_plant,
    alt: 'manufacturing plant',
  },
  { id: 'robot_arm', src: robot_arm, alt: 'robot arm' },
  { id: 'tankmodal', src: tankmodal, alt: 'tankmodal' },
  { id: 'turbines', src: turbines, alt: 'turbines' },
  { id: 'extra-wide-image', src: extra_wide_image, alt: 'extra wide image' },
  { id: 'large', src: large, alt: 'large image' },
  { id: 'large_portrait', src: large_portrait, alt: 'large image portrait' },
];

const mockDataItems = [
<<<<<<< HEAD
  {
    dataSourceId: 'torque_max',
    label: 'Torque Max',
    aggregationMethod: 'max',
    aggregationMethods: ['mean', 'max', 'min'],
  },
  {
    dataSourceId: 'torque_min',
    label: 'Torque Min',
    aggregationMethod: 'min',
    aggregationMethods: ['mean', 'max', 'min'],
  },
  {
    dataSourceId: 'torque_mean',
    label: 'Torque Mean',
    aggregationMethod: 'mean',
    aggregationMethods: ['mean', 'max', 'min'],
  },
  {
    dataSourceId: 'torque',
    label: 'Torque',
    aggregationMethods: ['mean', 'max', 'min'],
  },
  {
    dataSourceId: 'temperature',
    label: 'Temperature',
    aggregationMethods: ['mean', 'max', 'min'],
  },
  {
    dataSourceId: 'pressure',
    label: 'Pressure',
    aggregationMethods: ['mean', 'max', 'min'],
  },
=======
  { dataSourceId: 'torque_max', label: 'Torque Max' },
  { dataSourceId: 'torque_min', label: 'Torque Min' },
  { dataSourceId: 'torque_mean', label: 'Torque Mean' },
  { dataSourceId: 'torque', label: 'Torque' },
  { dataSourceId: 'temperature', label: 'Temperature' },
  { dataSourceId: 'pressure', label: 'Pressure' },
>>>>>>> 2dbce28b
];

export default {
  title: 'Watson IoT Experimental/DashboardEditor',
  decorators: [withKnobs],

  parameters: {
    component: DashboardEditor,
  },
};

export const Default = () => (
  <div style={{ height: 'calc(100vh - 6rem)' }}>
    <DashboardEditor
      title={text('title', 'My dashboard')}
      getValidDataItems={() => mockDataItems}
      dataItems={mockDataItems}
      availableImages={images}
      i18n={{
        headerEditTitleButton: 'Edit title updated',
      }}
      onAddImage={action('onAddImage')}
      onEditTitle={action('onEditTitle')}
      onImport={action('onImport')}
      onExport={action('onExport')}
      onDelete={action('onDelete')}
      onCancel={action('onCancel')}
      onSubmit={action('onSubmit')}
      onImageDelete={action('onImageDelete')}
      onLayoutChange={action('onLayoutChange')}
      isSubmitDisabled={boolean('isSubmitDisabled', false)}
      isSubmitLoading={boolean('isSubmitLoading', false)}
      availableDimensions={{
        deviceid: ['73000', '73001', '73002'],
        manufacturer: ['rentech', 'GHI Industries'],
      }}
      supportedCardTypes={array('supportedCardTypes', [
        'TIMESERIES',
        'SIMPLE_BAR',
        'GROUPED_BAR',
        'STACKED_BAR',
        'VALUE',
        'IMAGE',
        'TABLE',
        'CUSTOM',
      ])}
      headerBreadcrumbs={[
        <Link href="www.ibm.com">Dashboard library</Link>,
        <Link href="www.ibm.com">Favorites</Link>,
      ]}
      isLoading={boolean('isLoading', false)}
    />
  </div>
);

Default.story = {
  name: 'default',
};

export const WithInitialValue = () => (
  <div style={{ height: 'calc(100vh - 6rem)' }}>
    <DashboardEditor
      title="Custom dashboard"
      dataItems={mockDataItems.filter((item) => !item.aggregationMethod)}
      initialValue={{
        cards: [
          {
            id: 'Table',
            title: 'Table card',
            size: 'LARGE',
            type: 'TABLE',
            content: {
              columns: [
                {
                  dataSourceId: 'undefined',
                  label: '--',
                },
                {
                  dataSourceId: 'undefined2',
                  label: '--',
                },
              ],
            },
          },
          {
            id: 'Custom',
            title: 'Custom rendered card',
            type: 'CUSTOM',
            size: 'MEDIUM',
            value: 35,
          },
          {
            id: 'Standard',
            title: 'Value card',
            type: 'VALUE',
            size: 'MEDIUM',
            content: {
              attributes: [
                {
                  dataSourceId: 'torque',
                  label: 'Torque',
                },
              ],
            },
          },
          {
            id: 'Timeseries',
            title: 'Timeseries',
            size: 'MEDIUMWIDE',
            type: 'TIMESERIES',
            content: {
              series: [
                {
                  label: 'Temperature',
                  dataSourceId: 'temperature',
                },
                {
                  label: 'Pressure',
                  dataSourceId: 'pressure',
                },
              ],
              xLabel: 'Time',
              yLabel: 'Temperature (˚F)',
              includeZeroOnXaxis: true,
              includeZeroOnYaxis: true,
              timeDataSourceId: 'timestamp',
              addSpaceOnEdges: 1,
            },
            timeRange: 'thisWeek',
            dataSource: {
              range: {
                interval: 'week',
                count: -1,
                type: 'periodToDate',
              },
            },
          },
          {
            id: 'Bar',
            title: 'Bar',
            size: 'MEDIUM',
            type: 'BAR',
            content: {
              type: 'SIMPLE',
              layout: 'VERTICAL',
              series: [
                {
                  dataSourceId: 'pressure',
                  label: 'pressure',
                  color: '#6929c4',
                },
              ],
              timeDataSourceId: 'timestamp',
            },
          },
        ],
        layouts: {
          lg: [
            { h: 4, i: 'Table', w: 8, x: 0, y: 0 },
            { h: 2, i: 'Custom', w: 4, x: 8, y: 0 },
            {
              h: 2,
              i: 'Standard',
              w: 4,
              x: 12,
              y: 0,
            },
            {
              h: 2,
              i: 'Timeseries',
              w: 8,
              x: 1,
              y: 4,
            },
          ],
          md: [
            { h: 4, i: 'Table', w: 8, x: 0, y: 0 },
            { h: 2, i: 'Custom', w: 4, x: 8, y: 0 },
            {
              h: 2,
              i: 'Standard',
              w: 4,
              x: 12,
              y: 0,
            },
            {
              h: 2,
              i: 'Timeseries',
              w: 8,
              x: 1,
              y: 4,
            },
          ],
          xl: [
            { h: 4, i: 'Table', w: 8, x: 0, y: 0 },
            { h: 2, i: 'Custom', w: 4, x: 8, y: 0 },
            {
              h: 2,
              i: 'Standard',
              w: 4,
              x: 12,
              y: 0,
            },
            {
              h: 2,
              i: 'Timeseries',
              w: 8,
              x: 1,
              y: 4,
            },
          ],
        },
      }}
      onEditTitle={action('onEditTitle')}
      onImport={action('onImport')}
      onExport={action('onExport')}
      onDelete={action('onDelete')}
      onCancel={action('onCancel')}
      onSubmit={action('onSubmit')}
      onLayoutChange={action('onLayoutChange')}
      supportedCardTypes={[
        'TIMESERIES',
        'SIMPLE_BAR',
        'GROUPED_BAR',
        'STACKED_BAR',
        'VALUE',
        'IMAGE',
        'TABLE',
      ]}
      i18n={{
        CUSTOM: 'Custom',
      }}
      headerBreadcrumbs={[
        <Link href="www.ibm.com">Dashboard library</Link>,
        <Link href="www.ibm.com">Favorites</Link>,
      ]}
      isLoading={boolean('isLoading', false)}
      isSubmitDisabled={boolean('isSubmitDisabled', false)}
      isSubmitLoading={boolean('isSubmitLoading', false)}
    />
  </div>
);

WithInitialValue.story = {
  name: 'with initialValue',
};

export const SummaryDashboardWithInitialValue = () => (
  <div style={{ height: 'calc(100vh - 6rem)' }}>
    <DashboardEditor
      title="Custom dashboard"
      // summary dashboards need to pass their grain to the items
      dataItems={mockDataItems.map((item) => ({ ...item, grain: 'Weekly' }))}
      availableDimensions={{
        firmware: ['1.2', '1.3'],
      }}
      initialValue={{
        isSummaryDashboard: true,
        cards: [
          {
            id: 'Table',
            title: 'Table card',
            size: 'LARGE',
            type: 'TABLE',
            content: {
              columns: [
                {
                  dataSourceId: 'undefined',
                  label: '--',
                },
                {
                  dataSourceId: 'undefined2',
                  label: '--',
                },
              ],
            },
          },
          {
            id: 'Custom',
            title: 'Custom rendered card',
            type: 'CUSTOM',
            size: 'MEDIUM',
            value: 35,
          },
          {
            id: 'Standard',
            title: 'Value card',
            type: 'VALUE',
            size: 'MEDIUM',
            content: {
              attributes: [
                {
                  dataSourceId: 'torque_min',
                  label: 'Torque Min',
                  aggregationMethod: 'min',
                },
              ],
            },
          },
          {
            id: 'Timeseries',
            title: 'Timeseries',
            size: 'MEDIUMWIDE',
            type: 'TIMESERIES',
            content: {
              series: [
                {
                  label: 'Temperature',
                  dataSourceId: 'temperature',
                },
                {
                  label: 'Pressure',
                  dataSourceId: 'pressure',
                },
              ],
              xLabel: 'Time',
              yLabel: 'Temperature (˚F)',
              includeZeroOnXaxis: true,
              includeZeroOnYaxis: true,
              timeDataSourceId: 'timestamp',
              addSpaceOnEdges: 1,
            },
            timeRange: 'thisWeek',
            dataSource: {
              range: {
                interval: 'week',
                count: -1,
                type: 'periodToDate',
              },
            },
          },
          {
            id: 'Bar',
            title: 'Bar',
            size: 'MEDIUM',
            type: 'BAR',
            content: {
              type: 'SIMPLE',
              layout: 'VERTICAL',
              series: [
                {
                  dataSourceId: 'pressure',
                  label: 'Pressure',
                  color: '#6929c4',
                },
              ],
              timeDataSourceId: 'timestamp',
            },
          },
        ],
        layouts: {
          lg: [
            { h: 4, i: 'Table', w: 8, x: 0, y: 0 },
            { h: 2, i: 'Custom', w: 4, x: 8, y: 0 },
            {
              h: 2,
              i: 'Standard',
              w: 4,
              x: 12,
              y: 0,
            },
            {
              h: 2,
              i: 'Timeseries',
              w: 8,
              x: 1,
              y: 4,
            },
          ],
          md: [
            { h: 4, i: 'Table', w: 8, x: 0, y: 0 },
            { h: 2, i: 'Custom', w: 4, x: 8, y: 0 },
            {
              h: 2,
              i: 'Standard',
              w: 4,
              x: 12,
              y: 0,
            },
            {
              h: 2,
              i: 'Timeseries',
              w: 8,
              x: 1,
              y: 4,
            },
          ],
          xl: [
            { h: 4, i: 'Table', w: 8, x: 0, y: 0 },
            { h: 2, i: 'Custom', w: 4, x: 8, y: 0 },
            {
              h: 2,
              i: 'Standard',
              w: 4,
              x: 12,
              y: 0,
            },
            {
              h: 2,
              i: 'Timeseries',
              w: 8,
              x: 1,
              y: 4,
            },
          ],
        },
      }}
      onEditTitle={action('onEditTitle')}
      onImport={action('onImport')}
      onExport={action('onExport')}
      onDelete={action('onDelete')}
      onCancel={action('onCancel')}
      onSubmit={action('onSubmit')}
      onLayoutChange={action('onLayoutChange')}
      supportedCardTypes={[
        'TIMESERIES',
        'SIMPLE_BAR',
        'GROUPED_BAR',
        'STACKED_BAR',
        'VALUE',
        'IMAGE',
        'TABLE',
      ]}
      i18n={{
        cardType_CUSTOM: 'Custom',
      }}
      headerBreadcrumbs={[
        <Link href="www.ibm.com">Dashboard library</Link>,
        <Link href="www.ibm.com">Favorites</Link>,
      ]}
      isLoading={boolean('isLoading', false)}
      isSubmitDisabled={boolean('isSubmitDisabled', false)}
      isSubmitLoading={boolean('isSubmitLoading', false)}
    />
  </div>
);

SummaryDashboardWithInitialValue.story = {
  name: 'Summary Dashboard with initialValue',
};

export const WithCustomOnCardChange = () => (
  <div style={{ height: 'calc(100vh - 6rem)' }}>
    <DashboardEditor
      isSubmitDisabled={boolean('isSubmitDisabled', false)}
      isSubmitLoading={boolean('isSubmitLoading', false)}
      title="Custom dashboard"
      dataItems={mockDataItems}
      initialValue={{
        cards: [
          {
            id: 'Timeseries',
            title: 'Untitled',
            size: 'MEDIUMWIDE',
            type: 'TIMESERIES',
            content: {
              series: [
                {
                  label: 'Temperature',
                  dataSourceId: 'temperature',
                },
                {
                  label: 'Pressure',
                  dataSourceId: 'pressure',
                },
              ],
              xLabel: 'Time',
              yLabel: 'Temperature (˚F)',
              includeZeroOnXaxis: true,
              includeZeroOnYaxis: true,
              timeDataSourceId: 'timestamp',
              addSpaceOnEdges: 1,
            },
            interval: 'day',
          },
        ],
        layouts: {},
      }}
      onEditTitle={action('onEditTitle')}
      onImport={action('onImport')}
      onExport={action('onExport')}
      onDelete={action('onDelete')}
      onCancel={action('onCancel')}
      onSubmit={action('onSubmit')}
      onCardChange={(card) => {
        action('onCardChange');
        return card;
      }}
      onLayoutChange={action('onLayoutChange')}
      supportedCardTypes={[
        'TIMESERIES',
        'SIMPLE_BAR',
        'GROUPED_BAR',
        'STACKED_BAR',
        'VALUE',
        'IMAGE',
        'TABLE',
      ]}
      i18n={{
        CUSTOM: 'Custom',
      }}
      headerBreadcrumbs={[
        <Link href="www.ibm.com">Dashboard library</Link>,
        <Link href="www.ibm.com">Favorites</Link>,
      ]}
      isLoading={boolean('isLoading', false)}
    />
  </div>
);

WithCustomOnCardChange.story = {
  name: 'with custom onCardChange',
};

export const WithNotifications = () => (
  <div style={{ height: 'calc(100vh - 6rem)' }}>
    <DashboardEditor
      isSubmitDisabled={boolean('isSubmitDisabled', false)}
      isSubmitLoading={boolean('isSubmitLoading', false)}
      title={text('title', 'My dashboard')}
      onEditTitle={action('onEditTitle')}
      onImport={action('onImport')}
      onExport={action('onExport')}
      onDelete={action('onDelete')}
      onCancel={action('onCancel')}
      onSubmit={action('onSubmit')}
      supportedCardTypes={array('supportedCardTypes', [
        'TIMESERIES',
        'SIMPLE_BAR',
        'GROUPED_BAR',
        'STACKED_BAR',
        'VALUE',
        'IMAGE',
        'TABLE',
        'CUSTOM',
      ])}
      headerBreadcrumbs={[
        <Link href="www.ibm.com">Dashboard library</Link>,
        <Link href="www.ibm.com">Favorites</Link>,
      ]}
      notification={
        <>
          <InlineNotification
            title="This is the dashboard editor"
            subtitle="Use the side panel to create or edit cards"
            kind="info"
            lowContrast
          />
          <InlineNotification
            title="Import successful"
            subtitle="The JSON import was successful"
            kind="success"
            lowContrast
          />
          <InlineNotification
            title="Data error"
            subtitle="The image provided was not able to be fetched"
            kind="error"
            lowContrast
          />
        </>
      }
      isLoading={boolean('isLoading', false)}
    />
  </div>
);

WithNotifications.story = {
  name: 'with notifications',
};

export const WithBreakpointSwitcher = () => (
  <div style={{ height: 'calc(100vh - 6rem)' }}>
    <DashboardEditor
      isSubmitDisabled={boolean('isSubmitDisabled', false)}
      isSubmitLoading={boolean('isSubmitLoading', false)}
      title={text('title', 'My dashboard')}
      onAddImage={action('onAddImage')}
      onEditTitle={action('onEditTitle')}
      onImport={action('onImport')}
      onExport={action('onExport')}
      onDelete={action('onDelete')}
      onCancel={action('onCancel')}
      onSubmit={action('onSubmit')}
      onLayoutChange={action('onLayoutChange')}
      supportedCardTypes={array('supportedCardTypes', [
        'TIMESERIES',
        'SIMPLE_BAR',
        'GROUPED_BAR',
        'STACKED_BAR',
        'VALUE',
        'IMAGE',
        'TABLE',
      ])}
      headerBreadcrumbs={[
        <Link href="www.ibm.com">Dashboard library</Link>,
        <Link href="www.ibm.com">Favorites</Link>,
      ]}
      breakpointSwitcher={{ enabled: true }}
      isLoading={boolean('isLoading', false)}
    />
  </div>
);

WithBreakpointSwitcher.story = {
  name: 'with breakpoint switcher',
};

export const CustomCardPreviewRenderer = () => (
  <div style={{ height: 'calc(100vh - 6rem)' }}>
    <DashboardEditor
      isSubmitDisabled={boolean('isSubmitDisabled', false)}
      isSubmitLoading={boolean('isSubmitLoading', false)}
      title="Custom dashboard"
      initialValue={object('initialValue', {
        cards: [
          {
            id: 'Custom',
            title: 'Custom rendered card',
            type: 'CUSTOM',
            size: 'MEDIUM',
            value: 35,
          },
          {
            id: 'Standard',
            title: 'Default rendered card',
            type: 'VALUE',
            size: 'MEDIUM',
            content: {
              attributes: [
                {
                  dataSourceId: 'key1',
                  unit: '%',
                  label: 'Key 1',
                },
                {
                  dataSourceId: 'key2',
                  unit: 'lb',
                  label: 'Key 2',
                },
              ],
            },
          },
        ],
        layouts: {},
      })}
      onEditTitle={action('onEditTitle')}
      onImport={action('onImport')}
      onExport={action('onExport')}
      onDelete={action('onDelete')}
      onCancel={action('onCancel')}
      onSubmit={action('onSubmit')}
      onLayoutChange={action('onLayoutChange')}
      supportedCardTypes={array('supportedCardTypes', [
        'TIMESERIES',
        'SIMPLE_BAR',
        'GROUPED_BAR',
        'STACKED_BAR',
        'VALUE',
        'IMAGE',
        'TABLE',
        'CUSTOM',
      ])}
      i18n={{
        CUSTOM: 'Custom',
      }}
      headerBreadcrumbs={[
        <Link href="www.ibm.com">Dashboard library</Link>,
        <Link href="www.ibm.com">Favorites</Link>,
      ]}
      renderCardPreview={(
        cardConfig,
        cardProps,
        // These props are not used, but they could be to create your own implementation
        onSelectCard, // eslint-disable-line no-unused-vars
        onDuplicateCard, // eslint-disable-line no-unused-vars
        onRemoveCard, // eslint-disable-line no-unused-vars
        isSelected // eslint-disable-line no-unused-vars
      ) => {
        return cardConfig.type === 'CUSTOM' ? (
          <Card
            key={cardConfig.id}
            id={cardConfig.id}
            size={cardConfig.size}
            title={cardConfig.title}
            isEditable
            {...cardProps}>
            <div style={{ padding: '1rem' }}>
              This content is rendered by the renderCardPreview function. The
              &quot;value&quot; property on the card will be rendered here:
              <h3>{cardConfig.value}</h3>
            </div>
          </Card>
        ) : undefined;
      }}
      isLoading={boolean('isLoading', false)}
    />
  </div>
);

CustomCardPreviewRenderer.story = {
  name: 'custom card preview renderer',
};

export const CustomHeaderRenderer = () => (
  <div style={{ height: 'calc(100vh - 3rem)', marginRight: '-3rem' }}>
    <DashboardEditor
      renderHeader={() => <h1>Custom Header</h1>}
      isLoading={boolean('isLoading', false)}
    />
  </div>
);

CustomHeaderRenderer.story = {
  name: 'custom header renderer',
};

export const isLoading = () => (
  <div style={{ height: 'calc(100vh - 3rem)', marginRight: '-3rem' }}>
    <DashboardEditor isLoading={boolean('isLoading', true)} />
  </div>
);

isLoading.story = {
  name: 'isLoading',
};

export const I18N = () => (
  <div style={{ height: 'calc(100vh - 6rem)' }}>
    <DashboardEditor
      title={text('title', 'My dashboard')}
      getValidDataItems={() => mockDataItems}
      dataItems={mockDataItems}
      availableImages={images}
      onAddImage={action('onAddImage')}
      onEditTitle={action('onEditTitle')}
      onImport={action('onImport')}
      onExport={action('onExport')}
      onDelete={action('onDelete')}
      onCancel={action('onCancel')}
      onSubmit={action('onSubmit')}
      onImageDelete={action('onImageDelete')}
      onLayoutChange={action('onLayoutChange')}
      isSubmitDisabled={boolean('isSubmitDisabled', false)}
      isSubmitLoading={boolean('isSubmitLoading', false)}
      availableDimensions={{
        deviceid: ['73000', '73001', '73002'],
        manufacturer: ['rentech', 'GHI Industries'],
      }}
      supportedCardTypes={array('supportedCardTypes', [
        'TIMESERIES',
        'SIMPLE_BAR',
        'GROUPED_BAR',
        'STACKED_BAR',
        'VALUE',
        'IMAGE',
        'TABLE',
        'CUSTOM',
      ])}
      i18n={{
        // dashboard header
        headerEditTitleButton: 'headerEditTitleButton',
        headerImportButton: 'headerImportButton',
        headerExportButton: 'headerExportButton',
        headerCancelButton: 'headerCancelButton',
        headerSubmitButton: 'headerSubmitButton',
        headerDeleteButton: 'headerDeleteButton',
        headerFitToScreenButton: 'headerFitToScreenButton',
        headerXlargeButton: 'headerXlargeButton',
        headerLargeButton: 'headerLargeButton',
        headerMediumButton: 'headerMediumButton',
        layoutInfoXl: 'layoutInfoXl',
        layoutInfoLg: 'layoutInfoLg',
        layoutInfoMd: 'layoutInfoMd',

        // card strings
        noDataLabel: 'noDataLabel',
        defaultCardTitle: 'defaultCardTitle',
        cloneCardLabel: 'cloneCardLabel',
        deleteCardLabel: 'deleteCardLabel',

        // card gallery
        galleryHeader: 'galleryHeader',
        addCardButton: 'addCardButton',
        openGalleryButton: 'openGalleryButton',
        closeGalleryButton: 'closeGalleryButton',
        openJSONButton: 'openJSONButton',
        searchPlaceholderText: 'searchPlaceholderText',
        TIMESERIES: 'TIMESERIES',
        SIMPLE_BAR: 'SIMPLE_BAR',
        GROUPED_BAR: 'GROUPED_BAR',
        STACKED_BAR: 'STACKED_BAR',
        VALUE: 'VALUE',
        IMAGE: 'IMAGE',
        TABLE: 'TABLE',
        ALERT: 'ALERT',
        LIST: 'LIST',

        // card form
        openEditorButton: 'openEditorButton',
        contentTabLabel: 'contentTabLabel',
        settingsTabLabel: 'settingsTabLabel',
        cardSize_SMALL: 'cardSize_small',
        cardSize_SMALLWIDE: 'cardSize_smallwide',
        cardSize_MEDIUM: 'cardSize_medium',
        cardSize_MEDIUMTHIN: 'cardSize_mediumthin',
        cardSize_MEDIUMWIDE: 'cardSize_medium wide',
        cardSize_LARGE: 'cardSize_large',
        cardSize_LARGETHIN: 'cardSize_largethin',
        cardSize_LARGEWIDE: 'cardSize_largewide',
        chartType_BAR: 'chartType_bar',
        chartType_LINE: 'chartType_line',
        barChartType_SIMPLE: 'barChartType_simple',
        barChartType_GROUPED: 'barChartType_grouped',
        barChartType_STACKED: 'barChartType_stacked',
        barChartLayout_HORIZONTAL: 'barChartType_horizontal',
        barChartLayout_VERTICAL: 'barChartType_vertical',
        errorTitle: 'errorTitle',
        modalTitle: 'modalTitle',
        modalLabel: 'modalLabel',
        modalHelpText: 'modalHelpText',
        modalIconDescription: 'modalIconDescription',
        expandBtnLabel: 'expandBtnLabel',
        modalPrimaryButtonLabel: 'modalPrimaryButtonLabel',
        modalSecondaryButtonLabel: 'modalSecondaryButtonLabel',
        cardTitle: 'cardTitle',
        description: 'description',
        size: 'size',
        selectASize: 'selectASize',
        timeRange: 'timeRange',
        selectATimeRange: 'selectATimeRange',
        last24HoursLabel: 'Last24hours',
        last7DaysLabel: 'Last7days',
        lastMonthLabel: 'Lastmonth',
        lastQuarterLabel: 'Lastquarter',
        lastYearLabel: 'Lastyear',
        thisWeekLabel: 'Thisweek',
        thisMonthLabel: 'Thismonth',
        thisQuarterLabel: 'Thisquarter',
        thisYearLabel: 'Thisyear',
        dataItemEditorTitle: 'dataItemEditorTitle',
        dataItemEditorDataItemTitle: 'dataItemEditorDataItemTitle',
        dataItemEditorDataItemLabel: 'dataItemEditorDataItemLabel',
        dataItemEditorLegendColor: 'dataItemEditorLegendColor',
        dataSeriesTitle: 'dataSeriesTitle',
        selectDataItems: 'selectDataItems',
        selectDataItem: 'selectDataItem',
        dataItem: 'dataItem',
        edit: 'edit',
        remove: 'remove',
        customize: 'customize',
        clearSelectionText: 'clearSelectionText',
        clearAllText: 'clearAllText',
        openMenuText: 'openMenuText',
        closeMenuText: 'closeMenuText',

        dataItemEditorDataSeriesTitle: 'dataItemEditorDataSeriesTitle',
        dataItemEditorValueCardTitle: 'dataItemEditorValueCardTitle',
        dataItemEditorDataItemCustomLabel: 'dataItemEditorDataItemCustomLabel',
        dataItemEditorDataItemUnit: 'dataItemEditorDataItemUnit',
        dataItemEditorDataItemFilter: 'dataItemEditorDataItemFilter',
        dataItemEditorDataItemThresholds: 'dataItemEditorDataItemThresholds',
        dataItemEditorDataItemAddThreshold:
          'dataItemEditorDataItemAddThreshold',
        dataItemEditorDataItemRemove: 'dataItemEditorDataItemRemove',
        dataItemEditorBarColor: 'dataItemEditorBarColor',
        dataItemEditorLineColor: 'dataItemEditorLineColor',
        source: 'source',
        closeButtonLabelText: 'closeButtonLabelText',
        primaryButtonLabelText: 'primaryButtonLabelText',
        secondaryButtonLabelText: 'secondaryButtonLabelText',

        // settings for Value card
        notSet: 'notSet',

        // Settings for Data Series
        xAxisLabel: 'xAxisLabel',
        yAxisLabel: 'yAxisLabel',
        unitLabel: 'unitLabel',
        decimalPrecisionLabel: 'decimalPrecisionLabel',
        precisionLabel: 'precisionLabel',
        showLegendLabel: 'showLegendLabel',
        fontSize: 'fontSize',

        // Additional fields for Bar Chart
        selectGroupBy: 'selectGroupBy',
        selectCategory: 'selectCategory',
        groupBy: 'groupBy',
        subGroup: 'subGroup',
        timeInterval: 'timeInterval',
        decimalPlacesLabel: 'decimalPlacesLabel',
        layoutLabel: 'layoutLabel',
        horizontal: 'horizontal',
        vertical: 'vertical',

        // settings for Image card form
        imageFile: 'imageFile',
        editImage: 'editImage',
        image: 'image',
        close: 'close',

        displayOptions: 'displayOptions',
        colorTitleText: 'colorTitleText',
        hideMap: 'hideMap',
        hideZoom: 'hideZoom',
        zoomLevel: 'zoomLevel',
        fit: 'fit',
        fill: 'fill',
        stretch: 'stretch',
        selectAColor: 'selectAColor',

        // image card strings
        dropContainerLabelText: 'dropContainerLabelText',
        dropContainerDescText: 'dropContainerDescText',
        uploadByURLCancel: 'uploadByURLCancel',
        uploadByURLButton: 'uploadByURLButton',
        browseImages: 'browseImages',
        insertUrl: 'insertUrl',
        urlInput: 'urlInput',
        fileTooLarge: 'fileTooLarge',
        wrongFileType: (accept) =>
          `This file is not one of the accepted file types, ${accept.join(
            ', '
          )}`,
        // image gallery strings
        imageGalleryDeleteLabelText: 'imageGalleryDeleteLabelText',
        imageGalleryDeleteModalLabelText: 'imageGalleryDeleteModalLabelText',
        imageGalleryDeleteModalTitleText: (image) =>
          `imageGalleryDeleteModalTitleText: ${image}?`,
        imageGalleryGridButtonText: 'imageGalleryGridButtonText',
        imageGalleryInstructionText: 'imageGalleryInstructionText',
        imageGalleryListButtonText: 'imageGalleryListButtonText',
        imageGalleryModalLabelText: 'imageGalleryModalLabelText',
        imageGalleryModalTitleText: 'imageGalleryModalTitleText',
        imageGalleryModalPrimaryButtonLabelText:
          'imageGalleryModalPrimaryButtonLabelText',
        imageGalleryModalSecondaryButtonLabelText:
          'imageGalleryModalSecondaryButtonLabelText',
        imageGalleryModalCloseIconDescriptionText:
          'imageGalleryModalCloseIconDescriptionText',
        imageGallerySearchPlaceHolderText: 'imageGallerySearchPlaceHolderText',

        // table card settings
        selectGroupByDimensions: 'selectGroupByDimensions',
        dataItemEditorDimensionTitle: 'dataItemEditorDimensionTitle',
        rowsPerPage: 'rowsPerPage',
        sortBy: 'sortBy',
        sortByTitle: 'sortByTitle',
        ascending: 'ascending',
        descending: 'descending',
        showHeader: 'showHeader',
        allowNavigation: 'allowNavigation',
      }}
      breakpointSwitcher={{ enabled: true }}
      headerBreadcrumbs={[
        <Link href="www.ibm.com">Dashboard library</Link>,
        <Link href="www.ibm.com">Favorites</Link>,
      ]}
      isLoading={boolean('isLoading', false)}
    />
  </div>
);

I18N.story = {
  name: 'i18n',
};<|MERGE_RESOLUTION|>--- conflicted
+++ resolved
@@ -46,7 +46,6 @@
 ];
 
 const mockDataItems = [
-<<<<<<< HEAD
   {
     dataSourceId: 'torque_max',
     label: 'Torque Max',
@@ -80,14 +79,6 @@
     label: 'Pressure',
     aggregationMethods: ['mean', 'max', 'min'],
   },
-=======
-  { dataSourceId: 'torque_max', label: 'Torque Max' },
-  { dataSourceId: 'torque_min', label: 'Torque Min' },
-  { dataSourceId: 'torque_mean', label: 'Torque Mean' },
-  { dataSourceId: 'torque', label: 'Torque' },
-  { dataSourceId: 'temperature', label: 'Temperature' },
-  { dataSourceId: 'pressure', label: 'Pressure' },
->>>>>>> 2dbce28b
 ];
 
 export default {
