--- conflicted
+++ resolved
@@ -9,71 +9,11 @@
 } from '@storybook/addon-knobs';
 
 import { Card, Link, InlineNotification } from '../../index';
-import { CARD_ACTIONS } from '../../constants/LayoutConstants';
 
 import DashboardEditor from './DashboardEditor';
 
 const mockDataItems = ['Torque Max', 'Torque Min', 'Torque Mean'];
 
-<<<<<<< HEAD
-storiesOf('Watson IoT Experimental/DashboardEditor', module)
-  .addDecorator(withKnobs)
-  .add('default', () => (
-    <div style={{ height: 'calc(100vh - 6rem)' }}>
-      <DashboardEditor
-        title={text('title', 'My dashboard')}
-        dataItems={mockDataItems}
-        onAddImage={action('onAddImage')}
-        onEditTitle={action('onEditTitle')}
-        onImport={action('onImport')}
-        onExport={action('onExport')}
-        onDelete={action('onDelete')}
-        onCancel={action('onCancel')}
-        onSubmit={action('onSubmit')}
-        submitDisabled={boolean('submitDisabled', false)}
-        supportedCardTypes={array('supportedCardTypes', [
-          'TIMESERIES',
-          'SIMPLE_BAR',
-          'GROUPED_BAR',
-          'STACKED_BAR',
-          'VALUE',
-          'IMAGE',
-          'TABLE',
-          'CUSTOM',
-        ])}
-        headerBreadcrumbs={[
-          <Link href="www.ibm.com">Dashboard library</Link>,
-          <Link href="www.ibm.com">Favorites</Link>,
-        ]}
-      />
-    </div>
-  ))
-  .add('with initialValue', () => (
-    <div style={{ height: 'calc(100vh - 6rem)' }}>
-      <DashboardEditor
-        title={text('title', 'My dashboard')}
-        initialValue={{
-          cards: [
-            {
-              id: 'Standard',
-              title: 'Default rendered card',
-              type: 'VALUE',
-              size: 'MEDIUM',
-              content: {
-                attributes: [
-                  {
-                    dataSourceId: 'key1',
-                    unit: '%',
-                    label: 'Key 1',
-                  },
-                  {
-                    dataSourceId: 'key2',
-                    unit: 'lb',
-                    label: 'Key 2',
-                  },
-                ],
-              },
-=======
 export default {
   title: 'Watson IoT Experimental/DashboardEditor',
   decorators: [withKnobs],
@@ -122,15 +62,8 @@
   <div style={{ height: 'calc(100vh - 6rem)' }}>
     <DashboardEditor
       title="Custom dashboard"
-      initialValue={object('initialValue', {
+      initialValue={{
         cards: [
-          {
-            id: 'Custom',
-            title: 'Custom rendered card',
-            type: 'CUSTOM',
-            size: 'MEDIUM',
-            value: 35,
-          },
           {
             id: 'Standard',
             title: 'Default rendered card',
@@ -149,7 +82,6 @@
                   label: 'Key 2',
                 },
               ],
->>>>>>> 25adbbb9
             },
           },
           {
@@ -170,140 +102,39 @@
               ],
               xLabel: 'Time',
               yLabel: 'Temperature (˚F)',
-              includeZeroOnXaxis: true,
-              includeZeroOnYaxis: true,
-              timeDataSourceId: 'timestamp',
-              addSpaceOnEdges: 1,
             },
-<<<<<<< HEAD
-            {
-              id: 'CustomWithRenderFunction',
-              title: 'Custom card with render function',
-              type: 'CUSTOM',
-              size: 'MEDIUMWIDE',
-              content: () => (
-                <InlineNotification
-                  title="Custom component"
-                  subtitle="Add custom components by using the content prop"
-                  kind="info"
-                  lowContrast
-                />
-              ),
-            },
-            {
-              id: 'Custom',
-              title: 'Custom card with basic content',
-              type: 'CUSTOM',
-              size: 'SMALL',
-              content: <p>To add custom content, use the content prop</p>,
-            },
-          ],
-          layouts: {},
-        }}
-        onEditTitle={action('onEditTitle')}
-        onImport={action('onImport')}
-        onExport={action('onExport')}
-        onDelete={action('onDelete')}
-        onCancel={action('onCancel')}
-        onSubmit={action('onSubmit')}
-        supportedCardTypes={array('supportedCardTypes', [
-          'TIMESERIES',
-          'SIMPLE_BAR',
-          'GROUPED_BAR',
-          'STACKED_BAR',
-          'VALUE',
-          'IMAGE',
-          'TABLE',
-        ])}
-        i18n={{
-          cardType_CUSTOM: 'Custom',
-        }}
-        headerBreadcrumbs={[
-          <Link href="www.ibm.com">Dashboard library</Link>,
-          <Link href="www.ibm.com">Favorites</Link>,
-        ]}
-      />
-    </div>
-  ))
-  .add('with notifications', () => (
-    <div style={{ height: 'calc(100vh - 6rem)' }}>
-      <DashboardEditor
-        title={text('title', 'My dashboard')}
-        onEditTitle={action('onEditTitle')}
-        onImport={action('onImport')}
-        onExport={action('onExport')}
-        onDelete={action('onDelete')}
-        onCancel={action('onCancel')}
-        onSubmit={action('onSubmit')}
-        supportedCardTypes={array('supportedCardTypes', [
-          'TIMESERIES',
-          'SIMPLE_BAR',
-          'GROUPED_BAR',
-          'STACKED_BAR',
-          'VALUE',
-          'IMAGE',
-          'TABLE',
-          'CUSTOM',
-        ])}
-        headerBreadcrumbs={[
-          <Link href="www.ibm.com">Dashboard library</Link>,
-          <Link href="www.ibm.com">Favorites</Link>,
-        ]}
-        notification={
-          <>
-            <InlineNotification
-              title="This is the dashboard editor"
-              subtitle="Use the side panel to create or edit cards"
-              kind="info"
-              lowContrast
-            />
-            <InlineNotification
-              title="Import successful"
-              subtitle="The JSON import was successful"
-              kind="success"
-              lowContrast
-            />
-            <InlineNotification
-              title="Data error"
-              subtitle="The image provided was not able to be fetched"
-              kind="error"
-              lowContrast
-            />
-          </>
-        }
-      />
-    </div>
-  ))
-  .add('custom header renderer', () => (
-    <div style={{ height: 'calc(100vh - 3rem)', marginRight: '-3rem' }}>
-      <DashboardEditor renderHeader={() => <h1>Custom Header</h1>} />
-    </div>
-  ))
-  .add('custom card preview renderer', () => (
-    <div style={{ height: 'calc(100vh - 6rem)' }}>
-      <DashboardEditor
-        title={text('title', 'My dashboard')}
-        initialValue={object('initialValue', {
-          cards: [
-            {
-              id: 'Custom',
-              title: 'Custom rendered card',
-              type: 'CUSTOM',
-              size: 'MEDIUM',
-              value: 35,
-=======
-            interval: 'day',
+          },
+          {
+            id: 'CustomWithRenderFunction',
+            title: 'Custom card with render function',
+            type: 'CUSTOM',
+            size: 'MEDIUMWIDE',
+            content: () => (
+              <InlineNotification
+                title="Custom component"
+                subtitle="Add custom components by using the content prop"
+                kind="info"
+                lowContrast
+              />
+            ),
+          },
+          {
+            id: 'Custom',
+            title: 'Custom card with basic content',
+            type: 'CUSTOM',
+            size: 'SMALL',
+            content: <p>To add custom content, use the content prop</p>,
           },
         ],
         layouts: {},
-      })}
+      }}
       onEditTitle={action('onEditTitle')}
       onImport={action('onImport')}
       onExport={action('onExport')}
       onDelete={action('onDelete')}
       onCancel={action('onCancel')}
       onSubmit={action('onSubmit')}
-      supportedCardTypes={array('supportedCardTypes', [
+      supportedCardTypes={[
         'TIMESERIES',
         'SIMPLE_BAR',
         'GROUPED_BAR',
@@ -311,7 +142,7 @@
         'VALUE',
         'IMAGE',
         'TABLE',
-      ])}
+      ]}
       i18n={{
         cardType_CUSTOM: 'Custom',
       }}
@@ -422,7 +253,6 @@
                   label: 'Key 2',
                 },
               ],
->>>>>>> 25adbbb9
             },
           },
         ],
@@ -452,111 +282,26 @@
         <Link href="www.ibm.com">Favorites</Link>,
       ]}
       renderCardPreview={(
-        cardJson,
-        isSelected,
-        onSelectCard,
-        onDuplicateCard,
-        onRemoveCard
+        cardConfig,
+        cardProps,
+        // These props are not used, but they could be to create your own implementation
+        onSelectCard, // eslint-disable-line no-unused-vars
+        onDuplicateCard, // eslint-disable-line no-unused-vars
+        onRemoveCard, // eslint-disable-line no-unused-vars
+        isSelected // eslint-disable-line no-unused-vars
       ) => {
-        const commonProps = isSelected
-          ? { className: 'selected-card' }
-          : {
-              availableActions: { edit: true, clone: true, delete: true },
-              onCardAction: (id, actionId) => {
-                if (actionId === CARD_ACTIONS.EDIT_CARD) {
-                  onSelectCard(id);
-                }
-                if (actionId === CARD_ACTIONS.CLONE_CARD) {
-                  onDuplicateCard(id);
-                }
-                if (actionId === CARD_ACTIONS.DELETE_CARD) {
-                  onRemoveCard(id);
-                }
-              },
-<<<<<<< HEAD
-            },
-          ],
-          layouts: {},
-        })}
-        onEditTitle={action('onEditTitle')}
-        onImport={action('onImport')}
-        onExport={action('onExport')}
-        onDelete={action('onDelete')}
-        onCancel={action('onCancel')}
-        onSubmit={action('onSubmit')}
-        supportedCardTypes={array('supportedCardTypes', [
-          'TIMESERIES',
-          'SIMPLE_BAR',
-          'GROUPED_BAR',
-          'STACKED_BAR',
-          'VALUE',
-          'IMAGE',
-          'TABLE',
-          'CUSTOM',
-        ])}
-        i18n={{
-          cardType_CUSTOM: 'Custom',
-        }}
-        headerBreadcrumbs={[
-          <Link href="www.ibm.com">Dashboard library</Link>,
-          <Link href="www.ibm.com">Favorites</Link>,
-        ]}
-        renderCardPreview={(
-          cardConfig,
-          isSelected,
-          onSelectCard,
-          onDuplicateCard,
-          onRemoveCard
-        ) => {
-          const commonProps = isSelected
-            ? { className: 'selected-card' }
-            : {
-                availableActions: { edit: true, clone: true, delete: true },
-                onCardAction: (id, actionId) => {
-                  if (actionId === CARD_ACTIONS.EDIT_CARD) {
-                    onSelectCard(id);
-                  }
-                  if (actionId === CARD_ACTIONS.CLONE_CARD) {
-                    onDuplicateCard(id);
-                  }
-                  if (actionId === CARD_ACTIONS.DELETE_CARD) {
-                    onRemoveCard(id);
-                  }
-                },
-              };
-          return cardConfig.type === 'CUSTOM' ? (
-            <Card
-              key={cardConfig.id}
-              id={cardConfig.id}
-              size={cardConfig.size}
-              title={cardConfig.title}
-              isEditable
-              {...commonProps}>
-              <div style={{ padding: '1rem' }}>
-                This content is rendered by the renderCardPreview function. The
-                &quot;value&quot; property on the card will be rendered here:
-                <h3>{cardConfig.value}</h3>
-              </div>
-            </Card>
-          ) : undefined;
-        }}
-      />
-    </div>
-  ));
-=======
-            };
-        return cardJson.type === 'CUSTOM' ? (
+        return cardConfig.type === 'CUSTOM' ? (
           <Card
-            key={cardJson.id}
-            id={cardJson.id}
-            size={cardJson.size}
-            title={cardJson.title}
+            key={cardConfig.id}
+            id={cardConfig.id}
+            size={cardConfig.size}
+            title={cardConfig.title}
             isEditable
-            {...commonProps}>
+            {...cardProps}>
             <div style={{ padding: '1rem' }}>
               This content is rendered by the renderCardPreview function. The
               &quot;value&quot; property on the card will be rendered here:
-              <h3>{cardJson.value}</h3>
+              <h3>{cardConfig.value}</h3>
             </div>
           </Card>
         ) : undefined;
@@ -567,5 +312,4 @@
 
 CustomCardPreviewRenderer.story = {
   name: 'custom card preview renderer',
-};
->>>>>>> 25adbbb9
+};