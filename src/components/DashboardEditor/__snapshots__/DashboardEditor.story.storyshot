// Jest Snapshot v1, https://goo.gl/fbAQLP

exports[`Storybook Snapshot tests and console checks Storyshots Watson IoT Experimental/DashboardEditor custom card preview renderer 1`] = `
<div
  className="storybook-container"
>
  <div
    style={
      Object {
        "position": "relative",
        "zIndex": 0,
      }
    }
  >
    <div
      style={
        Object {
          "height": "calc(100vh - 6rem)",
        }
      }
    >
      <div
        className="iot--dashboard-editor"
      >
        <div
          className="iot--dashboard-editor--content"
        >
          <div
            className="page-title-bar"
          >
            <div
              className="page-title-bar-header"
            >
              <div
                className="page-title-bar-header-left"
              >
                <div
                  className="page-title-bar-breadcrumb"
                >
                  <nav
                    aria-label="Breadcrumb"
                  >
                    <ol
                      className="bx--breadcrumb"
                    >
                      <li
                        className="bx--breadcrumb-item"
                      >
                        <a
                          className="bx--link bx--link"
                          href="www.ibm.com"
                        >
                          Dashboard library
                        </a>
                      </li>
                      <li
                        className="bx--breadcrumb-item"
                      >
                        <a
                          className="bx--link bx--link"
                          href="www.ibm.com"
                        >
                          Favorites
                        </a>
                      </li>
                    </ol>
                  </nav>
                </div>
                <div
                  className="page-title-bar-title"
                >
                  <div
                    className="page-title-bar-title--text"
                  >
                    <h2>
                      Custom dashboard
                    </h2>
                    <button
                      className="page-title-bar-title--edit iot--btn bx--btn bx--btn--field bx--btn--ghost bx--btn--icon-only bx--tooltip__trigger bx--tooltip--a11y bx--tooltip--bottom bx--tooltip--align-center"
                      disabled={false}
                      onClick={[Function]}
                      tabIndex={0}
                      type="button"
                    >
                      <span
                        className="bx--assistive-text"
                      >
                        Edit title
                      </span>
                      <svg
                        aria-hidden="true"
                        aria-label="Edit title"
                        className="bx--btn__icon"
                        fill="currentColor"
                        focusable="false"
                        height={20}
                        preserveAspectRatio="xMidYMid meet"
                        role="img"
                        viewBox="0 0 32 32"
                        width={20}
                        xmlns="http://www.w3.org/2000/svg"
                      >
                        <path
                          d="M2 26H30V28H2zM25.4 9c.8-.8.8-2 0-2.8 0 0 0 0 0 0l-3.6-3.6c-.8-.8-2-.8-2.8 0 0 0 0 0 0 0l-15 15V24h6.4L25.4 9zM20.4 4L24 7.6l-3 3L17.4 7 20.4 4zM6 22v-3.6l10-10 3.6 3.6-10 10H6z"
                        />
                      </svg>
                    </button>
                  </div>
                </div>
              </div>
              <div
                className="page-title-bar-header-right"
              >
                <div
                  className="iot--dashboard-editor-header--right"
                >
                  <div
                    className="iot--dashboard-editor-header--top"
                  />
                  <div
                    className="iot--dashboard-editor-header--bottom"
                  >
                    <button
                      aria-describedby="icon-tooltip-4"
                      className="bx--tooltip__trigger bx--tooltip--a11y iot--dashboard-editor-header--bottom__import bx--tooltip--bottom bx--tooltip--align-center"
                      onFocus={[Function]}
                      onMouseEnter={[Function]}
                      type="button"
                    >
                      <span
                        className="bx--assistive-text"
                        id="icon-tooltip-4"
                      >
                        Import
                      </span>
                      <label
                        aria-disabled={false}
                        className="bx--btn bx--btn--ghost bx--btn--field"
                        htmlFor="id4"
                        onKeyDown={[Function]}
                        tabIndex={0}
                      >
                        <span
                          role="button"
                        >
                          <svg
                            aria-hidden={true}
                            fill="#161616"
                            focusable="false"
                            height={16}
                            preserveAspectRatio="xMidYMid meet"
                            viewBox="0 0 32 32"
                            width={16}
                            xmlns="http://www.w3.org/2000/svg"
                          >
                            <path
                              d="M28 19L14.83 19 17.41 16.41 16 15 11 20 16 25 17.41 23.59 14.83 21 28 21 28 19z"
                            />
                            <path
                              d="M24,14V10a1,1,0,0,0-.29-.71l-7-7A1,1,0,0,0,16,2H6A2,2,0,0,0,4,4V28a2,2,0,0,0,2,2H22a2,2,0,0,0,2-2V26H22v2H6V4h8v6a2,2,0,0,0,2,2h6v2Zm-8-4V4.41L21.59,10Z"
                            />
                          </svg>
                        </span>
                      </label>
                      <input
                        className="bx--visually-hidden"
                        disabled={false}
                        id="id4"
                        multiple={false}
                        onChange={[Function]}
                        onClick={[Function]}
                        tabIndex="-1"
                        type="file"
                      />
                    </button>
                    <button
                      className="iot--btn bx--btn bx--btn--field bx--btn--ghost bx--btn--icon-only bx--tooltip__trigger bx--tooltip--a11y bx--tooltip--bottom bx--tooltip--align-center"
                      disabled={false}
                      onClick={[Function]}
                      tabIndex={0}
                      type="button"
                    >
                      <span
                        className="bx--assistive-text"
                      >
                        Export
                      </span>
                      <svg
                        aria-hidden="true"
                        aria-label="Export"
                        className="bx--btn__icon"
                        fill="currentColor"
                        focusable="false"
                        height={16}
                        preserveAspectRatio="xMidYMid meet"
                        role="img"
                        viewBox="0 0 32 32"
                        width={16}
                        xmlns="http://www.w3.org/2000/svg"
                      >
                        <path
                          d="M13 21L26.17 21 23.59 23.59 25 25 30 20 25 15 23.59 16.41 26.17 19 13 19 13 21z"
                        />
                        <path
                          d="M22,14V10a1,1,0,0,0-.29-.71l-7-7A1,1,0,0,0,14,2H4A2,2,0,0,0,2,4V28a2,2,0,0,0,2,2H20a2,2,0,0,0,2-2V26H20v2H4V4h8v6a2,2,0,0,0,2,2h6v2Zm-8-4V4.41L19.59,10Z"
                        />
                      </svg>
                    </button>
                    <button
                      className="iot--btn bx--btn bx--btn--field bx--btn--ghost bx--btn--icon-only bx--tooltip__trigger bx--tooltip--a11y bx--tooltip--bottom bx--tooltip--align-center"
                      disabled={false}
                      onClick={[Function]}
                      tabIndex={0}
                      type="button"
                    >
                      <span
                        className="bx--assistive-text"
                      >
                        Delete
                      </span>
                      <svg
                        aria-hidden="true"
                        aria-label="Delete"
                        className="bx--btn__icon"
                        fill="currentColor"
                        focusable="false"
                        height={16}
                        preserveAspectRatio="xMidYMid meet"
                        role="img"
                        viewBox="0 0 32 32"
                        width={16}
                        xmlns="http://www.w3.org/2000/svg"
                      >
                        <path
                          d="M12 12H14V24H12zM18 12H20V24H18z"
                        />
                        <path
                          d="M4 6V8H6V28a2 2 0 002 2H24a2 2 0 002-2V8h2V6zM8 28V8H24V28zM12 2H20V4H12z"
                        />
                      </svg>
                    </button>
                    <button
                      className="iot--btn bx--btn bx--btn--field bx--btn--tertiary"
                      disabled={false}
                      onClick={[Function]}
                      tabIndex={0}
                      type="button"
                    >
                      Cancel
                    </button>
                    <button
                      className="iot--btn bx--btn bx--btn--field bx--btn--primary"
                      disabled={false}
                      onClick={[Function]}
                      tabIndex={0}
                      type="button"
                    >
                      Save and close
                    </button>
                  </div>
                </div>
              </div>
            </div>
          </div>
          <div
            className="iot--dashboard-editor--preview"
          >
            <div
              className="iot--dashboard-editor--preview__outline"
            >
              <div
                className="iot--dashboard-editor--preview__grid-container"
              >
                <div
<<<<<<< HEAD
=======
                  className="iot--card react-grid-item iot--dashboard-editor--preview__card react-draggable react-resizable-hide react-resizable iot--card--wrapper"
                  data-testid="Card"
                  id="Custom"
                  onClick={[Function]}
                  onKeyDown={[Function]}
                  onMouseDown={[Function]}
                  onMouseUp={[Function]}
                  onTouchEnd={[Function]}
                  role="presentation"
>>>>>>> 35ae31e1
                  style={
                    Object {
                      "flex": 1,
                    }
                  }
                  tabIndex={0}
                >
                  <div
                    className="react-grid-layout DashboardGrid__StyledGridLayout-vxs00g-0 ANzdO"
                    onDragEnter={[Function]}
                    onDragLeave={[Function]}
                    onDragOver={[Function]}
                    onDrop={[Function]}
                    style={
                      Object {
                        "height": "304px",
                      }
                    }
                  >
                    <div
                      className="iot--card react-grid-item react-draggable react-resizable-hide react-resizable iot--card--wrapper"
                      data-testid="Card"
                      id="Custom"
                      onMouseDown={[Function]}
                      onMouseUp={[Function]}
                      onTouchEnd={[Function]}
                      role="presentation"
                      style={
                        Object {
                          "--card-default-height": "304px",
                          "height": "304px",
                          "left": "0%",
                          "position": "absolute",
                          "top": "0px",
                          "width": "24.0625%",
                        }
                      }
<<<<<<< HEAD
=======
                    />
                  </div>
                </div>
                <div
                  className="iot--card react-grid-item iot--dashboard-editor--preview__card react-draggable react-resizable-hide react-resizable iot--card--wrapper"
                  data-testid="Card"
                  id="Standard"
                  onClick={[Function]}
                  onKeyDown={[Function]}
                  onMouseDown={[Function]}
                  onMouseUp={[Function]}
                  onTouchEnd={[Function]}
                  role="presentation"
                  style={
                    Object {
                      "--card-default-height": "304px",
                      "height": "304px",
                      "left": "25.3125%",
                      "position": "absolute",
                      "top": "0px",
                      "width": "24.0625%",
                    }
                  }
                  tabIndex={0}
                  type="VALUE"
                >
                  <div
                    className="iot--card--header"
                  >
                    <span
                      className="iot--card--title"
                      title="Default rendered card"
>>>>>>> 35ae31e1
                    >
                      <div
                        className="iot--card--header"
                      >
                        <span
                          className="iot--card--title"
                          title="Custom rendered card"
                        >
                          <div
                            className="iot--card--title--text"
                          >
                            Custom rendered card
                          </div>
                        </span>
                        <div
                          className="iot--card--toolbar"
                        >
                          <button
                            aria-expanded={false}
                            aria-haspopup={true}
                            aria-label="Menu"
                            className="bx--overflow-menu"
                            onClick={[Function]}
                            onClose={[Function]}
                            onKeyDown={[Function]}
                            open={false}
                            tabIndex={0}
                            title="Open and close list of options"
                            type="button"
                          >
                            <svg
                              aria-label="open and close list of options"
                              className="bx--overflow-menu__icon"
                              fill="currentColor"
                              focusable="false"
                              height={16}
                              onClick={[Function]}
                              onKeyDown={[Function]}
                              preserveAspectRatio="xMidYMid meet"
                              role="img"
                              viewBox="0 0 32 32"
                              width={16}
                              xmlns="http://www.w3.org/2000/svg"
                            >
                              <circle
                                cx="16"
                                cy="8"
                                r="2"
                              />
                              <circle
                                cx="16"
                                cy="16"
                                r="2"
                              />
                              <circle
                                cx="16"
                                cy="24"
                                r="2"
                              />
                              <title>
                                open and close list of options
                              </title>
                            </svg>
                          </button>
                        </div>
                      </div>
                      <div
                        className="iot--card--content"
                        style={
                          Object {
                            "--card-content-height": "256px",
                          }
                        }
                      >
                        <div
                          style={
                            Object {
                              "padding": "1rem",
                            }
                          }
                        >
                          This content is rendered by the renderCardPreview function. The "value" property on the card will be rendered here:
                          <h3>
                            35
                          </h3>
                        </div>
                        <span
                          className="react-resizable-handle react-resizable-handle-se"
                          onMouseDown={[Function]}
                          onMouseUp={[Function]}
                          onTouchEnd={[Function]}
                          onTouchStart={[Function]}
                          style={
                            Object {
                              "touchAction": "none",
                            }
                          }
                        />
                      </div>
                    </div>
                    <div
                      className="iot--card react-grid-item react-draggable react-resizable-hide react-resizable iot--card--wrapper"
                      data-testid="Card"
                      id="Standard"
                      onClick={[Function]}
                      onMouseDown={[Function]}
                      onMouseUp={[Function]}
                      onTouchEnd={[Function]}
                      role="presentation"
                      style={
                        Object {
                          "--card-default-height": "304px",
                          "height": "304px",
                          "left": "25.3125%",
                          "position": "absolute",
                          "top": "0px",
                          "width": "24.0625%",
                        }
                      }
                      tabIndex={0}
                      type="VALUE"
                    >
                      <div
                        className="iot--card--header"
                      >
                        <span
                          className="iot--card--title"
                          title="Default rendered card"
                        >
                          <div
                            className="iot--card--title--text"
                          >
                            Default rendered card
                          </div>
                        </span>
                        <div
                          className="iot--card--toolbar"
                        >
                          <button
                            aria-expanded={false}
                            aria-haspopup={true}
                            aria-label="Menu"
                            className="bx--overflow-menu"
                            onClick={[Function]}
                            onClose={[Function]}
                            onKeyDown={[Function]}
                            open={false}
                            tabIndex={0}
                            title="Open and close list of options"
                            type="button"
                          >
                            <svg
                              aria-label="open and close list of options"
                              className="bx--overflow-menu__icon"
                              fill="currentColor"
                              focusable="false"
                              height={16}
                              onClick={[Function]}
                              onKeyDown={[Function]}
                              preserveAspectRatio="xMidYMid meet"
                              role="img"
                              viewBox="0 0 32 32"
                              width={16}
                              xmlns="http://www.w3.org/2000/svg"
                            >
                              <circle
                                cx="16"
                                cy="8"
                                r="2"
                              />
                              <circle
                                cx="16"
                                cy="16"
                                r="2"
                              />
                              <circle
                                cx="16"
                                cy="24"
                                r="2"
                              />
                              <title>
                                open and close list of options
                              </title>
                            </svg>
                          </button>
                        </div>
                      </div>
                      <div
                        className="iot--card--content"
                        style={
                          Object {
                            "--card-content-height": "256px",
                          }
                        }
                      >
                        <div
                          className="ValueCard__ContentWrapper-hyxf2q-0 jWmKBV"
                        >
                          <div
                            className="ValueCard__AttributeWrapper-hyxf2q-1 emVGjx"
                            size="MEDIUM"
                          >
                            <div
                              className="Attribute__StyledAttribute-dhraql-0 gYrKUA"
                              label="Key 1"
                              size="MEDIUM"
                            >
                              <div
                                className="ValueRenderer__Attribute-f4stpz-0 hqoUNX"
                                color={null}
                              >
                                <span
                                  className="ValueRenderer__AttributeValue-f4stpz-1 ecuAUH"
                                  size="MEDIUM"
                                  title="-- %"
                                  value="--"
                                >
                                  --
                                </span>
                              </div>
                              <span
                                className="iot--value-card__attribute-unit"
                                style={
                                  Object {
                                    "--default-font-size": "1.5rem",
                                  }
                                }
                              >
                                %
                              </span>
                            </div>
                            <div
                              className="ValueCard__AttributeLabel-hyxf2q-4 hFUKTu"
                              size="MEDIUM"
                              title="Key 1"
                            >
                              Key 1
                            </div>
                          </div>
                          <div
                            className="ValueCard__AttributeWrapper-hyxf2q-1 emVGjx"
                            size="MEDIUM"
                          >
                            <hr
                              className="ValueCard__AttributeSeparator-hyxf2q-2 hazVaq"
                            />
                          </div>
                          <div
                            className="ValueCard__AttributeWrapper-hyxf2q-1 emVGjx"
                            size="MEDIUM"
                          >
                            <div
                              className="Attribute__StyledAttribute-dhraql-0 gYrKUA"
                              label="Key 2"
                              size="MEDIUM"
                            >
                              <div
                                className="ValueRenderer__Attribute-f4stpz-0 hqoUNX"
                                color={null}
                              >
                                <span
                                  className="ValueRenderer__AttributeValue-f4stpz-1 ecuAUH"
                                  size="MEDIUM"
                                  title="-- lb"
                                  value="--"
                                >
                                  --
                                </span>
                              </div>
                              <span
                                className="iot--value-card__attribute-unit"
                                style={
                                  Object {
                                    "--default-font-size": "1.5rem",
                                  }
                                }
                              >
                                lb
                              </span>
                            </div>
                            <div
                              className="ValueCard__AttributeLabel-hyxf2q-4 hFUKTu"
                              size="MEDIUM"
                              title="Key 2"
                            >
                              Key 2
                            </div>
                          </div>
                        </div>
                      </div>
                    </div>
                  </div>
                </div>
              </div>
            </div>
          </div>
        </div>
        <div
          className="iot--dashboard-editor--sidebar"
        >
          <div
            className="iot--card-editor"
          >
            <div
              className="iot--card-editor--content"
            >
              <div
                className="iot--list iot--list__full-height"
              >
                <div
                  className="iot--list-header-container"
                >
                  <div
                    className="iot--list-header"
                  >
                    <div
                      className="iot--list-header--title"
                    >
                      Gallery
                    </div>
                    <div
                      className="iot--list-header--btn-container"
                    />
                  </div>
                  <div
                    className="iot--list-header--search"
                  >
                    <div
                      aria-labelledby="iot--list-header--search-search"
                      className="bx--search bx--search--sm"
                      role="search"
                    >
                      <svg
                        aria-hidden={true}
                        className="bx--search-magnifier"
                        fill="currentColor"
                        focusable="false"
                        height={16}
                        preserveAspectRatio="xMidYMid meet"
                        viewBox="0 0 16 16"
                        width={16}
                        xmlns="http://www.w3.org/2000/svg"
                      >
                        <path
                          d="M15,14.3L10.7,10c1.9-2.3,1.6-5.8-0.7-7.7S4.2,0.7,2.3,3S0.7,8.8,3,10.7c2,1.7,5,1.7,7,0l4.3,4.3L15,14.3z M2,6.5	C2,4,4,2,6.5,2S11,4,11,6.5S9,11,6.5,11S2,9,2,6.5z"
                        />
                      </svg>
                      <label
                        className="bx--label"
                        htmlFor="iot--list-header--search"
                        id="iot--list-header--search-search"
                      >
                        Enter a value
                      </label>
                      <input
                        autoComplete="off"
                        className="bx--search-input"
                        id="iot--list-header--search"
                        onChange={[Function]}
                        placeholder="Enter a value"
                        role="searchbox"
                        type="text"
                        value=""
                      />
                      <button
                        aria-label="Clear search input"
                        className="bx--search-close bx--search-close--hidden"
                        onClick={[Function]}
                        type="button"
                      >
                        <svg
                          aria-hidden={true}
                          fill="currentColor"
                          focusable="false"
                          height={16}
                          preserveAspectRatio="xMidYMid meet"
                          viewBox="0 0 32 32"
                          width={16}
                          xmlns="http://www.w3.org/2000/svg"
                        >
                          <path
                            d="M24 9.4L22.6 8 16 14.6 9.4 8 8 9.4 14.6 16 8 22.6 9.4 24 16 17.4 22.6 24 24 22.6 17.4 16 24 9.4z"
                          />
                        </svg>
                      </button>
                    </div>
                  </div>
                </div>
                <div
                  className="iot--list--content__full-height iot--list--content"
                >
                  <div
                    className="iot--list-item-parent"
                    data-floating-menu-container={true}
                  >
                    <div
                      className="iot--list-item iot--list-item__selectable"
                      data_testid={null}
                      onClick={[Function]}
                      onKeyPress={[Function]}
                      role="button"
                      tabIndex={0}
                    >
                      <div
                        className="iot--list-item--content"
                      >
                        <div
                          className="iot--list-item--content--icon iot--list-item--content--icon__left"
                        >
                          <svg
                            height={34}
                            width={40}
                          >
                            <g
                              fill="none"
                              fillRule="nonzero"
                              transform="translate(0 1)"
                            >
                              <path
                                d="M20.556 1.233L32.28 7.368l.033.013 7.299 1.68v-.453l-7.193-1.675L20.376.63 7.546 30.883.519 28.516l-.002.483 7.23 2.436z"
                                fill="#0062FF"
                              />
                              <circle
                                cx={7.382}
                                cy={31.154}
                                fill="#FFF"
                                r={1}
                                stroke="#0062FF"
                                strokeWidth={1.5}
                              />
                              <circle
                                cx={20.455}
                                cy={0.966}
                                fill="#FFF"
                                r={1}
                                stroke="#0062FF"
                                strokeWidth={1.5}
                              />
                              <circle
                                cx={32.904}
                                cy={7.365}
                                fill="#FFF"
                                r={1}
                                stroke="#0062FF"
                                strokeWidth={1.5}
                              />
                              <path
                                d="M.13 13.592h.776v-.155H.13zM1.424 13.592H2.2v-.155h-.777zM2.718 13.592h.777v-.155h-.777zM4.013 13.592h.777v-.155h-.777zM5.307 13.592h.777v-.155h-.777zM6.602 13.592h.777v-.155h-.777zM7.896 13.592h.777v-.155h-.777zM9.19 13.592h.778v-.155H9.19zM10.485 13.592h.777v-.155h-.777zM11.78 13.592h.777v-.155h-.777zM13.074 13.592h.777v-.155h-.777zM14.369 13.592h.777v-.155h-.777zM15.663 13.592h.777v-.155h-.777zM16.958 13.592h.777v-.155h-.777zM18.252 13.592h.777v-.155h-.777zM19.547 13.592h.777v-.155h-.777zM20.841 13.592h.777v-.155h-.777zM22.136 13.592h.777v-.155h-.777zM23.43 13.592h.777v-.155h-.777zM24.725 13.592h.777v-.155h-.777zM26.02 13.592h.776v-.155h-.777zM27.314 13.592h.777v-.155h-.777zM28.608 13.592h.777v-.155h-.777zM29.903 13.592h.777v-.155h-.777zM31.197 13.592h.777v-.155h-.777zM32.492 13.592h.777v-.155h-.777zM33.786 13.592h.777v-.155h-.777zM35.08 13.592h.778v-.155h-.777zM36.375 13.592h.777v-.155h-.777zM37.67 13.592h.777v-.155h-.777zM38.964 13.592h.389v-.155h-.389z"
                                fill="#0062FF"
                              />
                            </g>
                          </svg>
                        </div>
                        <div
                          className="iot--list-item--content--values"
                        >
                          <div
                            className="iot--list-item--content--values--main"
                          >
                            <div
                              className="iot--list-item--content--values--value"
                              title="Time series line"
                            >
                              Time series line
                            </div>
                          </div>
                        </div>
                      </div>
                    </div>
                  </div>
                  <div
                    className="iot--list-item-parent"
                    data-floating-menu-container={true}
                  >
                    <div
                      className="iot--list-item iot--list-item__selectable"
                      data_testid={null}
                      onClick={[Function]}
                      onKeyPress={[Function]}
                      role="button"
                      tabIndex={0}
                    >
                      <div
                        className="iot--list-item--content"
                      >
                        <div
                          className="iot--list-item--content--icon iot--list-item--content--icon__left"
                        >
                          <svg
                            height={32}
                            width={40}
                          >
                            <path
                              d="M0 0h1.111v32H0zm31.111 2.963h1.111V32h-1.111zM7.778 19.259h1.111V32H7.778zm7.778-7.407h1.111V32h-1.111zM38.889 26.37H40V32h-1.111zM23.333 14.222h1.111V32h-1.111z"
                              fill="#0062FF"
                            />
                          </svg>
                        </div>
                        <div
                          className="iot--list-item--content--values"
                        >
                          <div
                            className="iot--list-item--content--values--main"
                          >
                            <div
                              className="iot--list-item--content--values--value"
                              title="Simple bar"
                            >
                              Simple bar
                            </div>
                          </div>
                        </div>
                      </div>
                    </div>
                  </div>
                  <div
                    className="iot--list-item-parent"
                    data-floating-menu-container={true}
                  >
                    <div
                      className="iot--list-item iot--list-item__selectable"
                      data_testid={null}
                      onClick={[Function]}
                      onKeyPress={[Function]}
                      role="button"
                      tabIndex={0}
                    >
                      <div
                        className="iot--list-item--content"
                      >
                        <div
                          className="iot--list-item--content--icon iot--list-item--content--icon__left"
                        >
                          <svg
                            height={32}
                            width={40}
                          >
                            <g
                              fill="none"
                            >
                              <path
                                d="M38.926 7.822H40V32h-1.074z"
                                fill="#97C1FF"
                              />
                              <path
                                d="M37.584 17.422h1.074V32h-1.074z"
                                fill="#0062FF"
                              />
                              <path
                                d="M31.41 3.2h1.073V32H31.41z"
                                fill="#97C1FF"
                              />
                              <path
                                d="M30.067 9.956h1.074V32h-1.074z"
                                fill="#0062FF"
                              />
                              <path
                                d="M23.893 14.578h1.073V32h-1.073z"
                                fill="#97C1FF"
                              />
                              <path
                                d="M22.55 21.333h1.074V32H22.55z"
                                fill="#0062FF"
                              />
                              <path
                                d="M16.644 12.089h1.074V32h-1.074z"
                                fill="#97C1FF"
                              />
                              <path
                                d="M15.302 25.6h1.074V32h-1.074z"
                                fill="#0062FF"
                              />
                              <path
                                d="M8.86 20.267h1.073V32H8.859z"
                                fill="#97C1FF"
                              />
                              <path
                                d="M7.517 23.111h1.074V32H7.517z"
                                fill="#0062FF"
                              />
                              <path
                                d="M1.342 0h1.074v32H1.342z"
                                fill="#97C1FF"
                              />
                              <path
                                d="M0 14.222h1.074V32H0z"
                                fill="#0062FF"
                              />
                            </g>
                          </svg>
                        </div>
                        <div
                          className="iot--list-item--content--values"
                        >
                          <div
                            className="iot--list-item--content--values--main"
                          >
                            <div
                              className="iot--list-item--content--values--value"
                              title="Grouped bar"
                            >
                              Grouped bar
                            </div>
                          </div>
                        </div>
                      </div>
                    </div>
                  </div>
                  <div
                    className="iot--list-item-parent"
                    data-floating-menu-container={true}
                  >
                    <div
                      className="iot--list-item iot--list-item__selectable"
                      data_testid={null}
                      onClick={[Function]}
                      onKeyPress={[Function]}
                      role="button"
                      tabIndex={0}
                    >
                      <div
                        className="iot--list-item--content"
                      >
                        <div
                          className="iot--list-item--content--icon iot--list-item--content--icon__left"
                        >
                          <svg
                            height={32}
                            width={40}
                          >
                            <g
                              fill="none"
                            >
                              <path
                                d="M38.108 7.467H40v24.178h-1.892z"
                                fill="#97C1FF"
                              />
                              <path
                                d="M38.108 17.067H40v14.578h-1.892z"
                                fill="#0062FF"
                              />
                              <path
                                d="M38.108 16.711H40v1h-1.892z"
                                fill="#FFF"
                              />
                              <path
                                d="M30.27 2.844h1.892v28.8H30.27z"
                                fill="#97C1FF"
                              />
                              <path
                                d="M30.27 9.956h1.892V32H30.27z"
                                fill="#0062FF"
                              />
                              <path
                                d="M30.27 9.6h1.892v1H30.27z"
                                fill="#FFF"
                              />
                              <path
                                d="M22.703 14.578h1.892V32h-1.892z"
                                fill="#97C1FF"
                              />
                              <path
                                d="M22.703 21.333h1.892V32h-1.892z"
                                fill="#0062FF"
                              />
                              <path
                                d="M22.703 20.978h1.892v1h-1.892z"
                                fill="#FFF"
                              />
                              <path
                                d="M15.405 12.089h1.892V32h-1.892z"
                                fill="#97C1FF"
                              />
                              <path
                                d="M15.405 25.6h1.892V32h-1.892z"
                                fill="#0062FF"
                              />
                              <path
                                d="M15.405 25.244h1.892v1h-1.892z"
                                fill="#FFF"
                              />
                              <path
                                d="M7.838 20.267H9.73V32H7.838z"
                                fill="#97C1FF"
                              />
                              <path
                                d="M7.838 23.111H9.73V32H7.838z"
                                fill="#0062FF"
                              />
                              <path
                                d="M7.838 22.756H9.73v1H7.838z"
                                fill="#FFF"
                              />
                              <path
                                d="M0 0h1.892v32H0z"
                                fill="#97C1FF"
                              />
                              <path
                                d="M0 14.222h1.892V32H0z"
                                fill="#0062FF"
                              />
                              <path
                                d="M0 13.867h1.892v1H0z"
                                fill="#FFF"
                              />
                            </g>
                          </svg>
                        </div>
                        <div
                          className="iot--list-item--content--values"
                        >
                          <div
                            className="iot--list-item--content--values--main"
                          >
                            <div
                              className="iot--list-item--content--values--value"
                              title="Stacked bar"
                            >
                              Stacked bar
                            </div>
                          </div>
                        </div>
                      </div>
                    </div>
                  </div>
                  <div
                    className="iot--list-item-parent"
                    data-floating-menu-container={true}
                  >
                    <div
                      className="iot--list-item iot--list-item__selectable"
                      data_testid={null}
                      onClick={[Function]}
                      onKeyPress={[Function]}
                      role="button"
                      tabIndex={0}
                    >
                      <div
                        className="iot--list-item--content"
                      >
                        <div
                          className="iot--list-item--content--icon iot--list-item--content--icon__left"
                        >
                          <svg
                            height={32}
                            width={40}
                          >
                            <g
                              fill="none"
                              fillRule="evenodd"
                            >
                              <path
                                d="M.5.5h38.752v31H.5z"
                                stroke="#2160F8"
                              />
                              <path
                                d="M4.969 21.714h21.863v4.571H4.969zm26.832 0l1.988 4.572h-3.975z"
                                fill="#8EC1FF"
                              />
                              <text
                                fill="#2160F8"
                                fontFamily="IBMPlexSans, IBM Plex Sans"
                                fontSize={10}
                              >
                                <tspan
                                  x={4.969}
                                  y={15.5}
                                >
                                  25%
                                </tspan>
                              </text>
                            </g>
                          </svg>
                        </div>
                        <div
                          className="iot--list-item--content--values"
                        >
                          <div
                            className="iot--list-item--content--values--main"
                          >
                            <div
                              className="iot--list-item--content--values--value"
                              title="Value / KPI"
                            >
                              Value / KPI
                            </div>
                          </div>
                        </div>
                      </div>
                    </div>
                  </div>
                  <div
                    className="iot--list-item-parent"
                    data-floating-menu-container={true}
                  >
                    <div
                      className="iot--list-item iot--list-item__selectable"
                      data_testid={null}
                      onClick={[Function]}
                      onKeyPress={[Function]}
                      role="button"
                      tabIndex={0}
                    >
                      <div
                        className="iot--list-item--content"
                      >
                        <div
                          className="iot--list-item--content--icon iot--list-item--content--icon__left"
                        >
                          <svg
                            height={32}
                            width={40}
                          >
                            <g
                              fill="none"
                              fillRule="evenodd"
                            >
                              <path
                                d="M1.29 21.57L13 10.477l11.2 12.347L30.5 16l8.21 9.6"
                                stroke="#0062FF"
                              />
                              <ellipse
                                cx={25.835}
                                cy={7.62}
                                rx={3.19}
                                ry={3.5}
                                stroke="#005BFF"
                              />
                              <path
                                d="M.5.5h39v31H.5z"
                                stroke="#2160F8"
                              />
                            </g>
                          </svg>
                        </div>
                        <div
                          className="iot--list-item--content--values"
                        >
                          <div
                            className="iot--list-item--content--values--main"
                          >
                            <div
                              className="iot--list-item--content--values--value"
                              title="Image"
                            >
                              Image
                            </div>
                          </div>
                        </div>
                      </div>
                    </div>
                  </div>
                  <div
                    className="iot--list-item-parent"
                    data-floating-menu-container={true}
                  >
                    <div
                      className="iot--list-item iot--list-item__selectable"
                      data_testid={null}
                      onClick={[Function]}
                      onKeyPress={[Function]}
                      role="button"
                      tabIndex={0}
                    >
                      <div
                        className="iot--list-item--content"
                      >
                        <div
                          className="iot--list-item--content--icon iot--list-item--content--icon__left"
                        >
                          <svg
                            height={32}
                            width={40}
                          >
                            <g
                              fill="none"
                              fillRule="evenodd"
                            >
                              <path
                                d="M0 0h40v2.759H0z"
                                fill="#0058FF"
                              />
                              <path
                                d="M.5 3.259h39V31.5H.5z"
                                stroke="#005BFF"
                              />
                              <path
                                d="M3.5 6.621h19V9.38h-19zm21.5 0h11V9.38H25zM3.5 18.759h19v2.759h-19zm21.5 0h11v2.759H25zM3.5 12.69h19v2.759h-19zm21.5 0h11v2.759H25zM3.5 24.828h19v2.759h-19zm21.5 0h11v2.759H25z"
                                fill="#D8D8D8"
                              />
                            </g>
                          </svg>
                        </div>
                        <div
                          className="iot--list-item--content--values"
                        >
                          <div
                            className="iot--list-item--content--values--main"
                          >
                            <div
                              className="iot--list-item--content--values--value"
                              title="Data table"
                            >
                              Data table
                            </div>
                          </div>
                        </div>
                      </div>
                    </div>
                  </div>
<<<<<<< HEAD
=======
                  <div
                    className="iot--list-item-parent"
                    data-floating-menu-container={true}
                  >
                    <div
                      className="iot--list-item iot--list-item__selectable"
                      data_testid={null}
                      onClick={[Function]}
                      onKeyPress={[Function]}
                      role="button"
                      tabIndex={0}
                    >
                      <div
                        className="iot--list-item--content"
                      >
                        <div
                          className="iot--list-item--content--icon iot--list-item--content--icon__left"
                        >
                          <svg
                            height={32}
                            width={40}
                          >
                            <g
                              fill="none"
                              fillRule="evenodd"
                            >
                              <path
                                d="M.5.5h39v31H.5z"
                                stroke="#2160F8"
                              />
                              <path
                                d="M25 5h11v3H25zm0 6h11v3H25zm0 12h11v3H25zm0-6h11v3H25z"
                                fill="#D8D8D8"
                              />
                              <path
                                d="M18.415 19.585l-2.915-2.92V14.5a.5.5 0 00-.145-.355l-5-5a.5.5 0 00-.71 0l-4.5 4.5a.5.5 0 000 .71l5 5a.5.5 0 00.355.145h2.17l2.915 2.92a2.001 2.001 0 002.83-2.83v-.005zM7 13.205l1.145 1.15.71-.71-1.15-1.145.795-.795 2.145 2.15.71-.71L9.205 11l.795-.795 3.295 3.295L9.5 17.295 6.205 14 7 13.205zm10.705 8.5a1 1 0 01-1.41 0l-3.065-3.06a.9.9 0 00-.355-.145h-2.17l-.5-.5L14 14.205l.5.5v2.17a.5.5 0 00.145.35l3.06 3.07a1 1 0 010 1.41z"
                                fill="#0F62FE"
                              />
                            </g>
                          </svg>
                        </div>
                        <div
                          className="iot--list-item--content--values"
                        >
                          <div
                            className="iot--list-item--content--values--main"
                          >
                            <div
                              className="iot--list-item--content--values--value"
                              title="Custom"
                            >
                              Custom
                            </div>
                          </div>
                        </div>
                      </div>
                    </div>
                  </div>
>>>>>>> 35ae31e1
                </div>
              </div>
            </div>
          </div>
        </div>
      </div>
    </div>
  </div>
  <button
    className="info__show-button"
    onClick={[Function]}
    style={
      Object {
        "background": "#027ac5",
        "border": "none",
        "borderRadius": "0 0 0 5px",
        "color": "#fff",
        "cursor": "pointer",
        "display": "block",
        "fontFamily": "sans-serif",
        "fontSize": 12,
        "padding": "5px 15px",
        "position": "fixed",
        "right": 0,
        "top": 0,
      }
    }
    type="button"
  >
    Show Info
  </button>
</div>
`;

exports[`Storybook Snapshot tests and console checks Storyshots Watson IoT Experimental/DashboardEditor custom header renderer 1`] = `
<div
  className="storybook-container"
>
  <div
    style={
      Object {
        "position": "relative",
        "zIndex": 0,
      }
    }
  >
    <div
      style={
        Object {
          "height": "calc(100vh - 3rem)",
          "marginRight": "-3rem",
        }
      }
    >
      <div
        className="iot--dashboard-editor"
      >
        <div
          className="iot--dashboard-editor--content"
        >
          <h1>
            Custom Header
          </h1>
          <div
            className="iot--dashboard-editor--preview"
          >
            <div
              className="iot--dashboard-editor--preview__outline"
            >
              <div
                className="iot--dashboard-editor--preview__grid-container"
              >
                <div
                  style={
                    Object {
                      "flex": 1,
                    }
                  }
                >
                  <div
                    className="react-grid-layout DashboardGrid__StyledGridLayout-vxs00g-0 ANzdO"
                    onDragEnter={[Function]}
                    onDragLeave={[Function]}
                    onDragOver={[Function]}
                    onDrop={[Function]}
                    style={
                      Object {
                        "height": "-16px",
                      }
                    }
                  />
                </div>
              </div>
            </div>
          </div>
        </div>
        <div
          className="iot--dashboard-editor--sidebar"
        >
          <div
            className="iot--card-editor"
          >
            <div
              className="iot--card-editor--content"
            >
              <div
                className="iot--list iot--list__full-height"
              >
                <div
                  className="iot--list-header-container"
                >
                  <div
                    className="iot--list-header"
                  >
                    <div
                      className="iot--list-header--title"
                    >
                      Gallery
                    </div>
                    <div
                      className="iot--list-header--btn-container"
                    />
                  </div>
                  <div
                    className="iot--list-header--search"
                  >
                    <div
                      aria-labelledby="iot--list-header--search-search"
                      className="bx--search bx--search--sm"
                      role="search"
                    >
                      <svg
                        aria-hidden={true}
                        className="bx--search-magnifier"
                        fill="currentColor"
                        focusable="false"
                        height={16}
                        preserveAspectRatio="xMidYMid meet"
                        viewBox="0 0 16 16"
                        width={16}
                        xmlns="http://www.w3.org/2000/svg"
                      >
                        <path
                          d="M15,14.3L10.7,10c1.9-2.3,1.6-5.8-0.7-7.7S4.2,0.7,2.3,3S0.7,8.8,3,10.7c2,1.7,5,1.7,7,0l4.3,4.3L15,14.3z M2,6.5	C2,4,4,2,6.5,2S11,4,11,6.5S9,11,6.5,11S2,9,2,6.5z"
                        />
                      </svg>
                      <label
                        className="bx--label"
                        htmlFor="iot--list-header--search"
                        id="iot--list-header--search-search"
                      >
                        Enter a value
                      </label>
                      <input
                        autoComplete="off"
                        className="bx--search-input"
                        id="iot--list-header--search"
                        onChange={[Function]}
                        placeholder="Enter a value"
                        role="searchbox"
                        type="text"
                        value=""
                      />
                      <button
                        aria-label="Clear search input"
                        className="bx--search-close bx--search-close--hidden"
                        onClick={[Function]}
                        type="button"
                      >
                        <svg
                          aria-hidden={true}
                          fill="currentColor"
                          focusable="false"
                          height={16}
                          preserveAspectRatio="xMidYMid meet"
                          viewBox="0 0 32 32"
                          width={16}
                          xmlns="http://www.w3.org/2000/svg"
                        >
                          <path
                            d="M24 9.4L22.6 8 16 14.6 9.4 8 8 9.4 14.6 16 8 22.6 9.4 24 16 17.4 22.6 24 24 22.6 17.4 16 24 9.4z"
                          />
                        </svg>
                      </button>
                    </div>
                  </div>
                </div>
                <div
                  className="iot--list--content__full-height iot--list--content"
                >
                  <div
                    className="iot--list-item-parent"
                    data-floating-menu-container={true}
                  >
                    <div
                      className="iot--list-item iot--list-item__selectable"
                      data_testid={null}
                      onClick={[Function]}
                      onKeyPress={[Function]}
                      role="button"
                      tabIndex={0}
                    >
                      <div
                        className="iot--list-item--content"
                      >
                        <div
                          className="iot--list-item--content--icon iot--list-item--content--icon__left"
                        >
                          <svg
                            height={32}
                            width={40}
                          >
                            <g
                              fill="none"
                              fillRule="evenodd"
                            >
                              <path
                                d="M.5.5h38.752v31H.5z"
                                stroke="#2160F8"
                              />
                              <path
                                d="M4.969 21.714h21.863v4.571H4.969zm26.832 0l1.988 4.572h-3.975z"
                                fill="#8EC1FF"
                              />
                              <text
                                fill="#2160F8"
                                fontFamily="IBMPlexSans, IBM Plex Sans"
                                fontSize={10}
                              >
                                <tspan
                                  x={4.969}
                                  y={15.5}
                                >
                                  25%
                                </tspan>
                              </text>
                            </g>
                          </svg>
                        </div>
                        <div
                          className="iot--list-item--content--values"
                        >
                          <div
                            className="iot--list-item--content--values--main"
                          >
                            <div
                              className="iot--list-item--content--values--value"
                              title="Value / KPI"
                            >
                              Value / KPI
                            </div>
                          </div>
                        </div>
                      </div>
                    </div>
                  </div>
                  <div
                    className="iot--list-item-parent"
                    data-floating-menu-container={true}
                  >
                    <div
                      className="iot--list-item iot--list-item__selectable"
                      data_testid={null}
                      onClick={[Function]}
                      onKeyPress={[Function]}
                      role="button"
                      tabIndex={0}
                    >
                      <div
                        className="iot--list-item--content"
                      >
                        <div
                          className="iot--list-item--content--icon iot--list-item--content--icon__left"
                        >
                          <svg
                            height={34}
                            width={40}
                          >
                            <g
                              fill="none"
                              fillRule="nonzero"
                              transform="translate(0 1)"
                            >
                              <path
                                d="M20.556 1.233L32.28 7.368l.033.013 7.299 1.68v-.453l-7.193-1.675L20.376.63 7.546 30.883.519 28.516l-.002.483 7.23 2.436z"
                                fill="#0062FF"
                              />
                              <circle
                                cx={7.382}
                                cy={31.154}
                                fill="#FFF"
                                r={1}
                                stroke="#0062FF"
                                strokeWidth={1.5}
                              />
                              <circle
                                cx={20.455}
                                cy={0.966}
                                fill="#FFF"
                                r={1}
                                stroke="#0062FF"
                                strokeWidth={1.5}
                              />
                              <circle
                                cx={32.904}
                                cy={7.365}
                                fill="#FFF"
                                r={1}
                                stroke="#0062FF"
                                strokeWidth={1.5}
                              />
                              <path
                                d="M.13 13.592h.776v-.155H.13zM1.424 13.592H2.2v-.155h-.777zM2.718 13.592h.777v-.155h-.777zM4.013 13.592h.777v-.155h-.777zM5.307 13.592h.777v-.155h-.777zM6.602 13.592h.777v-.155h-.777zM7.896 13.592h.777v-.155h-.777zM9.19 13.592h.778v-.155H9.19zM10.485 13.592h.777v-.155h-.777zM11.78 13.592h.777v-.155h-.777zM13.074 13.592h.777v-.155h-.777zM14.369 13.592h.777v-.155h-.777zM15.663 13.592h.777v-.155h-.777zM16.958 13.592h.777v-.155h-.777zM18.252 13.592h.777v-.155h-.777zM19.547 13.592h.777v-.155h-.777zM20.841 13.592h.777v-.155h-.777zM22.136 13.592h.777v-.155h-.777zM23.43 13.592h.777v-.155h-.777zM24.725 13.592h.777v-.155h-.777zM26.02 13.592h.776v-.155h-.777zM27.314 13.592h.777v-.155h-.777zM28.608 13.592h.777v-.155h-.777zM29.903 13.592h.777v-.155h-.777zM31.197 13.592h.777v-.155h-.777zM32.492 13.592h.777v-.155h-.777zM33.786 13.592h.777v-.155h-.777zM35.08 13.592h.778v-.155h-.777zM36.375 13.592h.777v-.155h-.777zM37.67 13.592h.777v-.155h-.777zM38.964 13.592h.389v-.155h-.389z"
                                fill="#0062FF"
                              />
                            </g>
                          </svg>
                        </div>
                        <div
                          className="iot--list-item--content--values"
                        >
                          <div
                            className="iot--list-item--content--values--main"
                          >
                            <div
                              className="iot--list-item--content--values--value"
                              title="Time series line"
                            >
                              Time series line
                            </div>
                          </div>
                        </div>
                      </div>
                    </div>
                  </div>
                  <div
                    className="iot--list-item-parent"
                    data-floating-menu-container={true}
                  >
                    <div
                      className="iot--list-item iot--list-item__selectable"
                      data_testid={null}
                      onClick={[Function]}
                      onKeyPress={[Function]}
                      role="button"
                      tabIndex={0}
                    >
                      <div
                        className="iot--list-item--content"
                      >
                        <div
                          className="iot--list-item--content--icon iot--list-item--content--icon__left"
                        >
                          <svg
                            height={32}
                            width={40}
                          >
                            <g
                              fill="none"
                              fillRule="evenodd"
                            >
                              <path
                                d="M1.29 21.57L13 10.477l11.2 12.347L30.5 16l8.21 9.6"
                                stroke="#0062FF"
                              />
                              <ellipse
                                cx={25.835}
                                cy={7.62}
                                rx={3.19}
                                ry={3.5}
                                stroke="#005BFF"
                              />
                              <path
                                d="M.5.5h39v31H.5z"
                                stroke="#2160F8"
                              />
                            </g>
                          </svg>
                        </div>
                        <div
                          className="iot--list-item--content--values"
                        >
                          <div
                            className="iot--list-item--content--values--main"
                          >
                            <div
                              className="iot--list-item--content--values--value"
                              title="Image"
                            >
                              Image
                            </div>
                          </div>
                        </div>
                      </div>
                    </div>
                  </div>
                  <div
                    className="iot--list-item-parent"
                    data-floating-menu-container={true}
                  >
                    <div
                      className="iot--list-item iot--list-item__selectable"
                      data_testid={null}
                      onClick={[Function]}
                      onKeyPress={[Function]}
                      role="button"
                      tabIndex={0}
                    >
                      <div
                        className="iot--list-item--content"
                      >
                        <div
                          className="iot--list-item--content--icon iot--list-item--content--icon__left"
                        >
                          <svg
                            height={32}
                            width={40}
                          >
                            <g
                              fill="none"
                              fillRule="evenodd"
                            >
                              <path
                                d="M0 0h40v2.759H0z"
                                fill="#0058FF"
                              />
                              <path
                                d="M.5 3.259h39V31.5H.5z"
                                stroke="#005BFF"
                              />
                              <path
                                d="M3.5 6.621h19V9.38h-19zm21.5 0h11V9.38H25zM3.5 18.759h19v2.759h-19zm21.5 0h11v2.759H25zM3.5 12.69h19v2.759h-19zm21.5 0h11v2.759H25zM3.5 24.828h19v2.759h-19zm21.5 0h11v2.759H25z"
                                fill="#D8D8D8"
                              />
                            </g>
                          </svg>
                        </div>
                        <div
                          className="iot--list-item--content--values"
                        >
                          <div
                            className="iot--list-item--content--values--main"
                          >
                            <div
                              className="iot--list-item--content--values--value"
                              title="Data table"
                            >
                              Data table
                            </div>
                          </div>
                        </div>
                      </div>
                    </div>
                  </div>
<<<<<<< HEAD
=======
                  <div
                    className="iot--list-item-parent"
                    data-floating-menu-container={true}
                  >
                    <div
                      className="iot--list-item iot--list-item__selectable"
                      data_testid={null}
                      onClick={[Function]}
                      onKeyPress={[Function]}
                      role="button"
                      tabIndex={0}
                    >
                      <div
                        className="iot--list-item--content"
                      >
                        <div
                          className="iot--list-item--content--icon iot--list-item--content--icon__left"
                        >
                          <svg
                            height={32}
                            width={40}
                          >
                            <path
                              d="M0 0h1.111v32H0zm31.111 2.963h1.111V32h-1.111zM7.778 19.259h1.111V32H7.778zm7.778-7.407h1.111V32h-1.111zM38.889 26.37H40V32h-1.111zM23.333 14.222h1.111V32h-1.111z"
                              fill="#0062FF"
                            />
                          </svg>
                        </div>
                        <div
                          className="iot--list-item--content--values"
                        >
                          <div
                            className="iot--list-item--content--values--main"
                          >
                            <div
                              className="iot--list-item--content--values--value"
                              title="Simple bar"
                            >
                              Simple bar
                            </div>
                          </div>
                        </div>
                      </div>
                    </div>
                  </div>
                  <div
                    className="iot--list-item-parent"
                    data-floating-menu-container={true}
                  >
                    <div
                      className="iot--list-item iot--list-item__selectable"
                      data_testid={null}
                      onClick={[Function]}
                      onKeyPress={[Function]}
                      role="button"
                      tabIndex={0}
                    >
                      <div
                        className="iot--list-item--content"
                      >
                        <div
                          className="iot--list-item--content--icon iot--list-item--content--icon__left"
                        >
                          <svg
                            height={32}
                            width={40}
                          >
                            <g
                              fill="none"
                            >
                              <path
                                d="M38.926 7.822H40V32h-1.074z"
                                fill="#97C1FF"
                              />
                              <path
                                d="M37.584 17.422h1.074V32h-1.074z"
                                fill="#0062FF"
                              />
                              <path
                                d="M31.41 3.2h1.073V32H31.41z"
                                fill="#97C1FF"
                              />
                              <path
                                d="M30.067 9.956h1.074V32h-1.074z"
                                fill="#0062FF"
                              />
                              <path
                                d="M23.893 14.578h1.073V32h-1.073z"
                                fill="#97C1FF"
                              />
                              <path
                                d="M22.55 21.333h1.074V32H22.55z"
                                fill="#0062FF"
                              />
                              <path
                                d="M16.644 12.089h1.074V32h-1.074z"
                                fill="#97C1FF"
                              />
                              <path
                                d="M15.302 25.6h1.074V32h-1.074z"
                                fill="#0062FF"
                              />
                              <path
                                d="M8.86 20.267h1.073V32H8.859z"
                                fill="#97C1FF"
                              />
                              <path
                                d="M7.517 23.111h1.074V32H7.517z"
                                fill="#0062FF"
                              />
                              <path
                                d="M1.342 0h1.074v32H1.342z"
                                fill="#97C1FF"
                              />
                              <path
                                d="M0 14.222h1.074V32H0z"
                                fill="#0062FF"
                              />
                            </g>
                          </svg>
                        </div>
                        <div
                          className="iot--list-item--content--values"
                        >
                          <div
                            className="iot--list-item--content--values--main"
                          >
                            <div
                              className="iot--list-item--content--values--value"
                              title="Grouped bar"
                            >
                              Grouped bar
                            </div>
                          </div>
                        </div>
                      </div>
                    </div>
                  </div>
                  <div
                    className="iot--list-item-parent"
                    data-floating-menu-container={true}
                  >
                    <div
                      className="iot--list-item iot--list-item__selectable"
                      data_testid={null}
                      onClick={[Function]}
                      onKeyPress={[Function]}
                      role="button"
                      tabIndex={0}
                    >
                      <div
                        className="iot--list-item--content"
                      >
                        <div
                          className="iot--list-item--content--icon iot--list-item--content--icon__left"
                        >
                          <svg
                            height={32}
                            width={40}
                          >
                            <g
                              fill="none"
                            >
                              <path
                                d="M38.108 7.467H40v24.178h-1.892z"
                                fill="#97C1FF"
                              />
                              <path
                                d="M38.108 17.067H40v14.578h-1.892z"
                                fill="#0062FF"
                              />
                              <path
                                d="M38.108 16.711H40v1h-1.892z"
                                fill="#FFF"
                              />
                              <path
                                d="M30.27 2.844h1.892v28.8H30.27z"
                                fill="#97C1FF"
                              />
                              <path
                                d="M30.27 9.956h1.892V32H30.27z"
                                fill="#0062FF"
                              />
                              <path
                                d="M30.27 9.6h1.892v1H30.27z"
                                fill="#FFF"
                              />
                              <path
                                d="M22.703 14.578h1.892V32h-1.892z"
                                fill="#97C1FF"
                              />
                              <path
                                d="M22.703 21.333h1.892V32h-1.892z"
                                fill="#0062FF"
                              />
                              <path
                                d="M22.703 20.978h1.892v1h-1.892z"
                                fill="#FFF"
                              />
                              <path
                                d="M15.405 12.089h1.892V32h-1.892z"
                                fill="#97C1FF"
                              />
                              <path
                                d="M15.405 25.6h1.892V32h-1.892z"
                                fill="#0062FF"
                              />
                              <path
                                d="M15.405 25.244h1.892v1h-1.892z"
                                fill="#FFF"
                              />
                              <path
                                d="M7.838 20.267H9.73V32H7.838z"
                                fill="#97C1FF"
                              />
                              <path
                                d="M7.838 23.111H9.73V32H7.838z"
                                fill="#0062FF"
                              />
                              <path
                                d="M7.838 22.756H9.73v1H7.838z"
                                fill="#FFF"
                              />
                              <path
                                d="M0 0h1.892v32H0z"
                                fill="#97C1FF"
                              />
                              <path
                                d="M0 14.222h1.892V32H0z"
                                fill="#0062FF"
                              />
                              <path
                                d="M0 13.867h1.892v1H0z"
                                fill="#FFF"
                              />
                            </g>
                          </svg>
                        </div>
                        <div
                          className="iot--list-item--content--values"
                        >
                          <div
                            className="iot--list-item--content--values--main"
                          >
                            <div
                              className="iot--list-item--content--values--value"
                              title="Stacked bar"
                            >
                              Stacked bar
                            </div>
                          </div>
                        </div>
                      </div>
                    </div>
                  </div>
>>>>>>> 35ae31e1
                </div>
              </div>
            </div>
          </div>
        </div>
      </div>
    </div>
  </div>
  <button
    className="info__show-button"
    onClick={[Function]}
    style={
      Object {
        "background": "#027ac5",
        "border": "none",
        "borderRadius": "0 0 0 5px",
        "color": "#fff",
        "cursor": "pointer",
        "display": "block",
        "fontFamily": "sans-serif",
        "fontSize": 12,
        "padding": "5px 15px",
        "position": "fixed",
        "right": 0,
        "top": 0,
      }
    }
    type="button"
  >
    Show Info
  </button>
</div>
`;

exports[`Storybook Snapshot tests and console checks Storyshots Watson IoT Experimental/DashboardEditor default 1`] = `
<div
  className="storybook-container"
>
  <div
    style={
      Object {
        "position": "relative",
        "zIndex": 0,
      }
    }
  >
    <div
      style={
        Object {
          "height": "calc(100vh - 6rem)",
        }
      }
    >
      <div
        className="iot--dashboard-editor"
      >
        <div
          className="iot--dashboard-editor--content"
        >
          <div
            className="page-title-bar"
          >
            <div
              className="page-title-bar-header"
            >
              <div
                className="page-title-bar-header-left"
              >
                <div
                  className="page-title-bar-breadcrumb"
                >
                  <nav
                    aria-label="Breadcrumb"
                  >
                    <ol
                      className="bx--breadcrumb"
                    >
                      <li
                        className="bx--breadcrumb-item"
                      >
                        <a
                          className="bx--link bx--link"
                          href="www.ibm.com"
                        >
                          Dashboard library
                        </a>
                      </li>
                      <li
                        className="bx--breadcrumb-item"
                      >
                        <a
                          className="bx--link bx--link"
                          href="www.ibm.com"
                        >
                          Favorites
                        </a>
                      </li>
                    </ol>
                  </nav>
                </div>
                <div
                  className="page-title-bar-title"
                >
                  <div
                    className="page-title-bar-title--text"
                  >
                    <h2>
                      My dashboard
                    </h2>
                    <button
                      className="page-title-bar-title--edit iot--btn bx--btn bx--btn--field bx--btn--ghost bx--btn--icon-only bx--tooltip__trigger bx--tooltip--a11y bx--tooltip--bottom bx--tooltip--align-center"
                      disabled={false}
                      onClick={[Function]}
                      tabIndex={0}
                      type="button"
                    >
                      <span
                        className="bx--assistive-text"
                      >
                        Edit title
                      </span>
                      <svg
                        aria-hidden="true"
                        aria-label="Edit title"
                        className="bx--btn__icon"
                        fill="currentColor"
                        focusable="false"
                        height={20}
                        preserveAspectRatio="xMidYMid meet"
                        role="img"
                        viewBox="0 0 32 32"
                        width={20}
                        xmlns="http://www.w3.org/2000/svg"
                      >
                        <path
                          d="M2 26H30V28H2zM25.4 9c.8-.8.8-2 0-2.8 0 0 0 0 0 0l-3.6-3.6c-.8-.8-2-.8-2.8 0 0 0 0 0 0 0l-15 15V24h6.4L25.4 9zM20.4 4L24 7.6l-3 3L17.4 7 20.4 4zM6 22v-3.6l10-10 3.6 3.6-10 10H6z"
                        />
                      </svg>
                    </button>
                  </div>
                </div>
              </div>
              <div
                className="page-title-bar-header-right"
              >
                <div
                  className="iot--dashboard-editor-header--right"
                >
                  <div
                    className="iot--dashboard-editor-header--top"
                  />
                  <div
                    className="iot--dashboard-editor-header--bottom"
                  >
                    <button
                      aria-describedby="icon-tooltip-1"
                      className="bx--tooltip__trigger bx--tooltip--a11y iot--dashboard-editor-header--bottom__import bx--tooltip--bottom bx--tooltip--align-center"
                      onFocus={[Function]}
                      onMouseEnter={[Function]}
                      type="button"
                    >
                      <span
                        className="bx--assistive-text"
                        id="icon-tooltip-1"
                      >
                        Import
                      </span>
                      <label
                        aria-disabled={false}
                        className="bx--btn bx--btn--ghost bx--btn--field"
                        htmlFor="id1"
                        onKeyDown={[Function]}
                        tabIndex={0}
                      >
                        <span
                          role="button"
                        >
                          <svg
                            aria-hidden={true}
                            fill="#161616"
                            focusable="false"
                            height={16}
                            preserveAspectRatio="xMidYMid meet"
                            viewBox="0 0 32 32"
                            width={16}
                            xmlns="http://www.w3.org/2000/svg"
                          >
                            <path
                              d="M28 19L14.83 19 17.41 16.41 16 15 11 20 16 25 17.41 23.59 14.83 21 28 21 28 19z"
                            />
                            <path
                              d="M24,14V10a1,1,0,0,0-.29-.71l-7-7A1,1,0,0,0,16,2H6A2,2,0,0,0,4,4V28a2,2,0,0,0,2,2H22a2,2,0,0,0,2-2V26H22v2H6V4h8v6a2,2,0,0,0,2,2h6v2Zm-8-4V4.41L21.59,10Z"
                            />
                          </svg>
                        </span>
                      </label>
                      <input
                        className="bx--visually-hidden"
                        disabled={false}
                        id="id1"
                        multiple={false}
                        onChange={[Function]}
                        onClick={[Function]}
                        tabIndex="-1"
                        type="file"
                      />
                    </button>
                    <button
                      className="iot--btn bx--btn bx--btn--field bx--btn--ghost bx--btn--icon-only bx--tooltip__trigger bx--tooltip--a11y bx--tooltip--bottom bx--tooltip--align-center"
                      disabled={false}
                      onClick={[Function]}
                      tabIndex={0}
                      type="button"
                    >
                      <span
                        className="bx--assistive-text"
                      >
                        Export
                      </span>
                      <svg
                        aria-hidden="true"
                        aria-label="Export"
                        className="bx--btn__icon"
                        fill="currentColor"
                        focusable="false"
                        height={16}
                        preserveAspectRatio="xMidYMid meet"
                        role="img"
                        viewBox="0 0 32 32"
                        width={16}
                        xmlns="http://www.w3.org/2000/svg"
                      >
                        <path
                          d="M13 21L26.17 21 23.59 23.59 25 25 30 20 25 15 23.59 16.41 26.17 19 13 19 13 21z"
                        />
                        <path
                          d="M22,14V10a1,1,0,0,0-.29-.71l-7-7A1,1,0,0,0,14,2H4A2,2,0,0,0,2,4V28a2,2,0,0,0,2,2H20a2,2,0,0,0,2-2V26H20v2H4V4h8v6a2,2,0,0,0,2,2h6v2Zm-8-4V4.41L19.59,10Z"
                        />
                      </svg>
                    </button>
                    <button
                      className="iot--btn bx--btn bx--btn--field bx--btn--ghost bx--btn--icon-only bx--tooltip__trigger bx--tooltip--a11y bx--tooltip--bottom bx--tooltip--align-center"
                      disabled={false}
                      onClick={[Function]}
                      tabIndex={0}
                      type="button"
                    >
                      <span
                        className="bx--assistive-text"
                      >
                        Delete
                      </span>
                      <svg
                        aria-hidden="true"
                        aria-label="Delete"
                        className="bx--btn__icon"
                        fill="currentColor"
                        focusable="false"
                        height={16}
                        preserveAspectRatio="xMidYMid meet"
                        role="img"
                        viewBox="0 0 32 32"
                        width={16}
                        xmlns="http://www.w3.org/2000/svg"
                      >
                        <path
                          d="M12 12H14V24H12zM18 12H20V24H18z"
                        />
                        <path
                          d="M4 6V8H6V28a2 2 0 002 2H24a2 2 0 002-2V8h2V6zM8 28V8H24V28zM12 2H20V4H12z"
                        />
                      </svg>
                    </button>
                    <button
                      className="iot--btn bx--btn bx--btn--field bx--btn--tertiary"
                      disabled={false}
                      onClick={[Function]}
                      tabIndex={0}
                      type="button"
                    >
                      Cancel
                    </button>
                    <button
                      className="iot--btn bx--btn bx--btn--field bx--btn--primary"
                      disabled={false}
                      onClick={[Function]}
                      tabIndex={0}
                      type="button"
                    >
                      Save and close
                    </button>
                  </div>
                </div>
              </div>
            </div>
          </div>
          <div
            className="iot--dashboard-editor--preview"
          >
            <div
              className="iot--dashboard-editor--preview__outline"
            >
              <div
                className="iot--dashboard-editor--preview__grid-container"
              >
                <div
                  style={
                    Object {
                      "flex": 1,
                    }
                  }
                >
                  <div
                    className="react-grid-layout DashboardGrid__StyledGridLayout-vxs00g-0 ANzdO"
                    onDragEnter={[Function]}
                    onDragLeave={[Function]}
                    onDragOver={[Function]}
                    onDrop={[Function]}
                    style={
                      Object {
                        "height": "-16px",
                      }
                    }
                  />
                </div>
              </div>
            </div>
          </div>
        </div>
        <div
          className="iot--dashboard-editor--sidebar"
        >
          <div
            className="iot--card-editor"
          >
            <div
              className="iot--card-editor--content"
            >
              <div
                className="iot--list iot--list__full-height"
              >
                <div
                  className="iot--list-header-container"
                >
                  <div
                    className="iot--list-header"
                  >
                    <div
                      className="iot--list-header--title"
                    >
                      Gallery
                    </div>
                    <div
                      className="iot--list-header--btn-container"
                    />
                  </div>
                  <div
                    className="iot--list-header--search"
                  >
                    <div
                      aria-labelledby="iot--list-header--search-search"
                      className="bx--search bx--search--sm"
                      role="search"
                    >
                      <svg
                        aria-hidden={true}
                        className="bx--search-magnifier"
                        fill="currentColor"
                        focusable="false"
                        height={16}
                        preserveAspectRatio="xMidYMid meet"
                        viewBox="0 0 16 16"
                        width={16}
                        xmlns="http://www.w3.org/2000/svg"
                      >
                        <path
                          d="M15,14.3L10.7,10c1.9-2.3,1.6-5.8-0.7-7.7S4.2,0.7,2.3,3S0.7,8.8,3,10.7c2,1.7,5,1.7,7,0l4.3,4.3L15,14.3z M2,6.5	C2,4,4,2,6.5,2S11,4,11,6.5S9,11,6.5,11S2,9,2,6.5z"
                        />
                      </svg>
                      <label
                        className="bx--label"
                        htmlFor="iot--list-header--search"
                        id="iot--list-header--search-search"
                      >
                        Enter a value
                      </label>
                      <input
                        autoComplete="off"
                        className="bx--search-input"
                        id="iot--list-header--search"
                        onChange={[Function]}
                        placeholder="Enter a value"
                        role="searchbox"
                        type="text"
                        value=""
                      />
                      <button
                        aria-label="Clear search input"
                        className="bx--search-close bx--search-close--hidden"
                        onClick={[Function]}
                        type="button"
                      >
                        <svg
                          aria-hidden={true}
                          fill="currentColor"
                          focusable="false"
                          height={16}
                          preserveAspectRatio="xMidYMid meet"
                          viewBox="0 0 32 32"
                          width={16}
                          xmlns="http://www.w3.org/2000/svg"
                        >
                          <path
                            d="M24 9.4L22.6 8 16 14.6 9.4 8 8 9.4 14.6 16 8 22.6 9.4 24 16 17.4 22.6 24 24 22.6 17.4 16 24 9.4z"
                          />
                        </svg>
                      </button>
                    </div>
                  </div>
                </div>
                <div
                  className="iot--list--content__full-height iot--list--content"
                >
                  <div
                    className="iot--list-item-parent"
                    data-floating-menu-container={true}
                  >
                    <div
                      className="iot--list-item iot--list-item__selectable"
                      data_testid={null}
                      onClick={[Function]}
                      onKeyPress={[Function]}
                      role="button"
                      tabIndex={0}
                    >
                      <div
                        className="iot--list-item--content"
                      >
                        <div
                          className="iot--list-item--content--icon iot--list-item--content--icon__left"
                        >
                          <svg
                            height={34}
                            width={40}
                          >
                            <g
                              fill="none"
                              fillRule="nonzero"
                              transform="translate(0 1)"
                            >
                              <path
                                d="M20.556 1.233L32.28 7.368l.033.013 7.299 1.68v-.453l-7.193-1.675L20.376.63 7.546 30.883.519 28.516l-.002.483 7.23 2.436z"
                                fill="#0062FF"
                              />
                              <circle
                                cx={7.382}
                                cy={31.154}
                                fill="#FFF"
                                r={1}
                                stroke="#0062FF"
                                strokeWidth={1.5}
                              />
                              <circle
                                cx={20.455}
                                cy={0.966}
                                fill="#FFF"
                                r={1}
                                stroke="#0062FF"
                                strokeWidth={1.5}
                              />
                              <circle
                                cx={32.904}
                                cy={7.365}
                                fill="#FFF"
                                r={1}
                                stroke="#0062FF"
                                strokeWidth={1.5}
                              />
                              <path
                                d="M.13 13.592h.776v-.155H.13zM1.424 13.592H2.2v-.155h-.777zM2.718 13.592h.777v-.155h-.777zM4.013 13.592h.777v-.155h-.777zM5.307 13.592h.777v-.155h-.777zM6.602 13.592h.777v-.155h-.777zM7.896 13.592h.777v-.155h-.777zM9.19 13.592h.778v-.155H9.19zM10.485 13.592h.777v-.155h-.777zM11.78 13.592h.777v-.155h-.777zM13.074 13.592h.777v-.155h-.777zM14.369 13.592h.777v-.155h-.777zM15.663 13.592h.777v-.155h-.777zM16.958 13.592h.777v-.155h-.777zM18.252 13.592h.777v-.155h-.777zM19.547 13.592h.777v-.155h-.777zM20.841 13.592h.777v-.155h-.777zM22.136 13.592h.777v-.155h-.777zM23.43 13.592h.777v-.155h-.777zM24.725 13.592h.777v-.155h-.777zM26.02 13.592h.776v-.155h-.777zM27.314 13.592h.777v-.155h-.777zM28.608 13.592h.777v-.155h-.777zM29.903 13.592h.777v-.155h-.777zM31.197 13.592h.777v-.155h-.777zM32.492 13.592h.777v-.155h-.777zM33.786 13.592h.777v-.155h-.777zM35.08 13.592h.778v-.155h-.777zM36.375 13.592h.777v-.155h-.777zM37.67 13.592h.777v-.155h-.777zM38.964 13.592h.389v-.155h-.389z"
                                fill="#0062FF"
                              />
                            </g>
                          </svg>
                        </div>
                        <div
                          className="iot--list-item--content--values"
                        >
                          <div
                            className="iot--list-item--content--values--main"
                          >
                            <div
                              className="iot--list-item--content--values--value"
                              title="Time series line"
                            >
                              Time series line
                            </div>
                          </div>
                        </div>
                      </div>
                    </div>
                  </div>
                  <div
                    className="iot--list-item-parent"
                    data-floating-menu-container={true}
                  >
                    <div
                      className="iot--list-item iot--list-item__selectable"
                      data_testid={null}
                      onClick={[Function]}
                      onKeyPress={[Function]}
                      role="button"
                      tabIndex={0}
                    >
                      <div
                        className="iot--list-item--content"
                      >
                        <div
                          className="iot--list-item--content--icon iot--list-item--content--icon__left"
                        >
                          <svg
                            height={32}
                            width={40}
                          >
                            <path
                              d="M0 0h1.111v32H0zm31.111 2.963h1.111V32h-1.111zM7.778 19.259h1.111V32H7.778zm7.778-7.407h1.111V32h-1.111zM38.889 26.37H40V32h-1.111zM23.333 14.222h1.111V32h-1.111z"
                              fill="#0062FF"
                            />
                          </svg>
                        </div>
                        <div
                          className="iot--list-item--content--values"
                        >
                          <div
                            className="iot--list-item--content--values--main"
                          >
                            <div
                              className="iot--list-item--content--values--value"
                              title="Simple bar"
                            >
                              Simple bar
                            </div>
                          </div>
                        </div>
                      </div>
                    </div>
                  </div>
                  <div
                    className="iot--list-item-parent"
                    data-floating-menu-container={true}
                  >
                    <div
                      className="iot--list-item iot--list-item__selectable"
                      data_testid={null}
                      onClick={[Function]}
                      onKeyPress={[Function]}
                      role="button"
                      tabIndex={0}
                    >
                      <div
                        className="iot--list-item--content"
                      >
                        <div
                          className="iot--list-item--content--icon iot--list-item--content--icon__left"
                        >
                          <svg
                            height={32}
                            width={40}
                          >
                            <g
                              fill="none"
                            >
                              <path
                                d="M38.926 7.822H40V32h-1.074z"
                                fill="#97C1FF"
                              />
                              <path
                                d="M37.584 17.422h1.074V32h-1.074z"
                                fill="#0062FF"
                              />
                              <path
                                d="M31.41 3.2h1.073V32H31.41z"
                                fill="#97C1FF"
                              />
                              <path
                                d="M30.067 9.956h1.074V32h-1.074z"
                                fill="#0062FF"
                              />
                              <path
                                d="M23.893 14.578h1.073V32h-1.073z"
                                fill="#97C1FF"
                              />
                              <path
                                d="M22.55 21.333h1.074V32H22.55z"
                                fill="#0062FF"
                              />
                              <path
                                d="M16.644 12.089h1.074V32h-1.074z"
                                fill="#97C1FF"
                              />
                              <path
                                d="M15.302 25.6h1.074V32h-1.074z"
                                fill="#0062FF"
                              />
                              <path
                                d="M8.86 20.267h1.073V32H8.859z"
                                fill="#97C1FF"
                              />
                              <path
                                d="M7.517 23.111h1.074V32H7.517z"
                                fill="#0062FF"
                              />
                              <path
                                d="M1.342 0h1.074v32H1.342z"
                                fill="#97C1FF"
                              />
                              <path
                                d="M0 14.222h1.074V32H0z"
                                fill="#0062FF"
                              />
                            </g>
                          </svg>
                        </div>
                        <div
                          className="iot--list-item--content--values"
                        >
                          <div
                            className="iot--list-item--content--values--main"
                          >
                            <div
                              className="iot--list-item--content--values--value"
                              title="Grouped bar"
                            >
                              Grouped bar
                            </div>
                          </div>
                        </div>
                      </div>
                    </div>
                  </div>
                  <div
                    className="iot--list-item-parent"
                    data-floating-menu-container={true}
                  >
                    <div
                      className="iot--list-item iot--list-item__selectable"
                      data_testid={null}
                      onClick={[Function]}
                      onKeyPress={[Function]}
                      role="button"
                      tabIndex={0}
                    >
                      <div
                        className="iot--list-item--content"
                      >
                        <div
                          className="iot--list-item--content--icon iot--list-item--content--icon__left"
                        >
                          <svg
                            height={32}
                            width={40}
                          >
                            <g
                              fill="none"
                            >
                              <path
                                d="M38.108 7.467H40v24.178h-1.892z"
                                fill="#97C1FF"
                              />
                              <path
                                d="M38.108 17.067H40v14.578h-1.892z"
                                fill="#0062FF"
                              />
                              <path
                                d="M38.108 16.711H40v1h-1.892z"
                                fill="#FFF"
                              />
                              <path
                                d="M30.27 2.844h1.892v28.8H30.27z"
                                fill="#97C1FF"
                              />
                              <path
                                d="M30.27 9.956h1.892V32H30.27z"
                                fill="#0062FF"
                              />
                              <path
                                d="M30.27 9.6h1.892v1H30.27z"
                                fill="#FFF"
                              />
                              <path
                                d="M22.703 14.578h1.892V32h-1.892z"
                                fill="#97C1FF"
                              />
                              <path
                                d="M22.703 21.333h1.892V32h-1.892z"
                                fill="#0062FF"
                              />
                              <path
                                d="M22.703 20.978h1.892v1h-1.892z"
                                fill="#FFF"
                              />
                              <path
                                d="M15.405 12.089h1.892V32h-1.892z"
                                fill="#97C1FF"
                              />
                              <path
                                d="M15.405 25.6h1.892V32h-1.892z"
                                fill="#0062FF"
                              />
                              <path
                                d="M15.405 25.244h1.892v1h-1.892z"
                                fill="#FFF"
                              />
                              <path
                                d="M7.838 20.267H9.73V32H7.838z"
                                fill="#97C1FF"
                              />
                              <path
                                d="M7.838 23.111H9.73V32H7.838z"
                                fill="#0062FF"
                              />
                              <path
                                d="M7.838 22.756H9.73v1H7.838z"
                                fill="#FFF"
                              />
                              <path
                                d="M0 0h1.892v32H0z"
                                fill="#97C1FF"
                              />
                              <path
                                d="M0 14.222h1.892V32H0z"
                                fill="#0062FF"
                              />
                              <path
                                d="M0 13.867h1.892v1H0z"
                                fill="#FFF"
                              />
                            </g>
                          </svg>
                        </div>
                        <div
                          className="iot--list-item--content--values"
                        >
                          <div
                            className="iot--list-item--content--values--main"
                          >
                            <div
                              className="iot--list-item--content--values--value"
                              title="Stacked bar"
                            >
                              Stacked bar
                            </div>
                          </div>
                        </div>
                      </div>
                    </div>
                  </div>
                  <div
                    className="iot--list-item-parent"
                    data-floating-menu-container={true}
                  >
                    <div
                      className="iot--list-item iot--list-item__selectable"
                      data_testid={null}
                      onClick={[Function]}
                      onKeyPress={[Function]}
                      role="button"
                      tabIndex={0}
                    >
                      <div
                        className="iot--list-item--content"
                      >
                        <div
                          className="iot--list-item--content--icon iot--list-item--content--icon__left"
                        >
                          <svg
                            height={32}
                            width={40}
                          >
                            <g
                              fill="none"
                              fillRule="evenodd"
                            >
                              <path
                                d="M.5.5h38.752v31H.5z"
                                stroke="#2160F8"
                              />
                              <path
                                d="M4.969 21.714h21.863v4.571H4.969zm26.832 0l1.988 4.572h-3.975z"
                                fill="#8EC1FF"
                              />
                              <text
                                fill="#2160F8"
                                fontFamily="IBMPlexSans, IBM Plex Sans"
                                fontSize={10}
                              >
                                <tspan
                                  x={4.969}
                                  y={15.5}
                                >
                                  25%
                                </tspan>
                              </text>
                            </g>
                          </svg>
                        </div>
                        <div
                          className="iot--list-item--content--values"
                        >
                          <div
                            className="iot--list-item--content--values--main"
                          >
                            <div
                              className="iot--list-item--content--values--value"
                              title="Value / KPI"
                            >
                              Value / KPI
                            </div>
                          </div>
                        </div>
                      </div>
                    </div>
                  </div>
                  <div
                    className="iot--list-item-parent"
                    data-floating-menu-container={true}
                  >
                    <div
                      className="iot--list-item iot--list-item__selectable"
                      data_testid={null}
                      onClick={[Function]}
                      onKeyPress={[Function]}
                      role="button"
                      tabIndex={0}
                    >
                      <div
                        className="iot--list-item--content"
                      >
                        <div
                          className="iot--list-item--content--icon iot--list-item--content--icon__left"
                        >
                          <svg
                            height={32}
                            width={40}
                          >
                            <g
                              fill="none"
                              fillRule="evenodd"
                            >
                              <path
                                d="M1.29 21.57L13 10.477l11.2 12.347L30.5 16l8.21 9.6"
                                stroke="#0062FF"
                              />
                              <ellipse
                                cx={25.835}
                                cy={7.62}
                                rx={3.19}
                                ry={3.5}
                                stroke="#005BFF"
                              />
                              <path
                                d="M.5.5h39v31H.5z"
                                stroke="#2160F8"
                              />
                            </g>
                          </svg>
                        </div>
                        <div
                          className="iot--list-item--content--values"
                        >
                          <div
                            className="iot--list-item--content--values--main"
                          >
                            <div
                              className="iot--list-item--content--values--value"
                              title="Image"
                            >
                              Image
                            </div>
                          </div>
                        </div>
                      </div>
                    </div>
                  </div>
                  <div
                    className="iot--list-item-parent"
                    data-floating-menu-container={true}
                  >
                    <div
                      className="iot--list-item iot--list-item__selectable"
                      data_testid={null}
                      onClick={[Function]}
                      onKeyPress={[Function]}
                      role="button"
                      tabIndex={0}
                    >
                      <div
                        className="iot--list-item--content"
                      >
                        <div
                          className="iot--list-item--content--icon iot--list-item--content--icon__left"
                        >
                          <svg
                            height={32}
                            width={40}
                          >
                            <g
                              fill="none"
                              fillRule="evenodd"
                            >
<<<<<<< HEAD
=======
                              <path
                                d="M0 0h40v2.759H0z"
                                fill="#0058FF"
                              />
                              <path
                                d="M.5 3.259h39V31.5H.5z"
                                stroke="#005BFF"
                              />
                              <path
                                d="M3.5 6.621h19V9.38h-19zm21.5 0h11V9.38H25zM3.5 18.759h19v2.759h-19zm21.5 0h11v2.759H25zM3.5 12.69h19v2.759h-19zm21.5 0h11v2.759H25zM3.5 24.828h19v2.759h-19zm21.5 0h11v2.759H25z"
                                fill="#D8D8D8"
                              />
                            </g>
                          </svg>
                        </div>
                        <div
                          className="iot--list-item--content--values"
                        >
                          <div
                            className="iot--list-item--content--values--main"
                          >
                            <div
                              className="iot--list-item--content--values--value"
                              title="Data table"
                            >
>>>>>>> 35ae31e1
                              Data table
                            </div>
                          </div>
                        </div>
                      </div>
                    </div>
                  </div>
                  <div
                    className="iot--list-item-parent"
                    data-floating-menu-container={true}
                  >
                    <div
                      className="iot--list-item iot--list-item__selectable"
                      data_testid={null}
                      onClick={[Function]}
                      onKeyPress={[Function]}
                      role="button"
                      tabIndex={0}
                    >
                      <div
                        className="iot--list-item--content"
                      >
                        <div
<<<<<<< HEAD
=======
                          className="iot--list-item--content--icon iot--list-item--content--icon__left"
                        >
                          <svg
                            height={32}
                            width={40}
                          >
                            <g
                              fill="none"
                              fillRule="evenodd"
                            >
                              <path
                                d="M.5.5h39v31H.5z"
                                stroke="#2160F8"
                              />
                              <path
                                d="M25 5h11v3H25zm0 6h11v3H25zm0 12h11v3H25zm0-6h11v3H25z"
                                fill="#D8D8D8"
                              />
                              <path
                                d="M18.415 19.585l-2.915-2.92V14.5a.5.5 0 00-.145-.355l-5-5a.5.5 0 00-.71 0l-4.5 4.5a.5.5 0 000 .71l5 5a.5.5 0 00.355.145h2.17l2.915 2.92a2.001 2.001 0 002.83-2.83v-.005zM7 13.205l1.145 1.15.71-.71-1.15-1.145.795-.795 2.145 2.15.71-.71L9.205 11l.795-.795 3.295 3.295L9.5 17.295 6.205 14 7 13.205zm10.705 8.5a1 1 0 01-1.41 0l-3.065-3.06a.9.9 0 00-.355-.145h-2.17l-.5-.5L14 14.205l.5.5v2.17a.5.5 0 00.145.35l3.06 3.07a1 1 0 010 1.41z"
                                fill="#0F62FE"
                              />
                            </g>
                          </svg>
                        </div>
                        <div
>>>>>>> 35ae31e1
                          className="iot--list-item--content--values"
                        >
                          <div
                            className="iot--list-item--content--values--main"
                          >
                            <div
                              className="iot--list-item--content--values--value"
                              title="Custom"
                            >
                              Custom
                            </div>
                          </div>
                        </div>
                      </div>
                    </div>
                  </div>
                </div>
              </div>
            </div>
          </div>
        </div>
      </div>
    </div>
  </div>
  <button
    className="info__show-button"
    onClick={[Function]}
    style={
      Object {
        "background": "#027ac5",
        "border": "none",
        "borderRadius": "0 0 0 5px",
        "color": "#fff",
        "cursor": "pointer",
        "display": "block",
        "fontFamily": "sans-serif",
        "fontSize": 12,
        "padding": "5px 15px",
        "position": "fixed",
        "right": 0,
        "top": 0,
      }
    }
    type="button"
  >
    Show Info
  </button>
</div>
`;

exports[`Storybook Snapshot tests and console checks Storyshots Watson IoT Experimental/DashboardEditor with breakpointSwitcher 1`] = `
<div
  className="storybook-container"
>
  <div
    style={
      Object {
        "position": "relative",
        "zIndex": 0,
      }
    }
  >
    <div
      style={
        Object {
          "height": "calc(100vh - 6rem)",
        }
      }
    >
      <div
        className="iot--dashboard-editor"
      >
        <div
          className="iot--dashboard-editor--content"
        >
          <div
            className="page-title-bar"
          >
            <div
              className="page-title-bar-header"
            >
              <div
                className="page-title-bar-header-left"
              >
                <div
                  className="page-title-bar-breadcrumb"
                >
                  <nav
                    aria-label="Breadcrumb"
                  >
                    <ol
                      className="bx--breadcrumb"
                    >
                      <li
                        className="bx--breadcrumb-item"
                      >
                        <a
                          className="bx--link bx--link"
                          href="www.ibm.com"
                        >
                          Dashboard library
                        </a>
                      </li>
                      <li
                        className="bx--breadcrumb-item"
                      >
                        <a
                          className="bx--link bx--link"
                          href="www.ibm.com"
                        >
                          Favorites
                        </a>
                      </li>
                    </ol>
                  </nav>
                </div>
                <div
                  className="page-title-bar-title"
                >
                  <div
                    className="page-title-bar-title--text"
                  >
                    <h2>
                      My dashboard
                    </h2>
                    <button
                      className="page-title-bar-title--edit iot--btn bx--btn bx--btn--field bx--btn--ghost bx--btn--icon-only bx--tooltip__trigger bx--tooltip--a11y bx--tooltip--bottom bx--tooltip--align-center"
                      disabled={false}
                      onClick={[Function]}
                      tabIndex={0}
                      type="button"
                    >
                      <span
                        className="bx--assistive-text"
                      >
                        Edit title
                      </span>
                      <svg
                        aria-hidden="true"
                        aria-label="Edit title"
                        className="bx--btn__icon"
                        fill="currentColor"
                        focusable="false"
                        height={20}
                        preserveAspectRatio="xMidYMid meet"
                        role="img"
                        viewBox="0 0 32 32"
                        width={20}
                        xmlns="http://www.w3.org/2000/svg"
                      >
                        <path
                          d="M2 26H30V28H2zM25.4 9c.8-.8.8-2 0-2.8 0 0 0 0 0 0l-3.6-3.6c-.8-.8-2-.8-2.8 0 0 0 0 0 0 0l-15 15V24h6.4L25.4 9zM20.4 4L24 7.6l-3 3L17.4 7 20.4 4zM6 22v-3.6l10-10 3.6 3.6-10 10H6z"
                        />
                      </svg>
                    </button>
                  </div>
                </div>
              </div>
              <div
                className="page-title-bar-header-right"
              >
                <div
                  className="iot--dashboard-editor-header--right"
                >
                  <div
                    className="iot--dashboard-editor-header--top"
                  />
                  <div
                    className="iot--dashboard-editor-header--bottom"
                  >
                    <div
                      className="bx--content-switcher iot--dashboard-editor-header--bottom__switcher"
                      onChange={[Function]}
                      role="tablist"
                    >
                      <button
                        className="iot--icon-switch iot--icon-switch--default bx--btn bx--btn--secondary bx--btn--icon-only bx--tooltip__trigger bx--tooltip--a11y bx--tooltip--top"
                        disabled={false}
                        onClick={[Function]}
                        onKeyDown={[Function]}
                        tabIndex={0}
                        type="button"
                      >
                        <span
                          className="bx--assistive-text"
                        >
                          Fit to screen
                        </span>
                        <svg
                          aria-hidden="true"
                          aria-label="Fit to screen"
                          className="bx--btn__icon"
                          fill="currentColor"
                          focusable="false"
                          height={16}
                          preserveAspectRatio="xMidYMid meet"
                          role="img"
                          viewBox="0 0 16 16"
                          width={16}
                          xmlns="http://www.w3.org/2000/svg"
                        >
                          <path
                            d="M6 15L6 14 2.7 14 7 9.7 6.3 9 2 13.3 2 10 1 10 1 15zM10 1L10 2 13.3 2 9 6.3 9.7 7 14 2.7 14 6 15 6 15 1z"
                          />
                        </svg>
                      </button>
                      <button
                        className="iot--icon-switch iot--icon-switch--default iot--icon-switch--unselected bx--btn bx--btn--secondary bx--btn--icon-only bx--tooltip__trigger bx--tooltip--a11y bx--tooltip--top"
                        disabled={false}
                        onClick={[Function]}
                        onKeyDown={[Function]}
                        tabIndex={0}
                        type="button"
                      >
                        <span
                          className="bx--assistive-text"
                        >
                          X-large View
                        </span>
                        <svg
                          aria-hidden="true"
                          aria-label="X-large View"
                          className="bx--btn__icon"
                          fill="currentColor"
                          focusable="false"
                          height={16}
                          preserveAspectRatio="xMidYMid meet"
                          role="img"
                          viewBox="0 0 32 32"
                          width={16}
                          xmlns="http://www.w3.org/2000/svg"
                        >
                          <path
                            d="M28,4H4A2,2,0,0,0,2,6V22a2,2,0,0,0,2,2h8v4H8v2H24V28H20V24h8a2,2,0,0,0,2-2V6A2,2,0,0,0,28,4ZM18,28H14V24h4Zm10-6H4V6H28Z"
                          />
                        </svg>
                      </button>
                      <button
                        className="iot--icon-switch iot--icon-switch--default iot--icon-switch--unselected bx--btn bx--btn--secondary bx--btn--icon-only bx--tooltip__trigger bx--tooltip--a11y bx--tooltip--top"
                        disabled={false}
                        onClick={[Function]}
                        onKeyDown={[Function]}
                        tabIndex={0}
                        type="button"
                      >
                        <span
                          className="bx--assistive-text"
                        >
                          Large View
                        </span>
                        <svg
                          aria-hidden="true"
                          aria-label="Large View"
                          className="bx--btn__icon"
                          fill="currentColor"
                          focusable="false"
                          height={16}
                          preserveAspectRatio="xMidYMid meet"
                          role="img"
                          viewBox="0 0 32 32"
                          width={16}
                          xmlns="http://www.w3.org/2000/svg"
                        >
                          <path
                            d="M26,24H6a2.0023,2.0023,0,0,1-2-2V8A2.002,2.002,0,0,1,6,6H26a2.0023,2.0023,0,0,1,2,2V22A2.0027,2.0027,0,0,1,26,24ZM6,8V22H26V8Z"
                            transform="translate(0 .005)"
                          />
                          <path
                            d="M2 26.005H30V28.005H2z"
                          />
                        </svg>
                      </button>
                      <button
                        className="iot--icon-switch iot--icon-switch--default iot--icon-switch--unselected bx--btn bx--btn--secondary bx--btn--icon-only bx--tooltip__trigger bx--tooltip--a11y bx--tooltip--top"
                        disabled={false}
                        onClick={[Function]}
                        onKeyDown={[Function]}
                        tabIndex={0}
                        type="button"
                      >
                        <span
                          className="bx--assistive-text"
                        >
                          Medium view
                        </span>
                        <svg
                          aria-hidden="true"
                          aria-label="Medium view"
                          className="bx--btn__icon"
                          fill="currentColor"
                          focusable="false"
                          height={16}
                          preserveAspectRatio="xMidYMid meet"
                          role="img"
                          viewBox="0 0 32 32"
                          width={16}
                          xmlns="http://www.w3.org/2000/svg"
                        >
                          <path
                            d="M15 22H17V28H15z"
                            transform="rotate(90 16 25)"
                          />
                          <path
                            d="M25,30H7a2.0023,2.0023,0,0,1-2-2V4A2.002,2.002,0,0,1,7,2H25a2.0023,2.0023,0,0,1,2,2V28A2.0027,2.0027,0,0,1,25,30ZM7,4V28H25V4Z"
                          />
                        </svg>
                      </button>
                    </div>
                    <button
                      aria-describedby="icon-tooltip-4"
                      className="bx--tooltip__trigger bx--tooltip--a11y iot--dashboard-editor-header--bottom__import bx--tooltip--bottom bx--tooltip--align-center"
                      onFocus={[Function]}
                      onMouseEnter={[Function]}
                      type="button"
                    >
                      <span
                        className="bx--assistive-text"
                        id="icon-tooltip-4"
                      >
                        Import
                      </span>
                      <label
                        aria-disabled={false}
                        className="bx--btn bx--btn--ghost bx--btn--field"
                        htmlFor="id4"
                        onKeyDown={[Function]}
                        tabIndex={0}
                      >
                        <span
                          role="button"
                        >
                          <svg
                            aria-hidden={true}
                            fill="#161616"
                            focusable="false"
                            height={16}
                            preserveAspectRatio="xMidYMid meet"
                            viewBox="0 0 32 32"
                            width={16}
                            xmlns="http://www.w3.org/2000/svg"
                          >
                            <path
                              d="M28 19L14.83 19 17.41 16.41 16 15 11 20 16 25 17.41 23.59 14.83 21 28 21 28 19z"
                            />
                            <path
                              d="M24,14V10a1,1,0,0,0-.29-.71l-7-7A1,1,0,0,0,16,2H6A2,2,0,0,0,4,4V28a2,2,0,0,0,2,2H22a2,2,0,0,0,2-2V26H22v2H6V4h8v6a2,2,0,0,0,2,2h6v2Zm-8-4V4.41L21.59,10Z"
                            />
                          </svg>
                        </span>
                      </label>
                      <input
                        className="bx--visually-hidden"
                        disabled={false}
                        id="id4"
                        multiple={false}
                        onChange={[Function]}
                        onClick={[Function]}
                        tabIndex="-1"
                        type="file"
                      />
                    </button>
                    <button
                      className="iot--btn bx--btn bx--btn--field bx--btn--ghost bx--btn--icon-only bx--tooltip__trigger bx--tooltip--a11y bx--tooltip--bottom bx--tooltip--align-center"
                      disabled={false}
                      onClick={[Function]}
                      tabIndex={0}
                      type="button"
                    >
                      <span
                        className="bx--assistive-text"
                      >
                        Export
                      </span>
                      <svg
                        aria-hidden="true"
                        aria-label="Export"
                        className="bx--btn__icon"
                        fill="currentColor"
                        focusable="false"
                        height={16}
                        preserveAspectRatio="xMidYMid meet"
                        role="img"
                        viewBox="0 0 32 32"
                        width={16}
                        xmlns="http://www.w3.org/2000/svg"
                      >
                        <path
                          d="M13 21L26.17 21 23.59 23.59 25 25 30 20 25 15 23.59 16.41 26.17 19 13 19 13 21z"
                        />
                        <path
                          d="M22,14V10a1,1,0,0,0-.29-.71l-7-7A1,1,0,0,0,14,2H4A2,2,0,0,0,2,4V28a2,2,0,0,0,2,2H20a2,2,0,0,0,2-2V26H20v2H4V4h8v6a2,2,0,0,0,2,2h6v2Zm-8-4V4.41L19.59,10Z"
                        />
                      </svg>
                    </button>
                    <button
                      className="iot--btn bx--btn bx--btn--field bx--btn--ghost bx--btn--icon-only bx--tooltip__trigger bx--tooltip--a11y bx--tooltip--bottom bx--tooltip--align-center"
                      disabled={false}
                      onClick={[Function]}
                      tabIndex={0}
                      type="button"
                    >
                      <span
                        className="bx--assistive-text"
                      >
                        Delete
                      </span>
                      <svg
                        aria-hidden="true"
                        aria-label="Delete"
                        className="bx--btn__icon"
                        fill="currentColor"
                        focusable="false"
                        height={16}
                        preserveAspectRatio="xMidYMid meet"
                        role="img"
                        viewBox="0 0 32 32"
                        width={16}
                        xmlns="http://www.w3.org/2000/svg"
                      >
                        <path
                          d="M12 12H14V24H12zM18 12H20V24H18z"
                        />
                        <path
                          d="M4 6V8H6V28a2 2 0 002 2H24a2 2 0 002-2V8h2V6zM8 28V8H24V28zM12 2H20V4H12z"
                        />
                      </svg>
                    </button>
                    <button
                      className="iot--btn bx--btn bx--btn--field bx--btn--tertiary"
                      disabled={false}
                      onClick={[Function]}
                      tabIndex={0}
                      type="button"
                    >
                      Cancel
                    </button>
                    <button
                      className="iot--btn bx--btn bx--btn--field bx--btn--primary"
                      disabled={false}
                      onClick={[Function]}
                      tabIndex={0}
                      type="button"
                    >
                      Save and close
                    </button>
                  </div>
                </div>
              </div>
            </div>
          </div>
          <div
            className="iot--dashboard-editor--preview"
          >
            <div
              className="iot--dashboard-editor--preview__outline"
            >
              <div
<<<<<<< HEAD
                className="iot--dashboard-editor--preview__breakpoint-info"
              >
                Edit dashboard at maximum layout (1312 - 1800px)
              </div>
              <div
                className="iot--dashboard-editor--preview__grid-container"
              >
                <div
                  style={
                    Object {
                      "flex": 1,
                    }
                  }
                >
                  <div
                    className="react-grid-layout DashboardGrid__StyledGridLayout-vxs00g-0 ANzdO"
                    onDragEnter={[Function]}
                    onDragLeave={[Function]}
                    onDragOver={[Function]}
                    onDrop={[Function]}
                    style={
                      Object {
                        "height": "-16px",
                      }
                    }
                  />
                </div>
              </div>
            </div>
          </div>
        </div>
        <div
          className="iot--dashboard-editor--sidebar"
        >
          <div
            className="iot--card-editor"
          >
            <div
              className="iot--card-editor--content"
            >
              <div
                className="iot--list iot--list__full-height"
              >
                <div
                  className="iot--list-header-container"
                >
                  <div
                    className="iot--list-header"
                  >
                    <div
                      className="iot--list-header--title"
                    >
                      Gallery
                    </div>
                    <div
                      className="iot--list-header--btn-container"
                    />
                  </div>
                  <div
                    className="iot--list-header--search"
                  >
                    <div
                      aria-labelledby="iot--list-header--search-search"
                      className="bx--search bx--search--sm"
                      role="search"
                    >
                      <svg
                        aria-hidden={true}
                        className="bx--search-magnifier"
                        fill="currentColor"
                        focusable="false"
                        height={16}
                        preserveAspectRatio="xMidYMid meet"
                        viewBox="0 0 16 16"
                        width={16}
                        xmlns="http://www.w3.org/2000/svg"
                      >
                        <path
                          d="M15,14.3L10.7,10c1.9-2.3,1.6-5.8-0.7-7.7S4.2,0.7,2.3,3S0.7,8.8,3,10.7c2,1.7,5,1.7,7,0l4.3,4.3L15,14.3z M2,6.5	C2,4,4,2,6.5,2S11,4,11,6.5S9,11,6.5,11S2,9,2,6.5z"
                        />
                      </svg>
                      <label
                        className="bx--label"
                        htmlFor="iot--list-header--search"
                        id="iot--list-header--search-search"
                      >
                        Enter a value
                      </label>
                      <input
                        autoComplete="off"
                        className="bx--search-input"
                        id="iot--list-header--search"
                        onChange={[Function]}
                        placeholder="Enter a value"
                        role="searchbox"
                        type="text"
                        value=""
                      />
                      <button
                        aria-label="Clear search input"
                        className="bx--search-close bx--search-close--hidden"
                        onClick={[Function]}
                        type="button"
                      >
                        <svg
                          aria-hidden={true}
                          fill="currentColor"
                          focusable="false"
                          height={16}
                          preserveAspectRatio="xMidYMid meet"
=======
                className="react-grid-layout DashboardGrid__StyledGridLayout-vxs00g-0 ANzdO"
                onDragEnter={[Function]}
                onDragLeave={[Function]}
                onDragOver={[Function]}
                onDrop={[Function]}
                style={
                  Object {
                    "height": "624px",
                  }
                }
              >
                <div
                  className="iot--card react-grid-item iot--dashboard-editor--preview__card react-draggable react-resizable-hide react-resizable iot--card--wrapper"
                  data-testid="Card"
                  id="Standard"
                  onClick={[Function]}
                  onKeyDown={[Function]}
                  onMouseDown={[Function]}
                  onMouseUp={[Function]}
                  onTouchEnd={[Function]}
                  role="presentation"
                  style={
                    Object {
                      "--card-default-height": "304px",
                      "height": "304px",
                      "left": "0%",
                      "position": "absolute",
                      "top": "0px",
                      "width": "24.0625%",
                    }
                  }
                  tabIndex={0}
                  type="VALUE"
                >
                  <div
                    className="iot--card--header"
                  >
                    <span
                      className="iot--card--title"
                      title="Default rendered card"
                    >
                      <div
                        className="iot--card--title--text"
                      >
                        Default rendered card
                      </div>
                    </span>
                    <div
                      className="iot--card--toolbar"
                    >
                      <button
                        aria-expanded={false}
                        aria-haspopup={true}
                        aria-label="Menu"
                        className="bx--overflow-menu"
                        onClick={[Function]}
                        onClose={[Function]}
                        onKeyDown={[Function]}
                        open={false}
                        tabIndex={0}
                        title="Open and close list of options"
                        type="button"
                      >
                        <svg
                          aria-label="open and close list of options"
                          className="bx--overflow-menu__icon"
                          fill="currentColor"
                          focusable="false"
                          height={16}
                          onClick={[Function]}
                          onKeyDown={[Function]}
                          preserveAspectRatio="xMidYMid meet"
                          role="img"
                          viewBox="0 0 32 32"
                          width={16}
                          xmlns="http://www.w3.org/2000/svg"
                        >
                          <circle
                            cx="16"
                            cy="8"
                            r="2"
                          />
                          <circle
                            cx="16"
                            cy="16"
                            r="2"
                          />
                          <circle
                            cx="16"
                            cy="24"
                            r="2"
                          />
                          <title>
                            open and close list of options
                          </title>
                        </svg>
                      </button>
                    </div>
                  </div>
                  <div
                    className="iot--card--content"
                    style={
                      Object {
                        "--card-content-height": "256px",
                      }
                    }
                  >
                    <div
                      className="ValueCard__ContentWrapper-hyxf2q-0 jWmKBV"
                    >
                      <div
                        className="ValueCard__AttributeWrapper-hyxf2q-1 emVGjx"
                        size="MEDIUM"
                      >
                        <div
                          className="Attribute__StyledAttribute-dhraql-0 gYrKUA"
                          label="Key 1"
                          size="MEDIUM"
                        >
                          <div
                            className="ValueRenderer__Attribute-f4stpz-0 hqoUNX"
                            color={null}
                          >
                            <span
                              className="ValueRenderer__AttributeValue-f4stpz-1 ecuAUH"
                              size="MEDIUM"
                              title="-- %"
                              value="--"
                            >
                              --
                            </span>
                          </div>
                          <span
                            className="iot--value-card__attribute-unit"
                            style={
                              Object {
                                "--default-font-size": "1.5rem",
                              }
                            }
                          >
                            %
                          </span>
                        </div>
                        <div
                          className="ValueCard__AttributeLabel-hyxf2q-4 hFUKTu"
                          size="MEDIUM"
                          title="Key 1"
                        >
                          Key 1
                        </div>
                      </div>
                      <div
                        className="ValueCard__AttributeWrapper-hyxf2q-1 emVGjx"
                        size="MEDIUM"
                      >
                        <hr
                          className="ValueCard__AttributeSeparator-hyxf2q-2 hazVaq"
                        />
                      </div>
                      <div
                        className="ValueCard__AttributeWrapper-hyxf2q-1 emVGjx"
                        size="MEDIUM"
                      >
                        <div
                          className="Attribute__StyledAttribute-dhraql-0 gYrKUA"
                          label="Key 2"
                          size="MEDIUM"
                        >
                          <div
                            className="ValueRenderer__Attribute-f4stpz-0 hqoUNX"
                            color={null}
                          >
                            <span
                              className="ValueRenderer__AttributeValue-f4stpz-1 ecuAUH"
                              size="MEDIUM"
                              title="-- lb"
                              value="--"
                            >
                              --
                            </span>
                          </div>
                          <span
                            className="iot--value-card__attribute-unit"
                            style={
                              Object {
                                "--default-font-size": "1.5rem",
                              }
                            }
                          >
                            lb
                          </span>
                        </div>
                        <div
                          className="ValueCard__AttributeLabel-hyxf2q-4 hFUKTu"
                          size="MEDIUM"
                          title="Key 2"
                        >
                          Key 2
                        </div>
                      </div>
                    </div>
                  </div>
                </div>
                <div
                  className="iot--card react-grid-item iot--dashboard-editor--preview__card react-draggable react-resizable-hide react-resizable iot--card--wrapper"
                  data-testid="Card"
                  id="Timeseries"
                  onClick={[Function]}
                  onKeyDown={[Function]}
                  onMouseDown={[Function]}
                  onMouseUp={[Function]}
                  onTouchEnd={[Function]}
                  role="presentation"
                  style={
                    Object {
                      "--card-default-height": "304px",
                      "height": "304px",
                      "left": "25.3125%",
                      "position": "absolute",
                      "top": "0px",
                      "width": "49.375%",
                    }
                  }
                  tabIndex={0}
                  type="TIMESERIES"
                >
                  <div
                    className="iot--card--header"
                  >
                    <span
                      className="iot--card--title"
                      title="Untitled"
                    >
                      <div
                        className="iot--card--title--text"
                      >
                        Untitled
                      </div>
                    </span>
                    <div
                      className="iot--card--toolbar"
                    >
                      <button
                        aria-expanded={false}
                        aria-haspopup={true}
                        aria-label="Menu"
                        className="bx--overflow-menu"
                        onClick={[Function]}
                        onClose={[Function]}
                        onKeyDown={[Function]}
                        open={false}
                        tabIndex={0}
                        title="Open and close list of options"
                        type="button"
                      >
                        <svg
                          aria-label="open and close list of options"
                          className="bx--overflow-menu__icon"
                          fill="currentColor"
                          focusable="false"
                          height={16}
                          onClick={[Function]}
                          onKeyDown={[Function]}
                          preserveAspectRatio="xMidYMid meet"
                          role="img"
>>>>>>> 35ae31e1
                          viewBox="0 0 32 32"
                          width={16}
                          xmlns="http://www.w3.org/2000/svg"
                        >
<<<<<<< HEAD
                          <path
                            d="M24 9.4L22.6 8 16 14.6 9.4 8 8 9.4 14.6 16 8 22.6 9.4 24 16 17.4 22.6 24 24 22.6 17.4 16 24 9.4z"
                          />
=======
                          <circle
                            cx="16"
                            cy="8"
                            r="2"
                          />
                          <circle
                            cx="16"
                            cy="16"
                            r="2"
                          />
                          <circle
                            cx="16"
                            cy="24"
                            r="2"
                          />
                          <title>
                            open and close list of options
                          </title>
>>>>>>> 35ae31e1
                        </svg>
                      </button>
                    </div>
                  </div>
<<<<<<< HEAD
                </div>
                <div
                  className="iot--list--content__full-height iot--list--content"
                >
                  <div
                    className="iot--list-item-parent"
                    data-floating-menu-container={true}
                  >
                    <div
                      className="iot--list-item iot--list-item__selectable"
                      data_testid={null}
                      onClick={[Function]}
                      onKeyPress={[Function]}
                      role="button"
                      tabIndex={0}
=======
                  <div
                    className="iot--card--content"
                    style={
                      Object {
                        "--card-content-height": "256px",
                      }
                    }
                  >
                    <div
                      className="iot--time-series-card--wrapper iot--time-series-card--wrapper__editable"
>>>>>>> 35ae31e1
                    >
                      <div
                        className="chart-holder"
                      />
                    </div>
                  </div>
                </div>
                <div
                  className="iot--card react-grid-item iot--dashboard-editor--preview__card react-draggable react-resizable-hide react-resizable iot--card--wrapper"
                  data-testid="Card"
                  id="CustomWithRenderFunction"
                  onClick={[Function]}
                  onKeyDown={[Function]}
                  onMouseDown={[Function]}
                  onMouseUp={[Function]}
                  onTouchEnd={[Function]}
                  role="presentation"
                  style={
                    Object {
                      "--card-default-height": "304px",
                      "height": "304px",
                      "left": "0%",
                      "position": "absolute",
                      "top": "320px",
                      "width": "49.375%",
                    }
                  }
                  tabIndex={0}
                  type="CUSTOM"
                >
                  <div
                    className="iot--card--header"
                  >
                    <span
                      className="iot--card--title"
                      title="Custom card with render function"
                    >
                      <div
                        className="iot--card--title--text"
                      >
                        Custom card with render function
                      </div>
                    </span>
                    <div
                      className="iot--card--toolbar"
                    />
                  </div>
                  <div
                    className="iot--card--content"
                    style={
                      Object {
                        "--card-content-height": "256px",
                      }
                    }
                  >
                    <div
                      className="bx--inline-notification bx--inline-notification--low-contrast bx--inline-notification--info"
                      kind="info"
                      role="alert"
                    >
                      <div
                        className="bx--inline-notification__details"
                      >
                        <svg
                          aria-hidden={true}
                          className="bx--inline-notification__icon"
                          fill="currentColor"
                          focusable="false"
                          height={20}
                          preserveAspectRatio="xMidYMid meet"
                          viewBox="0 0 32 32"
                          width={20}
                          xmlns="http://www.w3.org/2000/svg"
                        >
                          <path
                            d="M16,2A14,14,0,1,0,30,16,14,14,0,0,0,16,2Zm0,5a1.5,1.5,0,1,1-1.5,1.5A1.5,1.5,0,0,1,16,7Zm4,17.125h-8v-2.25h2.875v-6.75h-1.875v-2.25h4.125v9h2.875Z"
                          />
                          <path
                            d="M16,7a1.5,1.5,0,1,1-1.5,1.5A1.5,1.5,0,0,1,16,7Zm4,17.125h-8v-2.25h2.875v-6.75h-1.875v-2.25h4.125v9h2.875Z"
                            data-icon-path="inner-path"
                            fill="none"
                          />
                          <title>
                            info icon
                          </title>
                        </svg>
                        <div
                          className="bx--inline-notification__text-wrapper"
                        >
                          <p
                            className="bx--inline-notification__title"
                          >
                            Custom component
                          </p>
                          <div
                            className="bx--inline-notification__subtitle"
                          >
                            Add custom components by using the content prop
                          </div>
                        </div>
                      </div>
                      <button
                        aria-label="closes notification"
                        className="bx--inline-notification__close-button"
                        onClick={[Function]}
                        title="closes notification"
                        type="button"
                      >
                        <svg
                          aria-label="close notification"
                          className="bx--inline-notification__close-icon"
                          fill="currentColor"
                          focusable="false"
                          height={20}
                          preserveAspectRatio="xMidYMid meet"
                          role="img"
                          viewBox="0 0 32 32"
                          width={20}
                          xmlns="http://www.w3.org/2000/svg"
                        >
                          <path
                            d="M24 9.4L22.6 8 16 14.6 9.4 8 8 9.4 14.6 16 8 22.6 9.4 24 16 17.4 22.6 24 24 22.6 17.4 16 24 9.4z"
                          />
                        </svg>
                      </button>
                    </div>
                    <span
                      className="react-resizable-handle react-resizable-handle-se"
                      onMouseDown={[Function]}
                      onMouseUp={[Function]}
                      onTouchEnd={[Function]}
                      onTouchStart={[Function]}
                      style={
                        Object {
                          "touchAction": "none",
                        }
                      }
                    />
                  </div>
                </div>
                <div
                  className="iot--card react-grid-item iot--dashboard-editor--preview__card react-draggable react-resizable-hide react-resizable iot--card--wrapper"
                  data-testid="Card"
                  id="Custom"
                  onClick={[Function]}
                  onKeyDown={[Function]}
                  onMouseDown={[Function]}
                  onMouseUp={[Function]}
                  onTouchEnd={[Function]}
                  role="presentation"
                  style={
                    Object {
                      "--card-default-height": "144px",
                      "height": "144px",
                      "left": "50.625%",
                      "position": "absolute",
                      "top": "320px",
                      "width": "24.0625%",
                    }
                  }
                  tabIndex={0}
                  type="CUSTOM"
                >
                  <div
                    className="iot--card--header"
                  >
                    <span
                      className="iot--card--title"
                      title="Custom card with basic content"
                    >
                      <div
                        className="iot--card--title--text"
                      >
                        Custom card with basic content
                      </div>
                    </span>
                    <div
                      className="iot--card--toolbar"
                    />
                  </div>
                  <div
                    className="iot--card--content"
                    style={
                      Object {
                        "--card-content-height": "96px",
                      }
                    }
                  >
                    <p>
                      To add custom content, use the content prop
                    </p>
                    <span
                      className="react-resizable-handle react-resizable-handle-se"
                      onMouseDown={[Function]}
                      onMouseUp={[Function]}
                      onTouchEnd={[Function]}
                      onTouchStart={[Function]}
                      style={
                        Object {
                          "touchAction": "none",
                        }
                      }
                    />
                  </div>
                </div>
              </div>
            </div>
          </div>
        </div>
        <div
          className="iot--dashboard-editor--sidebar"
        >
          <div
            className="iot--card-editor"
          >
            <div
              className="iot--card-editor--content"
            >
              <div
                className="iot--list iot--list__full-height"
              >
                <div
                  className="iot--list-header-container"
                >
                  <div
                    className="iot--list-header"
                  >
                    <div
                      className="iot--list-header--title"
                    >
                      Gallery
                    </div>
                    <div
                      className="iot--list-header--btn-container"
                    />
                  </div>
                  <div
                    className="iot--list-header--search"
                  >
                    <div
                      aria-labelledby="iot--list-header--search-search"
                      className="bx--search bx--search--sm"
                      role="search"
                    >
                      <svg
                        aria-hidden={true}
                        className="bx--search-magnifier"
                        fill="currentColor"
                        focusable="false"
                        height={16}
                        preserveAspectRatio="xMidYMid meet"
                        viewBox="0 0 16 16"
                        width={16}
                        xmlns="http://www.w3.org/2000/svg"
                      >
                        <path
                          d="M15,14.3L10.7,10c1.9-2.3,1.6-5.8-0.7-7.7S4.2,0.7,2.3,3S0.7,8.8,3,10.7c2,1.7,5,1.7,7,0l4.3,4.3L15,14.3z M2,6.5	C2,4,4,2,6.5,2S11,4,11,6.5S9,11,6.5,11S2,9,2,6.5z"
                        />
                      </svg>
                      <label
                        className="bx--label"
                        htmlFor="iot--list-header--search"
                        id="iot--list-header--search-search"
                      >
                        Enter a value
                      </label>
                      <input
                        autoComplete="off"
                        className="bx--search-input"
                        id="iot--list-header--search"
                        onChange={[Function]}
                        placeholder="Enter a value"
                        role="searchbox"
                        type="text"
                        value=""
                      />
                      <button
                        aria-label="Clear search input"
                        className="bx--search-close bx--search-close--hidden"
                        onClick={[Function]}
                        type="button"
                      >
                        <svg
                          aria-hidden={true}
                          fill="currentColor"
                          focusable="false"
                          height={16}
                          preserveAspectRatio="xMidYMid meet"
                          viewBox="0 0 32 32"
                          width={16}
                          xmlns="http://www.w3.org/2000/svg"
                        >
                          <path
                            d="M24 9.4L22.6 8 16 14.6 9.4 8 8 9.4 14.6 16 8 22.6 9.4 24 16 17.4 22.6 24 24 22.6 17.4 16 24 9.4z"
                          />
                        </svg>
                      </button>
                    </div>
                  </div>
                </div>
                <div
                  className="iot--list--content__full-height iot--list--content"
                >
                  <div
                    className="iot--list-item-parent"
                    data-floating-menu-container={true}
                  >
                    <div
                      className="iot--list-item iot--list-item__selectable"
                      data_testid={null}
                      onClick={[Function]}
                      onKeyPress={[Function]}
                      role="button"
                      tabIndex={0}
                    >
                      <div
                        className="iot--list-item--content"
                      >
                        <div
                          className="iot--list-item--content--icon iot--list-item--content--icon__left"
                        >
                          <svg
                            height={34}
                            width={40}
                          >
                            <g
                              fill="none"
                              fillRule="nonzero"
                              transform="translate(0 1)"
                            >
                              <path
                                d="M20.556 1.233L32.28 7.368l.033.013 7.299 1.68v-.453l-7.193-1.675L20.376.63 7.546 30.883.519 28.516l-.002.483 7.23 2.436z"
                                fill="#0062FF"
                              />
                              <circle
                                cx={7.382}
                                cy={31.154}
                                fill="#FFF"
                                r={1}
                                stroke="#0062FF"
                                strokeWidth={1.5}
                              />
                              <circle
                                cx={20.455}
                                cy={0.966}
                                fill="#FFF"
                                r={1}
                                stroke="#0062FF"
                                strokeWidth={1.5}
                              />
                              <circle
                                cx={32.904}
                                cy={7.365}
                                fill="#FFF"
                                r={1}
                                stroke="#0062FF"
                                strokeWidth={1.5}
                              />
                              <path
                                d="M.13 13.592h.776v-.155H.13zM1.424 13.592H2.2v-.155h-.777zM2.718 13.592h.777v-.155h-.777zM4.013 13.592h.777v-.155h-.777zM5.307 13.592h.777v-.155h-.777zM6.602 13.592h.777v-.155h-.777zM7.896 13.592h.777v-.155h-.777zM9.19 13.592h.778v-.155H9.19zM10.485 13.592h.777v-.155h-.777zM11.78 13.592h.777v-.155h-.777zM13.074 13.592h.777v-.155h-.777zM14.369 13.592h.777v-.155h-.777zM15.663 13.592h.777v-.155h-.777zM16.958 13.592h.777v-.155h-.777zM18.252 13.592h.777v-.155h-.777zM19.547 13.592h.777v-.155h-.777zM20.841 13.592h.777v-.155h-.777zM22.136 13.592h.777v-.155h-.777zM23.43 13.592h.777v-.155h-.777zM24.725 13.592h.777v-.155h-.777zM26.02 13.592h.776v-.155h-.777zM27.314 13.592h.777v-.155h-.777zM28.608 13.592h.777v-.155h-.777zM29.903 13.592h.777v-.155h-.777zM31.197 13.592h.777v-.155h-.777zM32.492 13.592h.777v-.155h-.777zM33.786 13.592h.777v-.155h-.777zM35.08 13.592h.778v-.155h-.777zM36.375 13.592h.777v-.155h-.777zM37.67 13.592h.777v-.155h-.777zM38.964 13.592h.389v-.155h-.389z"
                                fill="#0062FF"
                              />
                            </g>
                          </svg>
                        </div>
                        <div
                          className="iot--list-item--content--values"
                        >
                          <div
                            className="iot--list-item--content--values--main"
                          >
                            <div
                              className="iot--list-item--content--values--value"
                              title="Time series line"
                            >
                              Time series line
                            </div>
                          </div>
                        </div>
                      </div>
                    </div>
                  </div>
                  <div
                    className="iot--list-item-parent"
                    data-floating-menu-container={true}
                  >
                    <div
                      className="iot--list-item iot--list-item__selectable"
                      data_testid={null}
                      onClick={[Function]}
                      onKeyPress={[Function]}
                      role="button"
                      tabIndex={0}
                    >
                      <div
                        className="iot--list-item--content"
                      >
                        <div
                          className="iot--list-item--content--icon iot--list-item--content--icon__left"
                        >
                          <svg
                            height={32}
                            width={40}
                          >
                            <path
                              d="M0 0h1.111v32H0zm31.111 2.963h1.111V32h-1.111zM7.778 19.259h1.111V32H7.778zm7.778-7.407h1.111V32h-1.111zM38.889 26.37H40V32h-1.111zM23.333 14.222h1.111V32h-1.111z"
                              fill="#0062FF"
                            />
                          </svg>
                        </div>
                        <div
                          className="iot--list-item--content--values"
                        >
                          <div
                            className="iot--list-item--content--values--main"
                          >
                            <div
                              className="iot--list-item--content--values--value"
                              title="Simple bar"
                            >
                              Simple bar
                            </div>
                          </div>
                        </div>
                      </div>
                    </div>
                  </div>
                  <div
                    className="iot--list-item-parent"
                    data-floating-menu-container={true}
                  >
                    <div
                      className="iot--list-item iot--list-item__selectable"
                      data_testid={null}
                      onClick={[Function]}
                      onKeyPress={[Function]}
                      role="button"
                      tabIndex={0}
                    >
                      <div
                        className="iot--list-item--content"
                      >
                        <div
                          className="iot--list-item--content--icon iot--list-item--content--icon__left"
                        >
                          <svg
                            height={32}
                            width={40}
                          >
                            <g
                              fill="none"
                            >
                              <path
                                d="M38.926 7.822H40V32h-1.074z"
                                fill="#97C1FF"
                              />
                              <path
                                d="M37.584 17.422h1.074V32h-1.074z"
                                fill="#0062FF"
                              />
                              <path
                                d="M31.41 3.2h1.073V32H31.41z"
                                fill="#97C1FF"
                              />
                              <path
                                d="M30.067 9.956h1.074V32h-1.074z"
                                fill="#0062FF"
                              />
                              <path
                                d="M23.893 14.578h1.073V32h-1.073z"
                                fill="#97C1FF"
                              />
                              <path
                                d="M22.55 21.333h1.074V32H22.55z"
                                fill="#0062FF"
                              />
                              <path
                                d="M16.644 12.089h1.074V32h-1.074z"
                                fill="#97C1FF"
                              />
                              <path
                                d="M15.302 25.6h1.074V32h-1.074z"
                                fill="#0062FF"
                              />
                              <path
                                d="M8.86 20.267h1.073V32H8.859z"
                                fill="#97C1FF"
                              />
                              <path
                                d="M7.517 23.111h1.074V32H7.517z"
                                fill="#0062FF"
                              />
                              <path
                                d="M1.342 0h1.074v32H1.342z"
                                fill="#97C1FF"
                              />
                              <path
                                d="M0 14.222h1.074V32H0z"
                                fill="#0062FF"
                              />
                            </g>
                          </svg>
                        </div>
                        <div
                          className="iot--list-item--content--values"
                        >
                          <div
                            className="iot--list-item--content--values--main"
                          >
                            <div
                              className="iot--list-item--content--values--value"
                              title="Grouped bar"
                            >
                              Grouped bar
                            </div>
                          </div>
                        </div>
                      </div>
                    </div>
                  </div>
<<<<<<< HEAD
=======
                  <div
                    className="iot--list-item-parent"
                    data-floating-menu-container={true}
                  >
                    <div
                      className="iot--list-item iot--list-item__selectable"
                      data_testid={null}
                      onClick={[Function]}
                      onKeyPress={[Function]}
                      role="button"
                      tabIndex={0}
                    >
                      <div
                        className="iot--list-item--content"
                      >
                        <div
                          className="iot--list-item--content--icon iot--list-item--content--icon__left"
                        >
                          <svg
                            height={32}
                            width={40}
                          >
                            <g
                              fill="none"
                            >
                              <path
                                d="M38.108 7.467H40v24.178h-1.892z"
                                fill="#97C1FF"
                              />
                              <path
                                d="M38.108 17.067H40v14.578h-1.892z"
                                fill="#0062FF"
                              />
                              <path
                                d="M38.108 16.711H40v1h-1.892z"
                                fill="#FFF"
                              />
                              <path
                                d="M30.27 2.844h1.892v28.8H30.27z"
                                fill="#97C1FF"
                              />
                              <path
                                d="M30.27 9.956h1.892V32H30.27z"
                                fill="#0062FF"
                              />
                              <path
                                d="M30.27 9.6h1.892v1H30.27z"
                                fill="#FFF"
                              />
                              <path
                                d="M22.703 14.578h1.892V32h-1.892z"
                                fill="#97C1FF"
                              />
                              <path
                                d="M22.703 21.333h1.892V32h-1.892z"
                                fill="#0062FF"
                              />
                              <path
                                d="M22.703 20.978h1.892v1h-1.892z"
                                fill="#FFF"
                              />
                              <path
                                d="M15.405 12.089h1.892V32h-1.892z"
                                fill="#97C1FF"
                              />
                              <path
                                d="M15.405 25.6h1.892V32h-1.892z"
                                fill="#0062FF"
                              />
                              <path
                                d="M15.405 25.244h1.892v1h-1.892z"
                                fill="#FFF"
                              />
                              <path
                                d="M7.838 20.267H9.73V32H7.838z"
                                fill="#97C1FF"
                              />
                              <path
                                d="M7.838 23.111H9.73V32H7.838z"
                                fill="#0062FF"
                              />
                              <path
                                d="M7.838 22.756H9.73v1H7.838z"
                                fill="#FFF"
                              />
                              <path
                                d="M0 0h1.892v32H0z"
                                fill="#97C1FF"
                              />
                              <path
                                d="M0 14.222h1.892V32H0z"
                                fill="#0062FF"
                              />
                              <path
                                d="M0 13.867h1.892v1H0z"
                                fill="#FFF"
                              />
                            </g>
                          </svg>
                        </div>
                        <div
                          className="iot--list-item--content--values"
                        >
                          <div
                            className="iot--list-item--content--values--main"
                          >
                            <div
                              className="iot--list-item--content--values--value"
                              title="Stacked bar"
                            >
                              Stacked bar
                            </div>
                          </div>
                        </div>
                      </div>
                    </div>
                  </div>
                  <div
                    className="iot--list-item-parent"
                    data-floating-menu-container={true}
                  >
                    <div
                      className="iot--list-item iot--list-item__selectable"
                      data_testid={null}
                      onClick={[Function]}
                      onKeyPress={[Function]}
                      role="button"
                      tabIndex={0}
                    >
                      <div
                        className="iot--list-item--content"
                      >
                        <div
                          className="iot--list-item--content--icon iot--list-item--content--icon__left"
                        >
                          <svg
                            height={32}
                            width={40}
                          >
                            <g
                              fill="none"
                              fillRule="evenodd"
                            >
                              <path
                                d="M.5.5h38.752v31H.5z"
                                stroke="#2160F8"
                              />
                              <path
                                d="M4.969 21.714h21.863v4.571H4.969zm26.832 0l1.988 4.572h-3.975z"
                                fill="#8EC1FF"
                              />
                              <text
                                fill="#2160F8"
                                fontFamily="IBMPlexSans, IBM Plex Sans"
                                fontSize={10}
                              >
                                <tspan
                                  x={4.969}
                                  y={15.5}
                                >
                                  25%
                                </tspan>
                              </text>
                            </g>
                          </svg>
                        </div>
                        <div
                          className="iot--list-item--content--values"
                        >
                          <div
                            className="iot--list-item--content--values--main"
                          >
                            <div
                              className="iot--list-item--content--values--value"
                              title="Value / KPI"
                            >
                              Value / KPI
                            </div>
                          </div>
                        </div>
                      </div>
                    </div>
                  </div>
                  <div
                    className="iot--list-item-parent"
                    data-floating-menu-container={true}
                  >
                    <div
                      className="iot--list-item iot--list-item__selectable"
                      data_testid={null}
                      onClick={[Function]}
                      onKeyPress={[Function]}
                      role="button"
                      tabIndex={0}
                    >
                      <div
                        className="iot--list-item--content"
                      >
                        <div
                          className="iot--list-item--content--icon iot--list-item--content--icon__left"
                        >
                          <svg
                            height={32}
                            width={40}
                          >
                            <g
                              fill="none"
                              fillRule="evenodd"
                            >
                              <path
                                d="M1.29 21.57L13 10.477l11.2 12.347L30.5 16l8.21 9.6"
                                stroke="#0062FF"
                              />
                              <ellipse
                                cx={25.835}
                                cy={7.62}
                                rx={3.19}
                                ry={3.5}
                                stroke="#005BFF"
                              />
                              <path
                                d="M.5.5h39v31H.5z"
                                stroke="#2160F8"
                              />
                            </g>
                          </svg>
                        </div>
                        <div
                          className="iot--list-item--content--values"
                        >
                          <div
                            className="iot--list-item--content--values--main"
                          >
                            <div
                              className="iot--list-item--content--values--value"
                              title="Image"
                            >
                              Image
                            </div>
                          </div>
                        </div>
                      </div>
                    </div>
                  </div>
                  <div
                    className="iot--list-item-parent"
                    data-floating-menu-container={true}
                  >
                    <div
                      className="iot--list-item iot--list-item__selectable"
                      data_testid={null}
                      onClick={[Function]}
                      onKeyPress={[Function]}
                      role="button"
                      tabIndex={0}
                    >
                      <div
                        className="iot--list-item--content"
                      >
                        <div
                          className="iot--list-item--content--icon iot--list-item--content--icon__left"
                        >
                          <svg
                            height={32}
                            width={40}
                          >
                            <g
                              fill="none"
                              fillRule="evenodd"
                            >
                              <path
                                d="M0 0h40v2.759H0z"
                                fill="#0058FF"
                              />
                              <path
                                d="M.5 3.259h39V31.5H.5z"
                                stroke="#005BFF"
                              />
                              <path
                                d="M3.5 6.621h19V9.38h-19zm21.5 0h11V9.38H25zM3.5 18.759h19v2.759h-19zm21.5 0h11v2.759H25zM3.5 12.69h19v2.759h-19zm21.5 0h11v2.759H25zM3.5 24.828h19v2.759h-19zm21.5 0h11v2.759H25z"
                                fill="#D8D8D8"
                              />
                            </g>
                          </svg>
                        </div>
                        <div
                          className="iot--list-item--content--values"
                        >
                          <div
                            className="iot--list-item--content--values--main"
                          >
                            <div
                              className="iot--list-item--content--values--value"
                              title="Data table"
                            >
                              Data table
                            </div>
                          </div>
                        </div>
                      </div>
                    </div>
                  </div>
>>>>>>> 35ae31e1
                </div>
              </div>
            </div>
          </div>
        </div>
      </div>
    </div>
  </div>
  <button
    className="info__show-button"
    onClick={[Function]}
    style={
      Object {
        "background": "#027ac5",
        "border": "none",
        "borderRadius": "0 0 0 5px",
        "color": "#fff",
        "cursor": "pointer",
        "display": "block",
        "fontFamily": "sans-serif",
        "fontSize": 12,
        "padding": "5px 15px",
        "position": "fixed",
        "right": 0,
        "top": 0,
      }
    }
    type="button"
  >
    Show Info
  </button>
</div>
`;

<<<<<<< HEAD
exports[`Storybook Snapshot tests and console checks Storyshots Watson IoT Experimental/DashboardEditor with initialValue 1`] = `
=======
exports[`Storybook Snapshot tests and console checks Storyshots Watson IoT Experimental/DashboardEditor with notifications 1`] = `
>>>>>>> 35ae31e1
<div
  className="storybook-container"
>
  <div
    style={
      Object {
        "position": "relative",
        "zIndex": 0,
      }
    }
  >
    <div
      style={
        Object {
          "height": "calc(100vh - 6rem)",
        }
      }
    >
      <div
        className="iot--dashboard-editor"
      >
        <div
          className="iot--dashboard-editor--content"
        >
          <div
            className="page-title-bar"
          >
            <div
              className="page-title-bar-header"
            >
              <div
                className="page-title-bar-header-left"
              >
                <div
                  className="page-title-bar-breadcrumb"
                >
                  <nav
                    aria-label="Breadcrumb"
                  >
                    <ol
                      className="bx--breadcrumb"
                    >
                      <li
                        className="bx--breadcrumb-item"
                      >
                        <a
                          className="bx--link bx--link"
                          href="www.ibm.com"
                        >
                          Dashboard library
                        </a>
                      </li>
                      <li
                        className="bx--breadcrumb-item"
                      >
                        <a
                          className="bx--link bx--link"
                          href="www.ibm.com"
                        >
                          Favorites
                        </a>
                      </li>
                    </ol>
                  </nav>
                </div>
                <div
                  className="page-title-bar-title"
                >
                  <div
                    className="page-title-bar-title--text"
                  >
                    <h2>
                      Custom dashboard
                    </h2>
                    <button
                      className="page-title-bar-title--edit iot--btn bx--btn bx--btn--field bx--btn--ghost bx--btn--icon-only bx--tooltip__trigger bx--tooltip--a11y bx--tooltip--bottom bx--tooltip--align-center"
                      disabled={false}
                      onClick={[Function]}
                      tabIndex={0}
                      type="button"
                    >
                      <span
                        className="bx--assistive-text"
                      >
                        Edit title
                      </span>
                      <svg
                        aria-hidden="true"
                        aria-label="Edit title"
                        className="bx--btn__icon"
                        fill="currentColor"
                        focusable="false"
                        height={20}
                        preserveAspectRatio="xMidYMid meet"
                        role="img"
                        viewBox="0 0 32 32"
                        width={20}
                        xmlns="http://www.w3.org/2000/svg"
                      >
                        <path
                          d="M2 26H30V28H2zM25.4 9c.8-.8.8-2 0-2.8 0 0 0 0 0 0l-3.6-3.6c-.8-.8-2-.8-2.8 0 0 0 0 0 0 0l-15 15V24h6.4L25.4 9zM20.4 4L24 7.6l-3 3L17.4 7 20.4 4zM6 22v-3.6l10-10 3.6 3.6-10 10H6z"
                        />
                      </svg>
                    </button>
                  </div>
                </div>
              </div>
              <div
                className="page-title-bar-header-right"
              >
                <div
                  className="iot--dashboard-editor-header--right"
                >
                  <div
                    className="iot--dashboard-editor-header--top"
                  />
                  <div
                    className="iot--dashboard-editor-header--bottom"
                  >
                    <button
                      aria-describedby="icon-tooltip-2"
                      className="bx--tooltip__trigger bx--tooltip--a11y iot--dashboard-editor-header--bottom__import bx--tooltip--bottom bx--tooltip--align-center"
                      onFocus={[Function]}
                      onMouseEnter={[Function]}
                      type="button"
                    >
                      <span
                        className="bx--assistive-text"
                        id="icon-tooltip-2"
                      >
                        Import
                      </span>
                      <label
                        aria-disabled={false}
                        className="bx--btn bx--btn--ghost bx--btn--field"
                        htmlFor="id2"
                        onKeyDown={[Function]}
                        tabIndex={0}
                      >
                        <span
                          role="button"
                        >
                          <svg
                            aria-hidden={true}
                            fill="#161616"
                            focusable="false"
                            height={16}
                            preserveAspectRatio="xMidYMid meet"
                            viewBox="0 0 32 32"
                            width={16}
                            xmlns="http://www.w3.org/2000/svg"
                          >
                            <path
                              d="M28 19L14.83 19 17.41 16.41 16 15 11 20 16 25 17.41 23.59 14.83 21 28 21 28 19z"
                            />
                            <path
                              d="M24,14V10a1,1,0,0,0-.29-.71l-7-7A1,1,0,0,0,16,2H6A2,2,0,0,0,4,4V28a2,2,0,0,0,2,2H22a2,2,0,0,0,2-2V26H22v2H6V4h8v6a2,2,0,0,0,2,2h6v2Zm-8-4V4.41L21.59,10Z"
                            />
                          </svg>
                        </span>
                      </label>
                      <input
                        className="bx--visually-hidden"
                        disabled={false}
                        id="id2"
                        multiple={false}
                        onChange={[Function]}
                        onClick={[Function]}
                        tabIndex="-1"
                        type="file"
                      />
                    </button>
                    <button
                      className="iot--btn bx--btn bx--btn--field bx--btn--ghost bx--btn--icon-only bx--tooltip__trigger bx--tooltip--a11y bx--tooltip--bottom bx--tooltip--align-center"
                      disabled={false}
                      onClick={[Function]}
                      tabIndex={0}
                      type="button"
                    >
                      <span
                        className="bx--assistive-text"
                      >
                        Export
                      </span>
                      <svg
                        aria-hidden="true"
                        aria-label="Export"
                        className="bx--btn__icon"
                        fill="currentColor"
                        focusable="false"
                        height={16}
                        preserveAspectRatio="xMidYMid meet"
                        role="img"
                        viewBox="0 0 32 32"
                        width={16}
                        xmlns="http://www.w3.org/2000/svg"
                      >
                        <path
                          d="M13 21L26.17 21 23.59 23.59 25 25 30 20 25 15 23.59 16.41 26.17 19 13 19 13 21z"
                        />
                        <path
                          d="M22,14V10a1,1,0,0,0-.29-.71l-7-7A1,1,0,0,0,14,2H4A2,2,0,0,0,2,4V28a2,2,0,0,0,2,2H20a2,2,0,0,0,2-2V26H20v2H4V4h8v6a2,2,0,0,0,2,2h6v2Zm-8-4V4.41L19.59,10Z"
                        />
                      </svg>
                    </button>
                    <button
                      className="iot--btn bx--btn bx--btn--field bx--btn--ghost bx--btn--icon-only bx--tooltip__trigger bx--tooltip--a11y bx--tooltip--bottom bx--tooltip--align-center"
                      disabled={false}
                      onClick={[Function]}
                      tabIndex={0}
                      type="button"
                    >
                      <span
                        className="bx--assistive-text"
                      >
                        Delete
                      </span>
                      <svg
                        aria-hidden="true"
                        aria-label="Delete"
                        className="bx--btn__icon"
                        fill="currentColor"
                        focusable="false"
                        height={16}
                        preserveAspectRatio="xMidYMid meet"
                        role="img"
                        viewBox="0 0 32 32"
                        width={16}
                        xmlns="http://www.w3.org/2000/svg"
                      >
                        <path
                          d="M12 12H14V24H12zM18 12H20V24H18z"
                        />
                        <path
                          d="M4 6V8H6V28a2 2 0 002 2H24a2 2 0 002-2V8h2V6zM8 28V8H24V28zM12 2H20V4H12z"
                        />
                      </svg>
                    </button>
                    <button
                      className="iot--btn bx--btn bx--btn--field bx--btn--tertiary"
                      disabled={false}
                      onClick={[Function]}
                      tabIndex={0}
                      type="button"
                    >
                      Cancel
                    </button>
                    <button
                      className="iot--btn bx--btn bx--btn--field bx--btn--primary"
                      disabled={false}
                      onClick={[Function]}
                      tabIndex={0}
                      type="button"
                    >
                      Save and close
                    </button>
                  </div>
                </div>
              </div>
            </div>
          </div>
          <div
            className="iot--dashboard-editor--preview"
          >
            <div
              className="iot--dashboard-editor--preview__outline"
            >
              <div
                className="iot--dashboard-editor--preview__grid-container"
              >
                <div
                  style={
                    Object {
                      "flex": 1,
                    }
                  }
                >
                  <div
                    className="react-grid-layout DashboardGrid__StyledGridLayout-vxs00g-0 ANzdO"
                    onDragEnter={[Function]}
                    onDragLeave={[Function]}
                    onDragOver={[Function]}
                    onDrop={[Function]}
                    style={
                      Object {
                        "height": "304px",
                      }
                    }
                  >
                    <div
                      className="iot--card react-grid-item react-draggable react-resizable-hide react-resizable iot--card--wrapper"
                      data-testid="Card"
                      id="Custom"
                      onClick={[Function]}
                      onMouseDown={[Function]}
                      onMouseUp={[Function]}
                      onTouchEnd={[Function]}
                      role="presentation"
                      style={
                        Object {
                          "--card-default-height": "304px",
                          "height": "304px",
                          "left": "0%",
                          "position": "absolute",
                          "top": "0px",
                          "width": "24.0625%",
                        }
                      }
                      tabIndex={0}
                      type="CUSTOM"
                      value={35}
                    >
                      <div
                        className="iot--card--header"
                      >
                        <span
                          className="iot--card--title"
                          title="Custom rendered card"
                        >
                          <div
                            className="iot--card--title--text"
                          >
                            Custom rendered card
                          </div>
                        </span>
                        <div
                          className="iot--card--toolbar"
                        >
                          <button
                            aria-expanded={false}
                            aria-haspopup={true}
                            aria-label="Menu"
                            className="bx--overflow-menu"
                            onClick={[Function]}
                            onClose={[Function]}
                            onKeyDown={[Function]}
                            open={false}
                            tabIndex={0}
                            title="Open and close list of options"
                            type="button"
                          >
                            <svg
                              aria-label="open and close list of options"
                              className="bx--overflow-menu__icon"
                              fill="currentColor"
                              focusable="false"
                              height={16}
                              onClick={[Function]}
                              onKeyDown={[Function]}
                              preserveAspectRatio="xMidYMid meet"
                              role="img"
                              viewBox="0 0 32 32"
                              width={16}
                              xmlns="http://www.w3.org/2000/svg"
                            >
                              <circle
                                cx="16"
                                cy="8"
                                r="2"
                              />
                              <circle
                                cx="16"
                                cy="16"
                                r="2"
                              />
                              <circle
                                cx="16"
                                cy="24"
                                r="2"
                              />
                              <title>
                                open and close list of options
                              </title>
                            </svg>
                          </button>
                        </div>
                      </div>
                      <div
                        className="iot--card--content"
                        style={
                          Object {
                            "--card-content-height": "256px",
                          }
                        }
                      >
                        <div
                          style={
                            Object {
                              "padding": "1rem",
                            }
                          }
                        >
                          {
    "id": "Custom",
    "title": "Custom rendered card",
    "type": "CUSTOM",
    "size": "MEDIUM",
    "value": 35
}
                        </div>
                        <span
                          className="react-resizable-handle react-resizable-handle-se"
                          onMouseDown={[Function]}
                          onMouseUp={[Function]}
                          onTouchEnd={[Function]}
                          onTouchStart={[Function]}
                          style={
                            Object {
                              "touchAction": "none",
                            }
                          }
                        />
                      </div>
                    </div>
                    <div
                      className="iot--card react-grid-item react-draggable react-resizable-hide react-resizable iot--card--wrapper"
                      data-testid="Card"
                      id="Standard"
                      onClick={[Function]}
                      onMouseDown={[Function]}
                      onMouseUp={[Function]}
                      onTouchEnd={[Function]}
                      role="presentation"
                      style={
                        Object {
                          "--card-default-height": "304px",
                          "height": "304px",
                          "left": "25.3125%",
                          "position": "absolute",
                          "top": "0px",
                          "width": "24.0625%",
                        }
                      }
                      tabIndex={0}
                      type="VALUE"
                    >
                      <div
                        className="iot--card--header"
                      >
                        <span
                          className="iot--card--title"
                          title="Default rendered card"
                        >
                          <div
                            className="iot--card--title--text"
                          >
                            Default rendered card
                          </div>
                        </span>
                        <div
                          className="iot--card--toolbar"
                        >
                          <button
                            aria-expanded={false}
                            aria-haspopup={true}
                            aria-label="Menu"
                            className="bx--overflow-menu"
                            onClick={[Function]}
                            onClose={[Function]}
                            onKeyDown={[Function]}
                            open={false}
                            tabIndex={0}
                            title="Open and close list of options"
                            type="button"
                          >
                            <svg
                              aria-label="open and close list of options"
                              className="bx--overflow-menu__icon"
                              fill="currentColor"
                              focusable="false"
                              height={16}
                              onClick={[Function]}
                              onKeyDown={[Function]}
                              preserveAspectRatio="xMidYMid meet"
                              role="img"
                              viewBox="0 0 32 32"
                              width={16}
                              xmlns="http://www.w3.org/2000/svg"
                            >
                              <circle
                                cx="16"
                                cy="8"
                                r="2"
                              />
                              <circle
                                cx="16"
                                cy="16"
                                r="2"
                              />
                              <circle
                                cx="16"
                                cy="24"
                                r="2"
                              />
                              <title>
                                open and close list of options
                              </title>
                            </svg>
                          </button>
                        </div>
                      </div>
                      <div
                        className="iot--card--content"
                        style={
                          Object {
                            "--card-content-height": "256px",
                          }
                        }
                      >
                        <div
                          className="ValueCard__ContentWrapper-hyxf2q-0 jWmKBV"
                        >
                          <div
                            className="ValueCard__AttributeWrapper-hyxf2q-1 emVGjx"
                            size="MEDIUM"
                          >
                            <div
                              className="Attribute__StyledAttribute-dhraql-0 gYrKUA"
                              label="Key 1"
                              size="MEDIUM"
                            >
                              <div
                                className="ValueRenderer__Attribute-f4stpz-0 hqoUNX"
                                color={null}
                              >
                                <span
                                  className="ValueRenderer__AttributeValue-f4stpz-1 ecuAUH"
                                  size="MEDIUM"
                                  title="-- %"
                                  value="--"
                                >
                                  --
                                </span>
                              </div>
                              <span
                                className="iot--value-card__attribute-unit"
                                style={
                                  Object {
                                    "--default-font-size": "1.5rem",
                                  }
                                }
                              >
                                %
                              </span>
                            </div>
                            <div
                              className="ValueCard__AttributeLabel-hyxf2q-4 hFUKTu"
                              size="MEDIUM"
                              title="Key 1"
                            >
                              Key 1
                            </div>
                          </div>
                          <div
                            className="ValueCard__AttributeWrapper-hyxf2q-1 emVGjx"
                            size="MEDIUM"
                          >
                            <hr
                              className="ValueCard__AttributeSeparator-hyxf2q-2 hazVaq"
                            />
                          </div>
                          <div
                            className="ValueCard__AttributeWrapper-hyxf2q-1 emVGjx"
                            size="MEDIUM"
                          >
                            <div
                              className="Attribute__StyledAttribute-dhraql-0 gYrKUA"
                              label="Key 2"
                              size="MEDIUM"
                            >
                              <div
                                className="ValueRenderer__Attribute-f4stpz-0 hqoUNX"
                                color={null}
                              >
                                <span
                                  className="ValueRenderer__AttributeValue-f4stpz-1 ecuAUH"
                                  size="MEDIUM"
                                  title="-- lb"
                                  value="--"
                                >
                                  --
                                </span>
                              </div>
                              <span
                                className="iot--value-card__attribute-unit"
                                style={
                                  Object {
                                    "--default-font-size": "1.5rem",
                                  }
                                }
                              >
                                lb
                              </span>
                            </div>
                            <div
                              className="ValueCard__AttributeLabel-hyxf2q-4 hFUKTu"
                              size="MEDIUM"
                              title="Key 2"
                            >
                              Key 2
                            </div>
                          </div>
                        </div>
                      </div>
                    </div>
                  </div>
                </div>
              </div>
            </div>
          </div>
        </div>
        <div
          className="iot--dashboard-editor--sidebar"
        >
          <div
            className="iot--card-editor"
          >
            <div
              className="iot--card-editor--content"
            >
              <div
                className="iot--list iot--list__full-height"
              >
                <div
<<<<<<< HEAD
                  className="iot--list-header-container"
                >
                  <div
                    className="iot--list-header"
                  >
                    <div
                      className="iot--list-header--title"
                    >
                      Gallery
                    </div>
                    <div
                      className="iot--list-header--btn-container"
                    />
                  </div>
                  <div
                    className="iot--list-header--search"
                  >
                    <div
                      aria-labelledby="iot--list-header--search-search"
                      className="bx--search bx--search--sm"
                      role="search"
                    >
                      <svg
                        aria-hidden={true}
                        className="bx--search-magnifier"
                        fill="currentColor"
                        focusable="false"
                        height={16}
                        preserveAspectRatio="xMidYMid meet"
                        viewBox="0 0 16 16"
                        width={16}
                        xmlns="http://www.w3.org/2000/svg"
                      >
                        <path
                          d="M15,14.3L10.7,10c1.9-2.3,1.6-5.8-0.7-7.7S4.2,0.7,2.3,3S0.7,8.8,3,10.7c2,1.7,5,1.7,7,0l4.3,4.3L15,14.3z M2,6.5	C2,4,4,2,6.5,2S11,4,11,6.5S9,11,6.5,11S2,9,2,6.5z"
                        />
                      </svg>
                      <label
                        className="bx--label"
                        htmlFor="iot--list-header--search"
                        id="iot--list-header--search-search"
                      >
                        Enter a value
                      </label>
                      <input
                        autoComplete="off"
                        className="bx--search-input"
                        id="iot--list-header--search"
                        onChange={[Function]}
                        placeholder="Enter a value"
                        role="searchbox"
                        type="text"
                        value=""
                      />
                      <button
                        aria-label="Clear search input"
                        className="bx--search-close bx--search-close--hidden"
                        onClick={[Function]}
                        type="button"
                      >
                        <svg
                          aria-hidden={true}
                          fill="currentColor"
                          focusable="false"
                          height={16}
                          preserveAspectRatio="xMidYMid meet"
                          viewBox="0 0 32 32"
                          width={16}
                          xmlns="http://www.w3.org/2000/svg"
                        >
                          <path
                            d="M24 9.4L22.6 8 16 14.6 9.4 8 8 9.4 14.6 16 8 22.6 9.4 24 16 17.4 22.6 24 24 22.6 17.4 16 24 9.4z"
                          />
                        </svg>
                      </button>
                    </div>
                  </div>
                </div>
                <div
                  className="iot--list--content__full-height iot--list--content"
                >
                  <div
                    className="iot--list-item-parent"
                    data-floating-menu-container={true}
                  >
                    <div
                      className="iot--list-item iot--list-item__selectable"
                      data_testid={null}
                      onClick={[Function]}
                      onKeyPress={[Function]}
                      role="button"
                      tabIndex={0}
                    >
                      <div
                        className="iot--list-item--content"
                      >
                        <div
                          className="iot--list-item--content--icon iot--list-item--content--icon__left"
                        >
                          <img
                            alt="Time series"
                            src="line-graph.svg"
                          />
                        </div>
                        <div
                          className="iot--list-item--content--values"
                        >
                          <div
                            className="iot--list-item--content--values--main"
                          >
                            <div
                              className="iot--list-item--content--values--value"
                              title="Time series line"
                            >
                              Time series line
                            </div>
                          </div>
                        </div>
                      </div>
                    </div>
                  </div>
                  <div
                    className="iot--list-item-parent"
                    data-floating-menu-container={true}
                  >
                    <div
                      className="iot--list-item iot--list-item__selectable"
                      data_testid={null}
                      onClick={[Function]}
                      onKeyPress={[Function]}
                      role="button"
                      tabIndex={0}
                    >
                      <div
                        className="iot--list-item--content"
                      >
                        <div
                          className="iot--list-item--content--icon iot--list-item--content--icon__left"
                        >
                          <img
                            alt="Simple bar"
                            src="simple-bar-graph.svg"
                          />
                        </div>
                        <div
                          className="iot--list-item--content--values"
                        >
                          <div
                            className="iot--list-item--content--values--main"
                          >
                            <div
                              className="iot--list-item--content--values--value"
                              title="Simple bar"
                            >
                              Simple bar
                            </div>
                          </div>
                        </div>
                      </div>
                    </div>
                  </div>
                  <div
                    className="iot--list-item-parent"
                    data-floating-menu-container={true}
                  >
                    <div
                      className="iot--list-item iot--list-item__selectable"
                      data_testid={null}
                      onClick={[Function]}
                      onKeyPress={[Function]}
                      role="button"
                      tabIndex={0}
                    >
                      <div
                        className="iot--list-item--content"
                      >
                        <div
                          className="iot--list-item--content--icon iot--list-item--content--icon__left"
                        >
                          <img
                            alt="Grouped bar"
                            src="bar-grouped-graph.svg"
                          />
                        </div>
                        <div
                          className="iot--list-item--content--values"
                        >
                          <div
                            className="iot--list-item--content--values--main"
                          >
                            <div
                              className="iot--list-item--content--values--value"
                              title="Grouped bar"
                            >
                              Grouped bar
                            </div>
                          </div>
                        </div>
                      </div>
                    </div>
                  </div>
                  <div
                    className="iot--list-item-parent"
                    data-floating-menu-container={true}
                  >
                    <div
                      className="iot--list-item iot--list-item__selectable"
                      data_testid={null}
                      onClick={[Function]}
                      onKeyPress={[Function]}
                      role="button"
                      tabIndex={0}
                    >
                      <div
                        className="iot--list-item--content"
                      >
                        <div
                          className="iot--list-item--content--icon iot--list-item--content--icon__left"
                        >
                          <img
                            alt="Stacked bar"
                            src="bar-stack-graph.svg"
                          />
                        </div>
                        <div
                          className="iot--list-item--content--values"
                        >
                          <div
                            className="iot--list-item--content--values--main"
                          >
                            <div
                              className="iot--list-item--content--values--value"
                              title="Stacked bar"
                            >
                              Stacked bar
                            </div>
                          </div>
                        </div>
                      </div>
                    </div>
                  </div>
                  <div
                    className="iot--list-item-parent"
                    data-floating-menu-container={true}
                  >
                    <div
                      className="iot--list-item iot--list-item__selectable"
                      data_testid={null}
                      onClick={[Function]}
                      onKeyPress={[Function]}
                      role="button"
                      tabIndex={0}
                    >
                      <div
                        className="iot--list-item--content"
                      >
                        <div
                          className="iot--list-item--content--icon iot--list-item--content--icon__left"
                        >
                          <img
                            alt="Value / KPI"
                            src="value-kpi.svg"
                          />
                        </div>
                        <div
                          className="iot--list-item--content--values"
                        >
                          <div
                            className="iot--list-item--content--values--main"
                          >
                            <div
                              className="iot--list-item--content--values--value"
                              title="Value / KPI"
                            >
                              Value / KPI
                            </div>
                          </div>
                        </div>
                      </div>
                    </div>
                  </div>
                  <div
                    className="iot--list-item-parent"
                    data-floating-menu-container={true}
                  >
                    <div
                      className="iot--list-item iot--list-item__selectable"
                      data_testid={null}
                      onClick={[Function]}
                      onKeyPress={[Function]}
                      role="button"
                      tabIndex={0}
                    >
                      <div
                        className="iot--list-item--content"
                      >
                        <div
                          className="iot--list-item--content--icon iot--list-item--content--icon__left"
                        >
                          <img
                            alt="Image card"
                            src="image.svg"
                          />
                        </div>
                        <div
                          className="iot--list-item--content--values"
                        >
                          <div
                            className="iot--list-item--content--values--main"
                          >
                            <div
                              className="iot--list-item--content--values--value"
                              title="Image"
                            >
                              Image
                            </div>
                          </div>
                        </div>
                      </div>
                    </div>
                  </div>
                  <div
                    className="iot--list-item-parent"
                    data-floating-menu-container={true}
                  >
                    <div
                      className="iot--list-item iot--list-item__selectable"
                      data_testid={null}
                      onClick={[Function]}
                      onKeyPress={[Function]}
                      role="button"
                      tabIndex={0}
                    >
                      <div
                        className="iot--list-item--content"
                      >
                        <div
                          className="iot--list-item--content--icon iot--list-item--content--icon__left"
                        >
                          <img
                            alt="Table"
                            src="data-table.svg"
                          />
                        </div>
                        <div
                          className="iot--list-item--content--values"
                        >
                          <div
                            className="iot--list-item--content--values--main"
                          >
                            <div
                              className="iot--list-item--content--values--value"
                              title="Data table"
                            >
                              Data table
                            </div>
                          </div>
                        </div>
                      </div>
                    </div>
                  </div>
                </div>
              </div>
            </div>
          </div>
        </div>
      </div>
    </div>
  </div>
  <button
    className="info__show-button"
    onClick={[Function]}
    style={
      Object {
        "background": "#027ac5",
        "border": "none",
        "borderRadius": "0 0 0 5px",
        "color": "#fff",
        "cursor": "pointer",
        "display": "block",
        "fontFamily": "sans-serif",
        "fontSize": 12,
        "padding": "5px 15px",
        "position": "fixed",
        "right": 0,
        "top": 0,
      }
    }
    type="button"
  >
    Show Info
  </button>
</div>
`;

exports[`Storybook Snapshot tests and console checks Storyshots Watson IoT Experimental/DashboardEditor with notifications 1`] = `
<div
  className="storybook-container"
>
  <div
    style={
      Object {
        "position": "relative",
        "zIndex": 0,
      }
    }
  >
    <div
      style={
        Object {
          "height": "calc(100vh - 6rem)",
        }
      }
    >
      <div
        className="iot--dashboard-editor"
      >
        <div
          className="iot--dashboard-editor--content"
        >
          <div
            className="page-title-bar"
          >
            <div
              className="page-title-bar-header"
            >
              <div
                className="page-title-bar-header-left"
              >
                <div
                  className="page-title-bar-breadcrumb"
                >
                  <nav
                    aria-label="Breadcrumb"
                  >
                    <ol
                      className="bx--breadcrumb"
                    >
                      <li
                        className="bx--breadcrumb-item"
                      >
                        <a
                          className="bx--link bx--link"
                          href="www.ibm.com"
                        >
                          Dashboard library
                        </a>
                      </li>
                      <li
                        className="bx--breadcrumb-item"
                      >
                        <a
                          className="bx--link bx--link"
                          href="www.ibm.com"
                        >
                          Favorites
                        </a>
                      </li>
                    </ol>
                  </nav>
                </div>
                <div
                  className="page-title-bar-title"
                >
                  <div
                    className="page-title-bar-title--text"
                  >
                    <h2>
                      My dashboard
                    </h2>
                    <button
                      className="page-title-bar-title--edit iot--btn bx--btn bx--btn--field bx--btn--ghost bx--btn--icon-only bx--tooltip__trigger bx--tooltip--a11y bx--tooltip--bottom bx--tooltip--align-center"
                      disabled={false}
                      onClick={[Function]}
                      tabIndex={0}
                      type="button"
                    >
                      <span
                        className="bx--assistive-text"
                      >
                        Edit title
                      </span>
                      <svg
                        aria-hidden="true"
                        aria-label="Edit title"
                        className="bx--btn__icon"
                        fill="currentColor"
                        focusable="false"
                        height={20}
                        preserveAspectRatio="xMidYMid meet"
                        role="img"
                        viewBox="0 0 32 32"
                        width={20}
                        xmlns="http://www.w3.org/2000/svg"
                      >
                        <path
                          d="M2 26H30V28H2zM25.4 9c.8-.8.8-2 0-2.8 0 0 0 0 0 0l-3.6-3.6c-.8-.8-2-.8-2.8 0 0 0 0 0 0 0l-15 15V24h6.4L25.4 9zM20.4 4L24 7.6l-3 3L17.4 7 20.4 4zM6 22v-3.6l10-10 3.6 3.6-10 10H6z"
                        />
                      </svg>
                    </button>
                  </div>
                </div>
              </div>
              <div
                className="page-title-bar-header-right"
              >
                <div
                  className="iot--dashboard-editor-header--right"
                >
                  <div
                    className="iot--dashboard-editor-header--top"
                  />
                  <div
                    className="iot--dashboard-editor-header--bottom"
                  >
                    <button
                      aria-describedby="icon-tooltip-3"
                      className="bx--tooltip__trigger bx--tooltip--a11y iot--dashboard-editor-header--bottom__import bx--tooltip--bottom bx--tooltip--align-center"
                      onFocus={[Function]}
                      onMouseEnter={[Function]}
                      type="button"
                    >
                      <span
                        className="bx--assistive-text"
                        id="icon-tooltip-3"
                      >
                        Import
                      </span>
                      <label
                        aria-disabled={false}
                        className="bx--btn bx--btn--ghost bx--btn--field"
                        htmlFor="id3"
                        onKeyDown={[Function]}
                        tabIndex={0}
                      >
                        <span
                          role="button"
                        >
                          <svg
                            aria-hidden={true}
                            fill="#161616"
                            focusable="false"
                            height={16}
                            preserveAspectRatio="xMidYMid meet"
                            viewBox="0 0 32 32"
                            width={16}
                            xmlns="http://www.w3.org/2000/svg"
                          >
                            <path
                              d="M28 19L14.83 19 17.41 16.41 16 15 11 20 16 25 17.41 23.59 14.83 21 28 21 28 19z"
                            />
                            <path
                              d="M24,14V10a1,1,0,0,0-.29-.71l-7-7A1,1,0,0,0,16,2H6A2,2,0,0,0,4,4V28a2,2,0,0,0,2,2H22a2,2,0,0,0,2-2V26H22v2H6V4h8v6a2,2,0,0,0,2,2h6v2Zm-8-4V4.41L21.59,10Z"
                            />
                          </svg>
                        </span>
                      </label>
                      <input
                        className="bx--visually-hidden"
                        disabled={false}
                        id="id3"
                        multiple={false}
                        onChange={[Function]}
                        onClick={[Function]}
                        tabIndex="-1"
                        type="file"
                      />
                    </button>
                    <button
                      className="iot--btn bx--btn bx--btn--field bx--btn--ghost bx--btn--icon-only bx--tooltip__trigger bx--tooltip--a11y bx--tooltip--bottom bx--tooltip--align-center"
                      disabled={false}
                      onClick={[Function]}
                      tabIndex={0}
                      type="button"
                    >
                      <span
                        className="bx--assistive-text"
                      >
                        Export
                      </span>
                      <svg
                        aria-hidden="true"
                        aria-label="Export"
                        className="bx--btn__icon"
                        fill="currentColor"
                        focusable="false"
                        height={16}
                        preserveAspectRatio="xMidYMid meet"
                        role="img"
                        viewBox="0 0 32 32"
                        width={16}
                        xmlns="http://www.w3.org/2000/svg"
                      >
                        <path
                          d="M13 21L26.17 21 23.59 23.59 25 25 30 20 25 15 23.59 16.41 26.17 19 13 19 13 21z"
                        />
                        <path
                          d="M22,14V10a1,1,0,0,0-.29-.71l-7-7A1,1,0,0,0,14,2H4A2,2,0,0,0,2,4V28a2,2,0,0,0,2,2H20a2,2,0,0,0,2-2V26H20v2H4V4h8v6a2,2,0,0,0,2,2h6v2Zm-8-4V4.41L19.59,10Z"
                        />
                      </svg>
                    </button>
                    <button
                      className="iot--btn bx--btn bx--btn--field bx--btn--ghost bx--btn--icon-only bx--tooltip__trigger bx--tooltip--a11y bx--tooltip--bottom bx--tooltip--align-center"
                      disabled={false}
                      onClick={[Function]}
                      tabIndex={0}
                      type="button"
                    >
                      <span
                        className="bx--assistive-text"
                      >
                        Delete
                      </span>
                      <svg
                        aria-hidden="true"
                        aria-label="Delete"
                        className="bx--btn__icon"
                        fill="currentColor"
                        focusable="false"
                        height={16}
                        preserveAspectRatio="xMidYMid meet"
                        role="img"
                        viewBox="0 0 32 32"
                        width={16}
                        xmlns="http://www.w3.org/2000/svg"
                      >
                        <path
                          d="M12 12H14V24H12zM18 12H20V24H18z"
                        />
                        <path
                          d="M4 6V8H6V28a2 2 0 002 2H24a2 2 0 002-2V8h2V6zM8 28V8H24V28zM12 2H20V4H12z"
                        />
                      </svg>
                    </button>
                    <button
                      className="iot--btn bx--btn bx--btn--field bx--btn--tertiary"
                      disabled={false}
                      onClick={[Function]}
                      tabIndex={0}
                      type="button"
                    >
                      Cancel
                    </button>
                    <button
                      className="iot--btn bx--btn bx--btn--field bx--btn--primary"
                      disabled={false}
                      onClick={[Function]}
                      tabIndex={0}
                      type="button"
                    >
                      Save and close
                    </button>
                  </div>
                </div>
              </div>
            </div>
          </div>
          <div
            className="bx--inline-notification bx--inline-notification--low-contrast bx--inline-notification--info"
            kind="info"
            role="alert"
          >
            <div
              className="bx--inline-notification__details"
            >
              <svg
                aria-hidden={true}
                className="bx--inline-notification__icon"
                fill="currentColor"
                focusable="false"
                height={20}
                preserveAspectRatio="xMidYMid meet"
                viewBox="0 0 32 32"
                width={20}
                xmlns="http://www.w3.org/2000/svg"
              >
                <path
                  d="M16,2A14,14,0,1,0,30,16,14,14,0,0,0,16,2Zm0,5a1.5,1.5,0,1,1-1.5,1.5A1.5,1.5,0,0,1,16,7Zm4,17.125h-8v-2.25h2.875v-6.75h-1.875v-2.25h4.125v9h2.875Z"
                />
                <path
                  d="M16,7a1.5,1.5,0,1,1-1.5,1.5A1.5,1.5,0,0,1,16,7Zm4,17.125h-8v-2.25h2.875v-6.75h-1.875v-2.25h4.125v9h2.875Z"
                  data-icon-path="inner-path"
                  fill="none"
                />
                <title>
                  info icon
                </title>
              </svg>
              <div
                className="bx--inline-notification__text-wrapper"
              >
                <p
                  className="bx--inline-notification__title"
                >
                  This is the dashboard editor
                </p>
                <div
                  className="bx--inline-notification__subtitle"
                >
                  Use the side panel to create or edit cards
                </div>
              </div>
            </div>
            <button
              aria-label="closes notification"
              className="bx--inline-notification__close-button"
              onClick={[Function]}
              title="closes notification"
              type="button"
            >
              <svg
                aria-label="close notification"
                className="bx--inline-notification__close-icon"
                fill="currentColor"
                focusable="false"
                height={20}
                preserveAspectRatio="xMidYMid meet"
                role="img"
                viewBox="0 0 32 32"
                width={20}
                xmlns="http://www.w3.org/2000/svg"
              >
                <path
                  d="M24 9.4L22.6 8 16 14.6 9.4 8 8 9.4 14.6 16 8 22.6 9.4 24 16 17.4 22.6 24 24 22.6 17.4 16 24 9.4z"
                />
              </svg>
            </button>
          </div>
          <div
            className="bx--inline-notification bx--inline-notification--low-contrast bx--inline-notification--success"
            kind="success"
            role="alert"
          >
            <div
              className="bx--inline-notification__details"
            >
              <svg
                aria-hidden={true}
                className="bx--inline-notification__icon"
                fill="currentColor"
                focusable="false"
                height={20}
                preserveAspectRatio="xMidYMid meet"
                viewBox="0 0 20 20"
                width={20}
                xmlns="http://www.w3.org/2000/svg"
              >
                <path
                  d="M10,1c-4.9,0-9,4.1-9,9s4.1,9,9,9s9-4,9-9S15,1,10,1z M8.7,13.5l-3.2-3.2l1-1l2.2,2.2l4.8-4.8l1,1L8.7,13.5z"
                />
                <path
                  d="M8.7,13.5l-3.2-3.2l1-1l2.2,2.2l4.8-4.8l1,1L8.7,13.5z"
                  data-icon-path="inner-path"
                  fill="none"
                  opacity="0"
                />
                <title>
                  success icon
                </title>
              </svg>
              <div
                className="bx--inline-notification__text-wrapper"
              >
                <p
                  className="bx--inline-notification__title"
                >
                  Import successful
                </p>
                <div
=======
>>>>>>> 35ae31e1
                  className="bx--inline-notification__subtitle"
                >
                  The JSON import was successful
                </div>
              </div>
            </div>
            <button
              aria-label="closes notification"
              className="bx--inline-notification__close-button"
              onClick={[Function]}
              title="closes notification"
              type="button"
            >
              <svg
                aria-label="close notification"
                className="bx--inline-notification__close-icon"
                fill="currentColor"
                focusable="false"
                height={20}
                preserveAspectRatio="xMidYMid meet"
                role="img"
                viewBox="0 0 32 32"
                width={20}
                xmlns="http://www.w3.org/2000/svg"
              >
                <path
                  d="M24 9.4L22.6 8 16 14.6 9.4 8 8 9.4 14.6 16 8 22.6 9.4 24 16 17.4 22.6 24 24 22.6 17.4 16 24 9.4z"
                />
              </svg>
            </button>
          </div>
          <div
            className="bx--inline-notification bx--inline-notification--low-contrast bx--inline-notification--error"
            kind="error"
            role="alert"
          >
            <div
              className="bx--inline-notification__details"
            >
              <svg
                aria-hidden={true}
                className="bx--inline-notification__icon"
                fill="currentColor"
                focusable="false"
                height={20}
                preserveAspectRatio="xMidYMid meet"
                viewBox="0 0 20 20"
                width={20}
                xmlns="http://www.w3.org/2000/svg"
              >
                <path
                  d="M10,1c-5,0-9,4-9,9s4,9,9,9s9-4,9-9S15,1,10,1z M13.5,14.5l-8-8l1-1l8,8L13.5,14.5z"
                />
                <path
                  d="M13.5,14.5l-8-8l1-1l8,8L13.5,14.5z"
                  data-icon-path="inner-path"
                  opacity="0"
                />
                <title>
                  error icon
                </title>
              </svg>
              <div
                className="bx--inline-notification__text-wrapper"
              >
                <p
                  className="bx--inline-notification__title"
                >
                  Data error
                </p>
                <div
                  className="bx--inline-notification__subtitle"
                >
                  The image provided was not able to be fetched
                </div>
              </div>
            </div>
            <button
              aria-label="closes notification"
              className="bx--inline-notification__close-button"
              onClick={[Function]}
              title="closes notification"
              type="button"
            >
              <svg
                aria-label="close notification"
                className="bx--inline-notification__close-icon"
                fill="currentColor"
                focusable="false"
                height={20}
                preserveAspectRatio="xMidYMid meet"
                role="img"
                viewBox="0 0 32 32"
                width={20}
                xmlns="http://www.w3.org/2000/svg"
              >
                <path
                  d="M24 9.4L22.6 8 16 14.6 9.4 8 8 9.4 14.6 16 8 22.6 9.4 24 16 17.4 22.6 24 24 22.6 17.4 16 24 9.4z"
                />
              </svg>
            </button>
          </div>
          <div
            className="iot--dashboard-editor--preview"
          >
            <div
              className="iot--dashboard-editor--preview__outline"
            >
              <div
                className="iot--dashboard-editor--preview__grid-container"
              >
                <div
                  style={
                    Object {
                      "flex": 1,
                    }
                  }
                >
                  <div
                    className="react-grid-layout DashboardGrid__StyledGridLayout-vxs00g-0 ANzdO"
                    onDragEnter={[Function]}
                    onDragLeave={[Function]}
                    onDragOver={[Function]}
                    onDrop={[Function]}
                    style={
                      Object {
                        "height": "-16px",
                      }
                    }
                  />
                </div>
              </div>
            </div>
          </div>
        </div>
        <div
          className="iot--dashboard-editor--sidebar"
        >
          <div
            className="iot--card-editor"
          >
            <div
              className="iot--card-editor--content"
            >
              <div
                className="iot--list iot--list__full-height"
              >
                <div
                  className="iot--list-header-container"
                >
                  <div
                    className="iot--list-header"
                  >
                    <div
                      className="iot--list-header--title"
                    >
                      Gallery
                    </div>
                    <div
                      className="iot--list-header--btn-container"
                    />
                  </div>
                  <div
                    className="iot--list-header--search"
                  >
                    <div
                      aria-labelledby="iot--list-header--search-search"
                      className="bx--search bx--search--sm"
                      role="search"
                    >
                      <svg
                        aria-hidden={true}
                        className="bx--search-magnifier"
                        fill="currentColor"
                        focusable="false"
                        height={16}
                        preserveAspectRatio="xMidYMid meet"
                        viewBox="0 0 16 16"
                        width={16}
                        xmlns="http://www.w3.org/2000/svg"
                      >
                        <path
                          d="M15,14.3L10.7,10c1.9-2.3,1.6-5.8-0.7-7.7S4.2,0.7,2.3,3S0.7,8.8,3,10.7c2,1.7,5,1.7,7,0l4.3,4.3L15,14.3z M2,6.5	C2,4,4,2,6.5,2S11,4,11,6.5S9,11,6.5,11S2,9,2,6.5z"
                        />
                      </svg>
                      <label
                        className="bx--label"
                        htmlFor="iot--list-header--search"
                        id="iot--list-header--search-search"
                      >
                        Enter a value
                      </label>
                      <input
                        autoComplete="off"
                        className="bx--search-input"
                        id="iot--list-header--search"
                        onChange={[Function]}
                        placeholder="Enter a value"
                        role="searchbox"
                        type="text"
                        value=""
                      />
                      <button
                        aria-label="Clear search input"
                        className="bx--search-close bx--search-close--hidden"
                        onClick={[Function]}
                        type="button"
                      >
                        <svg
                          aria-hidden={true}
                          fill="currentColor"
                          focusable="false"
                          height={16}
                          preserveAspectRatio="xMidYMid meet"
                          viewBox="0 0 32 32"
                          width={16}
                          xmlns="http://www.w3.org/2000/svg"
                        >
                          <path
                            d="M24 9.4L22.6 8 16 14.6 9.4 8 8 9.4 14.6 16 8 22.6 9.4 24 16 17.4 22.6 24 24 22.6 17.4 16 24 9.4z"
                          />
                        </svg>
                      </button>
                    </div>
                  </div>
                </div>
                <div
                  className="iot--list--content__full-height iot--list--content"
                >
                  <div
                    className="iot--list-item-parent"
                    data-floating-menu-container={true}
                  >
                    <div
                      className="iot--list-item iot--list-item__selectable"
                      data_testid={null}
                      onClick={[Function]}
                      onKeyPress={[Function]}
                      role="button"
                      tabIndex={0}
                    >
                      <div
                        className="iot--list-item--content"
                      >
                        <div
                          className="iot--list-item--content--icon iot--list-item--content--icon__left"
                        >
                          <svg
                            height={34}
                            width={40}
                          >
                            <g
                              fill="none"
                              fillRule="nonzero"
                              transform="translate(0 1)"
                            >
                              <path
                                d="M20.556 1.233L32.28 7.368l.033.013 7.299 1.68v-.453l-7.193-1.675L20.376.63 7.546 30.883.519 28.516l-.002.483 7.23 2.436z"
                                fill="#0062FF"
                              />
                              <circle
                                cx={7.382}
                                cy={31.154}
                                fill="#FFF"
                                r={1}
                                stroke="#0062FF"
                                strokeWidth={1.5}
                              />
                              <circle
                                cx={20.455}
                                cy={0.966}
                                fill="#FFF"
                                r={1}
                                stroke="#0062FF"
                                strokeWidth={1.5}
                              />
                              <circle
                                cx={32.904}
                                cy={7.365}
                                fill="#FFF"
                                r={1}
                                stroke="#0062FF"
                                strokeWidth={1.5}
                              />
                              <path
                                d="M.13 13.592h.776v-.155H.13zM1.424 13.592H2.2v-.155h-.777zM2.718 13.592h.777v-.155h-.777zM4.013 13.592h.777v-.155h-.777zM5.307 13.592h.777v-.155h-.777zM6.602 13.592h.777v-.155h-.777zM7.896 13.592h.777v-.155h-.777zM9.19 13.592h.778v-.155H9.19zM10.485 13.592h.777v-.155h-.777zM11.78 13.592h.777v-.155h-.777zM13.074 13.592h.777v-.155h-.777zM14.369 13.592h.777v-.155h-.777zM15.663 13.592h.777v-.155h-.777zM16.958 13.592h.777v-.155h-.777zM18.252 13.592h.777v-.155h-.777zM19.547 13.592h.777v-.155h-.777zM20.841 13.592h.777v-.155h-.777zM22.136 13.592h.777v-.155h-.777zM23.43 13.592h.777v-.155h-.777zM24.725 13.592h.777v-.155h-.777zM26.02 13.592h.776v-.155h-.777zM27.314 13.592h.777v-.155h-.777zM28.608 13.592h.777v-.155h-.777zM29.903 13.592h.777v-.155h-.777zM31.197 13.592h.777v-.155h-.777zM32.492 13.592h.777v-.155h-.777zM33.786 13.592h.777v-.155h-.777zM35.08 13.592h.778v-.155h-.777zM36.375 13.592h.777v-.155h-.777zM37.67 13.592h.777v-.155h-.777zM38.964 13.592h.389v-.155h-.389z"
                                fill="#0062FF"
                              />
                            </g>
                          </svg>
                        </div>
                        <div
                          className="iot--list-item--content--values"
                        >
                          <div
                            className="iot--list-item--content--values--main"
                          >
                            <div
                              className="iot--list-item--content--values--value"
                              title="Time series line"
                            >
                              Time series line
                            </div>
                          </div>
                        </div>
                      </div>
                    </div>
                  </div>
                  <div
                    className="iot--list-item-parent"
                    data-floating-menu-container={true}
                  >
                    <div
                      className="iot--list-item iot--list-item__selectable"
                      data_testid={null}
                      onClick={[Function]}
                      onKeyPress={[Function]}
                      role="button"
                      tabIndex={0}
                    >
                      <div
                        className="iot--list-item--content"
                      >
                        <div
                          className="iot--list-item--content--icon iot--list-item--content--icon__left"
                        >
                          <svg
                            height={32}
                            width={40}
                          >
                            <path
                              d="M0 0h1.111v32H0zm31.111 2.963h1.111V32h-1.111zM7.778 19.259h1.111V32H7.778zm7.778-7.407h1.111V32h-1.111zM38.889 26.37H40V32h-1.111zM23.333 14.222h1.111V32h-1.111z"
                              fill="#0062FF"
                            />
                          </svg>
                        </div>
                        <div
                          className="iot--list-item--content--values"
                        >
                          <div
                            className="iot--list-item--content--values--main"
                          >
                            <div
                              className="iot--list-item--content--values--value"
                              title="Simple bar"
                            >
                              Simple bar
                            </div>
                          </div>
                        </div>
                      </div>
                    </div>
                  </div>
                  <div
                    className="iot--list-item-parent"
                    data-floating-menu-container={true}
                  >
                    <div
                      className="iot--list-item iot--list-item__selectable"
                      data_testid={null}
                      onClick={[Function]}
                      onKeyPress={[Function]}
                      role="button"
                      tabIndex={0}
                    >
                      <div
                        className="iot--list-item--content"
                      >
                        <div
                          className="iot--list-item--content--icon iot--list-item--content--icon__left"
                        >
                          <svg
                            height={32}
                            width={40}
                          >
                            <g
                              fill="none"
                            >
                              <path
                                d="M38.926 7.822H40V32h-1.074z"
                                fill="#97C1FF"
                              />
                              <path
                                d="M37.584 17.422h1.074V32h-1.074z"
                                fill="#0062FF"
                              />
                              <path
                                d="M31.41 3.2h1.073V32H31.41z"
                                fill="#97C1FF"
                              />
                              <path
                                d="M30.067 9.956h1.074V32h-1.074z"
                                fill="#0062FF"
                              />
                              <path
                                d="M23.893 14.578h1.073V32h-1.073z"
                                fill="#97C1FF"
                              />
                              <path
                                d="M22.55 21.333h1.074V32H22.55z"
                                fill="#0062FF"
                              />
                              <path
                                d="M16.644 12.089h1.074V32h-1.074z"
                                fill="#97C1FF"
                              />
                              <path
                                d="M15.302 25.6h1.074V32h-1.074z"
                                fill="#0062FF"
                              />
                              <path
                                d="M8.86 20.267h1.073V32H8.859z"
                                fill="#97C1FF"
                              />
                              <path
                                d="M7.517 23.111h1.074V32H7.517z"
                                fill="#0062FF"
                              />
                              <path
                                d="M1.342 0h1.074v32H1.342z"
                                fill="#97C1FF"
                              />
                              <path
                                d="M0 14.222h1.074V32H0z"
                                fill="#0062FF"
                              />
                            </g>
                          </svg>
                        </div>
                        <div
                          className="iot--list-item--content--values"
                        >
                          <div
                            className="iot--list-item--content--values--main"
                          >
                            <div
                              className="iot--list-item--content--values--value"
                              title="Grouped bar"
                            >
                              Grouped bar
                            </div>
                          </div>
                        </div>
                      </div>
                    </div>
                  </div>
                  <div
                    className="iot--list-item-parent"
                    data-floating-menu-container={true}
                  >
                    <div
                      className="iot--list-item iot--list-item__selectable"
                      data_testid={null}
                      onClick={[Function]}
                      onKeyPress={[Function]}
                      role="button"
                      tabIndex={0}
                    >
                      <div
                        className="iot--list-item--content"
                      >
                        <div
                          className="iot--list-item--content--icon iot--list-item--content--icon__left"
                        >
                          <svg
                            height={32}
                            width={40}
                          >
                            <g
                              fill="none"
                            >
                              <path
                                d="M38.108 7.467H40v24.178h-1.892z"
                                fill="#97C1FF"
                              />
                              <path
                                d="M38.108 17.067H40v14.578h-1.892z"
                                fill="#0062FF"
                              />
                              <path
                                d="M38.108 16.711H40v1h-1.892z"
                                fill="#FFF"
                              />
                              <path
                                d="M30.27 2.844h1.892v28.8H30.27z"
                                fill="#97C1FF"
                              />
                              <path
                                d="M30.27 9.956h1.892V32H30.27z"
                                fill="#0062FF"
                              />
                              <path
                                d="M30.27 9.6h1.892v1H30.27z"
                                fill="#FFF"
                              />
                              <path
                                d="M22.703 14.578h1.892V32h-1.892z"
                                fill="#97C1FF"
                              />
                              <path
                                d="M22.703 21.333h1.892V32h-1.892z"
                                fill="#0062FF"
                              />
                              <path
                                d="M22.703 20.978h1.892v1h-1.892z"
                                fill="#FFF"
                              />
                              <path
                                d="M15.405 12.089h1.892V32h-1.892z"
                                fill="#97C1FF"
                              />
                              <path
                                d="M15.405 25.6h1.892V32h-1.892z"
                                fill="#0062FF"
                              />
                              <path
                                d="M15.405 25.244h1.892v1h-1.892z"
                                fill="#FFF"
                              />
                              <path
                                d="M7.838 20.267H9.73V32H7.838z"
                                fill="#97C1FF"
                              />
                              <path
                                d="M7.838 23.111H9.73V32H7.838z"
                                fill="#0062FF"
                              />
                              <path
                                d="M7.838 22.756H9.73v1H7.838z"
                                fill="#FFF"
                              />
                              <path
                                d="M0 0h1.892v32H0z"
                                fill="#97C1FF"
                              />
                              <path
                                d="M0 14.222h1.892V32H0z"
                                fill="#0062FF"
                              />
                              <path
                                d="M0 13.867h1.892v1H0z"
                                fill="#FFF"
                              />
                            </g>
                          </svg>
                        </div>
                        <div
                          className="iot--list-item--content--values"
                        >
                          <div
                            className="iot--list-item--content--values--main"
                          >
                            <div
                              className="iot--list-item--content--values--value"
                              title="Stacked bar"
                            >
                              Stacked bar
                            </div>
                          </div>
                        </div>
                      </div>
                    </div>
                  </div>
                  <div
                    className="iot--list-item-parent"
                    data-floating-menu-container={true}
                  >
                    <div
                      className="iot--list-item iot--list-item__selectable"
                      data_testid={null}
                      onClick={[Function]}
                      onKeyPress={[Function]}
                      role="button"
                      tabIndex={0}
                    >
                      <div
                        className="iot--list-item--content"
                      >
                        <div
                          className="iot--list-item--content--icon iot--list-item--content--icon__left"
                        >
                          <svg
                            height={32}
                            width={40}
                          >
                            <g
                              fill="none"
                              fillRule="evenodd"
                            >
                              <path
                                d="M.5.5h38.752v31H.5z"
                                stroke="#2160F8"
                              />
                              <path
                                d="M4.969 21.714h21.863v4.571H4.969zm26.832 0l1.988 4.572h-3.975z"
                                fill="#8EC1FF"
                              />
                              <text
                                fill="#2160F8"
                                fontFamily="IBMPlexSans, IBM Plex Sans"
                                fontSize={10}
                              >
                                <tspan
                                  x={4.969}
                                  y={15.5}
                                >
                                  25%
                                </tspan>
                              </text>
                            </g>
                          </svg>
                        </div>
                        <div
                          className="iot--list-item--content--values"
                        >
                          <div
                            className="iot--list-item--content--values--main"
                          >
                            <div
                              className="iot--list-item--content--values--value"
                              title="Value / KPI"
                            >
                              Value / KPI
                            </div>
                          </div>
                        </div>
                      </div>
                    </div>
                  </div>
                  <div
                    className="iot--list-item-parent"
                    data-floating-menu-container={true}
                  >
                    <div
                      className="iot--list-item iot--list-item__selectable"
                      data_testid={null}
                      onClick={[Function]}
                      onKeyPress={[Function]}
                      role="button"
                      tabIndex={0}
                    >
                      <div
                        className="iot--list-item--content"
                      >
                        <div
                          className="iot--list-item--content--icon iot--list-item--content--icon__left"
                        >
                          <svg
                            height={32}
                            width={40}
                          >
                            <g
                              fill="none"
                              fillRule="evenodd"
                            >
                              <path
                                d="M1.29 21.57L13 10.477l11.2 12.347L30.5 16l8.21 9.6"
                                stroke="#0062FF"
                              />
                              <ellipse
                                cx={25.835}
                                cy={7.62}
                                rx={3.19}
                                ry={3.5}
                                stroke="#005BFF"
                              />
                              <path
                                d="M.5.5h39v31H.5z"
                                stroke="#2160F8"
                              />
                            </g>
                          </svg>
                        </div>
                        <div
                          className="iot--list-item--content--values"
                        >
                          <div
                            className="iot--list-item--content--values--main"
                          >
                            <div
                              className="iot--list-item--content--values--value"
                              title="Image"
                            >
                              Image
                            </div>
                          </div>
                        </div>
                      </div>
                    </div>
                  </div>
                  <div
                    className="iot--list-item-parent"
                    data-floating-menu-container={true}
                  >
                    <div
                      className="iot--list-item iot--list-item__selectable"
                      data_testid={null}
                      onClick={[Function]}
                      onKeyPress={[Function]}
                      role="button"
                      tabIndex={0}
                    >
                      <div
                        className="iot--list-item--content"
                      >
                        <div
                          className="iot--list-item--content--icon iot--list-item--content--icon__left"
                        >
                          <svg
                            height={32}
                            width={40}
                          >
                            <g
                              fill="none"
                              fillRule="evenodd"
                            >
                              <path
                                d="M0 0h40v2.759H0z"
                                fill="#0058FF"
                              />
                              <path
                                d="M.5 3.259h39V31.5H.5z"
                                stroke="#005BFF"
                              />
                              <path
                                d="M3.5 6.621h19V9.38h-19zm21.5 0h11V9.38H25zM3.5 18.759h19v2.759h-19zm21.5 0h11v2.759H25zM3.5 12.69h19v2.759h-19zm21.5 0h11v2.759H25zM3.5 24.828h19v2.759h-19zm21.5 0h11v2.759H25z"
                                fill="#D8D8D8"
                              />
                            </g>
                          </svg>
                        </div>
                        <div
                          className="iot--list-item--content--values"
                        >
                          <div
                            className="iot--list-item--content--values--main"
                          >
                            <div
                              className="iot--list-item--content--values--value"
                              title="Data table"
                            >
                              Data table
                            </div>
                          </div>
                        </div>
                      </div>
                    </div>
                  </div>
                  <div
                    className="iot--list-item-parent"
                    data-floating-menu-container={true}
                  >
                    <div
                      className="iot--list-item iot--list-item__selectable"
                      data_testid={null}
                      onClick={[Function]}
                      onKeyPress={[Function]}
                      role="button"
                      tabIndex={0}
                    >
                      <div
                        className="iot--list-item--content"
                      >
                        <div
<<<<<<< HEAD
=======
                          className="iot--list-item--content--icon iot--list-item--content--icon__left"
                        >
                          <svg
                            height={32}
                            width={40}
                          >
                            <g
                              fill="none"
                              fillRule="evenodd"
                            >
                              <path
                                d="M.5.5h39v31H.5z"
                                stroke="#2160F8"
                              />
                              <path
                                d="M25 5h11v3H25zm0 6h11v3H25zm0 12h11v3H25zm0-6h11v3H25z"
                                fill="#D8D8D8"
                              />
                              <path
                                d="M18.415 19.585l-2.915-2.92V14.5a.5.5 0 00-.145-.355l-5-5a.5.5 0 00-.71 0l-4.5 4.5a.5.5 0 000 .71l5 5a.5.5 0 00.355.145h2.17l2.915 2.92a2.001 2.001 0 002.83-2.83v-.005zM7 13.205l1.145 1.15.71-.71-1.15-1.145.795-.795 2.145 2.15.71-.71L9.205 11l.795-.795 3.295 3.295L9.5 17.295 6.205 14 7 13.205zm10.705 8.5a1 1 0 01-1.41 0l-3.065-3.06a.9.9 0 00-.355-.145h-2.17l-.5-.5L14 14.205l.5.5v2.17a.5.5 0 00.145.35l3.06 3.07a1 1 0 010 1.41z"
                                fill="#0F62FE"
                              />
                            </g>
                          </svg>
                        </div>
                        <div
>>>>>>> 35ae31e1
                          className="iot--list-item--content--values"
                        >
                          <div
                            className="iot--list-item--content--values--main"
                          >
                            <div
                              className="iot--list-item--content--values--value"
<<<<<<< HEAD
                              title="CUSTOM"
                            >
                              CUSTOM
=======
                              title="Custom"
                            >
                              Custom
>>>>>>> 35ae31e1
                            </div>
                          </div>
                        </div>
                      </div>
                    </div>
                  </div>
                </div>
              </div>
            </div>
          </div>
        </div>
      </div>
    </div>
  </div>
  <button
    className="info__show-button"
    onClick={[Function]}
    style={
      Object {
        "background": "#027ac5",
        "border": "none",
        "borderRadius": "0 0 0 5px",
        "color": "#fff",
        "cursor": "pointer",
        "display": "block",
        "fontFamily": "sans-serif",
        "fontSize": 12,
        "padding": "5px 15px",
        "position": "fixed",
        "right": 0,
        "top": 0,
      }
    }
    type="button"
  >
    Show Info
  </button>
</div>
`;<|MERGE_RESOLUTION|>--- conflicted
+++ resolved
@@ -121,7 +121,7 @@
                     className="iot--dashboard-editor-header--bottom"
                   >
                     <button
-                      aria-describedby="icon-tooltip-4"
+                      aria-describedby="icon-tooltip-5"
                       className="bx--tooltip__trigger bx--tooltip--a11y iot--dashboard-editor-header--bottom__import bx--tooltip--bottom bx--tooltip--align-center"
                       onFocus={[Function]}
                       onMouseEnter={[Function]}
@@ -129,14 +129,14 @@
                     >
                       <span
                         className="bx--assistive-text"
-                        id="icon-tooltip-4"
+                        id="icon-tooltip-5"
                       >
                         Import
                       </span>
                       <label
                         aria-disabled={false}
                         className="bx--btn bx--btn--ghost bx--btn--field"
-                        htmlFor="id4"
+                        htmlFor="id5"
                         onKeyDown={[Function]}
                         tabIndex={0}
                       >
@@ -165,7 +165,7 @@
                       <input
                         className="bx--visually-hidden"
                         disabled={false}
-                        id="id4"
+                        id="id5"
                         multiple={false}
                         onChange={[Function]}
                         onClick={[Function]}
@@ -272,24 +272,11 @@
                 className="iot--dashboard-editor--preview__grid-container"
               >
                 <div
-<<<<<<< HEAD
-=======
-                  className="iot--card react-grid-item iot--dashboard-editor--preview__card react-draggable react-resizable-hide react-resizable iot--card--wrapper"
-                  data-testid="Card"
-                  id="Custom"
-                  onClick={[Function]}
-                  onKeyDown={[Function]}
-                  onMouseDown={[Function]}
-                  onMouseUp={[Function]}
-                  onTouchEnd={[Function]}
-                  role="presentation"
->>>>>>> 35ae31e1
                   style={
                     Object {
                       "flex": 1,
                     }
                   }
-                  tabIndex={0}
                 >
                   <div
                     className="react-grid-layout DashboardGrid__StyledGridLayout-vxs00g-0 ANzdO"
@@ -304,9 +291,11 @@
                     }
                   >
                     <div
-                      className="iot--card react-grid-item react-draggable react-resizable-hide react-resizable iot--card--wrapper"
+                      className="iot--card react-grid-item iot--dashboard-editor--preview__card react-draggable react-resizable-hide react-resizable iot--card--wrapper"
                       data-testid="Card"
                       id="Custom"
+                      onClick={[Function]}
+                      onKeyDown={[Function]}
                       onMouseDown={[Function]}
                       onMouseUp={[Function]}
                       onTouchEnd={[Function]}
@@ -321,41 +310,7 @@
                           "width": "24.0625%",
                         }
                       }
-<<<<<<< HEAD
-=======
-                    />
-                  </div>
-                </div>
-                <div
-                  className="iot--card react-grid-item iot--dashboard-editor--preview__card react-draggable react-resizable-hide react-resizable iot--card--wrapper"
-                  data-testid="Card"
-                  id="Standard"
-                  onClick={[Function]}
-                  onKeyDown={[Function]}
-                  onMouseDown={[Function]}
-                  onMouseUp={[Function]}
-                  onTouchEnd={[Function]}
-                  role="presentation"
-                  style={
-                    Object {
-                      "--card-default-height": "304px",
-                      "height": "304px",
-                      "left": "25.3125%",
-                      "position": "absolute",
-                      "top": "0px",
-                      "width": "24.0625%",
-                    }
-                  }
-                  tabIndex={0}
-                  type="VALUE"
-                >
-                  <div
-                    className="iot--card--header"
-                  >
-                    <span
-                      className="iot--card--title"
-                      title="Default rendered card"
->>>>>>> 35ae31e1
+                      tabIndex={0}
                     >
                       <div
                         className="iot--card--header"
@@ -457,10 +412,11 @@
                       </div>
                     </div>
                     <div
-                      className="iot--card react-grid-item react-draggable react-resizable-hide react-resizable iot--card--wrapper"
+                      className="iot--card react-grid-item iot--dashboard-editor--preview__card react-draggable react-resizable-hide react-resizable iot--card--wrapper"
                       data-testid="Card"
                       id="Standard"
                       onClick={[Function]}
+                      onKeyDown={[Function]}
                       onMouseDown={[Function]}
                       onMouseUp={[Function]}
                       onTouchEnd={[Function]}
@@ -1266,8 +1222,6 @@
                       </div>
                     </div>
                   </div>
-<<<<<<< HEAD
-=======
                   <div
                     className="iot--list-item-parent"
                     data-floating-menu-container={true}
@@ -1326,7 +1280,6 @@
                       </div>
                     </div>
                   </div>
->>>>>>> 35ae31e1
                 </div>
               </div>
             </div>
@@ -1781,8 +1734,6 @@
                       </div>
                     </div>
                   </div>
-<<<<<<< HEAD
-=======
                   <div
                     className="iot--list-item-parent"
                     data-floating-menu-container={true}
@@ -2038,7 +1989,6 @@
                       </div>
                     </div>
                   </div>
->>>>>>> 35ae31e1
                 </div>
               </div>
             </div>
@@ -2949,8 +2899,6 @@
                               fill="none"
                               fillRule="evenodd"
                             >
-<<<<<<< HEAD
-=======
                               <path
                                 d="M0 0h40v2.759H0z"
                                 fill="#0058FF"
@@ -2976,7 +2924,6 @@
                               className="iot--list-item--content--values--value"
                               title="Data table"
                             >
->>>>>>> 35ae31e1
                               Data table
                             </div>
                           </div>
@@ -3000,8 +2947,6 @@
                         className="iot--list-item--content"
                       >
                         <div
-<<<<<<< HEAD
-=======
                           className="iot--list-item--content--icon iot--list-item--content--icon__left"
                         >
                           <svg
@@ -3028,7 +2973,6 @@
                           </svg>
                         </div>
                         <div
->>>>>>> 35ae31e1
                           className="iot--list-item--content--values"
                         >
                           <div
@@ -3079,7 +3023,7 @@
 </div>
 `;
 
-exports[`Storybook Snapshot tests and console checks Storyshots Watson IoT Experimental/DashboardEditor with breakpointSwitcher 1`] = `
+exports[`Storybook Snapshot tests and console checks Storyshots Watson IoT Experimental/DashboardEditor with breakpoint switcher 1`] = `
 <div
   className="storybook-container"
 >
@@ -3486,7 +3430,6 @@
               className="iot--dashboard-editor--preview__outline"
             >
               <div
-<<<<<<< HEAD
                 className="iot--dashboard-editor--preview__breakpoint-info"
               >
                 Edit dashboard at maximum layout (1312 - 1800px)
@@ -3597,621 +3540,6 @@
                           focusable="false"
                           height={16}
                           preserveAspectRatio="xMidYMid meet"
-=======
-                className="react-grid-layout DashboardGrid__StyledGridLayout-vxs00g-0 ANzdO"
-                onDragEnter={[Function]}
-                onDragLeave={[Function]}
-                onDragOver={[Function]}
-                onDrop={[Function]}
-                style={
-                  Object {
-                    "height": "624px",
-                  }
-                }
-              >
-                <div
-                  className="iot--card react-grid-item iot--dashboard-editor--preview__card react-draggable react-resizable-hide react-resizable iot--card--wrapper"
-                  data-testid="Card"
-                  id="Standard"
-                  onClick={[Function]}
-                  onKeyDown={[Function]}
-                  onMouseDown={[Function]}
-                  onMouseUp={[Function]}
-                  onTouchEnd={[Function]}
-                  role="presentation"
-                  style={
-                    Object {
-                      "--card-default-height": "304px",
-                      "height": "304px",
-                      "left": "0%",
-                      "position": "absolute",
-                      "top": "0px",
-                      "width": "24.0625%",
-                    }
-                  }
-                  tabIndex={0}
-                  type="VALUE"
-                >
-                  <div
-                    className="iot--card--header"
-                  >
-                    <span
-                      className="iot--card--title"
-                      title="Default rendered card"
-                    >
-                      <div
-                        className="iot--card--title--text"
-                      >
-                        Default rendered card
-                      </div>
-                    </span>
-                    <div
-                      className="iot--card--toolbar"
-                    >
-                      <button
-                        aria-expanded={false}
-                        aria-haspopup={true}
-                        aria-label="Menu"
-                        className="bx--overflow-menu"
-                        onClick={[Function]}
-                        onClose={[Function]}
-                        onKeyDown={[Function]}
-                        open={false}
-                        tabIndex={0}
-                        title="Open and close list of options"
-                        type="button"
-                      >
-                        <svg
-                          aria-label="open and close list of options"
-                          className="bx--overflow-menu__icon"
-                          fill="currentColor"
-                          focusable="false"
-                          height={16}
-                          onClick={[Function]}
-                          onKeyDown={[Function]}
-                          preserveAspectRatio="xMidYMid meet"
-                          role="img"
-                          viewBox="0 0 32 32"
-                          width={16}
-                          xmlns="http://www.w3.org/2000/svg"
-                        >
-                          <circle
-                            cx="16"
-                            cy="8"
-                            r="2"
-                          />
-                          <circle
-                            cx="16"
-                            cy="16"
-                            r="2"
-                          />
-                          <circle
-                            cx="16"
-                            cy="24"
-                            r="2"
-                          />
-                          <title>
-                            open and close list of options
-                          </title>
-                        </svg>
-                      </button>
-                    </div>
-                  </div>
-                  <div
-                    className="iot--card--content"
-                    style={
-                      Object {
-                        "--card-content-height": "256px",
-                      }
-                    }
-                  >
-                    <div
-                      className="ValueCard__ContentWrapper-hyxf2q-0 jWmKBV"
-                    >
-                      <div
-                        className="ValueCard__AttributeWrapper-hyxf2q-1 emVGjx"
-                        size="MEDIUM"
-                      >
-                        <div
-                          className="Attribute__StyledAttribute-dhraql-0 gYrKUA"
-                          label="Key 1"
-                          size="MEDIUM"
-                        >
-                          <div
-                            className="ValueRenderer__Attribute-f4stpz-0 hqoUNX"
-                            color={null}
-                          >
-                            <span
-                              className="ValueRenderer__AttributeValue-f4stpz-1 ecuAUH"
-                              size="MEDIUM"
-                              title="-- %"
-                              value="--"
-                            >
-                              --
-                            </span>
-                          </div>
-                          <span
-                            className="iot--value-card__attribute-unit"
-                            style={
-                              Object {
-                                "--default-font-size": "1.5rem",
-                              }
-                            }
-                          >
-                            %
-                          </span>
-                        </div>
-                        <div
-                          className="ValueCard__AttributeLabel-hyxf2q-4 hFUKTu"
-                          size="MEDIUM"
-                          title="Key 1"
-                        >
-                          Key 1
-                        </div>
-                      </div>
-                      <div
-                        className="ValueCard__AttributeWrapper-hyxf2q-1 emVGjx"
-                        size="MEDIUM"
-                      >
-                        <hr
-                          className="ValueCard__AttributeSeparator-hyxf2q-2 hazVaq"
-                        />
-                      </div>
-                      <div
-                        className="ValueCard__AttributeWrapper-hyxf2q-1 emVGjx"
-                        size="MEDIUM"
-                      >
-                        <div
-                          className="Attribute__StyledAttribute-dhraql-0 gYrKUA"
-                          label="Key 2"
-                          size="MEDIUM"
-                        >
-                          <div
-                            className="ValueRenderer__Attribute-f4stpz-0 hqoUNX"
-                            color={null}
-                          >
-                            <span
-                              className="ValueRenderer__AttributeValue-f4stpz-1 ecuAUH"
-                              size="MEDIUM"
-                              title="-- lb"
-                              value="--"
-                            >
-                              --
-                            </span>
-                          </div>
-                          <span
-                            className="iot--value-card__attribute-unit"
-                            style={
-                              Object {
-                                "--default-font-size": "1.5rem",
-                              }
-                            }
-                          >
-                            lb
-                          </span>
-                        </div>
-                        <div
-                          className="ValueCard__AttributeLabel-hyxf2q-4 hFUKTu"
-                          size="MEDIUM"
-                          title="Key 2"
-                        >
-                          Key 2
-                        </div>
-                      </div>
-                    </div>
-                  </div>
-                </div>
-                <div
-                  className="iot--card react-grid-item iot--dashboard-editor--preview__card react-draggable react-resizable-hide react-resizable iot--card--wrapper"
-                  data-testid="Card"
-                  id="Timeseries"
-                  onClick={[Function]}
-                  onKeyDown={[Function]}
-                  onMouseDown={[Function]}
-                  onMouseUp={[Function]}
-                  onTouchEnd={[Function]}
-                  role="presentation"
-                  style={
-                    Object {
-                      "--card-default-height": "304px",
-                      "height": "304px",
-                      "left": "25.3125%",
-                      "position": "absolute",
-                      "top": "0px",
-                      "width": "49.375%",
-                    }
-                  }
-                  tabIndex={0}
-                  type="TIMESERIES"
-                >
-                  <div
-                    className="iot--card--header"
-                  >
-                    <span
-                      className="iot--card--title"
-                      title="Untitled"
-                    >
-                      <div
-                        className="iot--card--title--text"
-                      >
-                        Untitled
-                      </div>
-                    </span>
-                    <div
-                      className="iot--card--toolbar"
-                    >
-                      <button
-                        aria-expanded={false}
-                        aria-haspopup={true}
-                        aria-label="Menu"
-                        className="bx--overflow-menu"
-                        onClick={[Function]}
-                        onClose={[Function]}
-                        onKeyDown={[Function]}
-                        open={false}
-                        tabIndex={0}
-                        title="Open and close list of options"
-                        type="button"
-                      >
-                        <svg
-                          aria-label="open and close list of options"
-                          className="bx--overflow-menu__icon"
-                          fill="currentColor"
-                          focusable="false"
-                          height={16}
-                          onClick={[Function]}
-                          onKeyDown={[Function]}
-                          preserveAspectRatio="xMidYMid meet"
-                          role="img"
->>>>>>> 35ae31e1
-                          viewBox="0 0 32 32"
-                          width={16}
-                          xmlns="http://www.w3.org/2000/svg"
-                        >
-<<<<<<< HEAD
-                          <path
-                            d="M24 9.4L22.6 8 16 14.6 9.4 8 8 9.4 14.6 16 8 22.6 9.4 24 16 17.4 22.6 24 24 22.6 17.4 16 24 9.4z"
-                          />
-=======
-                          <circle
-                            cx="16"
-                            cy="8"
-                            r="2"
-                          />
-                          <circle
-                            cx="16"
-                            cy="16"
-                            r="2"
-                          />
-                          <circle
-                            cx="16"
-                            cy="24"
-                            r="2"
-                          />
-                          <title>
-                            open and close list of options
-                          </title>
->>>>>>> 35ae31e1
-                        </svg>
-                      </button>
-                    </div>
-                  </div>
-<<<<<<< HEAD
-                </div>
-                <div
-                  className="iot--list--content__full-height iot--list--content"
-                >
-                  <div
-                    className="iot--list-item-parent"
-                    data-floating-menu-container={true}
-                  >
-                    <div
-                      className="iot--list-item iot--list-item__selectable"
-                      data_testid={null}
-                      onClick={[Function]}
-                      onKeyPress={[Function]}
-                      role="button"
-                      tabIndex={0}
-=======
-                  <div
-                    className="iot--card--content"
-                    style={
-                      Object {
-                        "--card-content-height": "256px",
-                      }
-                    }
-                  >
-                    <div
-                      className="iot--time-series-card--wrapper iot--time-series-card--wrapper__editable"
->>>>>>> 35ae31e1
-                    >
-                      <div
-                        className="chart-holder"
-                      />
-                    </div>
-                  </div>
-                </div>
-                <div
-                  className="iot--card react-grid-item iot--dashboard-editor--preview__card react-draggable react-resizable-hide react-resizable iot--card--wrapper"
-                  data-testid="Card"
-                  id="CustomWithRenderFunction"
-                  onClick={[Function]}
-                  onKeyDown={[Function]}
-                  onMouseDown={[Function]}
-                  onMouseUp={[Function]}
-                  onTouchEnd={[Function]}
-                  role="presentation"
-                  style={
-                    Object {
-                      "--card-default-height": "304px",
-                      "height": "304px",
-                      "left": "0%",
-                      "position": "absolute",
-                      "top": "320px",
-                      "width": "49.375%",
-                    }
-                  }
-                  tabIndex={0}
-                  type="CUSTOM"
-                >
-                  <div
-                    className="iot--card--header"
-                  >
-                    <span
-                      className="iot--card--title"
-                      title="Custom card with render function"
-                    >
-                      <div
-                        className="iot--card--title--text"
-                      >
-                        Custom card with render function
-                      </div>
-                    </span>
-                    <div
-                      className="iot--card--toolbar"
-                    />
-                  </div>
-                  <div
-                    className="iot--card--content"
-                    style={
-                      Object {
-                        "--card-content-height": "256px",
-                      }
-                    }
-                  >
-                    <div
-                      className="bx--inline-notification bx--inline-notification--low-contrast bx--inline-notification--info"
-                      kind="info"
-                      role="alert"
-                    >
-                      <div
-                        className="bx--inline-notification__details"
-                      >
-                        <svg
-                          aria-hidden={true}
-                          className="bx--inline-notification__icon"
-                          fill="currentColor"
-                          focusable="false"
-                          height={20}
-                          preserveAspectRatio="xMidYMid meet"
-                          viewBox="0 0 32 32"
-                          width={20}
-                          xmlns="http://www.w3.org/2000/svg"
-                        >
-                          <path
-                            d="M16,2A14,14,0,1,0,30,16,14,14,0,0,0,16,2Zm0,5a1.5,1.5,0,1,1-1.5,1.5A1.5,1.5,0,0,1,16,7Zm4,17.125h-8v-2.25h2.875v-6.75h-1.875v-2.25h4.125v9h2.875Z"
-                          />
-                          <path
-                            d="M16,7a1.5,1.5,0,1,1-1.5,1.5A1.5,1.5,0,0,1,16,7Zm4,17.125h-8v-2.25h2.875v-6.75h-1.875v-2.25h4.125v9h2.875Z"
-                            data-icon-path="inner-path"
-                            fill="none"
-                          />
-                          <title>
-                            info icon
-                          </title>
-                        </svg>
-                        <div
-                          className="bx--inline-notification__text-wrapper"
-                        >
-                          <p
-                            className="bx--inline-notification__title"
-                          >
-                            Custom component
-                          </p>
-                          <div
-                            className="bx--inline-notification__subtitle"
-                          >
-                            Add custom components by using the content prop
-                          </div>
-                        </div>
-                      </div>
-                      <button
-                        aria-label="closes notification"
-                        className="bx--inline-notification__close-button"
-                        onClick={[Function]}
-                        title="closes notification"
-                        type="button"
-                      >
-                        <svg
-                          aria-label="close notification"
-                          className="bx--inline-notification__close-icon"
-                          fill="currentColor"
-                          focusable="false"
-                          height={20}
-                          preserveAspectRatio="xMidYMid meet"
-                          role="img"
-                          viewBox="0 0 32 32"
-                          width={20}
-                          xmlns="http://www.w3.org/2000/svg"
-                        >
-                          <path
-                            d="M24 9.4L22.6 8 16 14.6 9.4 8 8 9.4 14.6 16 8 22.6 9.4 24 16 17.4 22.6 24 24 22.6 17.4 16 24 9.4z"
-                          />
-                        </svg>
-                      </button>
-                    </div>
-                    <span
-                      className="react-resizable-handle react-resizable-handle-se"
-                      onMouseDown={[Function]}
-                      onMouseUp={[Function]}
-                      onTouchEnd={[Function]}
-                      onTouchStart={[Function]}
-                      style={
-                        Object {
-                          "touchAction": "none",
-                        }
-                      }
-                    />
-                  </div>
-                </div>
-                <div
-                  className="iot--card react-grid-item iot--dashboard-editor--preview__card react-draggable react-resizable-hide react-resizable iot--card--wrapper"
-                  data-testid="Card"
-                  id="Custom"
-                  onClick={[Function]}
-                  onKeyDown={[Function]}
-                  onMouseDown={[Function]}
-                  onMouseUp={[Function]}
-                  onTouchEnd={[Function]}
-                  role="presentation"
-                  style={
-                    Object {
-                      "--card-default-height": "144px",
-                      "height": "144px",
-                      "left": "50.625%",
-                      "position": "absolute",
-                      "top": "320px",
-                      "width": "24.0625%",
-                    }
-                  }
-                  tabIndex={0}
-                  type="CUSTOM"
-                >
-                  <div
-                    className="iot--card--header"
-                  >
-                    <span
-                      className="iot--card--title"
-                      title="Custom card with basic content"
-                    >
-                      <div
-                        className="iot--card--title--text"
-                      >
-                        Custom card with basic content
-                      </div>
-                    </span>
-                    <div
-                      className="iot--card--toolbar"
-                    />
-                  </div>
-                  <div
-                    className="iot--card--content"
-                    style={
-                      Object {
-                        "--card-content-height": "96px",
-                      }
-                    }
-                  >
-                    <p>
-                      To add custom content, use the content prop
-                    </p>
-                    <span
-                      className="react-resizable-handle react-resizable-handle-se"
-                      onMouseDown={[Function]}
-                      onMouseUp={[Function]}
-                      onTouchEnd={[Function]}
-                      onTouchStart={[Function]}
-                      style={
-                        Object {
-                          "touchAction": "none",
-                        }
-                      }
-                    />
-                  </div>
-                </div>
-              </div>
-            </div>
-          </div>
-        </div>
-        <div
-          className="iot--dashboard-editor--sidebar"
-        >
-          <div
-            className="iot--card-editor"
-          >
-            <div
-              className="iot--card-editor--content"
-            >
-              <div
-                className="iot--list iot--list__full-height"
-              >
-                <div
-                  className="iot--list-header-container"
-                >
-                  <div
-                    className="iot--list-header"
-                  >
-                    <div
-                      className="iot--list-header--title"
-                    >
-                      Gallery
-                    </div>
-                    <div
-                      className="iot--list-header--btn-container"
-                    />
-                  </div>
-                  <div
-                    className="iot--list-header--search"
-                  >
-                    <div
-                      aria-labelledby="iot--list-header--search-search"
-                      className="bx--search bx--search--sm"
-                      role="search"
-                    >
-                      <svg
-                        aria-hidden={true}
-                        className="bx--search-magnifier"
-                        fill="currentColor"
-                        focusable="false"
-                        height={16}
-                        preserveAspectRatio="xMidYMid meet"
-                        viewBox="0 0 16 16"
-                        width={16}
-                        xmlns="http://www.w3.org/2000/svg"
-                      >
-                        <path
-                          d="M15,14.3L10.7,10c1.9-2.3,1.6-5.8-0.7-7.7S4.2,0.7,2.3,3S0.7,8.8,3,10.7c2,1.7,5,1.7,7,0l4.3,4.3L15,14.3z M2,6.5	C2,4,4,2,6.5,2S11,4,11,6.5S9,11,6.5,11S2,9,2,6.5z"
-                        />
-                      </svg>
-                      <label
-                        className="bx--label"
-                        htmlFor="iot--list-header--search"
-                        id="iot--list-header--search-search"
-                      >
-                        Enter a value
-                      </label>
-                      <input
-                        autoComplete="off"
-                        className="bx--search-input"
-                        id="iot--list-header--search"
-                        onChange={[Function]}
-                        placeholder="Enter a value"
-                        role="searchbox"
-                        type="text"
-                        value=""
-                      />
-                      <button
-                        aria-label="Clear search input"
-                        className="bx--search-close bx--search-close--hidden"
-                        onClick={[Function]}
-                        type="button"
-                      >
-                        <svg
-                          aria-hidden={true}
-                          fill="currentColor"
-                          focusable="false"
-                          height={16}
-                          preserveAspectRatio="xMidYMid meet"
                           viewBox="0 0 32 32"
                           width={16}
                           xmlns="http://www.w3.org/2000/svg"
@@ -4444,8 +3772,6 @@
                       </div>
                     </div>
                   </div>
-<<<<<<< HEAD
-=======
                   <div
                     className="iot--list-item-parent"
                     data-floating-menu-container={true}
@@ -4748,7 +4074,6 @@
                       </div>
                     </div>
                   </div>
->>>>>>> 35ae31e1
                 </div>
               </div>
             </div>
@@ -4783,11 +4108,7 @@
 </div>
 `;
 
-<<<<<<< HEAD
 exports[`Storybook Snapshot tests and console checks Storyshots Watson IoT Experimental/DashboardEditor with initialValue 1`] = `
-=======
-exports[`Storybook Snapshot tests and console checks Storyshots Watson IoT Experimental/DashboardEditor with notifications 1`] = `
->>>>>>> 35ae31e1
 <div
   className="storybook-container"
 >
@@ -5073,15 +4394,16 @@
                     onDrop={[Function]}
                     style={
                       Object {
-                        "height": "304px",
+                        "height": "624px",
                       }
                     }
                   >
                     <div
-                      className="iot--card react-grid-item react-draggable react-resizable-hide react-resizable iot--card--wrapper"
+                      className="iot--card react-grid-item iot--dashboard-editor--preview__card react-draggable react-resizable-hide react-resizable iot--card--wrapper"
                       data-testid="Card"
-                      id="Custom"
-                      onClick={[Function]}
+                      id="Standard"
+                      onClick={[Function]}
+                      onKeyDown={[Function]}
                       onMouseDown={[Function]}
                       onMouseUp={[Function]}
                       onTouchEnd={[Function]}
@@ -5091,131 +4413,6 @@
                           "--card-default-height": "304px",
                           "height": "304px",
                           "left": "0%",
-                          "position": "absolute",
-                          "top": "0px",
-                          "width": "24.0625%",
-                        }
-                      }
-                      tabIndex={0}
-                      type="CUSTOM"
-                      value={35}
-                    >
-                      <div
-                        className="iot--card--header"
-                      >
-                        <span
-                          className="iot--card--title"
-                          title="Custom rendered card"
-                        >
-                          <div
-                            className="iot--card--title--text"
-                          >
-                            Custom rendered card
-                          </div>
-                        </span>
-                        <div
-                          className="iot--card--toolbar"
-                        >
-                          <button
-                            aria-expanded={false}
-                            aria-haspopup={true}
-                            aria-label="Menu"
-                            className="bx--overflow-menu"
-                            onClick={[Function]}
-                            onClose={[Function]}
-                            onKeyDown={[Function]}
-                            open={false}
-                            tabIndex={0}
-                            title="Open and close list of options"
-                            type="button"
-                          >
-                            <svg
-                              aria-label="open and close list of options"
-                              className="bx--overflow-menu__icon"
-                              fill="currentColor"
-                              focusable="false"
-                              height={16}
-                              onClick={[Function]}
-                              onKeyDown={[Function]}
-                              preserveAspectRatio="xMidYMid meet"
-                              role="img"
-                              viewBox="0 0 32 32"
-                              width={16}
-                              xmlns="http://www.w3.org/2000/svg"
-                            >
-                              <circle
-                                cx="16"
-                                cy="8"
-                                r="2"
-                              />
-                              <circle
-                                cx="16"
-                                cy="16"
-                                r="2"
-                              />
-                              <circle
-                                cx="16"
-                                cy="24"
-                                r="2"
-                              />
-                              <title>
-                                open and close list of options
-                              </title>
-                            </svg>
-                          </button>
-                        </div>
-                      </div>
-                      <div
-                        className="iot--card--content"
-                        style={
-                          Object {
-                            "--card-content-height": "256px",
-                          }
-                        }
-                      >
-                        <div
-                          style={
-                            Object {
-                              "padding": "1rem",
-                            }
-                          }
-                        >
-                          {
-    "id": "Custom",
-    "title": "Custom rendered card",
-    "type": "CUSTOM",
-    "size": "MEDIUM",
-    "value": 35
-}
-                        </div>
-                        <span
-                          className="react-resizable-handle react-resizable-handle-se"
-                          onMouseDown={[Function]}
-                          onMouseUp={[Function]}
-                          onTouchEnd={[Function]}
-                          onTouchStart={[Function]}
-                          style={
-                            Object {
-                              "touchAction": "none",
-                            }
-                          }
-                        />
-                      </div>
-                    </div>
-                    <div
-                      className="iot--card react-grid-item react-draggable react-resizable-hide react-resizable iot--card--wrapper"
-                      data-testid="Card"
-                      id="Standard"
-                      onClick={[Function]}
-                      onMouseDown={[Function]}
-                      onMouseUp={[Function]}
-                      onTouchEnd={[Function]}
-                      role="presentation"
-                      style={
-                        Object {
-                          "--card-default-height": "304px",
-                          "height": "304px",
-                          "left": "25.3125%",
                           "position": "absolute",
                           "top": "0px",
                           "width": "24.0625%",
@@ -5393,6 +4590,309 @@
                         </div>
                       </div>
                     </div>
+                    <div
+                      className="iot--card react-grid-item iot--dashboard-editor--preview__card react-draggable react-resizable-hide react-resizable iot--card--wrapper"
+                      data-testid="Card"
+                      id="Timeseries"
+                      onClick={[Function]}
+                      onKeyDown={[Function]}
+                      onMouseDown={[Function]}
+                      onMouseUp={[Function]}
+                      onTouchEnd={[Function]}
+                      role="presentation"
+                      style={
+                        Object {
+                          "--card-default-height": "304px",
+                          "height": "304px",
+                          "left": "25.3125%",
+                          "position": "absolute",
+                          "top": "0px",
+                          "width": "49.375%",
+                        }
+                      }
+                      tabIndex={0}
+                      type="TIMESERIES"
+                    >
+                      <div
+                        className="iot--card--header"
+                      >
+                        <span
+                          className="iot--card--title"
+                          title="Untitled"
+                        >
+                          <div
+                            className="iot--card--title--text"
+                          >
+                            Untitled
+                          </div>
+                        </span>
+                        <div
+                          className="iot--card--toolbar"
+                        >
+                          <button
+                            aria-expanded={false}
+                            aria-haspopup={true}
+                            aria-label="Menu"
+                            className="bx--overflow-menu"
+                            onClick={[Function]}
+                            onClose={[Function]}
+                            onKeyDown={[Function]}
+                            open={false}
+                            tabIndex={0}
+                            title="Open and close list of options"
+                            type="button"
+                          >
+                            <svg
+                              aria-label="open and close list of options"
+                              className="bx--overflow-menu__icon"
+                              fill="currentColor"
+                              focusable="false"
+                              height={16}
+                              onClick={[Function]}
+                              onKeyDown={[Function]}
+                              preserveAspectRatio="xMidYMid meet"
+                              role="img"
+                              viewBox="0 0 32 32"
+                              width={16}
+                              xmlns="http://www.w3.org/2000/svg"
+                            >
+                              <circle
+                                cx="16"
+                                cy="8"
+                                r="2"
+                              />
+                              <circle
+                                cx="16"
+                                cy="16"
+                                r="2"
+                              />
+                              <circle
+                                cx="16"
+                                cy="24"
+                                r="2"
+                              />
+                              <title>
+                                open and close list of options
+                              </title>
+                            </svg>
+                          </button>
+                        </div>
+                      </div>
+                      <div
+                        className="iot--card--content"
+                        style={
+                          Object {
+                            "--card-content-height": "256px",
+                          }
+                        }
+                      >
+                        <div
+                          className="iot--time-series-card--wrapper iot--time-series-card--wrapper__editable"
+                        >
+                          <div
+                            className="chart-holder"
+                          />
+                        </div>
+                      </div>
+                    </div>
+                    <div
+                      className="iot--card react-grid-item iot--dashboard-editor--preview__card react-draggable react-resizable-hide react-resizable iot--card--wrapper"
+                      data-testid="Card"
+                      id="CustomWithRenderFunction"
+                      onClick={[Function]}
+                      onKeyDown={[Function]}
+                      onMouseDown={[Function]}
+                      onMouseUp={[Function]}
+                      onTouchEnd={[Function]}
+                      role="presentation"
+                      style={
+                        Object {
+                          "--card-default-height": "304px",
+                          "height": "304px",
+                          "left": "0%",
+                          "position": "absolute",
+                          "top": "320px",
+                          "width": "49.375%",
+                        }
+                      }
+                      tabIndex={0}
+                      type="CUSTOM"
+                    >
+                      <div
+                        className="iot--card--header"
+                      >
+                        <span
+                          className="iot--card--title"
+                          title="Custom card with render function"
+                        >
+                          <div
+                            className="iot--card--title--text"
+                          >
+                            Custom card with render function
+                          </div>
+                        </span>
+                        <div
+                          className="iot--card--toolbar"
+                        />
+                      </div>
+                      <div
+                        className="iot--card--content"
+                        style={
+                          Object {
+                            "--card-content-height": "256px",
+                          }
+                        }
+                      >
+                        <div
+                          className="bx--inline-notification bx--inline-notification--low-contrast bx--inline-notification--info"
+                          kind="info"
+                          role="alert"
+                        >
+                          <div
+                            className="bx--inline-notification__details"
+                          >
+                            <svg
+                              aria-hidden={true}
+                              className="bx--inline-notification__icon"
+                              fill="currentColor"
+                              focusable="false"
+                              height={20}
+                              preserveAspectRatio="xMidYMid meet"
+                              viewBox="0 0 32 32"
+                              width={20}
+                              xmlns="http://www.w3.org/2000/svg"
+                            >
+                              <path
+                                d="M16,2A14,14,0,1,0,30,16,14,14,0,0,0,16,2Zm0,5a1.5,1.5,0,1,1-1.5,1.5A1.5,1.5,0,0,1,16,7Zm4,17.125h-8v-2.25h2.875v-6.75h-1.875v-2.25h4.125v9h2.875Z"
+                              />
+                              <path
+                                d="M16,7a1.5,1.5,0,1,1-1.5,1.5A1.5,1.5,0,0,1,16,7Zm4,17.125h-8v-2.25h2.875v-6.75h-1.875v-2.25h4.125v9h2.875Z"
+                                data-icon-path="inner-path"
+                                fill="none"
+                              />
+                              <title>
+                                info icon
+                              </title>
+                            </svg>
+                            <div
+                              className="bx--inline-notification__text-wrapper"
+                            >
+                              <p
+                                className="bx--inline-notification__title"
+                              >
+                                Custom component
+                              </p>
+                              <div
+                                className="bx--inline-notification__subtitle"
+                              >
+                                Add custom components by using the content prop
+                              </div>
+                            </div>
+                          </div>
+                          <button
+                            aria-label="closes notification"
+                            className="bx--inline-notification__close-button"
+                            onClick={[Function]}
+                            title="closes notification"
+                            type="button"
+                          >
+                            <svg
+                              aria-label="close notification"
+                              className="bx--inline-notification__close-icon"
+                              fill="currentColor"
+                              focusable="false"
+                              height={20}
+                              preserveAspectRatio="xMidYMid meet"
+                              role="img"
+                              viewBox="0 0 32 32"
+                              width={20}
+                              xmlns="http://www.w3.org/2000/svg"
+                            >
+                              <path
+                                d="M24 9.4L22.6 8 16 14.6 9.4 8 8 9.4 14.6 16 8 22.6 9.4 24 16 17.4 22.6 24 24 22.6 17.4 16 24 9.4z"
+                              />
+                            </svg>
+                          </button>
+                        </div>
+                        <span
+                          className="react-resizable-handle react-resizable-handle-se"
+                          onMouseDown={[Function]}
+                          onMouseUp={[Function]}
+                          onTouchEnd={[Function]}
+                          onTouchStart={[Function]}
+                          style={
+                            Object {
+                              "touchAction": "none",
+                            }
+                          }
+                        />
+                      </div>
+                    </div>
+                    <div
+                      className="iot--card react-grid-item iot--dashboard-editor--preview__card react-draggable react-resizable-hide react-resizable iot--card--wrapper"
+                      data-testid="Card"
+                      id="Custom"
+                      onClick={[Function]}
+                      onKeyDown={[Function]}
+                      onMouseDown={[Function]}
+                      onMouseUp={[Function]}
+                      onTouchEnd={[Function]}
+                      role="presentation"
+                      style={
+                        Object {
+                          "--card-default-height": "144px",
+                          "height": "144px",
+                          "left": "50.625%",
+                          "position": "absolute",
+                          "top": "320px",
+                          "width": "24.0625%",
+                        }
+                      }
+                      tabIndex={0}
+                      type="CUSTOM"
+                    >
+                      <div
+                        className="iot--card--header"
+                      >
+                        <span
+                          className="iot--card--title"
+                          title="Custom card with basic content"
+                        >
+                          <div
+                            className="iot--card--title--text"
+                          >
+                            Custom card with basic content
+                          </div>
+                        </span>
+                        <div
+                          className="iot--card--toolbar"
+                        />
+                      </div>
+                      <div
+                        className="iot--card--content"
+                        style={
+                          Object {
+                            "--card-content-height": "96px",
+                          }
+                        }
+                      >
+                        <p>
+                          To add custom content, use the content prop
+                        </p>
+                        <span
+                          className="react-resizable-handle react-resizable-handle-se"
+                          onMouseDown={[Function]}
+                          onMouseUp={[Function]}
+                          onTouchEnd={[Function]}
+                          onTouchStart={[Function]}
+                          style={
+                            Object {
+                              "touchAction": "none",
+                            }
+                          }
+                        />
+                      </div>
+                    </div>
                   </div>
                 </div>
               </div>
@@ -5412,7 +4912,6 @@
                 className="iot--list iot--list__full-height"
               >
                 <div
-<<<<<<< HEAD
                   className="iot--list-header-container"
                 >
                   <div
@@ -5512,10 +5011,49 @@
                         <div
                           className="iot--list-item--content--icon iot--list-item--content--icon__left"
                         >
-                          <img
-                            alt="Time series"
-                            src="line-graph.svg"
-                          />
+                          <svg
+                            height={34}
+                            width={40}
+                          >
+                            <g
+                              fill="none"
+                              fillRule="nonzero"
+                              transform="translate(0 1)"
+                            >
+                              <path
+                                d="M20.556 1.233L32.28 7.368l.033.013 7.299 1.68v-.453l-7.193-1.675L20.376.63 7.546 30.883.519 28.516l-.002.483 7.23 2.436z"
+                                fill="#0062FF"
+                              />
+                              <circle
+                                cx={7.382}
+                                cy={31.154}
+                                fill="#FFF"
+                                r={1}
+                                stroke="#0062FF"
+                                strokeWidth={1.5}
+                              />
+                              <circle
+                                cx={20.455}
+                                cy={0.966}
+                                fill="#FFF"
+                                r={1}
+                                stroke="#0062FF"
+                                strokeWidth={1.5}
+                              />
+                              <circle
+                                cx={32.904}
+                                cy={7.365}
+                                fill="#FFF"
+                                r={1}
+                                stroke="#0062FF"
+                                strokeWidth={1.5}
+                              />
+                              <path
+                                d="M.13 13.592h.776v-.155H.13zM1.424 13.592H2.2v-.155h-.777zM2.718 13.592h.777v-.155h-.777zM4.013 13.592h.777v-.155h-.777zM5.307 13.592h.777v-.155h-.777zM6.602 13.592h.777v-.155h-.777zM7.896 13.592h.777v-.155h-.777zM9.19 13.592h.778v-.155H9.19zM10.485 13.592h.777v-.155h-.777zM11.78 13.592h.777v-.155h-.777zM13.074 13.592h.777v-.155h-.777zM14.369 13.592h.777v-.155h-.777zM15.663 13.592h.777v-.155h-.777zM16.958 13.592h.777v-.155h-.777zM18.252 13.592h.777v-.155h-.777zM19.547 13.592h.777v-.155h-.777zM20.841 13.592h.777v-.155h-.777zM22.136 13.592h.777v-.155h-.777zM23.43 13.592h.777v-.155h-.777zM24.725 13.592h.777v-.155h-.777zM26.02 13.592h.776v-.155h-.777zM27.314 13.592h.777v-.155h-.777zM28.608 13.592h.777v-.155h-.777zM29.903 13.592h.777v-.155h-.777zM31.197 13.592h.777v-.155h-.777zM32.492 13.592h.777v-.155h-.777zM33.786 13.592h.777v-.155h-.777zM35.08 13.592h.778v-.155h-.777zM36.375 13.592h.777v-.155h-.777zM37.67 13.592h.777v-.155h-.777zM38.964 13.592h.389v-.155h-.389z"
+                                fill="#0062FF"
+                              />
+                            </g>
+                          </svg>
                         </div>
                         <div
                           className="iot--list-item--content--values"
@@ -5552,10 +5090,15 @@
                         <div
                           className="iot--list-item--content--icon iot--list-item--content--icon__left"
                         >
-                          <img
-                            alt="Simple bar"
-                            src="simple-bar-graph.svg"
-                          />
+                          <svg
+                            height={32}
+                            width={40}
+                          >
+                            <path
+                              d="M0 0h1.111v32H0zm31.111 2.963h1.111V32h-1.111zM7.778 19.259h1.111V32H7.778zm7.778-7.407h1.111V32h-1.111zM38.889 26.37H40V32h-1.111zM23.333 14.222h1.111V32h-1.111z"
+                              fill="#0062FF"
+                            />
+                          </svg>
                         </div>
                         <div
                           className="iot--list-item--content--values"
@@ -5592,10 +5135,63 @@
                         <div
                           className="iot--list-item--content--icon iot--list-item--content--icon__left"
                         >
-                          <img
-                            alt="Grouped bar"
-                            src="bar-grouped-graph.svg"
-                          />
+                          <svg
+                            height={32}
+                            width={40}
+                          >
+                            <g
+                              fill="none"
+                            >
+                              <path
+                                d="M38.926 7.822H40V32h-1.074z"
+                                fill="#97C1FF"
+                              />
+                              <path
+                                d="M37.584 17.422h1.074V32h-1.074z"
+                                fill="#0062FF"
+                              />
+                              <path
+                                d="M31.41 3.2h1.073V32H31.41z"
+                                fill="#97C1FF"
+                              />
+                              <path
+                                d="M30.067 9.956h1.074V32h-1.074z"
+                                fill="#0062FF"
+                              />
+                              <path
+                                d="M23.893 14.578h1.073V32h-1.073z"
+                                fill="#97C1FF"
+                              />
+                              <path
+                                d="M22.55 21.333h1.074V32H22.55z"
+                                fill="#0062FF"
+                              />
+                              <path
+                                d="M16.644 12.089h1.074V32h-1.074z"
+                                fill="#97C1FF"
+                              />
+                              <path
+                                d="M15.302 25.6h1.074V32h-1.074z"
+                                fill="#0062FF"
+                              />
+                              <path
+                                d="M8.86 20.267h1.073V32H8.859z"
+                                fill="#97C1FF"
+                              />
+                              <path
+                                d="M7.517 23.111h1.074V32H7.517z"
+                                fill="#0062FF"
+                              />
+                              <path
+                                d="M1.342 0h1.074v32H1.342z"
+                                fill="#97C1FF"
+                              />
+                              <path
+                                d="M0 14.222h1.074V32H0z"
+                                fill="#0062FF"
+                              />
+                            </g>
+                          </svg>
                         </div>
                         <div
                           className="iot--list-item--content--values"
@@ -5632,10 +5228,87 @@
                         <div
                           className="iot--list-item--content--icon iot--list-item--content--icon__left"
                         >
-                          <img
-                            alt="Stacked bar"
-                            src="bar-stack-graph.svg"
-                          />
+                          <svg
+                            height={32}
+                            width={40}
+                          >
+                            <g
+                              fill="none"
+                            >
+                              <path
+                                d="M38.108 7.467H40v24.178h-1.892z"
+                                fill="#97C1FF"
+                              />
+                              <path
+                                d="M38.108 17.067H40v14.578h-1.892z"
+                                fill="#0062FF"
+                              />
+                              <path
+                                d="M38.108 16.711H40v1h-1.892z"
+                                fill="#FFF"
+                              />
+                              <path
+                                d="M30.27 2.844h1.892v28.8H30.27z"
+                                fill="#97C1FF"
+                              />
+                              <path
+                                d="M30.27 9.956h1.892V32H30.27z"
+                                fill="#0062FF"
+                              />
+                              <path
+                                d="M30.27 9.6h1.892v1H30.27z"
+                                fill="#FFF"
+                              />
+                              <path
+                                d="M22.703 14.578h1.892V32h-1.892z"
+                                fill="#97C1FF"
+                              />
+                              <path
+                                d="M22.703 21.333h1.892V32h-1.892z"
+                                fill="#0062FF"
+                              />
+                              <path
+                                d="M22.703 20.978h1.892v1h-1.892z"
+                                fill="#FFF"
+                              />
+                              <path
+                                d="M15.405 12.089h1.892V32h-1.892z"
+                                fill="#97C1FF"
+                              />
+                              <path
+                                d="M15.405 25.6h1.892V32h-1.892z"
+                                fill="#0062FF"
+                              />
+                              <path
+                                d="M15.405 25.244h1.892v1h-1.892z"
+                                fill="#FFF"
+                              />
+                              <path
+                                d="M7.838 20.267H9.73V32H7.838z"
+                                fill="#97C1FF"
+                              />
+                              <path
+                                d="M7.838 23.111H9.73V32H7.838z"
+                                fill="#0062FF"
+                              />
+                              <path
+                                d="M7.838 22.756H9.73v1H7.838z"
+                                fill="#FFF"
+                              />
+                              <path
+                                d="M0 0h1.892v32H0z"
+                                fill="#97C1FF"
+                              />
+                              <path
+                                d="M0 14.222h1.892V32H0z"
+                                fill="#0062FF"
+                              />
+                              <path
+                                d="M0 13.867h1.892v1H0z"
+                                fill="#FFF"
+                              />
+                            </g>
+                          </svg>
                         </div>
                         <div
                           className="iot--list-item--content--values"
@@ -5672,10 +5345,36 @@
                         <div
                           className="iot--list-item--content--icon iot--list-item--content--icon__left"
                         >
-                          <img
-                            alt="Value / KPI"
-                            src="value-kpi.svg"
-                          />
+                          <svg
+                            height={32}
+                            width={40}
+                          >
+                            <g
+                              fill="none"
+                              fillRule="evenodd"
+                            >
+                              <path
+                                d="M.5.5h38.752v31H.5z"
+                                stroke="#2160F8"
+                              />
+                              <path
+                                d="M4.969 21.714h21.863v4.571H4.969zm26.832 0l1.988 4.572h-3.975z"
+                                fill="#8EC1FF"
+                              />
+                              <text
+                                fill="#2160F8"
+                                fontFamily="IBMPlexSans, IBM Plex Sans"
+                                fontSize={10}
+                              >
+                                <tspan
+                                  x={4.969}
+                                  y={15.5}
+                                >
+                                  25%
+                                </tspan>
+                              </text>
+                            </g>
+                          </svg>
                         </div>
                         <div
                           className="iot--list-item--content--values"
@@ -5712,10 +5411,31 @@
                         <div
                           className="iot--list-item--content--icon iot--list-item--content--icon__left"
                         >
-                          <img
-                            alt="Image card"
-                            src="image.svg"
-                          />
+                          <svg
+                            height={32}
+                            width={40}
+                          >
+                            <g
+                              fill="none"
+                              fillRule="evenodd"
+                            >
+                              <path
+                                d="M1.29 21.57L13 10.477l11.2 12.347L30.5 16l8.21 9.6"
+                                stroke="#0062FF"
+                              />
+                              <ellipse
+                                cx={25.835}
+                                cy={7.62}
+                                rx={3.19}
+                                ry={3.5}
+                                stroke="#005BFF"
+                              />
+                              <path
+                                d="M.5.5h39v31H.5z"
+                                stroke="#2160F8"
+                              />
+                            </g>
+                          </svg>
                         </div>
                         <div
                           className="iot--list-item--content--values"
@@ -5752,10 +5472,28 @@
                         <div
                           className="iot--list-item--content--icon iot--list-item--content--icon__left"
                         >
-                          <img
-                            alt="Table"
-                            src="data-table.svg"
-                          />
+                          <svg
+                            height={32}
+                            width={40}
+                          >
+                            <g
+                              fill="none"
+                              fillRule="evenodd"
+                            >
+                              <path
+                                d="M0 0h40v2.759H0z"
+                                fill="#0058FF"
+                              />
+                              <path
+                                d="M.5 3.259h39V31.5H.5z"
+                                stroke="#005BFF"
+                              />
+                              <path
+                                d="M3.5 6.621h19V9.38h-19zm21.5 0h11V9.38H25zM3.5 18.759h19v2.759h-19zm21.5 0h11v2.759H25zM3.5 12.69h19v2.759h-19zm21.5 0h11v2.759H25zM3.5 24.828h19v2.759h-19zm21.5 0h11v2.759H25z"
+                                fill="#D8D8D8"
+                              />
+                            </g>
+                          </svg>
                         </div>
                         <div
                           className="iot--list-item--content--values"
@@ -6182,8 +5920,6 @@
                   Import successful
                 </p>
                 <div
-=======
->>>>>>> 35ae31e1
                   className="bx--inline-notification__subtitle"
                 >
                   The JSON import was successful
@@ -6948,8 +6684,6 @@
                         className="iot--list-item--content"
                       >
                         <div
-<<<<<<< HEAD
-=======
                           className="iot--list-item--content--icon iot--list-item--content--icon__left"
                         >
                           <svg
@@ -6976,7 +6710,6 @@
                           </svg>
                         </div>
                         <div
->>>>>>> 35ae31e1
                           className="iot--list-item--content--values"
                         >
                           <div
@@ -6984,15 +6717,9 @@
                           >
                             <div
                               className="iot--list-item--content--values--value"
-<<<<<<< HEAD
-                              title="CUSTOM"
-                            >
-                              CUSTOM
-=======
                               title="Custom"
                             >
                               Custom
->>>>>>> 35ae31e1
                             </div>
                           </div>
                         </div>
