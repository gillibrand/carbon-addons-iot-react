--- conflicted
+++ resolved
@@ -56,14 +56,10 @@
   }
   &--preview {
     flex: 1;
-<<<<<<< HEAD
     margin-top: -$spacing-03;
-    padding: $spacing-05;
     overflow-x: auto;
+    padding: 0 $spacing-05 $spacing-05;
 
-=======
-    padding: 0 $spacing-05 $spacing-05;
->>>>>>> d42ff05d
     .selected-card {
       border: solid $spacing-01 $interactive-04;
       box-sizing: content-box;
