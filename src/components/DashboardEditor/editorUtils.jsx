import React from 'react';
import uuid from 'uuid';
import isNil from 'lodash/isNil';
import omit from 'lodash/omit';
import find from 'lodash/find';
import isEmpty from 'lodash/isEmpty';
import isEqual from 'lodash/isEqual';
import {
  purple70,
  cyan50,
  teal70,
  magenta70,
  red60,
  red50,
  orange40,
  green60,
  blue80,
  blue60,
  red90,
  green50,
  yellow30,
  magenta50,
  purple50,
  teal50,
  cyan90,
} from '@carbon/colors';
import {
  Checkmark24,
  CheckmarkFilled24,
  CheckmarkOutline24,
  Error24,
  ErrorFilled24,
  ErrorOutline24,
  Help24,
  HelpFilled24,
  Information24,
  InformationFilled24,
  Misuse24,
  MisuseOutline24,
  Undefined24,
  UndefinedFilled24,
  Unknown24,
  UnknownFilled24,
  Warning24,
  WarningAlt24,
  WarningAltFilled24,
  WarningAltInverted24,
  WarningAltInvertedFilled24,
  WarningFilled24,
  WarningSquare24,
  WarningSquareFilled24,
} from '@carbon/icons-react';

import {
  CARD_SIZES,
  CARD_TYPES,
  BAR_CHART_TYPES,
  BAR_CHART_LAYOUTS,
  DASHBOARD_EDITOR_CARD_TYPES,
} from '../../constants/LayoutConstants';
import {
  Card,
  ValueCard,
  TimeSeriesCard,
  BarChartCard,
  ImageCard,
  TableCard,
  ListCard,
} from '../../index';

/**
 * Returns a duplicate card configuration
 * @param {Object} cardConfig, card JSON configuration
 * @returns {Object} duplicated card JSON
 */
export const getDuplicateCard = (cardConfig) => ({
  ...cardConfig,
  id: uuid.v4(),
});

/**
 * Returns a default card configuration
 * @param {string} type, card type
 * @returns {Object} default card JSON
 */
export const getDefaultCard = (type, i18n) => {
  const defaultSizeForType = {
    [DASHBOARD_EDITOR_CARD_TYPES.VALUE]: CARD_SIZES.SMALL,
    [DASHBOARD_EDITOR_CARD_TYPES.SIMPLE_BAR]: CARD_SIZES.MEDIUM,
    [DASHBOARD_EDITOR_CARD_TYPES.GROUPED_BAR]: CARD_SIZES.MEDIUM,
    [DASHBOARD_EDITOR_CARD_TYPES.STACKED_BAR]: CARD_SIZES.MEDIUM,
    [DASHBOARD_EDITOR_CARD_TYPES.TIMESERIES]: CARD_SIZES.MEDIUM,
    [DASHBOARD_EDITOR_CARD_TYPES.IMAGE]: CARD_SIZES.MEDIUM,
    [DASHBOARD_EDITOR_CARD_TYPES.TABLE]: CARD_SIZES.LARGE,
  };

  const baseCardProps = {
    id: uuid.v4(),
    title: i18n.defaultCardTitle,
    size: defaultSizeForType[type] ?? CARD_SIZES.MEDIUM,
    ...(type.includes(CARD_TYPES.BAR) ? { type: CARD_TYPES.BAR } : { type }),
  };

  switch (type) {
    case DASHBOARD_EDITOR_CARD_TYPES.VALUE:
      return {
        ...baseCardProps,
        content: {
          attributes: [],
        },
      };
    case DASHBOARD_EDITOR_CARD_TYPES.TIMESERIES:
      return {
        ...baseCardProps,
        content: {
          series: [],
          xLabel: 'Time',
          includeZeroOnXaxis: true,
          includeZeroOnYaxis: true,
          timeDataSourceId: 'timestamp',
          showLegend: true,
        },
      };
    case DASHBOARD_EDITOR_CARD_TYPES.SIMPLE_BAR:
      return {
        ...baseCardProps,
        content: {
          type: BAR_CHART_TYPES.SIMPLE,
          layout: BAR_CHART_LAYOUTS.VERTICAL,
          series: [],
          timeDataSourceId: 'timestamp',
        },
      };
    case DASHBOARD_EDITOR_CARD_TYPES.GROUPED_BAR:
      return {
        ...baseCardProps,
        content: {
          type: BAR_CHART_TYPES.GROUPED,
          layout: BAR_CHART_LAYOUTS.VERTICAL,
          series: [],
        },
      };
    case DASHBOARD_EDITOR_CARD_TYPES.STACKED_BAR:
      return {
        ...baseCardProps,
        content: {
          type: BAR_CHART_TYPES.STACKED,
          layout: BAR_CHART_LAYOUTS.VERTICAL,
          series: [],
          timeDataSourceId: 'timestamp',
        },
      };
    case DASHBOARD_EDITOR_CARD_TYPES.TABLE:
      return {
        ...baseCardProps,
        content: {
          columns: [
            {
              dataSourceId: 'undefined',
              label: '--',
            },
            {
              dataSourceId: 'undefined2',
              label: '--',
            },
          ],
        },
      };
    case DASHBOARD_EDITOR_CARD_TYPES.IMAGE:
      return {
        ...baseCardProps,
        content: {
          hideMinimap: true,
          hideHotspots: false,
          hideZoomControls: false,
        },
      };

    default:
      return { ...baseCardProps };
  }
};

/**
 * Color options for dataItems
 */
export const DATAITEM_COLORS_OPTIONS = [
  purple70,
  cyan50,
  teal70,
  magenta70,
  red50,
  red90,
  green60,
  blue80,
  magenta50,
  purple50,
  teal50,
  cyan90,
];

/**
 * maps a selected time range to what is expected in the dashboardJSON
 */
export const timeRangeToJSON = {
  lastHour: {
    interval: 'hour',
    range: { interval: 'hour', count: -1, type: 'rolling' },
  },
  last2Hours: {
    interval: 'hour',
    range: { interval: 'hour', count: -2, type: 'rolling' },
  },
  last4Hours: {
    interval: 'hour',
    range: { interval: 'hour', count: -4, type: 'rolling' },
  },
  last8Hours: {
    interval: 'hour',
    range: { interval: 'hour', count: -8, type: 'rolling' },
  },
  last24Hours: {
    range: { interval: 'day', count: -1, type: 'rolling' },
    interval: 'hour',
  },
  last7Days: {
    range: { interval: 'week', count: -1, type: 'rolling' },
    interval: 'day',
  },
  lastMonth: {
    range: { interval: 'month', count: -1, type: 'rolling' },
    interval: 'week',
  },
  lastQuarter: {
    range: {
      interval: 'quarter',
      count: -1,
      type: 'rolling',
    },
    interval: 'month',
  },
  lastYear: {
    range: {
      interval: 'year',
      count: -1,
      type: 'rolling',
    },
    interval: 'month',
  },
  thisWeek: {
    range: {
      interval: 'week',
      count: -1,
      type: 'periodToDate',
    },
    interval: 'day',
  },
  thisMonth: {
    range: {
      interval: 'month',
      count: -1,
      type: 'periodToDate',
    },
    interval: 'week',
  },
  thisQuarter: {
    range: {
      interval: 'quarter',
      count: -1,
      type: 'periodToDate',
    },
    interval: 'month',
  },
  thisYear: {
    range: {
      interval: 'year',
      count: -1,
      type: 'periodToDate',
    },
    interval: 'month',
  },
};

export const validThresholdIcons = [
  { carbonIcon: <Checkmark24 />, name: 'Checkmark' },
  { carbonIcon: <CheckmarkFilled24 />, name: 'Checkmark filled' },
  { carbonIcon: <CheckmarkOutline24 />, name: 'Checkmark outline' },
  { carbonIcon: <Error24 />, name: 'Error' },
  { carbonIcon: <ErrorFilled24 />, name: 'Error filled' },
  { carbonIcon: <ErrorOutline24 />, name: 'Error outline' },
  { carbonIcon: <Help24 />, name: 'Help' },
  { carbonIcon: <HelpFilled24 />, name: 'Help filled' },
  { carbonIcon: <Information24 />, name: 'Information' },
  { carbonIcon: <InformationFilled24 />, name: 'Information filled' },
  { carbonIcon: <Misuse24 />, name: 'Misuse' },
  { carbonIcon: <MisuseOutline24 />, name: 'Misuse outline' },
  { carbonIcon: <Undefined24 />, name: 'Undefined' },
  { carbonIcon: <UndefinedFilled24 />, name: 'Undefined filled' },
  { carbonIcon: <Unknown24 />, name: 'Unknown' },
  { carbonIcon: <UnknownFilled24 />, name: 'Unknown filled' },
  { carbonIcon: <Warning24 />, name: 'Warning' },
  { carbonIcon: <WarningAlt24 />, name: 'Warning alt' },
  { carbonIcon: <WarningAltFilled24 />, name: 'Warning alt filled' },
  { carbonIcon: <WarningAltInverted24 />, name: 'Warning alt inverted' },
  {
    carbonIcon: <WarningAltInvertedFilled24 />,
    name: 'Warning alt inverted filled',
  },
  { carbonIcon: <WarningFilled24 />, name: 'Warning filled' },
  { carbonIcon: <WarningSquare24 />, name: 'Warning square' },
  { carbonIcon: <WarningSquareFilled24 />, name: 'Warning square filled' },
];

export const validThresholdColors = [
  { carbonColor: red60, name: 'red60' },
  { carbonColor: green50, name: 'green50' },
  { carbonColor: orange40, name: 'orange40' },
  { carbonColor: yellow30, name: 'yellow30' },
  { carbonColor: blue60, name: 'blue60' },
];

/**
 * determines if a card JSON is valid depending on its card type
 * @param {Object} cardConfig
 * @returns {Boolean}
 */
export const isCardJsonValid = (cardConfig) => {
  switch (cardConfig.type) {
    case CARD_TYPES.VALUE:
      return !isNil(cardConfig?.content?.attributes);
    case CARD_TYPES.TIMESERIES:
      return !isNil(cardConfig?.content);
    case CARD_TYPES.BAR:
      return !isNil(cardConfig?.content);
    case CARD_TYPES.TABLE:
      return !isNil(cardConfig?.content);
    default:
      return true;
  }
};

/**
 * Renders a card and lists the JSON within
 * @param {Object} cardConfig
 * @param {Object} commonProps
 * @returns {Node}
 */
const renderDefaultCard = (cardConfig, commonProps) => (
  <Card isEditable {...cardConfig} {...commonProps}>
    <div style={{ padding: '1rem' }}>{JSON.stringify(cardConfig, null, 4)}</div>
  </Card>
);

/**
 * @param {Object} cardConfig
 * @param {Object} commonProps
 * @returns {Node}
 */
const renderValueCard = (cardConfig, commonProps) => (
  <ValueCard
    // render the icon in the right color in the card preview
    renderIconByName={(iconName, props) => {
      const iconToRender = validThresholdIcons.find(
        (icon) => icon.name === iconName
      )?.carbonIcon || <Warning24 />;
      // eslint-disable-next-line react/prop-types
      return <div style={{ color: props.fill }}>{iconToRender}</div>;
    }}
    isEditable
    {...cardConfig}
    {...commonProps}
  />
);
/**
 * @param {Object} cardConfig
 * @param {Object} commonProps
 * @returns {Node}
 */
const renderTimeSeriesCard = (cardConfig, commonProps) => {
  // apply the timeRange for the card preview
  const timeRangeJSON = find(timeRangeToJSON, ({ range }) =>
    isEqual(range, cardConfig?.dataSource?.range)
  );
  return (
    <TimeSeriesCard
      isEditable
      values={[]}
      interval={timeRangeJSON?.interval || 'day'}
      {...cardConfig}
      {...commonProps}
    />
  );
};

/**
 * @param {Object} cardConfig
 * @param {Object} commonProps
 * @returns {Node}
 */
const renderBarChartCard = (
  cardConfig,
  commonProps,
  dataItems,
  availableDimensions
) => {
  // apply the timeRange for the card preview
  const timeRangeJSON = find(timeRangeToJSON, ({ range }) =>
    isEqual(range, cardConfig?.dataSource?.range)
  );
  return (
    <BarChartCard
      isEditable
      isDashboardPreview
      values={
        !cardConfig.dataSource?.groupBy && isEmpty(cardConfig.content.series)
          ? []
          : dataItems
      }
      availableDimensions={availableDimensions}
      interval={timeRangeJSON?.interval || 'day'}
      {...cardConfig}
      {...commonProps}
    />
  );
};

/**
 * @param {Object} cardConfig
 * @param {Object} commonProps
 * @returns {Node}
 */
const renderTableCard = (cardConfig, commonProps) => (
  <TableCard isEditable {...cardConfig} {...commonProps} />
);

/**
 * @param {Object} cardConfig
 * @param {Object} commonProps
 * @returns {Node}
 */
const renderImageCard = (cardConfig, commonProps) => (
  <ImageCard isEditable {...cardConfig} {...commonProps} />
);

/**
 * @param {Object} cardConfig
 * @param {Object} commonProps
 * @returns {Node}
 */
const renderListCard = (cardConfig, commonProps) => (
  <ListCard isEditable {...cardConfig} {...commonProps} />
);

/**
 * @param {Object} cardConfig
 * @param {Object} commonProps
 * @returns {Node}
 */
const renderCustomCard = (cardConfig, commonProps) => {
  return (
    <Card
      hideHeader={isNil(cardConfig.title)}
      // need to omit the content because its getting passed content to be rendered, which should not
      // get attached to the card wrapper
      {...omit(cardConfig, 'content')}
      {...commonProps}>
      {
        // If content is a function, this is a react component
        typeof cardConfig.content === 'function' ? (
          <cardConfig.content />
        ) : (
          cardConfig.content
        )
      }
    </Card>
  );
};

/**
 * Selects the card if the key is 'enter' or 'space'
 * @param {Event} evt
 * @param {Function} onSelectCard
 * @param {string} id
 */
export const handleKeyDown = (evt, onSelectCard, id) => {
  if (evt.key === 'Enter' || evt.key === 'Space') {
    onSelectCard(id);
  }
};

/**
 * Selects the card
 * @param {Function} onSelectCard
 * @param {string} id
 */
export const handleOnClick = (onSelectCard, id) => {
  onSelectCard(id);
};

/**
 * Returns a Card component for preview in the dashboard
 * @param {Object} cardConfig, the JSON configuration of the card
 * @param {Object} commonProps basic card config props
 * @param {Array} dataItems list of dataItems available to the card
 * @param {Object} availableDimensions collection of dimensions where the key is the
 * dimension and the value is a list of values for that dimension
 * @returns {Node}
 */
export const getCardPreview = (
  cardConfig,
  commonProps,
  dataItems,
  availableDimensions
) => {
  if (!isCardJsonValid(cardConfig)) {
    return renderDefaultCard(cardConfig, commonProps);
  }

  switch (cardConfig.type) {
    case CARD_TYPES.VALUE:
      return renderValueCard(cardConfig, commonProps);
    case CARD_TYPES.TIMESERIES:
      return renderTimeSeriesCard(cardConfig, commonProps);
    case CARD_TYPES.BAR:
      return renderBarChartCard(
        cardConfig,
        commonProps,
        dataItems,
        availableDimensions
      );
    case CARD_TYPES.TABLE:
      return renderTableCard(cardConfig, commonProps);
    case CARD_TYPES.IMAGE:
      return renderImageCard(cardConfig, commonProps);
    case CARD_TYPES.LIST:
      return renderListCard(cardConfig, commonProps);
    case CARD_TYPES.CUSTOM:
      return renderCustomCard(cardConfig, commonProps);
    default:
      return renderDefaultCard(cardConfig, commonProps);
  }
};

/**
 * Returns the correct string based off the currently selected breakpoint
 * @param {string} breakpoint One of the breakpoints we support with DashboardGrid
 * @param {Object<string>} i18n internationalization strings
 * @returns {string} translated info about the selected breakpoint
 */
export const renderBreakpointInfo = (breakpoint, i18n) => {
  switch (breakpoint) {
    case 'xl':
      return i18n.layoutInfoXl;
    case 'lg':
      return i18n.layoutInfoLg;
    case 'md':
      return i18n.layoutInfoMd;
    default:
      return i18n.layoutInfoXl;
  }
};

/**
 * returns a new series array with a generated color if needed, and in the format expected by the JSON payload
 * @param {array} selectedItems
 * @param {object} cardConfig
 */
export const formatSeries = (selectedItems, cardConfig) => {
  const cardSeries = cardConfig?.content?.series;
  const series = selectedItems.map(({ id }, i) => {
    const currentItem = cardSeries?.find(
      (dataItem) => dataItem.dataSourceId === id
    );
    const color =
      currentItem?.color ??
      DATAITEM_COLORS_OPTIONS[i % DATAITEM_COLORS_OPTIONS.length];
    return {
      dataSourceId: id,
      label: currentItem?.label || id,
      color,
    };
  });
  return series;
};

/**
 * returns a new attributes array in the format expected by the JSON payload
 * @param {array} selectedItems
 * @param {object} cardConfig
 */
export const formatAttributes = (selectedItems, cardConfig) => {
  const cardAttributes = cardConfig?.content?.attributes;
  const attributes = selectedItems.map(({ id }) => {
    const currentItem = cardAttributes?.find(
      (dataItem) => dataItem.dataSourceId === id
    );

    return {
      dataSourceId: id,
      label: currentItem?.label || id,
      ...(!isNil(currentItem?.precision)
        ? { precision: currentItem.precision }
        : {}),
      ...(currentItem?.thresholds && !isEmpty(currentItem?.thresholds)
        ? { thresholds: currentItem.thresholds }
        : {}),
      ...(currentItem?.dataFilter
        ? { dataFilter: currentItem.dataFilter }
        : {}),
    };
  });
  return attributes;
};

/**
 * determines how to format the dataSection based on card type
 * @param {array} selectedItems
 * @param {object} cardConfig
 */
<<<<<<< HEAD
export const handleDataSeriesChange = (selectedItems, cardConfig, title) => {
=======
export const handleDataSeriesChange = (
  selectedItems,
  cardConfig,
  setEditDataSeries
) => {
>>>>>>> 79a85a83
  const { type } = cardConfig;
  let series;
  let attributes;
  let dataSection;
  let editDataItemIndex;

  switch (type) {
    case CARD_TYPES.VALUE:
      attributes = formatAttributes(selectedItems, cardConfig);
      return {
        ...cardConfig,
        content: { ...cardConfig.content, attributes },
      };
    case CARD_TYPES.TIMESERIES:
    case CARD_TYPES.BAR:
      series = formatSeries(selectedItems, cardConfig);
      setEditDataSeries(series);
      return {
        ...cardConfig,
        content: { ...cardConfig.content, series },
      };
    case CARD_TYPES.IMAGE:
      dataSection = [...(cardConfig.content?.hotspots || [])];
      editDataItemIndex = dataSection.findIndex(
        (dataItem) => dataItem.title === title
      );
      dataSection[editDataItemIndex].content = {
        ...dataSection[editDataItemIndex].content,
        attributes: selectedItems,
      };
      return {
        ...cardConfig,
        content: {
          ...cardConfig.content,
          hotspots: dataSection,
        },
      };
    default:
      return cardConfig;
  }
};

/**
 * updates the dataSection on edit of a dataItem based on card type
 * @param {object} editDataItem
 * @param {object} cardConfig
 * @param {string} title
 */
<<<<<<< HEAD
export const handleDataItemEdit = (editDataItem, cardConfig, title) => {
=======
export const handleDataItemEdit = (
  editDataItem,
  cardConfig,
  editDataSeries
) => {
>>>>>>> 79a85a83
  const { type, content } = cardConfig;
  let dataSection;
  let editDataItemIndex;
  let nestedIndex;

  switch (type) {
    case CARD_TYPES.VALUE:
      dataSection = [...content.attributes];
      editDataItemIndex = dataSection.findIndex(
        (dataItem) => dataItem.dataSourceId === editDataItem.dataSourceId
      );
      dataSection[editDataItemIndex] = editDataItem;
      return {
        ...cardConfig,
        content: { ...content, attributes: dataSection },
      };
    case CARD_TYPES.TIMESERIES:
    case CARD_TYPES.BAR:
      dataSection = [...editDataSeries];
      editDataItemIndex = dataSection.findIndex(
        (dataItem) => dataItem.dataSourceId === editDataItem.dataSourceId
      );
      dataSection[editDataItemIndex] = editDataItem;
      return {
        ...cardConfig,
        content: { ...content, series: dataSection },
      };
    case CARD_TYPES.IMAGE:
      dataSection = [...(content.hotspots || [])];
      editDataItemIndex = dataSection.findIndex(
        (dataItem) => dataItem.title === title
      );
      nestedIndex = dataSection[editDataItemIndex].content.attributes.findIndex(
        (dataItem) => dataItem.dataSourceId === editDataItem.dataSourceId
      );
      dataSection[editDataItemIndex].content.attributes[nestedIndex] = omit(
        editDataItem,
        'thresholds'
      );
      if (cardConfig.thresholds || editDataItem.thresholds) {
        return {
          ...cardConfig,
          content: { ...content, hotspots: dataSection },
          thresholds: [
            ...(cardConfig.thresholds?.filter(
              (thresh) => thresh.dataSourceId !== editDataItem.dataSourceId
            ) || []),
            ...editDataItem.thresholds,
          ].map((thresh) => omit(thresh, 'id')),
        };
      }
      return {
        ...cardConfig,
        content: { ...content, hotspots: dataSection },
      };
    default:
      return cardConfig;
  }
};<|MERGE_RESOLUTION|>--- conflicted
+++ resolved
@@ -617,15 +617,12 @@
  * @param {array} selectedItems
  * @param {object} cardConfig
  */
-<<<<<<< HEAD
-export const handleDataSeriesChange = (selectedItems, cardConfig, title) => {
-=======
 export const handleDataSeriesChange = (
   selectedItems,
   cardConfig,
-  setEditDataSeries
+  setEditDataSeries,
+  title
 ) => {
->>>>>>> 79a85a83
   const { type } = cardConfig;
   let series;
   let attributes;
@@ -674,15 +671,12 @@
  * @param {object} cardConfig
  * @param {string} title
  */
-<<<<<<< HEAD
-export const handleDataItemEdit = (editDataItem, cardConfig, title) => {
-=======
 export const handleDataItemEdit = (
   editDataItem,
   cardConfig,
-  editDataSeries
+  editDataSeries,
+  title
 ) => {
->>>>>>> 79a85a83
   const { type, content } = cardConfig;
   let dataSection;
   let editDataItemIndex;
