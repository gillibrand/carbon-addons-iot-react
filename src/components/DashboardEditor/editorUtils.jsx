import React from 'react';
import uuid from 'uuid';
import isNil from 'lodash/isNil';

import {
  CARD_SIZES,
  CARD_ACTIONS,
  CARD_TYPES,
  BAR_CHART_TYPES,
  BAR_CHART_LAYOUTS,
  DASHBOARD_EDITOR_CARD_TYPES,
} from '../../constants/LayoutConstants';
import {
  Card,
  ValueCard,
  TimeSeriesCard,
  BarChartCard,
  ImageCard,
  TableCard,
  ListCard,
} from '../../index';
import sampleImage from '../CardEditor/CardGalleryList/image.svg';

/**
 * Returns a duplicate card configuration
 * @param {Object} cardData, card JSON configuration
 * @returns {Object} duplicated card JSON
 */
export const getDuplicateCard = (cardData) => ({
  ...cardData,
  id: uuid.v4(),
});

/**
 * Returns a default card configuration
 * @param {string} type, card type
 * @returns {Object} default card JSON
 */
export const getDefaultCard = (type, i18n) => {
  const defaultSizeForType = {
    [DASHBOARD_EDITOR_CARD_TYPES.VALUE]: CARD_SIZES.SMALLWIDE,
    [DASHBOARD_EDITOR_CARD_TYPES.SIMPLE_BAR]: CARD_SIZES.MEDIUMWIDE,
    [DASHBOARD_EDITOR_CARD_TYPES.GROUPED_BAR]: CARD_SIZES.MEDIUMWIDE,
    [DASHBOARD_EDITOR_CARD_TYPES.STACKED_BAR]: CARD_SIZES.MEDIUMWIDE,
    [DASHBOARD_EDITOR_CARD_TYPES.TIMESERIES]: CARD_SIZES.MEDIUMWIDE,
    [DASHBOARD_EDITOR_CARD_TYPES.IMAGE]: CARD_SIZES.MEDIUMWIDE,
    [DASHBOARD_EDITOR_CARD_TYPES.TABLE]: CARD_SIZES.LARGE,
  };

  const baseCardProps = {
    id: uuid.v4(),
    title: i18n.defaultCardTitle,
    size: defaultSizeForType[type] ?? CARD_SIZES.MEDIUM,
    ...(type.includes(CARD_TYPES.BAR) ? { type: CARD_TYPES.BAR } : { type }),
  };

  switch (type) {
    case DASHBOARD_EDITOR_CARD_TYPES.VALUE:
      return {
        ...baseCardProps,
        content: {
          attributes: [],
        },
        i18n,
      };
    case DASHBOARD_EDITOR_CARD_TYPES.TIMESERIES:
      return {
        ...baseCardProps,
        content: {
          series: [],
<<<<<<< HEAD
          xLabel: 'Time',
          yLabel: 'Temperature (˚F)',
          includeZeroOnXaxis: true,
          includeZeroOnYaxis: true,
=======
>>>>>>> ee57562e
          timeDataSourceId: 'timestamp',
        },
        interval: 'day',
<<<<<<< HEAD
        showLegend: true,
=======
        i18n,
>>>>>>> ee57562e
      };
    case DASHBOARD_EDITOR_CARD_TYPES.SIMPLE_BAR:
      return {
        ...baseCardProps,
        content: {
          type: BAR_CHART_TYPES.SIMPLE,
          layout: BAR_CHART_LAYOUTS.VERTICAL,
          series: [],
        },
        i18n,
      };
    case DASHBOARD_EDITOR_CARD_TYPES.GROUPED_BAR:
      return {
        ...baseCardProps,
        content: {
          type: BAR_CHART_TYPES.GROUPED,
          layout: BAR_CHART_LAYOUTS.VERTICAL,
          series: [],
        },
        i18n,
      };
    case DASHBOARD_EDITOR_CARD_TYPES.STACKED_BAR:
      return {
        ...baseCardProps,
        content: {
          type: BAR_CHART_TYPES.STACKED,
          layout: BAR_CHART_LAYOUTS.VERTICAL,
          series: [],
        },
        i18n,
      };
    case DASHBOARD_EDITOR_CARD_TYPES.TABLE:
      return {
        ...baseCardProps,
        content: {
          columns: [
            {
              dataSourceId: 'undefined',
              label: '--',
            },
            {
              dataSourceId: 'undefined2',
              label: '--',
            },
          ],
        },
        i18n,
      };
    case DASHBOARD_EDITOR_CARD_TYPES.IMAGE:
      return {
        ...baseCardProps,
        content: {
          alt: 'Sample image',
          src: sampleImage,
          hideMinimap: true,
          hideHotspots: false,
          hideZoomControls: false,
        },
        i18n,
      };

    default:
      return { ...baseCardProps, i18n };
  }
};

/**
 * maps a selected time range to what is expected in the dashboardJSON
 */
export const timeRangeToJSON = {
  lastHour: { interval: 'hour', count: -1, type: 'rolling' },
  last2Hours: { interval: 'hour', count: -2, type: 'rolling' },
  last4Hours: { interval: 'hour', count: -4, type: 'rolling' },
  last8Hours: { interval: 'hour', count: -8, type: 'rolling' },
  last24Hours: { interval: 'day', count: -1, type: 'rolling' },
  last7Days: { interval: 'week', count: -1, type: 'rolling' },
  lastMonth: { interval: 'month', count: -1, type: 'rolling' },
  lastQuarter: {
    interval: 'quarter',
    count: -1,
    type: 'rolling',
  },
  lastYear: {
    interval: 'year',
    count: -1,
    type: 'rolling',
  },
  this24Hours: { interval: 'day', count: -1, type: 'periodToDate' },
  thisWeek: {
    interval: 'week',
    count: -1,
    type: 'periodToDate',
  },
  thisMonth: {
    interval: 'month',
    count: -1,
    type: 'periodToDate',
  },
  thisQuarter: {
    interval: 'quarter',
    count: -1,
    type: 'periodToDate',
  },
  thisYear: {
    interval: 'year',
    count: -1,
    type: 'periodToDate',
  },
};

/**
 * determines if a card JSON is valid depending on its card type
 * @param {Object} cardJson
 * @returns {Boolean}
 */
export const isCardJsonValid = (cardJson) => {
  switch (cardJson.type) {
    case CARD_TYPES.VALUE:
      return !isNil(cardJson?.content?.attributes);
    case CARD_TYPES.TIMESERIES:
      return !isNil(cardJson?.content);
    case CARD_TYPES.BAR:
      return !isNil(cardJson?.content);
    case CARD_TYPES.TABLE:
      return !isNil(cardJson?.content);
    default:
      return true;
  }
};

/**
 * Renders a card and lists the JSON within
 * @param {Object} cardJson
 * @param {Object} commonProps
 * @returns {Node}
 */
const renderDefaultCard = (cardJson, commonProps) => (
  <Card isEditable {...cardJson} {...commonProps}>
    <div style={{ padding: '1rem' }}>{JSON.stringify(cardJson, null, 4)}</div>
  </Card>
);

/**
 * @param {Object} cardJson
 * @param {Object} commonProps
 * @returns {Node}
 */
const renderValueCard = (cardJson, commonProps) => (
  <ValueCard isEditable {...cardJson} {...commonProps} />
);

/**
 * @param {Object} cardJson
 * @param {Object} commonProps
 * @returns {Node}
 */
const renderTimeSeriesCard = (cardJson, commonProps) => (
<<<<<<< HEAD
  <TimeSeriesCard
    key={cardJson.id}
    id={cardJson.id}
    title={cardJson.title}
    tooltip={cardJson.description}
    size={cardJson.size}
    content={cardJson?.content}
    isEditable
    values={[]}
    showLegend
    {...cardJson}
    {...commonProps}
  />
=======
  <TimeSeriesCard isEditable {...cardJson} {...commonProps} />
>>>>>>> ee57562e
);

/**
 * @param {Object} cardJson
 * @param {Object} commonProps
 * @returns {Node}
 */
const renderBarChartCard = (cardJson, commonProps) => (
  <BarChartCard isEditable {...cardJson} {...commonProps} />
);

/**
 * @param {Object} cardJson
 * @param {Object} commonProps
 * @returns {Node}
 */
const renderTableCard = (cardJson, commonProps) => (
  <TableCard isEditable {...cardJson} {...commonProps} />
);

const renderImageCard = (cardJson, commonProps) => (
  <ImageCard isEditable {...cardJson} {...commonProps} />
);

/**
 * @param {Object} cardJson
 * @param {Object} commonProps
 * @returns {Node}
 */
const renderListCard = (cardJson, commonProps) => (
  <ListCard isEditable {...cardJson} {...commonProps} />
);

/**
 * Returns a Card component for preview in the dashboard
 * @param {Object} cardData, the JSON configuration of the card
 * @param {Function} onSelectCard, callback when card is selected for editing
 * @param {Function} onDuplicateCard, callback when card clone button is clicked
 * @param {Function} onRemoveCard, callback when card delete button is clicked
 * @returns {Node}
 */
export const getCardPreview = (
  cardData,
  onSelectCard,
  onDuplicateCard,
  onRemoveCard
) => {
  const commonProps = {
    key: cardData.id,
    tooltip: cardData.description,
    availableActions: { clone: true, delete: true },
    onCardAction: (id, actionId) => {
      if (actionId === CARD_ACTIONS.CLONE_CARD) {
        onDuplicateCard(id);
      }
      if (actionId === CARD_ACTIONS.DELETE_CARD) {
        onRemoveCard(id);
      }
    },
    tabIndex: 0,
    onFocus: () => onSelectCard(cardData.id),
    onBlur: () => onSelectCard(null),
  };

  if (!isCardJsonValid(cardData)) {
    return renderDefaultCard(cardData, commonProps);
  }

  switch (cardData.type) {
    case CARD_TYPES.VALUE:
      return renderValueCard(cardData, commonProps);
    case CARD_TYPES.TIMESERIES:
      return renderTimeSeriesCard(cardData, commonProps);
    case CARD_TYPES.BAR:
      return renderBarChartCard(cardData, commonProps);
    case CARD_TYPES.TABLE:
      return renderTableCard(cardData, commonProps);
    case CARD_TYPES.IMAGE:
      return renderImageCard(cardData, commonProps);
    case CARD_TYPES.LIST:
      return renderListCard(cardData, commonProps);
    default:
      return renderDefaultCard(cardData, commonProps);
  }
};<|MERGE_RESOLUTION|>--- conflicted
+++ resolved
@@ -68,21 +68,14 @@
         ...baseCardProps,
         content: {
           series: [],
-<<<<<<< HEAD
           xLabel: 'Time',
           yLabel: 'Temperature (˚F)',
           includeZeroOnXaxis: true,
           includeZeroOnYaxis: true,
-=======
->>>>>>> ee57562e
           timeDataSourceId: 'timestamp',
         },
         interval: 'day',
-<<<<<<< HEAD
         showLegend: true,
-=======
-        i18n,
->>>>>>> ee57562e
       };
     case DASHBOARD_EDITOR_CARD_TYPES.SIMPLE_BAR:
       return {
@@ -240,23 +233,7 @@
  * @returns {Node}
  */
 const renderTimeSeriesCard = (cardJson, commonProps) => (
-<<<<<<< HEAD
-  <TimeSeriesCard
-    key={cardJson.id}
-    id={cardJson.id}
-    title={cardJson.title}
-    tooltip={cardJson.description}
-    size={cardJson.size}
-    content={cardJson?.content}
-    isEditable
-    values={[]}
-    showLegend
-    {...cardJson}
-    {...commonProps}
-  />
-=======
-  <TimeSeriesCard isEditable {...cardJson} {...commonProps} />
->>>>>>> ee57562e
+  <TimeSeriesCard isEditable  values={[]}    showLegend {...cardJson} {...commonProps} />
 );
 
 /**
