--- conflicted
+++ resolved
@@ -122,10 +122,6 @@
           timeDataSourceId: 'timestamp',
           showLegend: true,
         },
-<<<<<<< HEAD
-=======
-        interval: 'day',
->>>>>>> 4575a5c7
       };
     case DASHBOARD_EDITOR_CARD_TYPES.SIMPLE_BAR:
       return {
@@ -208,7 +204,6 @@
  */
 export const timeRangeToJSON = {
   lastHour: {
-<<<<<<< HEAD
     interval: 'hour',
     range: { interval: 'hour', count: -1, type: 'rolling' },
   },
@@ -223,30 +218,6 @@
   last8Hours: {
     interval: 'hour',
     range: { interval: 'hour', count: -8, type: 'rolling' },
-=======
-    range: {
-      interval: 'hour',
-      count: -1,
-      type: 'rolling',
-    },
-    interval: 'hour',
-  },
-  last2Hours: {
-    range: {
-      interval: 'hour',
-      count: -2,
-      type: 'rolling',
-    },
-    interval: 'hour',
-  },
-  last4Hours: {
-    range: { interval: 'hour', count: -4, type: 'rolling' },
-    interval: 'hour',
-  },
-  last8Hours: {
-    range: { interval: 'hour', count: -8, type: 'rolling' },
-    interval: 'hour',
->>>>>>> 4575a5c7
   },
   last24Hours: {
     range: { interval: 'day', count: -1, type: 'rolling' },
@@ -405,7 +376,6 @@
  * @param {Object} commonProps
  * @returns {Node}
  */
-<<<<<<< HEAD
 const renderTimeSeriesCard = (cardConfig, commonProps) => {
   // apply the timeRange for the card preview
   const timeRangeJSON = find(timeRangeToJSON, ({ range }) =>
@@ -415,7 +385,6 @@
     <TimeSeriesCard
       isEditable
       values={[]}
-      showLegend
       interval={timeRangeJSON?.interval || 'day'}
       timeRange={cardConfig?.dataSource?.range}
       {...cardConfig}
@@ -423,17 +392,6 @@
     />
   );
 };
-=======
-const renderTimeSeriesCard = (cardConfig, commonProps) => (
-  <TimeSeriesCard
-    isEditable
-    values={[]}
-    timeRange={cardConfig?.dataSource?.range}
-    {...cardConfig}
-    {...commonProps}
-  />
-);
->>>>>>> 4575a5c7
 
 /**
  * @param {Object} cardConfig
