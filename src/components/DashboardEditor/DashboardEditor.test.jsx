--- conflicted
+++ resolved
@@ -288,7 +288,6 @@
     expect(screen.getByTitle('My new card title')).toBeInTheDocument();
   });
 
-<<<<<<< HEAD
   it('selecting medium breakpoint should render breakpoint info', () => {
     render(
       <DashboardEditor
@@ -306,7 +305,8 @@
     expect(
       screen.getByText('Edit dashboard at medium layout (480 - 672px)')
     ).toBeInTheDocument();
-=======
+  });
+
   it('triggering an error should show error message', () => {
     render(
       <DashboardEditor
@@ -343,18 +343,6 @@
     expect(errMsg).toHaveLength(2);
   });
 
-  it('renders a custom header', () => {
-    render(
-      <DashboardEditor
-        {...commonProps}
-        renderHeader={() => <>Custom Header</>}
-      />
-    );
-    const header = screen.getByText('Custom Header');
-
-    expect(header).toBeInTheDocument();
-  });
-
   it('uses custom onCardChange callback', () => {
     render(
       <DashboardEditor
@@ -376,6 +364,5 @@
       target: { value: 'My new card title' },
     });
     expect(mockOnCardChange).toHaveBeenCalled();
->>>>>>> 5d9892c0
   });
 });