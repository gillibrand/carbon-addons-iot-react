import React from 'react';
import { render, screen, fireEvent } from '@testing-library/react';

import { Link } from '../..';

import DashboardEditor from './DashboardEditor';

describe('DashboardEditor', () => {
  const mockValueCard = {
    id: 'Standard',
    title: 'value card',
    type: 'VALUE',
    size: 'MEDIUM',
    content: {
      attributes: [
        {
          dataSourceId: 'key1',
          unit: '%',
          label: 'Key 1',
        },
        {
          dataSourceId: 'key2',
          unit: 'lb',
          label: 'Key 2',
        },
      ],
    },
  };
  const mockOnImport = jest.fn();
  const mockOnExport = jest.fn();
  const mockOnCancel = jest.fn();
  const mockOnSubmit = jest.fn();

  const commonProps = {
    title: 'My dashboard',
    headerBreadcrumbs: [
      <Link href="www.ibm.com">Dashboard library</Link>,
      <Link href="www.ibm.com">Favorites</Link>,
    ],
    onImport: mockOnImport,
    onExport: mockOnExport,
    onCancel: mockOnCancel,
    onSubmit: mockOnSubmit,
  };

  it('selecting card should select the card and close gallery', () => {
    render(
      <DashboardEditor
        {...commonProps}
        initialValue={{ cards: [mockValueCard] }}
      />
    );
    // no card should be selected, meaning the gallery should be open
    const galleryTitle = screen.getByText('Gallery');
    expect(galleryTitle).toBeInTheDocument();
    // first find and click the the card
    const cardTitle = screen.getByTitle(mockValueCard.title);
    expect(cardTitle).toBeInTheDocument();
    fireEvent.focus(cardTitle);
    // gallery title should be gone and the card edit form should be open
    expect(galleryTitle).not.toBeInTheDocument();
<<<<<<< HEAD
    const openGalleryBtn = screen.getByText('Add card');
=======

    const openGalleryBtn = screen.getByText('Open gallery');
>>>>>>> ce548a94
    expect(openGalleryBtn).toBeInTheDocument();
    const cardSizeFormInput = screen.getByText('Medium (4x2)');
    expect(cardSizeFormInput).toBeInTheDocument();
  });

  it('selecting clone card should duplicate card', () => {
    render(
      <DashboardEditor
        {...commonProps}
        initialValue={{ cards: [mockValueCard] }}
      />
    );
    // there should only be one card with the same title to start
    expect(screen.getAllByText('value card')).toHaveLength(1);
    // first find and click the cards overflow menu
    const cardOverflowMenu = screen.getByTitle(
      'Open and close list of options'
    );
    expect(cardOverflowMenu).toBeInTheDocument();
    fireEvent.click(cardOverflowMenu);
    // once open, find and click the edit card option
    const cloneCardBtn = screen.getByText('Clone card');
    expect(cloneCardBtn).toBeInTheDocument();
    fireEvent.click(cloneCardBtn);
    // there should now be two cards with the same title
    expect(screen.getAllByText('value card')).toHaveLength(2);
  });

  it('selecting remove card should remove card', () => {
    render(
      <DashboardEditor
        {...commonProps}
        initialValue={{ cards: [mockValueCard] }}
      />
    );
    // there should only be one card with the same title to start
    expect(screen.getAllByText('value card')).toHaveLength(1);
    // first find and click the cards overflow menu
    const cardOverflowMenu = screen.getByTitle(
      'Open and close list of options'
    );
    expect(cardOverflowMenu).toBeInTheDocument();
    fireEvent.click(cardOverflowMenu);
    // once open, find and click the edit card option
    const deleteCardBtn = screen.getByText('Delete card');
    expect(deleteCardBtn).toBeInTheDocument();
    fireEvent.click(deleteCardBtn);
    // there should now be zero cards with the same title
    expect(screen.queryAllByText('value card')).toHaveLength(0);
  });

  it('selecting card type in gallery should add card', () => {
    render(<DashboardEditor {...commonProps} />);
    // first find and click Simple bar
    const simpleBarBtn = screen.getByTitle('Simple bar');
    expect(simpleBarBtn).toBeInTheDocument();
    fireEvent.click(simpleBarBtn);
    // then find the card title that was created
    expect(screen.getAllByTitle('Untitled')).toHaveLength(1);
    // re-open the gallery by clicking open gallery
    let openGalleryBtn = screen.getByText('Open gallery');
    expect(openGalleryBtn).toBeInTheDocument();
    fireEvent.click(openGalleryBtn);
    // now find and click Time series
    const timeSeriesBtn = screen.getByTitle('Time series line');
    expect(timeSeriesBtn).toBeInTheDocument();
    fireEvent.click(timeSeriesBtn);
    // then find the card title that was created, but these will have the same names so check the length
    expect(screen.getAllByTitle('Untitled')).toHaveLength(2);
    openGalleryBtn = screen.getByText('Open gallery');
    expect(openGalleryBtn).toBeInTheDocument();
    fireEvent.click(openGalleryBtn);
    // now find and click Grouped bar
    const groupedBarBtn = screen.getByTitle('Grouped bar');
    expect(groupedBarBtn).toBeInTheDocument();
    fireEvent.click(groupedBarBtn);
    // then find the card title that was created, but these will have the same names so check the length
    expect(screen.getAllByTitle('Untitled')).toHaveLength(3);
    // re-open the gallery by clicking open gallery
    openGalleryBtn = screen.getByText('Open gallery');
    expect(openGalleryBtn).toBeInTheDocument();
    fireEvent.click(openGalleryBtn);
    // now find and click Stacked bar
    const stackedBarBtn = screen.getByTitle('Stacked bar');
    expect(stackedBarBtn).toBeInTheDocument();
    fireEvent.click(stackedBarBtn);
    // then find the card title that was created, but these will have the same names so check the length
    expect(screen.getAllByTitle('Untitled')).toHaveLength(4);
    // // re-open the gallery by clicking open gallery
    openGalleryBtn = screen.getByText('Open gallery');
    expect(openGalleryBtn).toBeInTheDocument();
    fireEvent.click(openGalleryBtn);
    // now find and click Image
    const imageBtn = screen.getByTitle('Image');
    expect(imageBtn).toBeInTheDocument();
    fireEvent.click(imageBtn);
    // then find the card title that was created, but these will have the same names so check the length
    expect(screen.getAllByTitle('Untitled')).toHaveLength(5);
  });

  it('selecting submit should fire onSubmit', () => {
    render(<DashboardEditor {...commonProps} />);
    // find and click submit button
    const submitBtn = screen.getByText('Save and close');
    expect(submitBtn).toBeInTheDocument();
    fireEvent.click(submitBtn);
    expect(mockOnSubmit).toBeCalledWith({
      cards: [],
      layouts: {
        lg: [],
        max: [],
        md: [],
        sm: [],
        xl: [],
        xs: [],
      },
    });
  });

  it('selecting cancel should fire onCancel', () => {
    render(<DashboardEditor {...commonProps} />);
    // find and click submit button
    const cancelBtn = screen.getByText('Cancel');
    expect(cancelBtn).toBeInTheDocument();
    fireEvent.click(cancelBtn);
    expect(mockOnCancel).toBeCalled();
  });

  it('selecting export btn should fire onExport', () => {
    render(<DashboardEditor {...commonProps} />);
    // find and click export button
    // Export button is iconOnly meaning we can't find it based off text
    const exportBtn = screen.getAllByRole('button')[2];
    console.log(exportBtn);
    expect(exportBtn).toBeInTheDocument();
    fireEvent.click(exportBtn);
    expect(mockOnExport).toBeCalled();
  });

  it('changing title in CardEditForm should change rendered card title', () => {
    render(<DashboardEditor {...commonProps} />);
    // add a card
    const valueBtn = screen.getByTitle('Value / KPI');
    expect(valueBtn).toBeInTheDocument();
    fireEvent.click(valueBtn);
    // card edit form should be open
    const cardSizeFormInput = screen.getByDisplayValue('Untitled');
    expect(cardSizeFormInput).toBeInTheDocument();
    fireEvent.change(cardSizeFormInput, {
      target: { value: 'My new card title' },
    });
    expect(screen.getByTitle('My new card title')).toBeInTheDocument();
  });
});<|MERGE_RESOLUTION|>--- conflicted
+++ resolved
@@ -59,12 +59,8 @@
     fireEvent.focus(cardTitle);
     // gallery title should be gone and the card edit form should be open
     expect(galleryTitle).not.toBeInTheDocument();
-<<<<<<< HEAD
-    const openGalleryBtn = screen.getByText('Add card');
-=======
 
     const openGalleryBtn = screen.getByText('Open gallery');
->>>>>>> ce548a94
     expect(openGalleryBtn).toBeInTheDocument();
     const cardSizeFormInput = screen.getByText('Medium (4x2)');
     expect(cardSizeFormInput).toBeInTheDocument();
