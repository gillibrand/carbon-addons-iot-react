import PropTypes from 'prop-types';

export const RowActionPropTypes = PropTypes.arrayOf(
  PropTypes.shape({
    /** Unique id of the action */
    id: PropTypes.string.isRequired,
    /* icon ultimately gets passed through all the way to <Button>, which has this same copied proptype definition for icon */
    icon: PropTypes.oneOfType([
      PropTypes.shape({
        width: PropTypes.string,
        height: PropTypes.string,
        viewBox: PropTypes.string.isRequired,
        svgData: PropTypes.object.isRequired,
      }),
      PropTypes.string,
      PropTypes.node,
    ]),
    disabled: PropTypes.bool,
    labelText: PropTypes.string,
    /** Action should go into the overflow menu, not be rendered inline in the row */
    isOverflow: PropTypes.bool,
  })
);

export const EmptyStatePropTypes = PropTypes.oneOfType([
  PropTypes.shape({
    message: PropTypes.string.isRequired,
    /* Show a different message if no content is in the table matching the filters */
    messageWithFilters: PropTypes.string,
    /* If a label is not provided, no action button will be rendered */
    buttonLabel: PropTypes.string,
    /* Show a different utton label if no content is in the table matching the filters */
    buttonLabelWithFilters: PropTypes.string,
  }),
  /* If a React element is provided, it will be rendered in place of the default */
  PropTypes.element,
]);

/** Construct ahead of time with correct content */
export const ExpandedRowsPropTypes = PropTypes.arrayOf(
  PropTypes.shape({
    rowId: PropTypes.string,
    content: PropTypes.node,
  })
);

export const TableRowPropTypes = PropTypes.arrayOf(
  PropTypes.shape({
    /** id is sent back on each event callback as users interact with the row */
    id: PropTypes.string.isRequired,
    /** {key: value} object where each key is a column identifier so that it can be dynamically ordered and value is the underlying data value of the each field.
     * We don't support custom nodes here, only simple primitives so we can sort and search on them */
    values: PropTypes.objectOf(
      PropTypes.oneOfType([PropTypes.string, PropTypes.number, PropTypes.bool])
    ).isRequired,
    /** Optional list of actions visible on row hover or expansion */
    rowActions: RowActionPropTypes,
  })
);

export const TableColumnsPropTypes = PropTypes.arrayOf(
  PropTypes.shape({
    id: PropTypes.string.isRequired,
    name: PropTypes.string.isRequired,
    isSortable: PropTypes.bool,
<<<<<<< HEAD
    width: PropTypes.string, // ex: 150px, or 2rem
=======
    /** for each column you can register a render callback function that is called with this object payload
     * {
     *    value: PropTypes.any (current cell value),
     *    columnId: PropTypes.string,
     *    rowId: PropTypes.string,
     *    row: PropTypes.object like this {col: value, col2: value}
     * }, you should return the node that should render within that cell */
    renderDataFunction: PropTypes.func,
>>>>>>> 442ea208
    filter: PropTypes.shape({
      placeholderText: PropTypes.string,
      options: PropTypes.arrayOf(
        PropTypes.shape({
          id: PropTypes.string.isRequired,
          text: PropTypes.string.isRequired,
        })
      ),
    }),
  })
);

export const TableSearchPropTypes = PropTypes.shape({
  placeHolderText: PropTypes.string,
  value: PropTypes.string,
});<|MERGE_RESOLUTION|>--- conflicted
+++ resolved
@@ -63,9 +63,7 @@
     id: PropTypes.string.isRequired,
     name: PropTypes.string.isRequired,
     isSortable: PropTypes.bool,
-<<<<<<< HEAD
     width: PropTypes.string, // ex: 150px, or 2rem
-=======
     /** for each column you can register a render callback function that is called with this object payload
      * {
      *    value: PropTypes.any (current cell value),
@@ -74,7 +72,6 @@
      *    row: PropTypes.object like this {col: value, col2: value}
      * }, you should return the node that should render within that cell */
     renderDataFunction: PropTypes.func,
->>>>>>> 442ea208
     filter: PropTypes.shape({
       placeholderText: PropTypes.string,
       options: PropTypes.arrayOf(
