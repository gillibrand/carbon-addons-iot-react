--- conflicted
+++ resolved
@@ -815,7 +815,91 @@
     expect(inModal.mock.calls.length).toBe(2);
   });
 
-<<<<<<< HEAD
+  it('calls onUserViewModified when view or columns prop changes', () => {
+    const onUserViewModified = jest.fn();
+    const { rerender } = render(
+      <Table
+        id="tableid1"
+        columns={tableColumns}
+        data={[tableData[0]]}
+        options={{ hasUserViewManagement: true }}
+        actions={{ onUserViewModified }}
+      />
+    );
+    // Modify data prop should NOT trigger calback
+    rerender(
+      <Table
+        id="tableid1"
+        columns={tableColumns}
+        data={[tableData[1]]}
+        options={{ hasUserViewManagement: true }}
+        actions={{ onUserViewModified }}
+      />
+    );
+    expect(onUserViewModified).toHaveBeenCalledTimes(0);
+
+    // Modify columns prop should trigger callback
+    rerender(
+      <Table
+        id="tableid1"
+        columns={[tableColumns[1]]}
+        data={[tableData[0]]}
+        options={{ hasUserViewManagement: true }}
+        actions={{ onUserViewModified }}
+      />
+    );
+    expect(onUserViewModified).toHaveBeenCalledTimes(1);
+
+    // Modify view prop should trigger callback
+    rerender(
+      <Table
+        id="tableid1"
+        view={{
+          toolbar: {
+            activeBar: 'filter',
+          },
+        }}
+        columns={[tableColumns[1]]}
+        data={[tableData[0]]}
+        options={{ hasUserViewManagement: true }}
+        actions={{ onUserViewModified }}
+      />
+    );
+    expect(onUserViewModified).toHaveBeenCalledTimes(2);
+  });
+
+  it('returns columns, view and search value in callback onUserViewModified', () => {
+    const onUserViewModified = jest.fn();
+    const updatedColumns = [tableColumns[1]];
+    const expectedViewProps = defaultProps({ columns: updatedColumns }).view;
+    expectedViewProps.pagination.totalItems = tableData.length;
+
+    const { rerender } = render(
+      <Table
+        id="tableid1"
+        columns={tableColumns}
+        data={tableData}
+        options={{ hasUserViewManagement: true }}
+        actions={{ onUserViewModified }}
+      />
+    );
+    rerender(
+      <Table
+        id="tableid1"
+        columns={updatedColumns}
+        data={tableData}
+        options={{ hasUserViewManagement: true }}
+        actions={{ onUserViewModified }}
+      />
+    );
+
+    expect(onUserViewModified).toHaveBeenCalledWith({
+      columns: updatedColumns,
+      state: { currentSearchValue: '' },
+      view: expectedViewProps,
+    });
+  });
+
   it('renders header with overflow menu', () => {
     const overflowData = [
       {
@@ -848,90 +932,5 @@
     );
 
     expect(screen.queryAllByTestId('table-head--overflow').length).toBe(5);
-=======
-  it('calls onUserViewModified when view or columns prop changes', () => {
-    const onUserViewModified = jest.fn();
-    const { rerender } = render(
-      <Table
-        id="tableid1"
-        columns={tableColumns}
-        data={[tableData[0]]}
-        options={{ hasUserViewManagement: true }}
-        actions={{ onUserViewModified }}
-      />
-    );
-    // Modify data prop should NOT trigger calback
-    rerender(
-      <Table
-        id="tableid1"
-        columns={tableColumns}
-        data={[tableData[1]]}
-        options={{ hasUserViewManagement: true }}
-        actions={{ onUserViewModified }}
-      />
-    );
-    expect(onUserViewModified).toHaveBeenCalledTimes(0);
-
-    // Modify columns prop should trigger callback
-    rerender(
-      <Table
-        id="tableid1"
-        columns={[tableColumns[1]]}
-        data={[tableData[0]]}
-        options={{ hasUserViewManagement: true }}
-        actions={{ onUserViewModified }}
-      />
-    );
-    expect(onUserViewModified).toHaveBeenCalledTimes(1);
-
-    // Modify view prop should trigger callback
-    rerender(
-      <Table
-        id="tableid1"
-        view={{
-          toolbar: {
-            activeBar: 'filter',
-          },
-        }}
-        columns={[tableColumns[1]]}
-        data={[tableData[0]]}
-        options={{ hasUserViewManagement: true }}
-        actions={{ onUserViewModified }}
-      />
-    );
-    expect(onUserViewModified).toHaveBeenCalledTimes(2);
-  });
-
-  it('returns columns, view and search value in callback onUserViewModified', () => {
-    const onUserViewModified = jest.fn();
-    const updatedColumns = [tableColumns[1]];
-    const expectedViewProps = defaultProps({ columns: updatedColumns }).view;
-    expectedViewProps.pagination.totalItems = tableData.length;
-
-    const { rerender } = render(
-      <Table
-        id="tableid1"
-        columns={tableColumns}
-        data={tableData}
-        options={{ hasUserViewManagement: true }}
-        actions={{ onUserViewModified }}
-      />
-    );
-    rerender(
-      <Table
-        id="tableid1"
-        columns={updatedColumns}
-        data={tableData}
-        options={{ hasUserViewManagement: true }}
-        actions={{ onUserViewModified }}
-      />
-    );
-
-    expect(onUserViewModified).toHaveBeenCalledWith({
-      columns: updatedColumns,
-      state: { currentSearchValue: '' },
-      view: expectedViewProps,
-    });
->>>>>>> dc6b5e75
   });
 });