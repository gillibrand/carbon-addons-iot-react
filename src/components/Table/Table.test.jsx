--- conflicted
+++ resolved
@@ -1,9 +1,6 @@
 import { mount } from 'enzyme';
 import { render, fireEvent, screen } from '@testing-library/react';
-<<<<<<< HEAD
 import '@testing-library/jest-dom/extend-expect';
-=======
->>>>>>> 531b5600
 import React from 'react';
 import merge from 'lodash/merge';
 import { Add20, ArrowRight16, Add16 } from '@carbon/icons-react';
