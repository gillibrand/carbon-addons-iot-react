import React from 'react';
import PropTypes from 'prop-types';
import isNil from 'lodash/isNil';
import styled from 'styled-components';
import merge from 'lodash/merge';
import { Button, PaginationV2, DataTable, Checkbox } from 'carbon-components-react';
import { iconFilter } from 'carbon-icons';
import { Bee32 } from '@carbon/icons-react';

import { COLORS } from '../../styles/styles';
import { defaultFunction } from '../../utils/componentUtilityFunctions';

import FilterHeaderRow from './FilterHeaderRow/FilterHeaderRow';

const {
  Table: CarbonTable,
  TableBody,
  TableHead,
  TableHeader,
  TableExpandHeader,
  TableRow,
  TableExpandRow,
  TableContainer,
  TableToolbar,
  TableToolbarContent,
  TableToolbarAction,
  TableBatchActions,
  TableBatchAction,
  TableCell,
} = DataTable;

const propTypes = {
  /** DOM ID for component */
  id: PropTypes.string,
  /** Specify the properties of each column in the table */
  columns: PropTypes.arrayOf(
    PropTypes.shape({
      id: PropTypes.string.isRequired,
      name: PropTypes.string.isRequired,
      size: PropTypes.number.isRequired,
      isSortable: PropTypes.bool,
      filter: PropTypes.shape({
        placeholderText: PropTypes.string,
        options: PropTypes.arrayOf(
          PropTypes.shape({
            id: PropTypes.string.isRequired,
            text: PropTypes.string.isRequired,
          })
        ),
      }),
    })
  ).isRequired,
  /** Data for the body of the table */
  data: PropTypes.arrayOf(
    PropTypes.shape({
      id: PropTypes.string.isRequired,
      values: PropTypes.object.isRequired,
      /** Optional list of actions visible on row hover or expansion */
      rowActions: PropTypes.arrayOf(
        PropTypes.shape({
          id: PropTypes.string.isRequired,
          icon: PropTypes.string.isRequired,
          labelText: PropTypes.string,
          /** Disabled state defaults to false */
          disabled: PropTypes.bool,
        })
      ),
    })
  ).isRequired,
  /** Optional properties to customize how the table should be rendered */
  options: PropTypes.shape({
    hasPagination: PropTypes.bool,
    hasRowSelection: PropTypes.bool,
    hasRowExpansion: PropTypes.bool,
    hasRowActions: PropTypes.bool,
    hasFilter: PropTypes.bool,
  }),
  /** Initial state of the table, should be updated via a local state wrapper component implementation or via a central store/redux */
  view: PropTypes.shape({
    pagination: PropTypes.shape({
      pageSize: PropTypes.number,
      pageSizes: PropTypes.arrayOf(PropTypes.number),
      page: PropTypes.number,
      totalItems: PropTypes.number,
    }),
    filters: PropTypes.arrayOf(
      PropTypes.shape({
        columnId: PropTypes.string.isRequired,
        value: PropTypes.string.isRequired,
      })
    ),
    toolbar: PropTypes.shape({
      /** Specify which header row to display, will display default header row if null */
      activeBar: PropTypes.oneOf(['filter'], ['column']),
      /** Specify which batch actions to render in the batch action bar. If empty, no batch action toolbar will display */
      batchActions: PropTypes.arrayOf(
        PropTypes.shape({
          id: PropTypes.string.isRequired,
          labelText: PropTypes.string.isRequired,
          icon: PropTypes.oneOfType([
            PropTypes.shape({
              width: PropTypes.string,
              height: PropTypes.string,
              viewBox: PropTypes.string.isRequired,
              svgData: PropTypes.object.isRequired,
            }),
            PropTypes.string,
          ]),
          iconDescription: PropTypes.string,
        })
      ),
    }),
    table: PropTypes.shape({
      isSelectAllSelected: PropTypes.bool,
      isSelectAllIndeterminate: PropTypes.bool,
      selectedIds: PropTypes.arrayOf(PropTypes.string),
      sort: PropTypes.shape({
        columnId: PropTypes.string,
        direction: PropTypes.oneOf(['NONE', 'ASC', 'DESC']),
      }),
      expandedRows: PropTypes.arrayOf(
        PropTypes.shape({
          rowId: PropTypes.string,
          content: PropTypes.element,
        })
      ),
      emptyState: PropTypes.oneOfType([
        PropTypes.shape({
          message: PropTypes.string.isRequired,
          /* Show a different message if no content is in the table matching the filters */
          messageWithFilters: PropTypes.string,
          /* If a label is not provided, no action button will be rendered */
          buttonLabel: PropTypes.string,
          /* Show a different utton label if no content is in the table matching the filters */
          buttonLabelWithFilters: PropTypes.string,
        }),
        /* If a React element is provided, it will be rendered in place of the default */
        PropTypes.element,
      ]),
    }),
  }),
  /** Callbacks for actions of the table, can be used to update state in wrapper component to update `view` props */
  actions: PropTypes.shape({
    pagination: PropTypes.shape({
      /** Specify a callback for when the current page or page size is changed. This callback is passed an object parameter containing the current page and the current page size */
      onChange: PropTypes.func,
    }),
    toolbar: PropTypes.shape({
      onApplyFilter: PropTypes.func,
      onToggleFilter: PropTypes.func,
      /** Specify a callback for when the user clicks toolbar button to clear all filters. Recieves a parameter of the current filter values for each column */
      onClearAllFilters: PropTypes.func,
      onCancelBatchAction: PropTypes.func,
      onApplyBatchAction: PropTypes.func,
    }),
    table: PropTypes.shape({
      onRowSelected: PropTypes.func,
      onRowExpanded: PropTypes.func,
      onSelectAll: PropTypes.func,
      onChangeSort: PropTypes.func,
      onApplyRowAction: PropTypes.func,
      onEmptyStateAction: PropTypes.func,
    }).isRequired,
  }),
};

const defaultProps = {
  id: 'Table',
  options: {
    hasPagination: false,
    hasRowSelection: false,
    hasRowExpansion: false,
    hasRowActions: false,
    hasFilter: false,
  },
  view: {
    pagination: {
      pageSize: 10,
      pageSizes: [10, 20, 30],
      page: 1,
      totalItems: 0,
    },
    filters: [],
    toolbar: {
      batchActions: [],
    },
    table: {
      expandedRows: [],
      isSelectAllSelected: false,
      selectedIds: [],
      sort: {},
      emptyState: {
        message: 'There is no data',
        messageWithFilters: 'No results match the current filters',
        buttonLabel: 'Create some data',
        buttonLabelWithFilters: 'Clear all filters',
      },
    },
  },
  actions: {
    pagination: { onChange: defaultFunction('actions.pagination.onChange') },
    toolbar: {
      onApplyBatchAction: defaultFunction('actions.toolbar.onApplyBatchAction'),
      onCancelBatchAction: defaultFunction('actions.toolbar.onCancelBatchAction'),
    },
    table: {
      onChangeSort: defaultFunction('actions.table.onChangeSort'),
      onRowExpanded: defaultFunction('actions.table.onRowExpanded'),
      onApplyRowAction: defaultFunction('actions.table.onApplyRowAction'),
      onEmptyStateAction: defaultFunction('actions.table.onEmptyStateAction'),
    },
  },
};

const RowActionsContainer = styled.div`
  & {
    display: flex;
    justify-content: flex-end;
    opacity: ${props => (props.visible ? 1 : 0)};
  }
`;

const RowActionButton = styled(Button)`
  &&& {
    color: ${props => (props.rowexpanded ? COLORS.white : COLORS.darkGray)};
    svg {
      fill: ${props => (props.rowexpanded ? COLORS.white : COLORS.darkGray)};
      margin-left: ${props => (props.nolabel !== 'false' ? '0' : '')};
    }
    :hover {
      color: ${props => (!props.rowexpanded ? COLORS.white : COLORS.darkGray)};
      svg {
        fill: ${props => (!props.rowexpanded ? COLORS.white : COLORS.darkGray)};
      }
    }
  }
`;

const StyledTableExpandRow = styled(TableExpandRow)`
  &&& {
    cursor: pointer;
    :hover {
      td {
        div {
          opacity: 1;
        }
      }
    }
  }
`;

const StyledTableExpandRowExpanded = styled(TableExpandRow)`
  &&& {
    cursor: pointer;
    td {
      background-color: ${COLORS.blue};
      border-color: ${COLORS.blue};
      color: white;
      button {
        svg {
          fill: white;
        }
      }
      border-top: 1px solid ${COLORS.blue};
      :first-of-type {
        border-left: 1px solid ${COLORS.blue};
      }
      :last-of-type {
        border-right: 1px solid ${COLORS.blue};
      }
    }
  }
`;

const StyledExpansionTableRow = styled(TableRow)`
  &&& {
    td {
      background-color: inherit;
      border-left: 4px solid ${COLORS.blue};
      border-width: 0 0 0 4px;
    }
    :hover {
      border: inherit;
      background-color: inherit;
      td {
        background-color: inherit;
        border-left: solid ${COLORS.blue};
        border-width: 0 0 0 4px;
      }
    }
  }
`;

const StyledEmptyTableRow = styled(TableRow)`
  &&& {
    &:hover td {
      border: 1px solid ${COLORS.lightGrey};
      background: inherit;
    }
    .empty-table-cell--default {
      display: flex;
      align-items: center;
      justify-content: middle;
      flex-direction: column;
      padding: 3rem;

      svg {
        margin: 1rem;
      }

      & > * {
        margin: 0.5rem;
      }
    }
  }
`;

const Table = props => {
  const { id, columns, data, view, actions, options } = merge({}, defaultProps, props);

  const minItemInView =
    options.hasPagination && view.pagination
      ? (view.pagination.page - 1) * view.pagination.pageSize
      : 0;
  const maxItemInView =
    options.hasPagination && view.pagination
      ? view.pagination.page * view.pagination.pageSize
      : data.length;
  const visibleData = data.slice(minItemInView, maxItemInView);
  const filterBarActive = options.hasFilter && view.toolbar && view.toolbar.activeBar === 'filter';
  const filterBarActiveStyle = { paddingTop: 16 };
  const totalColumns =
    columns.length +
    (options.hasRowSelection ? 1 : 0) +
    (options.hasRowExpansion ? 1 : 0) +
    (options.hasRowActions ? 1 : 0);
  return (
    <div>
      <TableContainer>
        <TableToolbar>
          <TableToolbarContent>
            <TableBatchActions
              onCancel={actions.toolbar.onCancelBatchAction}
              shouldShowBatchActions={view.table.selectedIds.length > 0}
              totalSelected={view.table.selectedIds.length}>
              {view.toolbar.batchActions.map(i => (
                <TableBatchAction
                  key={i.id}
                  onClick={() => actions.toolbar.onApplyBatchAction(i.id)}
                  icon={i.icon}>
                  {i.labelText}
                </TableBatchAction>
              ))}
            </TableBatchActions>
            {view.filters && !!view.filters.length ? ( // TODO: translate button
              <Button kind="secondary" onClick={actions.toolbar.onClearAllFilters} small>
                Clear All Filters
              </Button>
            ) : null}
            {options.hasFilter ? (
              <TableToolbarAction
                className="bx--btn--sm"
                icon={iconFilter}
                iconDescription="Filter"
                onClick={actions.toolbar.onToggleFilter}
              />
            ) : null}
          </TableToolbarContent>
        </TableToolbar>

        <CarbonTable zebra={false}>
          <TableHead>
            <TableRow>
              {options.hasRowExpansion ? <TableExpandHeader /> : null}
              {options.hasRowSelection ? (
                <TableHeader
                  style={Object.assign(
                    { paddingBottom: '0.5rem' },
                    filterBarActive === true ? filterBarActiveStyle : {}
                  )}>
                  {/* TODO: Replace checkbox with TableSelectAll component when onChange bug is fixed
                    https://github.com/IBM/carbon-components-react/issues/1088 */}
                  <Checkbox
                    id="select-all"
                    labelText="Select All"
                    hideLabel
                    indeterminate={view.table.isSelectAllIndeterminate}
                    checked={view.table.isSelectAllSelected}
                    onChange={() => actions.table.onSelectAll(!view.table.isSelectAllSelected)}
                  />
                </TableHeader>
              ) : null}
              {columns.map(column => {
                const hasSort =
                  view.table && view.table.sort && view.table.sort.columnId === column.id;
                return (
                  <TableHeader
                    id={`${id}-Header-Column-${column.id}`}
                    key={`column-${column.id}`}
                    style={filterBarActive === true ? filterBarActiveStyle : {}}
                    isSortable={column.isSortable}
                    isSortHeader={hasSort}
                    onClick={() => {
                      if (column.isSortable && actions.table.onChangeSort) {
                        actions.table.onChangeSort(column.id);
                      }
                    }}
                    sortDirection={hasSort ? view.table.sort.direction : 'NONE'}>
                    {column.name}
                  </TableHeader>
                );
              })}
              {options.hasRowActions ? <TableHeader>&nbsp;</TableHeader> : null}
            </TableRow>
            {filterBarActive && (
              <FilterHeaderRow
                columns={columns.map(column => ({
                  ...column.filter,
                  id: column.id,
                  isFilterable: !isNil(column.filter),
                }))}
                key={JSON.stringify(view.filters)}
                filters={view.filters}
                tableOptions={options}
                onApplyFilter={actions.toolbar.onApplyFilter}
              />
            )}
          </TableHead>

          {visibleData && visibleData.length ? (
            <TableBody>
              {visibleData.map(i => {
                const isRowExpanded =
                  view.table.expandedRows && view.table.expandedRows.find(j => j.rowId === i.id);
                const rowExpansionContent = isRowExpanded
                  ? view.table.expandedRows.find(j => j.rowId === i.id).content
                  : null;
                const rowSelectionCell = options.hasRowSelection ? (
                  <TableCell
                    key={`${i.id}-row-selection-cell`}
                    style={{ paddingBottom: '0.5rem' }}
                    onClick={e => {
                      actions.table.onRowSelected(i.id, !view.table.selectedIds.includes(i.id));
                      e.preventDefault();
                      e.stopPropagation();
                    }}>
                    {/* TODO: Replace checkbox with TableSelectRow component when onChange bug is fixed
                    https://github.com/IBM/carbon-components-react/issues/1088
                    Also move onClick logic above into TableSelectRow
                    */}
<<<<<<< HEAD
                    <Checkbox
                      id={`select-row-${i.id}`}
                      labelText="Select Row"
                      hideLabel
                      checked={view.table.selectedIds.includes(i.id)}
                    />
                  </TableCell>
                ) : null;
                const rowActionsCell =
                  i.rowActions && i.rowActions.length > 0 ? (
                    <TableCell key={`${i.id}-row-actions-cell`}>
                      <div style={{ display: 'flex', justifyContent: 'flex-end' }}>
                        {i.rowActions.map(a => (
                          <RowActionButton
                            key={`${i.id}-row-actions-button-${a.id}`}
                            kind="ghost"
                            icon={a.icon}
                            disabled={a.disabled}
                            onClick={e => {
                              actions.table.onApplyRowAction(i.id, a.id);
                              e.preventDefault();
                              e.stopPropagation();
                            }}
                            small
                            nolabel={`${!a.labelText}`}
                            rowexpanded={isRowExpanded}>
                            {a.labelText}
                          </RowActionButton>
                        ))}
                      </div>
                    </TableCell>
                  ) : null;
                const tableCells = (
                  <React.Fragment>
                    {rowSelectionCell}
                    {columns.map(col => (
                      <TableCell key={col.id}>{i.values[col.id]}</TableCell>
                    ))}
                    {rowActionsCell}
                  </React.Fragment>
                );
                return options.hasRowExpansion ? (
                  isRowExpanded ? (
                    <React.Fragment key={i.id}>
                      <StyledTableExpandRowExpanded
                        id={`${id}-Row-${i.id}`}
                        ariaLabel="Expand Row"
                        isExpanded
                        onExpand={() => actions.table.onRowExpanded(i.id, false)}
                        onClick={() => actions.table.onRowExpanded(i.id, false)}>
                        {tableCells}
                      </StyledTableExpandRowExpanded>
                      <StyledExpansionTableRow>
                        <TableCell
                          colSpan={
                            columns.length +
                            (options.hasRowExpansion ? 1 : 0) +
                            (options.hasRowSelection ? 1 : 0) +
                            (options.hasRowActions ? 1 : 0)
                          }>
                          {rowExpansionContent}
                        </TableCell>
                      </StyledExpansionTableRow>
                    </React.Fragment>
                  ) : (
                    <StyledTableExpandRow
=======
                  <Checkbox
                    id={`select-row-${i.id}`}
                    labelText="Select Row"
                    hideLabel
                    checked={view.table.selectedIds.includes(i.id)}
                  />
                </TableCell>
              ) : null;
              const rowActionsCell = expanded =>
                i.rowActions && i.rowActions.length > 0 ? (
                  <TableCell key={`${i.id}-row-actions-cell`}>
                    <RowActionsContainer visible={expanded}>
                      {i.rowActions.map(a => (
                        <RowActionButton
                          key={`${i.id}-row-actions-button-${a.id}`}
                          kind="ghost"
                          icon={a.icon}
                          disabled={a.disabled}
                          onClick={e => {
                            actions.table.onApplyRowAction(i.id, a.id);
                            e.preventDefault();
                            e.stopPropagation();
                          }}
                          small
                          nolabel={`${!a.labelText}`}
                          rowexpanded={isRowExpanded}>
                          {a.labelText}
                        </RowActionButton>
                      ))}
                    </RowActionsContainer>
                  </TableCell>
                ) : null;
              const tableCells = (
                <React.Fragment>
                  {rowSelectionCell}
                  {columns.map(col => (
                    <TableCell key={col.id}>{i.values[col.id]}</TableCell>
                  ))}
                  {rowActionsCell(isRowExpanded)}
                </React.Fragment>
              );
              return options.hasRowExpansion ? (
                isRowExpanded ? (
                  <React.Fragment key={i.id}>
                    <StyledTableExpandRowExpanded
>>>>>>> d8ce7dc1
                      id={`${id}-Row-${i.id}`}
                      key={i.id}
                      ariaLabel="Expand Row"
                      isExpanded={false}
                      onExpand={() => actions.table.onRowExpanded(i.id, true)}
                      onClick={() => actions.table.onRowExpanded(i.id, true)}>
                      {tableCells}
                    </StyledTableExpandRow>
                  )
                ) : (
                  <TableRow key={i.id}>{tableCells}</TableRow>
                );
              })}
            </TableBody>
          ) : (
            <TableBody>
              <StyledEmptyTableRow>
                <TableCell colSpan={totalColumns}>
                  {view.table.emptyState.props ? (
                    view.table.emptyState
                  ) : (
                    <div className="empty-table-cell--default">
                      <Bee32 />
                      <p>
                        {view.filters.length > 0 && view.table.emptyState.messageWithFilters
                          ? view.table.emptyState.messageWithFilters
                          : view.table.emptyState.message}
                      </p>
                      {view.table.emptyState.buttonLabel && (
                        <Button onClick={() => actions.table.onEmptyStateAction()}>
                          {view.filters.length > 0 && view.table.emptyState.buttonLabelWithFilters
                            ? view.table.emptyState.buttonLabelWithFilters
                            : view.table.emptyState.buttonLabel}
                        </Button>
                      )}
                    </div>
                  )}
                </TableCell>
              </StyledEmptyTableRow>
            </TableBody>
          )}
        </CarbonTable>
      </TableContainer>

      {options.hasPagination ? <PaginationV2 {...view.pagination} {...actions.pagination} /> : null}
    </div>
  );
};

Table.propTypes = propTypes;
Table.defaultProps = defaultProps;

export default Table;<|MERGE_RESOLUTION|>--- conflicted
+++ resolved
@@ -448,7 +448,6 @@
                     https://github.com/IBM/carbon-components-react/issues/1088
                     Also move onClick logic above into TableSelectRow
                     */}
-<<<<<<< HEAD
                     <Checkbox
                       id={`select-row-${i.id}`}
                       labelText="Select Row"
@@ -457,10 +456,10 @@
                     />
                   </TableCell>
                 ) : null;
-                const rowActionsCell =
+                const rowActionsCell = expanded =>
                   i.rowActions && i.rowActions.length > 0 ? (
                     <TableCell key={`${i.id}-row-actions-cell`}>
-                      <div style={{ display: 'flex', justifyContent: 'flex-end' }}>
+                      <RowActionsContainer visible={expanded}>
                         {i.rowActions.map(a => (
                           <RowActionButton
                             key={`${i.id}-row-actions-button-${a.id}`}
@@ -478,7 +477,7 @@
                             {a.labelText}
                           </RowActionButton>
                         ))}
-                      </div>
+                      </RowActionsContainer>
                     </TableCell>
                   ) : null;
                 const tableCells = (
@@ -487,7 +486,7 @@
                     {columns.map(col => (
                       <TableCell key={col.id}>{i.values[col.id]}</TableCell>
                     ))}
-                    {rowActionsCell}
+                    {rowActionsCell(isRowExpanded)}
                   </React.Fragment>
                 );
                 return options.hasRowExpansion ? (
@@ -515,53 +514,6 @@
                     </React.Fragment>
                   ) : (
                     <StyledTableExpandRow
-=======
-                  <Checkbox
-                    id={`select-row-${i.id}`}
-                    labelText="Select Row"
-                    hideLabel
-                    checked={view.table.selectedIds.includes(i.id)}
-                  />
-                </TableCell>
-              ) : null;
-              const rowActionsCell = expanded =>
-                i.rowActions && i.rowActions.length > 0 ? (
-                  <TableCell key={`${i.id}-row-actions-cell`}>
-                    <RowActionsContainer visible={expanded}>
-                      {i.rowActions.map(a => (
-                        <RowActionButton
-                          key={`${i.id}-row-actions-button-${a.id}`}
-                          kind="ghost"
-                          icon={a.icon}
-                          disabled={a.disabled}
-                          onClick={e => {
-                            actions.table.onApplyRowAction(i.id, a.id);
-                            e.preventDefault();
-                            e.stopPropagation();
-                          }}
-                          small
-                          nolabel={`${!a.labelText}`}
-                          rowexpanded={isRowExpanded}>
-                          {a.labelText}
-                        </RowActionButton>
-                      ))}
-                    </RowActionsContainer>
-                  </TableCell>
-                ) : null;
-              const tableCells = (
-                <React.Fragment>
-                  {rowSelectionCell}
-                  {columns.map(col => (
-                    <TableCell key={col.id}>{i.values[col.id]}</TableCell>
-                  ))}
-                  {rowActionsCell(isRowExpanded)}
-                </React.Fragment>
-              );
-              return options.hasRowExpansion ? (
-                isRowExpanded ? (
-                  <React.Fragment key={i.id}>
-                    <StyledTableExpandRowExpanded
->>>>>>> d8ce7dc1
                       id={`${id}-Row-${i.id}`}
                       key={i.id}
                       ariaLabel="Expand Row"
