import React from 'react';
import merge from 'lodash/merge';
import omit from 'lodash/omit';
import { Add20 } from '@carbon/icons-react';

import { tableReducer, filterData, searchData, filterSearchAndSort } from './tableReducer';
import {
  tableRegister,
  tablePageChange,
  tableToolbarToggle,
  tableFilterApply,
  tableFilterClear,
  tableActionCancel,
  tableActionApply,
  tableColumnSort,
  tableColumnOrder,
  tableRowSelect,
  tableRowSelectAll,
  tableRowExpand,
  tableSearchApply,
  tableRowActionStart,
  tableRowActionComplete,
  tableRowActionError,
} from './tableActionCreators';
import { initialState, tableColumns } from './Table.story';

describe('table reducer', () => {
  it('nothing', () => {
    expect(tableReducer(undefined, { type: 'BOGUS' })).toEqual({});
  });
<<<<<<< HEAD
  test('row action tests', () => {
    // TODO: Add tests for edit
=======
  it('row action tests', () => {
>>>>>>> bf48a3b9
    const updatedRowActionState = tableReducer(initialState, tableRowActionStart('row-1'));
    const newRowActions = updatedRowActionState.view.table.rowActions;
    expect(newRowActions).toHaveLength(1);
    expect(newRowActions[0].rowId).toEqual('row-1');
    expect(newRowActions[0].isRunning).toEqual(true);

    // Set the error for the running one
    const updatedRowActionState2 = tableReducer(
      updatedRowActionState,
      tableRowActionError('row-1', 'error')
    );
    const newRowActions2 = updatedRowActionState2.view.table.rowActions;
    expect(newRowActions2).toHaveLength(1);
    expect(newRowActions2[0].rowId).toEqual('row-1');
    expect(newRowActions2[0].error).toEqual('error');

    // Clear the action
    const updatedRowActionState3 = tableReducer(initialState, tableRowActionComplete('row-1'));
    const newRowActions3 = updatedRowActionState3.view.table.rowActions;
    expect(newRowActions3).toHaveLength(0);
  });
  describe('filter tests', () => {
    it('TABLE_FILTER_CLEAR', () => {
      expect(tableReducer(initialState, tableFilterClear()).view.filters).toEqual([]);
    });
    it('TABLE_FILTER_APPLY filter should filter data', () => {
      const updatedState = tableReducer(
        initialState,
        tableFilterApply({ [tableColumns[0].id]: '1' })
      );
      // Apply the filter
      expect(updatedState.view.filters).toEqual([{ columnId: tableColumns[0].id, value: '1' }]);
      // data should result in less records
      expect(updatedState.view.table.filteredData.length).toBeLessThan(initialState.data.length);
    });
  });
  describe('pagination', () => {
    it('TABLE_PAGE_CHANGE ', () => {
      const updatedState = tableReducer(initialState, tablePageChange({ page: 3, pageSize: 10 }));
      expect(updatedState.view.pagination.page).toEqual(3);
    });
    it('TABLE_PAGE_CHANGE with invalid page', () => {
      const updatedState = tableReducer(initialState, tablePageChange({ page: 65, pageSize: 10 }));
      expect(updatedState.view.pagination.page).toEqual(1);
    });
  });
  describe('toolbar actions', () => {
    it('TABLE_TOOLBAR_TOGGLE ', () => {
      const updatedState = tableReducer(initialState, tableToolbarToggle('column'));
      expect(updatedState.view.toolbar.activeBar).toEqual('column');
    });
    it('TABLE_SEARCH_APPLY filter should search data', () => {
      const searchString = 'searchString';
      const updatedState = tableReducer(initialState, tableSearchApply(searchString));
      // Apply the search
      expect(updatedState.view.toolbar.search.value).toEqual(searchString);
      expect(updatedState.view.pagination.page).toEqual(1);
    });
  });
  describe('table actions', () => {
    it('TABLE_ACTION_CANCEL ', () => {
      const tableWithSelection = tableReducer(initialState, tableRowSelectAll(true));
      // All should be selected
      expect(tableWithSelection.view.table.selectedIds.length).toEqual(initialState.data.length);

      const tableAfterCancel = tableReducer(initialState, tableActionCancel());
      expect(tableAfterCancel.view.table.selectedIds).toEqual([]);
      expect(tableAfterCancel.view.table.isSelectAllSelected).toEqual(false);
      expect(tableAfterCancel.view.table.isSelectAllIndeterminate).toEqual(false);
    });
    it('TABLE_ACTION_APPLY ', () => {
      // Select everything first
      const tableWithSelection = tableReducer(initialState, tableRowSelectAll(true));

      // All should be selected
      expect(tableWithSelection.view.table.selectedIds.length).toEqual(initialState.data.length);

      // If it's not delete we should clear the selection
      const tableAfterCustomAction = tableReducer(tableWithSelection, tableActionApply('custom'));
      expect(tableAfterCustomAction.view.table.selectedIds).toEqual([]);
      expect(tableAfterCustomAction.view.table.isSelectAllSelected).toEqual(false);
      expect(tableAfterCustomAction.view.table.isSelectAllIndeterminate).toEqual(false);
      expect(tableAfterCustomAction.data).toEqual(initialState.data);
      expect(tableAfterCustomAction.view.table.filteredData).toEqual(
        initialState.view.table.filteredData
      );

      // If it is delete we should update data and filtered data
      const tableAfterDeleteAction = tableReducer(tableWithSelection, tableActionApply('delete'));
      expect(tableAfterDeleteAction.view.table.selectedIds).toEqual([]);
      expect(tableAfterDeleteAction.view.table.isSelectAllSelected).toEqual(false);
      expect(tableAfterDeleteAction.view.table.isSelectAllIndeterminate).toEqual(false);
      expect(tableAfterDeleteAction.data).toEqual([]);
      expect(tableAfterDeleteAction.view.table.filteredData).toEqual([]);
    });
  });
  describe('table column actions', () => {
    it('TABLE_COLUMN_SORT', () => {
      const sortColumnAction = tableColumnSort(tableColumns[0].id);
      // First sort ASC
      expect(initialState.view.table.sort).toBeUndefined();
      const tableSorted = tableReducer(initialState, sortColumnAction);
      expect(tableSorted.view.table.sort.columnId).toEqual(tableColumns[0].id);
      expect(tableSorted.view.table.sort.direction).toEqual('ASC');
      // Order should be changed in the filteredData
      expect(initialState.data).not.toEqual(tableSorted.view.table.filteredData);

      // Then sort descending
      const tableSortedDesc = tableReducer(tableSorted, sortColumnAction);
      expect(tableSortedDesc.view.table.sort.columnId).toEqual(tableColumns[0].id);
      expect(tableSortedDesc.view.table.sort.direction).toEqual('DESC');
      // The previous sorted data shouldn't match
      expect(tableSortedDesc.view.table.filteredData).not.toEqual(
        tableSorted.view.table.filteredData
      );

      const tableSortedNone = tableReducer(tableSortedDesc, sortColumnAction);
      const filteredTable = tableReducer(initialState, tableRegister({ data: initialState.data }));

      expect(tableSortedNone.view.table.sort).toBeUndefined();
      // Data should no longer be sorted but should be filtered
      expect(filteredTable.view.table.filteredData).toEqual(
        tableSortedNone.view.table.filteredData
      );
    });
    it('TABLE_COLUMN_SORT custom sort function', () => {
      const sortColumnAction = tableColumnSort(tableColumns[4].id);
      const mockSortFunction = jest.fn().mockReturnValue(initialState.data);
      // Splice in our custom mock sort function
      initialState.columns.splice(4, 1, {
        ...initialState.columns[4],
        sortFunction: mockSortFunction,
      });
      // First sort ASC
      tableReducer(initialState, sortColumnAction);
      expect(mockSortFunction).toHaveBeenCalled();
    });
    it('TABLE_COLUMN_ORDER', () => {
      expect(initialState.view.table.ordering[0].isHidden).toBe(false);
      // Hide the first column
      const columnHideAction = tableColumnOrder([{ columnId: tableColumns[0].id, isHidden: true }]);
      const tableWithHiddenColumn = tableReducer(initialState, columnHideAction);
      expect(tableWithHiddenColumn.view.table.ordering[0].isHidden).toBe(true);
    });
  });
  describe('Table Row Operations', () => {
    it('TABLE_ROW_SELECT', () => {
      expect(initialState.view.table.selectedIds).toEqual([]);

      // Negative case where I unselect a row
      const tableWithNoRowsSelected = tableReducer(
        initialState,
        tableRowSelect('row-1', false, 'multi')
      );
      expect(tableWithNoRowsSelected.view.table.selectedIds).toEqual([]);
      expect(tableWithNoRowsSelected.view.table.isSelectAllSelected).toEqual(false);
      expect(tableWithNoRowsSelected.view.table.isSelectAllIndeterminate).toEqual(false);

      // Select a row
      const tableWithSelectedRow = tableReducer(
        initialState,
        tableRowSelect('row-1', true, 'multi')
      );
      expect(tableWithSelectedRow.view.table.selectedIds).toEqual(['row-1']);
      expect(tableWithSelectedRow.view.table.isSelectAllSelected).toEqual(false);
      expect(tableWithSelectedRow.view.table.isSelectAllIndeterminate).toEqual(true);

      // Unselect the row
      const tableWithUnSelectedRow = tableReducer(
        tableWithSelectedRow,
        tableRowSelect('row-1', false, 'multi')
      );
      expect(tableWithUnSelectedRow.view.table.selectedIds).toEqual([]);
      expect(tableWithUnSelectedRow.view.table.isSelectAllSelected).toEqual(false);
      expect(tableWithUnSelectedRow.view.table.isSelectAllIndeterminate).toEqual(false);
    });
    it('TABLE_ROW_SELECT--SINGLE', () => {
      // set the table to single select
      const updatedInitialState = {
        ...initialState,
        view: {
          ...initialState.view,
          table: {
            ...initialState.view.table,
            hasRowSelection: 'single',
          },
        },
      };
      expect(initialState.view.table.selectedIds).toEqual([]);

      // Select a row
      const tableWithSelectedRow = tableReducer(
        updatedInitialState,
        tableRowSelect('row-1', true, 'single')
      );
      expect(tableWithSelectedRow.view.table.selectedIds).toEqual(['row-1']);
      expect(tableWithSelectedRow.view.table.isSelectAllSelected).toEqual(false);
      expect(tableWithSelectedRow.view.table.isSelectAllIndeterminate).toEqual(true);

      // Select a second row, should deselect a previously selected row
      const tableWithPreviouslySelectedRow = tableReducer(
        {
          ...updatedInitialState,
          view: {
            ...updatedInitialState.view,
            table: {
              ...updatedInitialState.view.table,
              selectedIds: ['row-1'],
            },
          },
        },
        tableRowSelect('row-2', true, 'single')
      );
      expect(tableWithPreviouslySelectedRow.view.table.selectedIds).toEqual(['row-2']);
      expect(tableWithPreviouslySelectedRow.view.table.isSelectAllSelected).toEqual(false);
      expect(tableWithPreviouslySelectedRow.view.table.isSelectAllIndeterminate).toEqual(true);
    });
    it('TABLE_ROW_SELECT_ALL', () => {
      expect(initialState.view.table.selectedIds).toEqual([]);
      // Select all
      const tableWithSelectedAll = tableReducer(initialState, tableRowSelectAll(true));
      expect(tableWithSelectedAll.view.table.selectedIds.length).toEqual(
        tableWithSelectedAll.data.length
      );
      expect(tableWithSelectedAll.view.table.isSelectAllIndeterminate).toEqual(false);
      expect(tableWithSelectedAll.view.table.isSelectAllSelected).toEqual(true);
      // Unselect all
      const tableWithUnSelectedAll = tableReducer(initialState, tableRowSelectAll(false));
      expect(tableWithUnSelectedAll.view.table.selectedIds.length).toEqual(0);
      expect(tableWithUnSelectedAll.view.table.isSelectAllIndeterminate).toEqual(false);
      expect(tableWithUnSelectedAll.view.table.isSelectAllSelected).toEqual(false);
    });
    it('TABLE_ROW_EXPAND', () => {
      expect(initialState.view.table.expandedIds).toEqual([]);
      // Expanded row
      const tableWithExpandedRow = tableReducer(initialState, tableRowExpand('row-1', true));
      expect(tableWithExpandedRow.view.table.expandedIds).toEqual(['row-1']);
      // Collapsed row
      const tableWithCollapsedRow = tableReducer(initialState, tableRowExpand('row-1', false));
      expect(tableWithCollapsedRow.view.table.expandedIds).toEqual([]);
    });
    it('REGISTER_TABLE', () => {
      // Data should be filtered once table registers
      expect(initialState.view.table.filteredData).toBeUndefined();
      const tableWithFilteredData = tableReducer(
        merge({}, initialState, {
          view: { table: { isSelectAllSelected: true, isSelectAllIndeterminate: true } },
        }),
        tableRegister({ data: initialState.data, isLoading: false })
      );
      expect(tableWithFilteredData.data).toEqual(initialState.data);
      expect(tableWithFilteredData.view.table.filteredData.length).toBeGreaterThan(0);
      expect(tableWithFilteredData.view.table.isSelectAllSelected).toEqual(false);
      expect(tableWithFilteredData.view.table.isSelectAllIndeterminate).toEqual(false);
      expect(tableWithFilteredData.view.table.filteredData.length).not.toEqual(
        initialState.data.length
      );
      expect(tableWithFilteredData.view.table.loadingState.isLoading).toEqual(false);

      // Initial state with sort specified but no filters
      const initialStateWithSortAndNoFilters = merge({}, omit(initialState, 'view.filters'), {
        view: { table: { sort: { columnId: 'string', direction: 'ASC' } }, filters: [] },
      });
      const tableWithSortedData = tableReducer(
        initialStateWithSortAndNoFilters,
        tableRegister({ data: initialState.data, isLoading: false })
      );
      expect(tableWithSortedData.data).toEqual(initialState.data);
      expect(tableWithSortedData.view.table.loadingState.isLoading).toEqual(false);
      expect(tableWithSortedData.view.table.filteredData.length).toEqual(
        initialStateWithSortAndNoFilters.data.length
      );
      // But they shouldn't be equal because the order changed
      expect(tableWithSortedData.view.table.filteredData).not.toEqual(
        initialStateWithSortAndNoFilters.data
      );

      // is Loading should be set false and rowCount should be correct
      expect(tableWithSortedData.view.table.loadingState.isLoading).toEqual(false);
      expect(tableWithSortedData.view.table.loadingState.rowCount).toEqual(
        initialState.data.length
      );
    });
  });
});

describe('filter, search and sort', () => {
  it('filterData', () => {
    const mockData = [{ values: { number: 10, node: <Add20 />, string: 'string', null: null } }];
    const stringFilter = { columnId: 'string', value: 'String' };
    const numberFilter = { columnId: 'number', value: 10 };
    expect(filterData(mockData, [stringFilter])).toHaveLength(1);
    // case insensitive
    expect(filterData(mockData, [stringFilter])).toHaveLength(1);
    expect(filterData(mockData, [numberFilter])).toHaveLength(1);
  });

  it('filterData with custom comparison', () => {
    const mockData = [{ values: { number: 10, node: <Add20 />, string: 'string', null: null } }];
    const stringFilter = { columnId: 'string', value: 'String' };
    const numberFilter = { columnId: 'number', value: 10 };

    const customFilterFunction = (columnFilterValue, value) => columnFilterValue === value;
    expect(
      filterData(
        mockData,
        [stringFilter],
        [{ id: 'string', filter: { filterFunction: customFilterFunction } }]
      )
    ).toHaveLength(0);
    // partial
    expect(
      filterData(
        mockData,
        [{ columnId: 'string', value: 'str' }],
        [{ id: 'string', filter: { filterFunction: customFilterFunction } }]
      )
    ).toHaveLength(0);
    // case insensitive
    expect(filterData(mockData, [stringFilter])).toHaveLength(1);
    expect(
      filterData(
        mockData,
        [numberFilter],
        [{ id: 'number', filter: { filterFunction: customFilterFunction } }]
      )
    ).toHaveLength(1);
  });

  it('searchData', () => {
    const mockData = [{ values: { number: 10, node: <Add20 />, string: 'string', null: null } }];
    expect(searchData(mockData, 10)).toHaveLength(1);
    expect(searchData(mockData, 'string')).toHaveLength(1);
    // case insensitive
    expect(searchData(mockData, 'STRING')).toHaveLength(1);
  });

  it('filterSearchAndSort', () => {
    const mockData = [{ values: { number: 10, node: <Add20 />, string: 'string', null: null } }];
    expect(filterSearchAndSort(mockData)).toHaveLength(1);
    expect(filterSearchAndSort(mockData, {}, { value: 10 })).toHaveLength(1);
    expect(filterSearchAndSort(mockData, {}, { value: 20 })).toHaveLength(0);
    expect(
      filterSearchAndSort(mockData, {}, {}, [{ columnId: 'string', value: 'string' }])
    ).toHaveLength(1);
    expect(
      filterSearchAndSort(mockData, {}, {}, [{ columnId: 'string', value: 'none' }])
    ).toHaveLength(0);
  });
  it('filterSearchAndSort with custom sort function', () => {
    const mockData = [
      { values: { number: 10, node: <Add20 />, severity: 'High', null: null } },
      { values: { number: 10, node: <Add20 />, severity: 'Low', null: null } },
      { values: { number: 10, node: <Add20 />, severity: 'Medium', null: null } },
    ];
    const mockSortFunction = jest.fn().mockReturnValue(mockData);
    expect(
      filterSearchAndSort(
        mockData,
        { columnId: 'severity', direction: 'ASC' },
        {},
        [],
        [{ id: 'severity', sortFunction: mockSortFunction }]
      )
    ).toHaveLength(3);
    expect(mockSortFunction).toHaveBeenCalled();
  });
});<|MERGE_RESOLUTION|>--- conflicted
+++ resolved
@@ -28,12 +28,9 @@
   it('nothing', () => {
     expect(tableReducer(undefined, { type: 'BOGUS' })).toEqual({});
   });
-<<<<<<< HEAD
   test('row action tests', () => {
     // TODO: Add tests for edit
-=======
   it('row action tests', () => {
->>>>>>> bf48a3b9
     const updatedRowActionState = tableReducer(initialState, tableRowActionStart('row-1'));
     const newRowActions = updatedRowActionState.view.table.rowActions;
     expect(newRowActions).toHaveLength(1);
