import React from 'react';
import PropTypes from 'prop-types';
import { storiesOf } from '@storybook/react';
import { action } from '@storybook/addon-actions';
import { select, boolean } from '@storybook/addon-knobs';
import styled from 'styled-components';

import { getSortedData } from '../../utils/componentUtilityFunctions';

import Table from './Table';
import StatefulTable from './StatefulTable';

const selectData = [
  {
    id: 'option-A',
    text: 'option-A',
  },
  {
    id: 'option-B',
    text: 'option-B',
  },
  {
    id: 'option-C',
    text: 'option-C',
  },
];

const STATUS = {
  RUNNING: 'RUNNING',
  NOT_RUNNING: 'NOT_RUNNING',
  BROKEN: 'BROKEN',
};

const renderStatusIcon = ({ value: status }) => {
  switch (status) {
    case STATUS.RUNNING:
    default:
      return (
        <svg height="10" width="10">
          <circle cx="5" cy="5" r="3" stroke="none" strokeWidth="1" fill="green" />
        </svg>
      );
    case STATUS.NOT_RUNNING:
      return (
        <svg height="10" width="10">
          <circle cx="5" cy="5" r="3" stroke="none" strokeWidth="1" fill="gray" />
        </svg>
      );
    case STATUS.BROKEN:
      return (
        <svg height="10" width="10">
          <circle cx="5" cy="5" r="3" stroke="none" strokeWidth="1" fill="red" />
        </svg>
      );
  }
};
export const tableColumns = [
  {
    id: 'string',
    name: 'String this is a max width name okokokokokok',
    filter: { placeholderText: 'pick a string' },
  },
  {
    id: 'date',
    name: 'Date',
    filter: { placeholderText: 'pick a date' },
  },
  {
    id: 'select',
    name: 'Select',
    filter: { placeholderText: 'pick an option', options: selectData },
  },
  {
    id: 'secretField',
    name: 'Secret Information',
  },
  {
    id: 'status',
    name: 'Status',
    renderDataFunction: renderStatusIcon,
  },
  {
    id: 'number',
    name: 'Number',
    filter: { placeholderText: 'pick a number' },
  },
<<<<<<< HEAD
  {
    id: 'test',
    name: 'Test field',
  },
  {
    id: 'test1',
    name: 'test1',
  },
  {
    id: 'test2',
    name: 'test2',
  },
  {
    id: 'test3',
    name: 'test3',
  },
  {
    id: 'test4',
    name: 'test4',
  },
=======
>>>>>>> 442ea208
];

const defaultOrdering = tableColumns.map(c => ({
  columnId: c.id,
  isHidden: c.id === 'secretField',
}));

const words = [
  'toyota',
  'helping',
  'whiteboard',
  'as',
  'can',
  'bottle',
  'eat',
  'chocolate',
  'pinocchio',
  'scott',
];
const getLetter = index =>
  'ABCDEFGHIJKLMNOPQRSTUVWXYZabcdefghijklmnopqrstuvwxyz0123456789'.charAt(index % 62);
const getWord = (index, step = 1) => words[(step * index) % words.length];
const getSentence = index =>
  `${getWord(index, 1)} ${getWord(index, 2)} ${getWord(index, 3)} ${index}`;
const getString = (index, length) =>
  Array(length)
    .fill(0)
    .map((i, idx) => getLetter(index * (idx + 14) * (idx + 1)))
    .join('');

const getStatus = idx => {
  const modStatus = idx % 3;
  switch (modStatus) {
    case 0:
    default:
      return STATUS.RUNNING;
    case 1:
      return STATUS.NOT_RUNNING;
    case 2:
      return STATUS.BROKEN;
  }
};

const getNewRow = idx => ({
  id: `row-${idx}`,
  values: {
    string: getSentence(idx),
    date: new Date(100000000000 + 1000000000 * idx * idx).toISOString(),
    select: selectData[idx % 3].id,
    secretField: getString(idx, 10),
    number: idx * idx,
    status: getStatus(idx),
  },
});

const tableData = Array(100)
  .fill(0)
  .map((i, idx) => getNewRow(idx));

/** Sample expanded row component */
const RowExpansionContent = ({ rowId }) => (
  <div key={`${rowId}-expansion`} style={{ padding: 20 }}>
    <h3 key={`${rowId}-title`}>{rowId}</h3>
    <ul style={{ lineHeight: '22px' }}>
      {Object.entries(tableData.find(i => i.id === rowId).values).map(([key, value]) => (
        <li key={`${rowId}-${key}`}>
          <b>{key}</b>: {value}
        </li>
      ))}
    </ul>
  </div>
);

const StyledTableCustomRowHeight = styled(Table)`
  &&& {
    tr {
      height: 5rem;
    }
  }
`;

const actions = {
  pagination: {
    /** Specify a callback for when the current page or page size is changed. This callback is passed an object parameter containing the current page and the current page size */
    onChangePage: action('onChangePage'),
  },
  toolbar: {
    onApplyFilter: action('onApplyFilter'),
    onToggleFilter: action('onToggleFilter'),
    onToggleColumnSelection: action('onToggleColumnSelection'),
    /** Specify a callback for when the user clicks toolbar button to clear all filters. Recieves a parameter of the current filter values for each column */
    onClearAllFilters: action('onClearAllFilters'),
    onCancelBatchAction: action('onCancelBatchAction'),
    onApplyBatchAction: action('onApplyBatchAction'),
    onApplySearch: action('onApplySearch'),
  },
  table: {
    onRowClicked: action('onRowClicked'),
    onRowSelected: action('onRowSelected'),
    onSelectAll: action('onSelectAll'),
    onEmptyStateAction: action('onEmptyStateAction'),
    onApplyRowAction: action('onApplyRowAction'),
    onRowExpanded: action('onRowExpanded'),
    onChangeOrdering: action('onChangeOrdering'),
    onChangeSort: action('onChangeSort'),
  },
};

/** This would be loaded from your fetch */
export const initialState = {
  columns: tableColumns.map((i, idx) => ({
    ...i,
    isSortable: idx !== 1,
  })),
  data: tableData.map((i, idx) => ({
    ...i,
    rowActions: [
      idx % 4 !== 0
        ? {
            id: 'drilldown',
            icon: 'arrow--right',
            labelText: 'Drill in',
          }
        : null,
      {
        id: 'Add',
        icon: 'icon--add',
        labelText: 'Add',
        isOverflow: true,
      },
    ].filter(i => i),
  })),
  expandedData: tableData.map(data => ({
    rowId: data.id,
    content: <RowExpansionContent rowId={data.id} />,
  })),
  options: {
    hasFilter: true,
    hasSearch: true,
    hasPagination: true,
    hasRowSelection: true,
    hasRowExpansion: true,
    hasRowActions: true,
    hasColumnSelection: true,
    shouldExpandOnRowClick: false,
  },
  view: {
    filters: [
      {
        columnId: 'string',
        value: 'whiteboard',
      },
      {
        columnId: 'select',
        value: 'option-B',
      },
    ],
    pagination: {
      pageSize: 10,
      pageSizes: [10, 20, 30],
      page: 1,
      totalItems: tableData.length,
    },
    table: {
      isSelectAllSelected: false,
      selectedIds: [],
      sort: undefined,
      ordering: tableColumns.map(({ id }) => ({
        columnId: id,
        isHidden: id === 'secretField',
      })),
      expandedIds: [],
    },
    toolbar: {
      activeBar: 'filter',
      batchActions: [
        {
          id: 'delete',
          labelText: 'Delete',
          icon: 'delete',
          iconDescription: 'Delete',
        },
      ],
      search: {
        placeHolderText: 'My Search',
      },
    },
  },
};

storiesOf('Table', module)
  .add(
    'Stateful Example',
    () => (
      <StatefulTable
        {...initialState}
        actions={actions}
        lightweight={boolean('lightweight', false)}
      />
    ),
    {
      info: {
        text:
          'This is an example of the <StatefulTable> component that uses local state to handle all the table actions. This is produced by wrapping the <Table> in a container component and managing the state associated with features such the toolbar, filters, row select, etc. For more robust documentation on the prop model and source, see the other "with function" stories.',
        propTables: [Table],
        propTablesExclude: [StatefulTable],
      },
    }
  )
  .add('default', () => <Table columns={tableColumns} data={tableData} actions={actions} />)
  .add('with simple search', () => (
    <Table
      columns={tableColumns}
      data={tableData}
      actions={actions}
      options={{ hasSearch: true }}
    />
  ))
  .add('with selection and batch actions', () => (
    // TODO - batch action bar
    <Table
      columns={tableColumns}
      data={tableData}
      actions={actions}
      options={{
        hasFilter: true,
        hasPagination: true,
        hasRowSelection: true,
      }}
      view={{
        filters: [],
        toolbar: {
          batchActions: [
            {
              id: 'delete',
              labelText: 'Delete',
              icon: 'delete',
              iconDescription: 'Delete Item',
            },
          ],
        },
        table: {
          ordering: defaultOrdering,
          isSelectAllSelected: false,
          isSelectAllIndeterminate: true,
          selectedIds: ['row-3', 'row-4', 'row-6', 'row-7'],
        },
      }}
    />
  ))
  .add('with row expansion', () => (
    <Table
      columns={tableColumns}
      data={tableData}
      actions={actions}
      options={{
        hasRowExpansion: true,
      }}
      view={{
        filters: [],
        table: {
          ordering: defaultOrdering,
          expandedRows: [
            {
              rowId: 'row-2',
              content: <RowExpansionContent rowId="row-2" />,
            },
            {
              rowId: 'row-5',
              content: <RowExpansionContent rowId="row-5" />,
            },
          ],
        },
      }}
    />
  ))
  .add('with row expansion and on row click expands', () => (
    <Table
      columns={tableColumns}
      data={tableData}
      actions={actions}
      options={{
        hasRowExpansion: true,
        shouldExpandOnRowClick: true,
      }}
      view={{
        filters: [],
        table: {
          ordering: defaultOrdering,
          expandedRows: [
            {
              rowId: 'row-2',
              content: <RowExpansionContent rowId="row-2" />,
            },
            {
              rowId: 'row-5',
              content: <RowExpansionContent rowId="row-5" />,
            },
          ],
        },
      }}
    />
  ))
  .add('with row expansion and actions', () => (
    <Table
      columns={tableColumns}
      data={tableData.map((i, idx) => ({
        ...i,
        rowActions: [
          idx % 4 === 0
            ? {
                id: 'drilldown',
                icon: 'arrow--right',
                labelText: 'See more',
              }
            : null,
          {
            id: 'add',
            icon: 'icon--add',
            labelText: 'Add',
            isOverflow: true,
          },
          {
            id: 'delete',
            icon: 'icon--delete',
            labelText: 'Delete',
            isOverflow: true,
          },
        ].filter(i => i),
      }))}
      actions={actions}
      options={{
        hasRowExpansion: true,
        hasRowActions: true,
      }}
      view={{
        filters: [],
        table: {
          ordering: defaultOrdering,
          expandedRows: [
            {
              rowId: 'row-2',
              content: <RowExpansionContent rowId="row-2" />,
            },
            {
              rowId: 'row-5',
              content: <RowExpansionContent rowId="row-5" />,
            },
          ],
        },
      }}
    />
  ))
  .add('with sorting', () => (
    <Table
      columns={tableColumns.map((i, idx) => ({
        ...i,
        isSortable: idx !== 1,
      }))}
      data={getSortedData(tableData, 'string', 'ASC')}
      actions={actions}
      options={{
        hasFilter: false,
        hasPagination: true,
        hasRowSelection: true,
      }}
      view={{
        filters: [],
        table: {
          ordering: defaultOrdering,
          sort: {
            columnId: 'string',
            direction: 'ASC',
          },
        },
      }}
    />
  ))
  .add(
    'with custom cell renderer',
    () => {
      const renderDataFunction = ({ value }) => <div style={{ color: 'red' }}>{value}</div>;
      return (
        <Table
          columns={tableColumns.map(i => ({
            ...i,
            renderDataFunction,
          }))}
          data={tableData}
          actions={actions}
          options={{
            hasFilter: true,
            hasPagination: true,
            hasRowSelection: true,
          }}
          view={{
            filters: [],
            table: {
              ordering: defaultOrdering,
              sort: {
                columnId: 'string',
                direction: 'ASC',
              },
            },
          }}
        />
      );
    },
    {
      info: {
        text: `To render a custom widget in a table cell, pass a renderDataFunction prop along with your column metadata.
            The renderDataFunction is called with this payload 
           { 
              value: PropTypes.any (current cell value),
              columnId: PropTypes.string,
              rowId: PropTypes.string,
              row: the full data for this rowPropTypes.object like this {col: value, col2: value}
           }
          `,
      },
    }
  )
  .add('with filters', () => {
    const filteredData = tableData.filter(({ values }) =>
      // return false if a value doesn't match a valid filter
      [
        {
          columnId: 'string',
          value: 'whiteboard',
        },
        {
          columnId: 'select',
          value: 'option-B',
        },
      ].reduce(
        (acc, { columnId, value }) => acc && values[columnId].toString().includes(value),
        true
      )
    );
    return (
      <Table
        columns={tableColumns}
        data={filteredData}
        actions={actions}
        options={{
          hasFilter: true,
          hasPagination: true,
          hasRowSelection: true,
        }}
        view={{
          filters: [
            {
              columnId: 'string',
              value: 'whiteboard',
            },
            {
              columnId: 'select',
              value: 'option-B',
            },
          ],
          pagination: {
            totalItems: filteredData.length,
          },
          toolbar: {
            activeBar: 'filter',
          },
          table: {
            ordering: defaultOrdering,
          },
        }}
      />
    );
  })
  .add('with customized columns', () => (
    <Table
      columns={tableColumns}
      data={tableData}
      actions={actions}
      options={{
        hasPagination: true,
        hasRowSelection: true,
        hasColumnSelection: true,
      }}
      view={{
        toolbar: {
          activeBar: 'column',
        },
        table: {
          ordering: defaultOrdering,
        },
      }}
    />
  ))
  .add('with no results', () => (
    <Table
      columns={tableColumns}
      data={[]}
      actions={actions}
      view={{
        filters: [
          {
            columnId: 'string',
            value: 'something not matching',
          },
        ],
        toolbar: {
          activeBar: 'filter',
        },
        table: {
          ordering: defaultOrdering,
        },
      }}
      options={{ hasFilter: true, hasPagination: true }}
    />
  ))
  .add('with no data', () => (
    <Table
      columns={tableColumns}
      data={[]}
      actions={actions}
      view={{
        table: {
          ordering: defaultOrdering,
        },
      }}
      options={{ hasPagination: true }}
    />
  ))
  .add('with no data and custom empty state', () => (
    <Table
      columns={tableColumns}
      data={[]}
      actions={actions}
      view={{
        table: {
          ordering: defaultOrdering,
          emptyState: (
            <div key="empty-state">
              <h1 key="empty-state-heading">Custom empty state</h1>
              <p key="empty-state-message">Hey, no data!</p>
            </div>
          ),
        },
      }}
      options={{ hasPagination: true }}
    />
  ))
  .add('is loading', () => (
    <Table
      columns={tableColumns}
      data={tableData}
      actions={actions}
      view={{
        table: {
          ordering: defaultOrdering,
          loadingState: {
            isLoading: true,
          },
        },
      }}
    />
  ))
  .add('zebra', () => <Table zebra columns={tableColumns} data={tableData} actions={actions} />)
  .add(
    'max column width',
    () => (
      // You don't need to use styled components, just pass a className to the Table component and use selectors to find the correct column
      <Table
        columns={tableColumns.map((i, idx) => ({
          ...i,
          width: idx % 2 === 0 ? '100px' : '5rem',
        }))}
        options={{ hasFilter: true }}
        data={tableData}
        actions={actions}
        view={{
          filters: [
            {
              columnId: 'string',
              value: 'whiteboard',
            },
            {
              columnId: 'select',
              value: 'option-B',
            },
          ],
          toolbar: {
            activeBar: select('activeBar', ['filter', 'column'], 'filter'),
          },
        }}
      />
    ),
    {
      info: {
        source: false,
        text: `This is an example of the <Table> component that has a max column width. Pass a custom className prop to the Table component and use a css selector to identify the correct column. In the example below, the column id we're setting max-width for is called 'string'.
          
        <Table className="my-custom-classname"/>
          
        .my-custom-classname [data-column='string'] { 
          width: 100px; 
          max-width: 100px;
          white-space: nowrap;
          text-overflow: ellipsis; 
          overflow-x: hidden; 
        }`,
        propTables: false,
      },
    }
  )
  .add(
    'custom row height',
    () => (
      // You don't need to use styled components, just pass a className to the Table component and use selectors to find the correct column
      <StyledTableCustomRowHeight columns={tableColumns} data={tableData} actions={actions} />
    ),
    {
      info: {
        source: false,
        text: `This is an example of the <Table> component that has a custom row height. Pass a custom className prop to the Table component and use a css selector to change the height of all the rows.
          
        <Table className="my-custom-classname"/>
          
        .my-custom-classname tr { 
          height: 5rem;
        }`,
        propTables: false,
      },
    }
  )
  .add('Lightweight Table', () => (
    <Table
      columns={tableColumns}
      data={tableData}
      actions={actions}
      lightweight={boolean('lightweight', true)}
    />
  ));<|MERGE_RESOLUTION|>--- conflicted
+++ resolved
@@ -1,5 +1,5 @@
 import React from 'react';
-import PropTypes from 'prop-types';
+// import PropTypes from 'prop-types';
 import { storiesOf } from '@storybook/react';
 import { action } from '@storybook/addon-actions';
 import { select, boolean } from '@storybook/addon-knobs';
@@ -84,7 +84,6 @@
     name: 'Number',
     filter: { placeholderText: 'pick a number' },
   },
-<<<<<<< HEAD
   {
     id: 'test',
     name: 'Test field',
@@ -105,8 +104,6 @@
     id: 'test4',
     name: 'test4',
   },
-=======
->>>>>>> 442ea208
 ];
 
 const defaultOrdering = tableColumns.map(c => ({
