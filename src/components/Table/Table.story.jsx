--- conflicted
+++ resolved
@@ -463,7 +463,6 @@
       },
     }
   )
-<<<<<<< HEAD
   .add(
     'Stateful Example with Secondary Title',
     () => (
@@ -488,8 +487,6 @@
       centered: { disable: true },
     }
   )
-=======
->>>>>>> 3584c3df
   .add(
     'Stateful Example with every third row unselectable',
     () => (
