--- conflicted
+++ resolved
@@ -2463,52 +2463,22 @@
       },
     }
   )
-<<<<<<< HEAD
-  .add('with multi select and batch actions', () => (
-    <StatefulTable
-      id="table"
-      secondaryTitle={text(
-        'Secondary Title',
-        `Row count: ${initialState.data.length}`
-      )}
-      columns={tableColumns}
-      data={tableData}
-      actions={actions}
-      options={{
-        hasFilter: true,
-        hasPagination: true,
-        hasRowSelection: 'multi',
-      }}
-      view={{
-        filters: [],
-        toolbar: {
-          batchActions: [
-            {
-              id: 'delete',
-              labelText: 'Delete',
-              renderIcon: TrashCan16,
-              iconDescription: 'Delete Item',
-            },
-          ],
-        },
-        table: {
-          ordering: defaultOrdering,
-          isSelectAllSelected: false,
-          isSelectAllIndeterminate: true,
-          selectedIds: ['row-3', 'row-4', 'row-6', 'row-7'],
-        },
-      }}
-    />
-  ))
-=======
   .add('with multi select and batch actions', () => {
-    const selectedTableType = select('Type of Table', ['Table', 'StatefulTable'], 'StatefulTable');
-    const MyTable = selectedTableType === 'StatefulTable' ? StatefulTable : Table;
+    const selectedTableType = select(
+      'Type of Table',
+      ['Table', 'StatefulTable'],
+      'StatefulTable'
+    );
+    const MyTable =
+      selectedTableType === 'StatefulTable' ? StatefulTable : Table;
 
     return (
       <MyTable
         id="table"
-        secondaryTitle={text('Secondary Title', `Row count: ${initialState.data.length}`)}
+        secondaryTitle={text(
+          'Secondary Title',
+          `Row count: ${initialState.data.length}`
+        )}
         columns={tableColumns}
         data={tableData.slice(0, 10)}
         actions={actions}
@@ -2531,19 +2501,27 @@
           },
           table: {
             ordering: defaultOrdering,
-            isSelectAllSelected: select('isSelectAllSelected', [undefined, true, false], undefined),
+            isSelectAllSelected: select(
+              'isSelectAllSelected',
+              [undefined, true, false],
+              undefined
+            ),
             isSelectAllIndeterminate: select(
               'isSelectAllIndeterminate',
               [undefined, true, false],
               undefined
             ),
-            selectedIds: array('selectedIds', ['row-3', 'row-4', 'row-6', 'row-7']),
+            selectedIds: array('selectedIds', [
+              'row-3',
+              'row-4',
+              'row-6',
+              'row-7',
+            ]),
           },
         }}
       />
     );
   })
->>>>>>> 359a7666
   .add('with single select', () => (
     <Table
       id="table"
