--- conflicted
+++ resolved
@@ -26,8 +26,12 @@
     margin-left: 0rem;
   }
 }
+// This is a workaround to hide the select controls since the
+// page size select can't be disabled.
+.#{$iot-prefix}--pagination--hide-select .bx--select {
+  display: none;
+}
 
-<<<<<<< HEAD
 html[dir='rtl'] {
   .#{$prefix}--pagination__button--forward,
   .#{$prefix}--pagination__button--backward {
@@ -70,10 +74,4 @@
       }
     }
   }
-=======
-// This is a workaround to hide the select controls since the
-// page size select can't be disabled.
-.#{$iot-prefix}--pagination--hide-select .bx--select {
-  display: none;
->>>>>>> bf48a3b9
 }