// Jest Snapshot v1, https://goo.gl/fbAQLP

exports[`Storybook Snapshot tests and console checks Storyshots Watson IoT/TableBodyRow is not selectable 1`] = `
<div
  className="storybook-container"
  style={
    Object {
      "padding": "3rem",
    }
  }
>
  <div
    style={
      Object {
        "position": "relative",
        "zIndex": 0,
      }
    }
  >
    <div
      className="bx--data-table-container"
    >
      <table
        className="bx--data-table bx--data-table--no-border"
      >
        <tbody
          aria-live="polite"
        >
          <tr
            className="TableBodyRow__StyledTableRow-sc-103itxu-0 isjrOb"
            onClick={[Function]}
          >
            <td
              className="bx--checkbox-table-cell"
              onChange={null}
              onClick={[Function]}
            >
              <span
                className="TableBodyRow__StyledNestedSpan-sc-103itxu-6 NDiCc"
              >
                <div
                  className="bx--form-item bx--checkbox-wrapper"
                >
                  <input
                    checked={false}
                    className="bx--checkbox"
                    disabled={true}
                    id="select-row-tableId-rowId"
                    onChange={[Function]}
                    type="checkbox"
                  />
                  <label
                    className="bx--checkbox-label"
                    htmlFor="select-row-tableId-rowId"
                    title={null}
                  >
                    <span
                      className="bx--checkbox-label-text bx--visually-hidden"
                    >
                      Select row
                    </span>
                  </label>
                </div>
              </span>
            </td>
            <td
              align="start"
              className="data-table-start TableBodyRow__StyledTableCellRow-sc-103itxu-5 jsPLxS"
              data-column="string"
              data-offset={0}
              id="cell-tableId-rowId-string"
              offset={0}
            >
              <span
                className="TableBodyRow__StyledNestedSpan-sc-103itxu-6 NDiCc"
              >
                <span
                  title="My String"
                >
                  My String
                </span>
              </span>
            </td>
            <td
              className="RowActionsCell__StyledTableCell-sc-1toqqj7-0 bGkBkT"
            >
              <div
                className="RowActionsCell__RowActionsContainer-sc-1toqqj7-1 hHPyiu"
              >
                <button
                  className="bx--btn bx--btn--ghost"
                  data-testid="tableId-rowId-row-actions-button-add"
                  disabled={false}
                  onClick={[Function]}
                  tabIndex={0}
                  type="button"
                >
                  <svg
                    aria-hidden="true"
                    aria-label="More actions"
                    className="bx--btn__icon"
                    focusable="false"
                    height={32}
                    preserveAspectRatio="xMidYMid meet"
                    role="img"
                    style={
                      Object {
                        "willChange": "transform",
                      }
                    }
                    viewBox="0 0 32 32"
                    width={32}
                    xmlns="http://www.w3.org/2000/svg"
                  >
<<<<<<< HEAD
                    <button
                      className="bx--btn bx--btn--ghost"
                      data-testid="tableId-rowId-row-actions-button-add"
                      disabled={false}
                      onClick={[Function]}
                      tabIndex={0}
                      type="button"
                    >
                      <svg
                        aria-hidden="true"
                        aria-label="More actions"
                        className="bx--btn__icon"
                        focusable="false"
                        height={32}
                        preserveAspectRatio="xMidYMid meet"
                        role="img"
                        style={
                          Object {
                            "willChange": "transform",
                          }
                        }
                        viewBox="0 0 32 32"
                        width={32}
                        xmlns="http://www.w3.org/2000/svg"
                      >
                        <path
                          d="M17 15V7h-2v8H7v2h8v8h2v-8h8v-2h-8z"
                        />
                      </svg>
                    </button>
                  </div>
                </td>
              </tr>
            </tbody>
          </table>
        </div>
      </div>
      <button
        className="info__show-button"
        onClick={[Function]}
        style={
          Object {
            "background": "#027ac5",
            "border": "none",
            "borderRadius": "0 0 0 5px",
            "color": "#fff",
            "cursor": "pointer",
            "display": "block",
            "fontFamily": "sans-serif",
            "fontSize": 12,
            "padding": "5px 15px",
            "position": "fixed",
            "right": 0,
            "top": 0,
          }
        }
        type="button"
      >
        Show Info
      </button>
=======
                    <path
                      d="M17 15V7h-2v8H7v2h8v8h2v-8h8v-2h-8z"
                    />
                  </svg>
                </button>
              </div>
            </td>
          </tr>
        </tbody>
      </table>
>>>>>>> 027c8315
    </div>
  </div>
  <button
    className="info__show-button"
    onClick={[Function]}
    style={
      Object {
        "background": "#027ac5",
        "border": "none",
        "borderRadius": "0 0 0 5px",
        "color": "#fff",
        "cursor": "pointer",
        "display": "block",
        "fontFamily": "sans-serif",
        "fontSize": "12px",
        "padding": "5px 15px",
        "position": "fixed",
        "right": 0,
        "top": 0,
      }
    }
    type="button"
  >
    Show Info
  </button>
</div>
`;

exports[`Storybook Snapshot tests and console checks Storyshots Watson IoT/TableBodyRow is selectable 1`] = `
<div
  className="storybook-container"
  style={
    Object {
      "padding": "3rem",
    }
  }
>
  <div
    style={
      Object {
        "position": "relative",
        "zIndex": 0,
      }
    }
  >
    <div
      className="bx--data-table-container"
    >
      <table
        className="bx--data-table bx--data-table--no-border"
      >
        <tbody
          aria-live="polite"
        >
          <tr
            className="TableBodyRow__StyledTableRow-sc-103itxu-0 hdodpz"
            onClick={[Function]}
          >
            <td
              className="bx--checkbox-table-cell"
              onChange={[Function]}
              onClick={[Function]}
            >
              <span
                className="TableBodyRow__StyledNestedSpan-sc-103itxu-6 NDiCc"
              >
                <div
                  className="bx--form-item bx--checkbox-wrapper"
                >
                  <input
                    checked={false}
                    className="bx--checkbox"
                    disabled={false}
                    id="select-row-tableId-rowId"
                    onChange={[Function]}
                    type="checkbox"
                  />
                  <label
                    className="bx--checkbox-label"
                    htmlFor="select-row-tableId-rowId"
                    title={null}
                  >
                    <span
                      className="bx--checkbox-label-text bx--visually-hidden"
                    >
                      Select row
                    </span>
                  </label>
                </div>
              </span>
            </td>
            <td
              align="start"
              className="data-table-start TableBodyRow__StyledTableCellRow-sc-103itxu-5 jsPLxS"
              data-column="string"
              data-offset={0}
              id="cell-tableId-rowId-string"
              offset={0}
            >
              <span
                className="TableBodyRow__StyledNestedSpan-sc-103itxu-6 NDiCc"
              >
                <span
                  title="My String"
                >
                  My String
                </span>
              </span>
            </td>
            <td
              className="RowActionsCell__StyledTableCell-sc-1toqqj7-0 bGkBkT"
            >
              <div
                className="RowActionsCell__RowActionsContainer-sc-1toqqj7-1 hHPyiu"
              >
                <button
                  className="bx--btn bx--btn--ghost"
                  data-testid="tableId-rowId-row-actions-button-add"
                  disabled={false}
                  onClick={[Function]}
                  tabIndex={0}
                  type="button"
                >
                  <svg
                    aria-hidden="true"
                    aria-label="More actions"
                    className="bx--btn__icon"
                    focusable="false"
                    height={32}
                    preserveAspectRatio="xMidYMid meet"
                    role="img"
                    style={
                      Object {
                        "willChange": "transform",
                      }
                    }
                    viewBox="0 0 32 32"
                    width={32}
                    xmlns="http://www.w3.org/2000/svg"
                  >
<<<<<<< HEAD
                    <button
                      className="bx--btn bx--btn--ghost"
                      data-testid="tableId-rowId-row-actions-button-add"
                      disabled={false}
                      onClick={[Function]}
                      tabIndex={0}
                      type="button"
                    >
                      <svg
                        aria-hidden="true"
                        aria-label="More actions"
                        className="bx--btn__icon"
                        focusable="false"
                        height={32}
                        preserveAspectRatio="xMidYMid meet"
                        role="img"
                        style={
                          Object {
                            "willChange": "transform",
                          }
                        }
                        viewBox="0 0 32 32"
                        width={32}
                        xmlns="http://www.w3.org/2000/svg"
                      >
                        <path
                          d="M17 15V7h-2v8H7v2h8v8h2v-8h8v-2h-8z"
                        />
                      </svg>
                    </button>
                  </div>
                </td>
              </tr>
            </tbody>
          </table>
        </div>
      </div>
      <button
        className="info__show-button"
        onClick={[Function]}
        style={
          Object {
            "background": "#027ac5",
            "border": "none",
            "borderRadius": "0 0 0 5px",
            "color": "#fff",
            "cursor": "pointer",
            "display": "block",
            "fontFamily": "sans-serif",
            "fontSize": 12,
            "padding": "5px 15px",
            "position": "fixed",
            "right": 0,
            "top": 0,
          }
        }
        type="button"
      >
        Show Info
      </button>
=======
                    <path
                      d="M17 15V7h-2v8H7v2h8v8h2v-8h8v-2h-8z"
                    />
                  </svg>
                </button>
              </div>
            </td>
          </tr>
        </tbody>
      </table>
>>>>>>> 027c8315
    </div>
  </div>
  <button
    className="info__show-button"
    onClick={[Function]}
    style={
      Object {
        "background": "#027ac5",
        "border": "none",
        "borderRadius": "0 0 0 5px",
        "color": "#fff",
        "cursor": "pointer",
        "display": "block",
        "fontFamily": "sans-serif",
        "fontSize": "12px",
        "padding": "5px 15px",
        "position": "fixed",
        "right": 0,
        "top": 0,
      }
    }
    type="button"
  >
    Show Info
  </button>
</div>
`;

exports[`Storybook Snapshot tests and console checks Storyshots Watson IoT/TableBodyRow normal 1`] = `
<div
  className="storybook-container"
  style={
    Object {
      "padding": "3rem",
    }
  }
>
  <div
    style={
      Object {
        "position": "relative",
        "zIndex": 0,
      }
    }
  >
    <div
      className="bx--data-table-container"
    >
      <table
        className="bx--data-table bx--data-table--no-border"
      >
        <tbody
          aria-live="polite"
        >
          <tr
            className="TableBodyRow__StyledTableRow-sc-103itxu-0 hdodpz"
            onClick={[Function]}
          >
            <td
              align="start"
              className="data-table-start TableBodyRow__StyledTableCellRow-sc-103itxu-5 jsPLxS"
              data-column="string"
              data-offset={0}
              id="cell-tableId-rowId-string"
              offset={0}
            >
              <span
                className="TableBodyRow__StyledNestedSpan-sc-103itxu-6 NDiCc"
              >
                <span
                  title="My String"
                >
<<<<<<< HEAD
                  <span
                    className="TableBodyRow__StyledNestedSpan-sc-103itxu-6 NDiCc"
                  >
                    <span
                      title="My String"
                    >
                      My String
                    </span>
                  </span>
                </td>
              </tr>
            </tbody>
          </table>
        </div>
      </div>
      <button
        className="info__show-button"
        onClick={[Function]}
        style={
          Object {
            "background": "#027ac5",
            "border": "none",
            "borderRadius": "0 0 0 5px",
            "color": "#fff",
            "cursor": "pointer",
            "display": "block",
            "fontFamily": "sans-serif",
            "fontSize": 12,
            "padding": "5px 15px",
            "position": "fixed",
            "right": 0,
            "top": 0,
          }
        }
        type="button"
      >
        Show Info
      </button>
=======
                  My String
                </span>
              </span>
            </td>
          </tr>
        </tbody>
      </table>
>>>>>>> 027c8315
    </div>
  </div>
  <button
    className="info__show-button"
    onClick={[Function]}
    style={
      Object {
        "background": "#027ac5",
        "border": "none",
        "borderRadius": "0 0 0 5px",
        "color": "#fff",
        "cursor": "pointer",
        "display": "block",
        "fontFamily": "sans-serif",
        "fontSize": "12px",
        "padding": "5px 15px",
        "position": "fixed",
        "right": 0,
        "top": 0,
      }
    }
    type="button"
  >
    Show Info
  </button>
</div>
`;

exports[`Storybook Snapshot tests and console checks Storyshots Watson IoT/TableBodyRow row actions 1`] = `
<div
  className="storybook-container"
  style={
    Object {
      "padding": "3rem",
    }
  }
>
  <div
    style={
      Object {
        "position": "relative",
        "zIndex": 0,
      }
    }
  >
    <div
      className="bx--data-table-container"
    >
      <table
        className="bx--data-table bx--data-table--no-border"
      >
        <tbody
          aria-live="polite"
        >
          <tr
            className="bx--parent-row TableBodyRow__StyledTableExpandRow-sc-103itxu-2 iObQTv"
            data-child-count={0}
            data-nesting-offset={0}
            data-parent-row={true}
            onClick={[Function]}
          >
            <td
              className="bx--table-expand"
              headers="expand"
            >
              <button
                aria-label="Click to expand."
                className="bx--table-expand__button"
                onClick={[Function]}
                title="Click to expand."
              >
                <svg
                  aria-label="Click to expand."
                  className="bx--table-expand__svg"
                  focusable="false"
                  height={16}
                  preserveAspectRatio="xMidYMid meet"
                  role="img"
                  style={
                    Object {
                      "willChange": "transform",
                    }
                  }
                  viewBox="0 0 16 16"
                  width={16}
                  xmlns="http://www.w3.org/2000/svg"
                >
                  <path
                    d="M11 8L6 13 5.3 12.3 9.6 8 5.3 3.7 6 3z"
                  />
                </svg>
              </button>
            </td>
            <td
              align="start"
              className="data-table-start TableBodyRow__StyledTableCellRow-sc-103itxu-5 jsPLxS"
              data-column="string"
              data-offset={0}
              id="cell-tableId-rowId-string"
              offset={0}
            >
              <span
                className="TableBodyRow__StyledNestedSpan-sc-103itxu-6 NDiCc"
              >
                <span
                  title="My String"
                >
                  My String
                </span>
              </span>
            </td>
            <td
              className="RowActionsCell__StyledTableCell-sc-1toqqj7-0 bGkBkT"
            >
              <div
                className="RowActionsCell__RowActionsContainer-sc-1toqqj7-1 hHPyiu"
              >
                <button
                  className="bx--btn bx--btn--ghost"
                  data-testid="tableId-rowId-row-actions-button-add"
                  disabled={false}
                  onClick={[Function]}
                  tabIndex={0}
                  type="button"
                >
                  <svg
                    aria-hidden="true"
                    aria-label="More actions"
                    className="bx--btn__icon"
                    focusable="false"
                    height={32}
                    preserveAspectRatio="xMidYMid meet"
                    role="img"
                    style={
                      Object {
                        "willChange": "transform",
                      }
                    }
                    viewBox="0 0 32 32"
                    width={32}
                    xmlns="http://www.w3.org/2000/svg"
                  >
<<<<<<< HEAD
                    <button
                      className="bx--btn bx--btn--ghost"
                      data-testid="tableId-rowId-row-actions-button-add"
                      disabled={false}
                      onClick={[Function]}
                      tabIndex={0}
                      type="button"
                    >
                      <svg
                        aria-hidden="true"
                        aria-label="More actions"
                        className="bx--btn__icon"
                        focusable="false"
                        height={32}
                        preserveAspectRatio="xMidYMid meet"
                        role="img"
                        style={
                          Object {
                            "willChange": "transform",
                          }
                        }
                        viewBox="0 0 32 32"
                        width={32}
                        xmlns="http://www.w3.org/2000/svg"
                      >
                        <path
                          d="M17 15V7h-2v8H7v2h8v8h2v-8h8v-2h-8z"
                        />
                      </svg>
                    </button>
                  </div>
                </td>
              </tr>
            </tbody>
          </table>
        </div>
      </div>
      <button
        className="info__show-button"
        onClick={[Function]}
        style={
          Object {
            "background": "#027ac5",
            "border": "none",
            "borderRadius": "0 0 0 5px",
            "color": "#fff",
            "cursor": "pointer",
            "display": "block",
            "fontFamily": "sans-serif",
            "fontSize": 12,
            "padding": "5px 15px",
            "position": "fixed",
            "right": 0,
            "top": 0,
          }
        }
        type="button"
      >
        Show Info
      </button>
=======
                    <path
                      d="M17 15V7h-2v8H7v2h8v8h2v-8h8v-2h-8z"
                    />
                  </svg>
                </button>
              </div>
            </td>
          </tr>
        </tbody>
      </table>
>>>>>>> 027c8315
    </div>
  </div>
  <button
    className="info__show-button"
    onClick={[Function]}
    style={
      Object {
        "background": "#027ac5",
        "border": "none",
        "borderRadius": "0 0 0 5px",
        "color": "#fff",
        "cursor": "pointer",
        "display": "block",
        "fontFamily": "sans-serif",
        "fontSize": "12px",
        "padding": "5px 15px",
        "position": "fixed",
        "right": 0,
        "top": 0,
      }
    }
    type="button"
  >
    Show Info
  </button>
</div>
`;

exports[`Storybook Snapshot tests and console checks Storyshots Watson IoT/TableBodyRow row actions with overflow 1`] = `
<div
  className="storybook-container"
  style={
    Object {
      "padding": "3rem",
    }
  }
>
  <div
    style={
      Object {
        "position": "relative",
        "zIndex": 0,
      }
    }
  >
    <div
      className="bx--data-table-container"
    >
      <table
        className="bx--data-table bx--data-table--no-border"
      >
        <tbody
          aria-live="polite"
        >
          <tr
            className="bx--parent-row TableBodyRow__StyledTableExpandRow-sc-103itxu-2 iObQTv"
            data-child-count={0}
            data-nesting-offset={0}
            data-parent-row={true}
            onClick={[Function]}
          >
            <td
              className="bx--table-expand"
              headers="expand"
            >
              <button
                aria-label="Click to expand."
                className="bx--table-expand__button"
                onClick={[Function]}
                title="Click to expand."
              >
                <svg
                  aria-label="Click to expand."
                  className="bx--table-expand__svg"
                  focusable="false"
                  height={16}
                  preserveAspectRatio="xMidYMid meet"
                  role="img"
                  style={
                    Object {
                      "willChange": "transform",
                    }
                  }
                  viewBox="0 0 16 16"
                  width={16}
                  xmlns="http://www.w3.org/2000/svg"
                >
                  <path
                    d="M11 8L6 13 5.3 12.3 9.6 8 5.3 3.7 6 3z"
                  />
                </svg>
              </button>
            </td>
            <td
              align="start"
              className="data-table-start TableBodyRow__StyledTableCellRow-sc-103itxu-5 jsPLxS"
              data-column="string"
              data-offset={0}
              id="cell-tableId-rowId-string"
              offset={0}
            >
              <span
                className="TableBodyRow__StyledNestedSpan-sc-103itxu-6 NDiCc"
              >
                <span
                  title="My String"
                >
                  My String
                </span>
              </span>
            </td>
            <td
              className="RowActionsCell__StyledTableCell-sc-1toqqj7-0 bGkBkT"
            >
              <div
                className="RowActionsCell__RowActionsContainer-sc-1toqqj7-1 hHPyiu"
              >
                <button
                  className="bx--btn bx--btn--ghost"
                  data-testid="tableId-rowId-row-actions-button-add"
                  disabled={false}
                  onClick={[Function]}
                  tabIndex={0}
                  type="button"
                >
                  <svg
                    aria-hidden="true"
                    aria-label="More actions"
                    className="bx--btn__icon"
                    focusable="false"
                    height={32}
                    preserveAspectRatio="xMidYMid meet"
                    role="img"
                    style={
                      Object {
                        "willChange": "transform",
                      }
                    }
                    viewBox="0 0 32 32"
                    width={32}
                    xmlns="http://www.w3.org/2000/svg"
                  >
                    <path
                      d="M17 15V7h-2v8H7v2h8v8h2v-8h8v-2h-8z"
                    />
                  </svg>
                </button>
                <button
                  aria-expanded={false}
                  aria-haspopup={true}
                  aria-label="More actions"
                  className="RowActionsCell__StyledOverflowMenu-sc-1toqqj7-4 eSvzkA bx--overflow-menu"
                  data-testid="tableId-rowId-row-actions-cell-overflow"
                  id="tableId-rowId-row-actions-cell-overflow"
                  onClick={[Function]}
                  onClose={[Function]}
                  onKeyDown={[Function]}
                  open={false}
                  tabIndex={0}
                >
                  <svg
                    aria-label="More actions"
                    className="bx--overflow-menu__icon"
                    focusable="false"
                    height={16}
                    onClick={[Function]}
                    onKeyDown={[Function]}
                    preserveAspectRatio="xMidYMid meet"
                    role="img"
                    style={
                      Object {
                        "willChange": "transform",
                      }
                    }
                    viewBox="0 0 16 16"
                    width={16}
                    xmlns="http://www.w3.org/2000/svg"
                  >
<<<<<<< HEAD
                    <button
                      className="bx--btn bx--btn--ghost"
                      data-testid="tableId-rowId-row-actions-button-add"
                      disabled={false}
                      onClick={[Function]}
                      tabIndex={0}
                      type="button"
                    >
                      <svg
                        aria-hidden="true"
                        aria-label="More actions"
                        className="bx--btn__icon"
                        focusable="false"
                        height={32}
                        preserveAspectRatio="xMidYMid meet"
                        role="img"
                        style={
                          Object {
                            "willChange": "transform",
                          }
                        }
                        viewBox="0 0 32 32"
                        width={32}
                        xmlns="http://www.w3.org/2000/svg"
                      >
                        <path
                          d="M17 15V7h-2v8H7v2h8v8h2v-8h8v-2h-8z"
                        />
                      </svg>
                    </button>
                    <button
                      aria-expanded={false}
                      aria-haspopup={true}
                      aria-label="More actions"
                      className="RowActionsCell__StyledOverflowMenu-sc-1toqqj7-4 eSvzkA bx--overflow-menu"
                      data-testid="tableId-rowId-row-actions-cell-overflow"
                      id="tableId-rowId-row-actions-cell-overflow"
                      onClick={[Function]}
                      onClose={[Function]}
                      onKeyDown={[Function]}
                      open={false}
                      tabIndex={0}
                    >
                      <svg
                        aria-label="More actions"
                        className="bx--overflow-menu__icon"
                        focusable="false"
                        height={16}
                        onClick={[Function]}
                        onKeyDown={[Function]}
                        preserveAspectRatio="xMidYMid meet"
                        role="img"
                        style={
                          Object {
                            "willChange": "transform",
                          }
                        }
                        viewBox="0 0 16 16"
                        width={16}
                        xmlns="http://www.w3.org/2000/svg"
                      >
                        <circle
                          cx="8"
                          cy="3"
                          r="1"
                        />
                        <circle
                          cx="8"
                          cy="8"
                          r="1"
                        />
                        <circle
                          cx="8"
                          cy="13"
                          r="1"
                        />
                        <title>
                          More actions
                        </title>
                      </svg>
                    </button>
                  </div>
                </td>
              </tr>
            </tbody>
          </table>
        </div>
      </div>
      <button
        className="info__show-button"
        onClick={[Function]}
        style={
          Object {
            "background": "#027ac5",
            "border": "none",
            "borderRadius": "0 0 0 5px",
            "color": "#fff",
            "cursor": "pointer",
            "display": "block",
            "fontFamily": "sans-serif",
            "fontSize": 12,
            "padding": "5px 15px",
            "position": "fixed",
            "right": 0,
            "top": 0,
          }
        }
        type="button"
      >
        Show Info
      </button>
=======
                    <circle
                      cx="8"
                      cy="3"
                      r="1"
                    />
                    <circle
                      cx="8"
                      cy="8"
                      r="1"
                    />
                    <circle
                      cx="8"
                      cy="13"
                      r="1"
                    />
                    <title>
                      More actions
                    </title>
                  </svg>
                </button>
              </div>
            </td>
          </tr>
        </tbody>
      </table>
>>>>>>> 027c8315
    </div>
  </div>
  <button
    className="info__show-button"
    onClick={[Function]}
    style={
      Object {
        "background": "#027ac5",
        "border": "none",
        "borderRadius": "0 0 0 5px",
        "color": "#fff",
        "cursor": "pointer",
        "display": "block",
        "fontFamily": "sans-serif",
        "fontSize": "12px",
        "padding": "5px 15px",
        "position": "fixed",
        "right": 0,
        "top": 0,
      }
    }
    type="button"
  >
    Show Info
  </button>
</div>
`;

exports[`Storybook Snapshot tests and console checks Storyshots Watson IoT/TableBodyRow rowActions error 1`] = `
<div
  className="storybook-container"
  style={
    Object {
      "padding": "3rem",
    }
  }
>
  <div
    style={
      Object {
        "position": "relative",
        "zIndex": 0,
      }
    }
  >
    <div
      className="bx--data-table-container"
    >
      <table
        className="bx--data-table bx--data-table--no-border"
      >
        <tbody
          aria-live="polite"
        >
          <tr
            className="bx--parent-row TableBodyRow__StyledTableExpandRow-sc-103itxu-2 iObQTv"
            data-child-count={0}
            data-nesting-offset={0}
            data-parent-row={true}
            onClick={[Function]}
          >
            <td
              className="bx--table-expand"
              headers="expand"
            >
              <button
                aria-label="Click to expand."
                className="bx--table-expand__button"
                onClick={[Function]}
                title="Click to expand."
              >
                <svg
                  aria-label="Click to expand."
                  className="bx--table-expand__svg"
                  focusable="false"
                  height={16}
                  preserveAspectRatio="xMidYMid meet"
                  role="img"
                  style={
                    Object {
                      "willChange": "transform",
                    }
                  }
                  viewBox="0 0 16 16"
                  width={16}
                  xmlns="http://www.w3.org/2000/svg"
                >
                  <path
                    d="M11 8L6 13 5.3 12.3 9.6 8 5.3 3.7 6 3z"
                  />
                </svg>
              </button>
            </td>
            <td
              align="start"
              className="data-table-start TableBodyRow__StyledTableCellRow-sc-103itxu-5 jsPLxS"
              data-column="string"
              data-offset={0}
              id="cell-tableId-rowId-string"
              offset={0}
            >
              <span
                className="TableBodyRow__StyledNestedSpan-sc-103itxu-6 NDiCc"
              >
                <span
                  title="My String"
                >
                  My String
                </span>
              </span>
            </td>
            <td
              className="RowActionsCell__StyledTableCell-sc-1toqqj7-0 bGkBkT"
            >
              <div
                className="RowActionsCell__RowActionsContainer-sc-1toqqj7-1 jEXYjq"
              >
                <div
                  className="bx--tooltip__label"
                  id="tooltip-error"
                >
                  
                  <div
                    aria-describedby={null}
                    aria-haspopup="true"
                    className="bx--tooltip__trigger"
                    onBlur={[Function]}
                    onClick={[Function]}
                    onFocus={[Function]}
                    onKeyDown={[Function]}
                    onMouseOut={[Function]}
                    onMouseOver={[Function]}
                    role="button"
                    tabIndex={0}
                  >
                    <svg
                      aria-hidden={true}
                      focusable="false"
                      height={16}
                      preserveAspectRatio="xMidYMid meet"
                      style={
                        Object {
                          "willChange": "transform",
                        }
                      }
                      viewBox="0 0 16 16"
                      width={16}
                      xmlns="http://www.w3.org/2000/svg"
                    >
                      <path
                        d="M14.5 14h-13c-.2 0-.3-.1-.4-.2-.1-.2-.1-.3 0-.5l6.5-12c.1-.3.4-.4.6-.2.1 0 .2.1.2.2l6.5 12c.1.2.1.3 0 .5 0 .1-.2.2-.4.2zM2.3 13h11.3L8 2.5 2.3 13z"
                      />
                      <path
                        d="M7.5 6h1v3.5h-1zm.5 4.8c-.4 0-.8.3-.8.8s.3.8.8.8c.4 0 .8-.3.8-.8s-.4-.8-.8-.8z"
                      />
                    </svg>
                  </div>
<<<<<<< HEAD
                </td>
              </tr>
            </tbody>
          </table>
        </div>
      </div>
      <button
        className="info__show-button"
        onClick={[Function]}
        style={
          Object {
            "background": "#027ac5",
            "border": "none",
            "borderRadius": "0 0 0 5px",
            "color": "#fff",
            "cursor": "pointer",
            "display": "block",
            "fontFamily": "sans-serif",
            "fontSize": 12,
            "padding": "5px 15px",
            "position": "fixed",
            "right": 0,
            "top": 0,
          }
        }
        type="button"
      >
        Show Info
      </button>
=======
                </div>
                <span
                  className="RowActionsError__StyledSpan-sc-1htz5gr-0 gQemCK"
                >
                  Action failed
                </span>
              </div>
            </td>
          </tr>
        </tbody>
      </table>
>>>>>>> 027c8315
    </div>
  </div>
  <button
    className="info__show-button"
    onClick={[Function]}
    style={
      Object {
        "background": "#027ac5",
        "border": "none",
        "borderRadius": "0 0 0 5px",
        "color": "#fff",
        "cursor": "pointer",
        "display": "block",
        "fontFamily": "sans-serif",
        "fontSize": "12px",
        "padding": "5px 15px",
        "position": "fixed",
        "right": 0,
        "top": 0,
      }
    }
    type="button"
  >
    Show Info
  </button>
</div>
`;

exports[`Storybook Snapshot tests and console checks Storyshots Watson IoT/TableBodyRow rowActions running 1`] = `
<div
  className="storybook-container"
  style={
    Object {
      "padding": "3rem",
    }
  }
>
  <div
    style={
      Object {
        "position": "relative",
        "zIndex": 0,
      }
    }
  >
    <div
      className="bx--data-table-container"
    >
      <table
        className="bx--data-table bx--data-table--no-border"
      >
        <tbody
          aria-live="polite"
        >
          <tr
            className="bx--parent-row TableBodyRow__StyledTableExpandRow-sc-103itxu-2 iObQTv"
            data-child-count={0}
            data-nesting-offset={0}
            data-parent-row={true}
            onClick={[Function]}
          >
            <td
              className="bx--table-expand"
              headers="expand"
            >
              <button
                aria-label="Click to expand."
                className="bx--table-expand__button"
                onClick={[Function]}
                title="Click to expand."
              >
                <svg
                  aria-label="Click to expand."
                  className="bx--table-expand__svg"
                  focusable="false"
                  height={16}
                  preserveAspectRatio="xMidYMid meet"
                  role="img"
                  style={
                    Object {
                      "willChange": "transform",
                    }
                  }
                  viewBox="0 0 16 16"
                  width={16}
                  xmlns="http://www.w3.org/2000/svg"
                >
                  <path
                    d="M11 8L6 13 5.3 12.3 9.6 8 5.3 3.7 6 3z"
                  />
                </svg>
              </button>
            </td>
            <td
              align="start"
              className="data-table-start TableBodyRow__StyledTableCellRow-sc-103itxu-5 jsPLxS"
              data-column="string"
              data-offset={0}
              id="cell-tableId-rowId-string"
              offset={0}
            >
              <span
                className="TableBodyRow__StyledNestedSpan-sc-103itxu-6 NDiCc"
              >
                <span
                  title="My String"
                >
                  My String
                </span>
              </span>
            </td>
            <td
              className="RowActionsCell__StyledTableCell-sc-1toqqj7-0 bGkBkT"
            >
              <div
                className="RowActionsCell__RowActionsContainer-sc-1toqqj7-1 jEXYjq"
              >
                <div
                  aria-atomic="true"
                  aria-labelledby="loading-id-8"
                  aria-live="assertive"
                  className="bx--loading bx--loading--small"
                >
                  <label
                    className="bx--visually-hidden"
                    id="loading-id-8"
                  >
<<<<<<< HEAD
                    <div
                      aria-atomic="true"
                      aria-labelledby="loading-id-8"
                      aria-live="assertive"
                      className="bx--loading bx--loading--small"
                    >
                      <label
                        className="bx--visually-hidden"
                        id="loading-id-8"
                      >
                        Active loading indicator
                      </label>
                      <svg
                        className="bx--loading__svg"
                        viewBox="-75 -75 150 150"
                      >
                        <title>
                          Active loading indicator
                        </title>
                        <circle
                          className="bx--loading__background"
                          cx="0"
                          cy="0"
                          r="26.8125"
                        />
                        <circle
                          className="bx--loading__stroke"
                          cx="0"
                          cy="0"
                          r="26.8125"
                        />
                      </svg>
                    </div>
                    In progress
                  </div>
                </td>
              </tr>
            </tbody>
          </table>
        </div>
      </div>
      <button
        className="info__show-button"
        onClick={[Function]}
        style={
          Object {
            "background": "#027ac5",
            "border": "none",
            "borderRadius": "0 0 0 5px",
            "color": "#fff",
            "cursor": "pointer",
            "display": "block",
            "fontFamily": "sans-serif",
            "fontSize": 12,
            "padding": "5px 15px",
            "position": "fixed",
            "right": 0,
            "top": 0,
          }
        }
        type="button"
      >
        Show Info
      </button>
=======
                    Active loading indicator
                  </label>
                  <svg
                    className="bx--loading__svg"
                    viewBox="-75 -75 150 150"
                  >
                    <title>
                      Active loading indicator
                    </title>
                    <circle
                      className="bx--loading__background"
                      cx="0"
                      cy="0"
                      r="26.8125"
                    />
                    <circle
                      className="bx--loading__stroke"
                      cx="0"
                      cy="0"
                      r="26.8125"
                    />
                  </svg>
                </div>
                In progress
              </div>
            </td>
          </tr>
        </tbody>
      </table>
>>>>>>> 027c8315
    </div>
  </div>
  <button
    className="info__show-button"
    onClick={[Function]}
    style={
      Object {
        "background": "#027ac5",
        "border": "none",
        "borderRadius": "0 0 0 5px",
        "color": "#fff",
        "cursor": "pointer",
        "display": "block",
        "fontFamily": "sans-serif",
        "fontSize": "12px",
        "padding": "5px 15px",
        "position": "fixed",
        "right": 0,
        "top": 0,
      }
    }
    type="button"
  >
    Show Info
  </button>
</div>
`;<|MERGE_RESOLUTION|>--- conflicted
+++ resolved
@@ -112,68 +112,6 @@
                     width={32}
                     xmlns="http://www.w3.org/2000/svg"
                   >
-<<<<<<< HEAD
-                    <button
-                      className="bx--btn bx--btn--ghost"
-                      data-testid="tableId-rowId-row-actions-button-add"
-                      disabled={false}
-                      onClick={[Function]}
-                      tabIndex={0}
-                      type="button"
-                    >
-                      <svg
-                        aria-hidden="true"
-                        aria-label="More actions"
-                        className="bx--btn__icon"
-                        focusable="false"
-                        height={32}
-                        preserveAspectRatio="xMidYMid meet"
-                        role="img"
-                        style={
-                          Object {
-                            "willChange": "transform",
-                          }
-                        }
-                        viewBox="0 0 32 32"
-                        width={32}
-                        xmlns="http://www.w3.org/2000/svg"
-                      >
-                        <path
-                          d="M17 15V7h-2v8H7v2h8v8h2v-8h8v-2h-8z"
-                        />
-                      </svg>
-                    </button>
-                  </div>
-                </td>
-              </tr>
-            </tbody>
-          </table>
-        </div>
-      </div>
-      <button
-        className="info__show-button"
-        onClick={[Function]}
-        style={
-          Object {
-            "background": "#027ac5",
-            "border": "none",
-            "borderRadius": "0 0 0 5px",
-            "color": "#fff",
-            "cursor": "pointer",
-            "display": "block",
-            "fontFamily": "sans-serif",
-            "fontSize": 12,
-            "padding": "5px 15px",
-            "position": "fixed",
-            "right": 0,
-            "top": 0,
-          }
-        }
-        type="button"
-      >
-        Show Info
-      </button>
-=======
                     <path
                       d="M17 15V7h-2v8H7v2h8v8h2v-8h8v-2h-8z"
                     />
@@ -184,7 +122,6 @@
           </tr>
         </tbody>
       </table>
->>>>>>> 027c8315
     </div>
   </div>
   <button
@@ -199,7 +136,7 @@
         "cursor": "pointer",
         "display": "block",
         "fontFamily": "sans-serif",
-        "fontSize": "12px",
+        "fontSize": 12,
         "padding": "5px 15px",
         "position": "fixed",
         "right": 0,
@@ -325,68 +262,6 @@
                     width={32}
                     xmlns="http://www.w3.org/2000/svg"
                   >
-<<<<<<< HEAD
-                    <button
-                      className="bx--btn bx--btn--ghost"
-                      data-testid="tableId-rowId-row-actions-button-add"
-                      disabled={false}
-                      onClick={[Function]}
-                      tabIndex={0}
-                      type="button"
-                    >
-                      <svg
-                        aria-hidden="true"
-                        aria-label="More actions"
-                        className="bx--btn__icon"
-                        focusable="false"
-                        height={32}
-                        preserveAspectRatio="xMidYMid meet"
-                        role="img"
-                        style={
-                          Object {
-                            "willChange": "transform",
-                          }
-                        }
-                        viewBox="0 0 32 32"
-                        width={32}
-                        xmlns="http://www.w3.org/2000/svg"
-                      >
-                        <path
-                          d="M17 15V7h-2v8H7v2h8v8h2v-8h8v-2h-8z"
-                        />
-                      </svg>
-                    </button>
-                  </div>
-                </td>
-              </tr>
-            </tbody>
-          </table>
-        </div>
-      </div>
-      <button
-        className="info__show-button"
-        onClick={[Function]}
-        style={
-          Object {
-            "background": "#027ac5",
-            "border": "none",
-            "borderRadius": "0 0 0 5px",
-            "color": "#fff",
-            "cursor": "pointer",
-            "display": "block",
-            "fontFamily": "sans-serif",
-            "fontSize": 12,
-            "padding": "5px 15px",
-            "position": "fixed",
-            "right": 0,
-            "top": 0,
-          }
-        }
-        type="button"
-      >
-        Show Info
-      </button>
-=======
                     <path
                       d="M17 15V7h-2v8H7v2h8v8h2v-8h8v-2h-8z"
                     />
@@ -397,7 +272,6 @@
           </tr>
         </tbody>
       </table>
->>>>>>> 027c8315
     </div>
   </div>
   <button
@@ -412,7 +286,7 @@
         "cursor": "pointer",
         "display": "block",
         "fontFamily": "sans-serif",
-        "fontSize": "12px",
+        "fontSize": 12,
         "padding": "5px 15px",
         "position": "fixed",
         "right": 0,
@@ -470,46 +344,6 @@
                 <span
                   title="My String"
                 >
-<<<<<<< HEAD
-                  <span
-                    className="TableBodyRow__StyledNestedSpan-sc-103itxu-6 NDiCc"
-                  >
-                    <span
-                      title="My String"
-                    >
-                      My String
-                    </span>
-                  </span>
-                </td>
-              </tr>
-            </tbody>
-          </table>
-        </div>
-      </div>
-      <button
-        className="info__show-button"
-        onClick={[Function]}
-        style={
-          Object {
-            "background": "#027ac5",
-            "border": "none",
-            "borderRadius": "0 0 0 5px",
-            "color": "#fff",
-            "cursor": "pointer",
-            "display": "block",
-            "fontFamily": "sans-serif",
-            "fontSize": 12,
-            "padding": "5px 15px",
-            "position": "fixed",
-            "right": 0,
-            "top": 0,
-          }
-        }
-        type="button"
-      >
-        Show Info
-      </button>
-=======
                   My String
                 </span>
               </span>
@@ -517,7 +351,6 @@
           </tr>
         </tbody>
       </table>
->>>>>>> 027c8315
     </div>
   </div>
   <button
@@ -532,7 +365,7 @@
         "cursor": "pointer",
         "display": "block",
         "fontFamily": "sans-serif",
-        "fontSize": "12px",
+        "fontSize": 12,
         "padding": "5px 15px",
         "position": "fixed",
         "right": 0,
@@ -660,68 +493,6 @@
                     width={32}
                     xmlns="http://www.w3.org/2000/svg"
                   >
-<<<<<<< HEAD
-                    <button
-                      className="bx--btn bx--btn--ghost"
-                      data-testid="tableId-rowId-row-actions-button-add"
-                      disabled={false}
-                      onClick={[Function]}
-                      tabIndex={0}
-                      type="button"
-                    >
-                      <svg
-                        aria-hidden="true"
-                        aria-label="More actions"
-                        className="bx--btn__icon"
-                        focusable="false"
-                        height={32}
-                        preserveAspectRatio="xMidYMid meet"
-                        role="img"
-                        style={
-                          Object {
-                            "willChange": "transform",
-                          }
-                        }
-                        viewBox="0 0 32 32"
-                        width={32}
-                        xmlns="http://www.w3.org/2000/svg"
-                      >
-                        <path
-                          d="M17 15V7h-2v8H7v2h8v8h2v-8h8v-2h-8z"
-                        />
-                      </svg>
-                    </button>
-                  </div>
-                </td>
-              </tr>
-            </tbody>
-          </table>
-        </div>
-      </div>
-      <button
-        className="info__show-button"
-        onClick={[Function]}
-        style={
-          Object {
-            "background": "#027ac5",
-            "border": "none",
-            "borderRadius": "0 0 0 5px",
-            "color": "#fff",
-            "cursor": "pointer",
-            "display": "block",
-            "fontFamily": "sans-serif",
-            "fontSize": 12,
-            "padding": "5px 15px",
-            "position": "fixed",
-            "right": 0,
-            "top": 0,
-          }
-        }
-        type="button"
-      >
-        Show Info
-      </button>
-=======
                     <path
                       d="M17 15V7h-2v8H7v2h8v8h2v-8h8v-2h-8z"
                     />
@@ -732,7 +503,6 @@
           </tr>
         </tbody>
       </table>
->>>>>>> 027c8315
     </div>
   </div>
   <button
@@ -747,7 +517,7 @@
         "cursor": "pointer",
         "display": "block",
         "fontFamily": "sans-serif",
-        "fontSize": "12px",
+        "fontSize": 12,
         "padding": "5px 15px",
         "position": "fixed",
         "right": 0,
@@ -911,119 +681,6 @@
                     width={16}
                     xmlns="http://www.w3.org/2000/svg"
                   >
-<<<<<<< HEAD
-                    <button
-                      className="bx--btn bx--btn--ghost"
-                      data-testid="tableId-rowId-row-actions-button-add"
-                      disabled={false}
-                      onClick={[Function]}
-                      tabIndex={0}
-                      type="button"
-                    >
-                      <svg
-                        aria-hidden="true"
-                        aria-label="More actions"
-                        className="bx--btn__icon"
-                        focusable="false"
-                        height={32}
-                        preserveAspectRatio="xMidYMid meet"
-                        role="img"
-                        style={
-                          Object {
-                            "willChange": "transform",
-                          }
-                        }
-                        viewBox="0 0 32 32"
-                        width={32}
-                        xmlns="http://www.w3.org/2000/svg"
-                      >
-                        <path
-                          d="M17 15V7h-2v8H7v2h8v8h2v-8h8v-2h-8z"
-                        />
-                      </svg>
-                    </button>
-                    <button
-                      aria-expanded={false}
-                      aria-haspopup={true}
-                      aria-label="More actions"
-                      className="RowActionsCell__StyledOverflowMenu-sc-1toqqj7-4 eSvzkA bx--overflow-menu"
-                      data-testid="tableId-rowId-row-actions-cell-overflow"
-                      id="tableId-rowId-row-actions-cell-overflow"
-                      onClick={[Function]}
-                      onClose={[Function]}
-                      onKeyDown={[Function]}
-                      open={false}
-                      tabIndex={0}
-                    >
-                      <svg
-                        aria-label="More actions"
-                        className="bx--overflow-menu__icon"
-                        focusable="false"
-                        height={16}
-                        onClick={[Function]}
-                        onKeyDown={[Function]}
-                        preserveAspectRatio="xMidYMid meet"
-                        role="img"
-                        style={
-                          Object {
-                            "willChange": "transform",
-                          }
-                        }
-                        viewBox="0 0 16 16"
-                        width={16}
-                        xmlns="http://www.w3.org/2000/svg"
-                      >
-                        <circle
-                          cx="8"
-                          cy="3"
-                          r="1"
-                        />
-                        <circle
-                          cx="8"
-                          cy="8"
-                          r="1"
-                        />
-                        <circle
-                          cx="8"
-                          cy="13"
-                          r="1"
-                        />
-                        <title>
-                          More actions
-                        </title>
-                      </svg>
-                    </button>
-                  </div>
-                </td>
-              </tr>
-            </tbody>
-          </table>
-        </div>
-      </div>
-      <button
-        className="info__show-button"
-        onClick={[Function]}
-        style={
-          Object {
-            "background": "#027ac5",
-            "border": "none",
-            "borderRadius": "0 0 0 5px",
-            "color": "#fff",
-            "cursor": "pointer",
-            "display": "block",
-            "fontFamily": "sans-serif",
-            "fontSize": 12,
-            "padding": "5px 15px",
-            "position": "fixed",
-            "right": 0,
-            "top": 0,
-          }
-        }
-        type="button"
-      >
-        Show Info
-      </button>
-=======
                     <circle
                       cx="8"
                       cy="3"
@@ -1049,7 +706,6 @@
           </tr>
         </tbody>
       </table>
->>>>>>> 027c8315
     </div>
   </div>
   <button
@@ -1064,7 +720,7 @@
         "cursor": "pointer",
         "display": "block",
         "fontFamily": "sans-serif",
-        "fontSize": "12px",
+        "fontSize": 12,
         "padding": "5px 15px",
         "position": "fixed",
         "right": 0,
@@ -1207,37 +863,6 @@
                       />
                     </svg>
                   </div>
-<<<<<<< HEAD
-                </td>
-              </tr>
-            </tbody>
-          </table>
-        </div>
-      </div>
-      <button
-        className="info__show-button"
-        onClick={[Function]}
-        style={
-          Object {
-            "background": "#027ac5",
-            "border": "none",
-            "borderRadius": "0 0 0 5px",
-            "color": "#fff",
-            "cursor": "pointer",
-            "display": "block",
-            "fontFamily": "sans-serif",
-            "fontSize": 12,
-            "padding": "5px 15px",
-            "position": "fixed",
-            "right": 0,
-            "top": 0,
-          }
-        }
-        type="button"
-      >
-        Show Info
-      </button>
-=======
                 </div>
                 <span
                   className="RowActionsError__StyledSpan-sc-1htz5gr-0 gQemCK"
@@ -1249,7 +874,6 @@
           </tr>
         </tbody>
       </table>
->>>>>>> 027c8315
     </div>
   </div>
   <button
@@ -1264,7 +888,7 @@
         "cursor": "pointer",
         "display": "block",
         "fontFamily": "sans-serif",
-        "fontSize": "12px",
+        "fontSize": 12,
         "padding": "5px 15px",
         "position": "fixed",
         "right": 0,
@@ -1377,72 +1001,6 @@
                     className="bx--visually-hidden"
                     id="loading-id-8"
                   >
-<<<<<<< HEAD
-                    <div
-                      aria-atomic="true"
-                      aria-labelledby="loading-id-8"
-                      aria-live="assertive"
-                      className="bx--loading bx--loading--small"
-                    >
-                      <label
-                        className="bx--visually-hidden"
-                        id="loading-id-8"
-                      >
-                        Active loading indicator
-                      </label>
-                      <svg
-                        className="bx--loading__svg"
-                        viewBox="-75 -75 150 150"
-                      >
-                        <title>
-                          Active loading indicator
-                        </title>
-                        <circle
-                          className="bx--loading__background"
-                          cx="0"
-                          cy="0"
-                          r="26.8125"
-                        />
-                        <circle
-                          className="bx--loading__stroke"
-                          cx="0"
-                          cy="0"
-                          r="26.8125"
-                        />
-                      </svg>
-                    </div>
-                    In progress
-                  </div>
-                </td>
-              </tr>
-            </tbody>
-          </table>
-        </div>
-      </div>
-      <button
-        className="info__show-button"
-        onClick={[Function]}
-        style={
-          Object {
-            "background": "#027ac5",
-            "border": "none",
-            "borderRadius": "0 0 0 5px",
-            "color": "#fff",
-            "cursor": "pointer",
-            "display": "block",
-            "fontFamily": "sans-serif",
-            "fontSize": 12,
-            "padding": "5px 15px",
-            "position": "fixed",
-            "right": 0,
-            "top": 0,
-          }
-        }
-        type="button"
-      >
-        Show Info
-      </button>
-=======
                     Active loading indicator
                   </label>
                   <svg
@@ -1472,7 +1030,6 @@
           </tr>
         </tbody>
       </table>
->>>>>>> 027c8315
     </div>
   </div>
   <button
@@ -1487,7 +1044,7 @@
         "cursor": "pointer",
         "display": "block",
         "fontFamily": "sans-serif",
-        "fontSize": "12px",
+        "fontSize": 12,
         "padding": "5px 15px",
         "position": "fixed",
         "right": 0,
