--- conflicted
+++ resolved
@@ -387,11 +387,7 @@
           aria-live="polite"
         >
           <tr
-<<<<<<< HEAD
-            className="bx--parent-row iot--expanded-tablerow TableBodyRow__StyledTableExpandRow-sc-103itxu-2 iObQTv"
-=======
-            className="bx--parent-row TableBodyRow__StyledTableExpandRow-sc-103itxu-2 dndkEF"
->>>>>>> fb1f0aac
+            className="bx--parent-row iot--expanded-tablerow TableBodyRow__StyledTableExpandRow-sc-103itxu-2 dndkEF"
             data-child-count={0}
             data-nesting-offset={0}
             data-parent-row={true}
@@ -533,11 +529,7 @@
           aria-live="polite"
         >
           <tr
-<<<<<<< HEAD
-            className="bx--parent-row iot--expanded-tablerow TableBodyRow__StyledTableExpandRow-sc-103itxu-2 iObQTv"
-=======
-            className="bx--parent-row TableBodyRow__StyledTableExpandRow-sc-103itxu-2 dndkEF"
->>>>>>> fb1f0aac
+            className="bx--parent-row iot--expanded-tablerow TableBodyRow__StyledTableExpandRow-sc-103itxu-2 dndkEF"
             data-child-count={0}
             data-nesting-offset={0}
             data-parent-row={true}
@@ -627,11 +619,7 @@
                     aria-expanded={false}
                     aria-haspopup={true}
                     aria-label="More actions"
-<<<<<<< HEAD
-                    className="RowActionsCell__StyledOverflowMenu-sc-1toqqj7-3 bYtBOc bx--overflow-menu"
-=======
-                    className="RowActionsCell__StyledOverflowMenu-sc-1toqqj7-4 eOkQBK bx--overflow-menu"
->>>>>>> fb1f0aac
+                    className="RowActionsCell__StyledOverflowMenu-sc-1toqqj7-3 etHQFk bx--overflow-menu"
                     data-testid="tableId-rowId-row-actions-cell-overflow"
                     id="tableId-rowId-row-actions-cell-overflow"
                     onClick={[Function]}
@@ -729,11 +717,7 @@
           aria-live="polite"
         >
           <tr
-<<<<<<< HEAD
-            className="bx--parent-row iot--expanded-tablerow TableBodyRow__StyledTableExpandRow-sc-103itxu-2 iObQTv"
-=======
-            className="bx--parent-row TableBodyRow__StyledTableExpandRow-sc-103itxu-2 dndkEF"
->>>>>>> fb1f0aac
+            className="bx--parent-row iot--expanded-tablerow TableBodyRow__StyledTableExpandRow-sc-103itxu-2 dndkEF"
             data-child-count={0}
             data-nesting-offset={0}
             data-parent-row={true}
@@ -896,11 +880,7 @@
           aria-live="polite"
         >
           <tr
-<<<<<<< HEAD
-            className="bx--parent-row iot--expanded-tablerow TableBodyRow__StyledTableExpandRow-sc-103itxu-2 iObQTv"
-=======
-            className="bx--parent-row TableBodyRow__StyledTableExpandRow-sc-103itxu-2 dndkEF"
->>>>>>> fb1f0aac
+            className="bx--parent-row iot--expanded-tablerow TableBodyRow__StyledTableExpandRow-sc-103itxu-2 dndkEF"
             data-child-count={0}
             data-nesting-offset={0}
             data-parent-row={true}
