@import '../../../../globals/vars';

@mixin backgroundGradient($color) {
  background: linear-gradient(90deg, rgba(229, 229, 229, 0) 0, #{$color} 16px);
}

.#{$iot-prefix}--row-actions-container {
  > * {
    margin-left: $spacing-04;
  }
  .#{$iot-prefix}--row-actions-cell-btn--icononly {
    margin-left: 0;

    .#{$prefix}--btn__icon {
      margin-left: 0;
    }
  }
}

.#{$iot-prefix}--row-actions-container__background {
  align-items: center;
  display: flex;
  flex-shrink: 0;
<<<<<<< HEAD
  padding-left: $spacing-06;
  z-index: 0;
}

.#{$prefix}--data-table tbody tr:hover .#{$iot-prefix}--row-actions-container__background {
  background: linear-gradient(90deg, rgba(229, 229, 229, 0) 0, #{$hover-ui} $spacing-05);
}

.#{$iot-prefix}--action-overflow-item {
  svg {
    margin-right: $spacing-03;

    html[dir='rtl'] & {
      margin-left: $spacing-03;
      margin-right: 0;
    }
=======
  align-items: center;
  opacity: 0;
  @include backgroundGradient($hover-ui);
}

.#{$prefix}--data-table tbody tr:hover .#{$iot-prefix}--row-actions-container__background,
.#{$iot-prefix}--row-actions-container__background--overflow-menu-open {
  opacity: 1;
  transition: opacity $duration--fast-02 motion(entrance, productive);
}

.#{$prefix}--data-table tbody tr {
  &:not(:hover) .#{$iot-prefix}--row-actions-container__background--overflow-menu-open {
    @include backgroundGradient($ui-01);
  }

  &.bx--data-table--selected:hover .#{$iot-prefix}--row-actions-container__background {
    @include backgroundGradient($hover-selected-ui);
  }

  &.bx--data-table--selected:not(:hover)
    .#{$iot-prefix}--row-actions-container__background--overflow-menu-open {
    @include backgroundGradient($carbon--gray-20);
>>>>>>> fb1f0aac
  }
}<|MERGE_RESOLUTION|>--- conflicted
+++ resolved
@@ -21,7 +21,6 @@
   align-items: center;
   display: flex;
   flex-shrink: 0;
-<<<<<<< HEAD
   padding-left: $spacing-06;
   z-index: 0;
 }
@@ -38,7 +37,7 @@
       margin-left: $spacing-03;
       margin-right: 0;
     }
-=======
+  }
   align-items: center;
   opacity: 0;
   @include backgroundGradient($hover-ui);
@@ -62,6 +61,5 @@
   &.bx--data-table--selected:not(:hover)
     .#{$iot-prefix}--row-actions-container__background--overflow-menu-open {
     @include backgroundGradient($carbon--gray-20);
->>>>>>> fb1f0aac
   }
 }