--- conflicted
+++ resolved
@@ -24,11 +24,7 @@
           Create Physical Interface
         </h2>
         <div
-<<<<<<< HEAD
-          className="TableDetailWizardHeader__StyledButton-sc-1pa3n63-2 isVzAG"
-=======
           className="iot--table-detail-wizard-header--button"
->>>>>>> 3268bd2c
         >
           <button
             className="bx--btn bx--btn--ghost"
@@ -57,11 +53,7 @@
         className="iot--table-detail-wizard--wizard-container"
       >
         <div
-<<<<<<< HEAD
-          className="TableDetailWizardSidebar__StyledDivWizardHeader-sc-1wxoi33-0 oLzfx"
-=======
           className="iot--table-detail-wizard-sidebar--header"
->>>>>>> 3268bd2c
         >
           <div
             className="WizardSidebar__StyledSidebar-sc-1bufur3-0 hklDaT"
@@ -317,11 +309,7 @@
           </div>
         </div>
         <div
-<<<<<<< HEAD
-          className="TableDetailWizard__StyledContentContainer-sc-15frmjo-4 iZXEvF"
-=======
           className="iot--table-detail-wizard--content-container"
->>>>>>> 3268bd2c
         >
           <div>
             <div
@@ -420,11 +408,7 @@
           Create Physical Interface
         </h2>
         <div
-<<<<<<< HEAD
-          className="TableDetailWizardHeader__StyledButton-sc-1pa3n63-2 isVzAG"
-=======
           className="iot--table-detail-wizard-header--button"
->>>>>>> 3268bd2c
         >
           <button
             className="bx--btn bx--btn--ghost"
@@ -453,11 +437,7 @@
         className="iot--table-detail-wizard--wizard-container"
       >
         <div
-<<<<<<< HEAD
-          className="TableDetailWizardSidebar__StyledDivWizardHeader-sc-1wxoi33-0 oLzfx"
-=======
           className="iot--table-detail-wizard-sidebar--header"
->>>>>>> 3268bd2c
         >
           <div
             className="WizardSidebar__StyledSidebar-sc-1bufur3-0 hklDaT"
@@ -708,11 +688,7 @@
           </div>
         </div>
         <div
-<<<<<<< HEAD
-          className="TableDetailWizard__StyledContentContainer-sc-15frmjo-4 iZXEvF"
-=======
           className="iot--table-detail-wizard--content-container"
->>>>>>> 3268bd2c
         >
           <div>
             <div
@@ -812,11 +788,7 @@
           Create Physical Interface
         </h2>
         <div
-<<<<<<< HEAD
-          className="TableDetailWizardHeader__StyledButton-sc-1pa3n63-2 isVzAG"
-=======
           className="iot--table-detail-wizard-header--button"
->>>>>>> 3268bd2c
         >
           <button
             className="bx--btn bx--btn--ghost"
@@ -845,11 +817,7 @@
         className="iot--table-detail-wizard--wizard-container"
       >
         <div
-<<<<<<< HEAD
-          className="TableDetailWizardSidebar__StyledDivWizardHeader-sc-1wxoi33-0 oLzfx"
-=======
           className="iot--table-detail-wizard-sidebar--header"
->>>>>>> 3268bd2c
         >
           <div
             className="WizardSidebar__StyledSidebar-sc-1bufur3-0 hklDaT"
@@ -1105,11 +1073,7 @@
           </div>
         </div>
         <div
-<<<<<<< HEAD
-          className="TableDetailWizard__StyledContentContainer-sc-15frmjo-4 iZXEvF"
-=======
           className="iot--table-detail-wizard--content-container"
->>>>>>> 3268bd2c
         >
           <div>
             <div
