--- conflicted
+++ resolved
@@ -7,25 +7,7 @@
 
 import { settings } from '../../../../constants/Settings';
 
-<<<<<<< HEAD
-const StyledDivHeading = styled.h2`
-  padding-left: 80px;
-  font-size: 1.25rem;
-  line-height: 50px;
-  vertical-align: middle;
-`;
-
-const StyledButton = styled.div`
-  margin-left: auto;
-
-  .bx--btn__icon {
-    margin-left: ${spacing02};
-    margin-right: ${spacing02};
-  }
-`;
-=======
 const { iotPrefix } = settings;
->>>>>>> 3268bd2c
 
 const TableDetailWizardHeader = ({ title, onClose, className }) => (
   <div className={classnames(className, `${iotPrefix}--table-detail-wizard-header--wrapper`)}>
