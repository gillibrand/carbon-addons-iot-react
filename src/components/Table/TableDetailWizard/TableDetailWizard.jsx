import React from 'react';
import PropTypes from 'prop-types';
import { InlineNotification } from 'carbon-components-react';
<<<<<<< HEAD
import { spacing07, spacing08, spacing09 } from '@carbon/layout';
=======
import classnames from 'classnames';
>>>>>>> 3268bd2c

import WizardFooter from '../../WizardInline/WizardFooter/WizardFooter';
import WizardContent from '../../WizardInline/WizardContent/WizardContent';
import { settings } from '../../../constants/Settings';

import TableDetailWizardHeader from './TableDetailWizardHeader/TableDetailWizardHeader';
import DetailWizardSidebar from './TableDetailWizardSidebar/TableDetailWizardSidebar';

<<<<<<< HEAD
const StyledWizardWrapper = styled.div`
  background-color: ${COLORS.gray10};
  display: flex;
  flex-flow: column;
  align-items: left;
  border: 1px solid #a2a2a28c;

  .bx--inline-notification {
    max-width: none;
    width: calc(100% - 2rem);
    margin: 1rem;
  }
`;

const StyledWizardContainer = styled.div`
  display: flex;
`;

const StyledMessageBox = styled(InlineNotification)`
   {
    width: 100%;
  }
`;

const StyledFooter = styled.div`
  .bx--modal-footer {
    justify-content: flex-end;

    & > div {
      width: 100%;
    }
  }
`;

const StyledContentContainer = styled.div`
  padding-top: ${spacing07};
  padding-right: ${spacing09};
  padding-left: ${spacing08};
`;
=======
const { iotPrefix } = settings;
>>>>>>> 3268bd2c

export const propTypes = {
  /** Title in the header */
  title: PropTypes.string.isRequired,
  /** Id of current step */
  currentItemId: PropTypes.string,
  /** Array of items representing pages of wizard. Must contain id, name, component. Optional: backLabel, nextLabel, nextDisabled */
  items: PropTypes.arrayOf(
    PropTypes.shape({
      id: PropTypes.string.isRequired,
      name: PropTypes.string.isRequired,
      component: PropTypes.node.isRequired,
      /** if you return false the onNext or setItem functions will not be called to change the current step */
      onValidate: PropTypes.func,
    })
  ).isRequired,
  /** action when click next button called with no param */
  onNext: PropTypes.func,
  /** action when click back button called with no param */
  onBack: PropTypes.func,
  /** action if the inline wizard is closed or canceled */
  onClose: PropTypes.func,
  /** action triggered if the inline wizard has submitted final step */
  onSubmit: PropTypes.func,
  /** label to show on the cancel button */
  cancelLabel: PropTypes.node,
  /** label to show on the back button */
  backLabel: PropTypes.node,
  /** label to show on the next button */
  nextLabel: PropTypes.node,
  /** label to show on the submit button */
  submitLabel: PropTypes.node,
  /** function to go to item when click ProgressIndicator items. */
  setItem: PropTypes.func,
  /** show labels in Progress Indicator */
  showLabels: PropTypes.bool,
  /** next button disabled */
  nextDisabled: PropTypes.bool,
  /** width of each step in px.  Circle is 24px. Passed to Header */
  stepWidth: PropTypes.number,
  /** is the wizard actively sending data should disable the button */
  sendingData: PropTypes.bool,
  /** Form Error Details */
  error: PropTypes.string,
  /**  Clear the currently shown error, triggered if the user closes the ErrorNotification */
  onClearError: PropTypes.func,
  /** Set the progress indicator button to clickable */
  isClickable: PropTypes.bool,
};

export const defaultProps = {
  showLabels: true,
  nextDisabled: false,
  currentItemId: null,
  stepWidth: 7,
  onNext: null,
  onBack: null,
  setItem: null,
  onClose: null,
  onSubmit: null,
  backLabel: 'Back',
  nextLabel: 'Next',
  cancelLabel: 'Cancel',
  submitLabel: 'Add',
  sendingData: false,
  error: null,
  onClearError: null,
  isClickable: false,
};

const TableDetailWizard = ({
  title,
  currentItemId,
  items,
  onNext,
  onBack,
  setItem,
  showLabels,
  backLabel,
  nextLabel,
  cancelLabel,
  submitLabel,
  onSubmit,
  onClose,
  nextDisabled,
  sendingData,
  stepWidth,
  className,
  error,
  onClearError,
  isClickable,
}) => {
  const currentItemObj = items.find(({ id }) => currentItemId === id) || items[0];
  const currentItemIndex = items.findIndex(({ id }) => currentItemId === id);

  const hasNext = currentItemIndex !== items.length - 1;
  const hasPrev = currentItemIndex !== 0;

  const handleClearError = () => {
    if (onClearError) {
      onClearError();
    }
  };

  const isValid = callback => {
    if (currentItemObj && currentItemObj.onValidate) {
      if (currentItemObj.onValidate(currentItemId)) {
        callback();
      } else return;
    }
    callback();
  };

  return (
    <div className={classnames(className, `${iotPrefix}--table-detail-wizard--wizard-wrapper`)}>
      <TableDetailWizardHeader title={title} onClose={onClose} />
      <div className={`${iotPrefix}--table-detail-wizard--wizard-container`}>
        <DetailWizardSidebar
          currentItemId={currentItemId}
          // only go if current step passes validation
          setItem={id => isValid(() => setItem(id))}
          items={items}
          showLabels={showLabels}
          stepWidth={stepWidth}
          isClickable={isClickable}
        />
        <div className={`${iotPrefix}--table-detail-wizard--content-container`}>
          <WizardContent component={currentItemObj.component} />
        </div>
      </div>
      {error ? (
        <InlineNotification
          title={error}
          subtitle=""
          kind="error"
          onCloseButtonClick={handleClearError}
          className={`${iotPrefix}--table-detail-wizard--inline-notification`}
        />
      ) : null}
      <div className={classnames(className, `${iotPrefix}--table-detail-wizard--footer`)}>
        <div className="bx--modal-footer">
          <WizardFooter
            backLabel={backLabel}
            nextLabel={nextLabel}
            hasNext={hasNext}
            hasPrev={hasPrev}
            cancelLabel={cancelLabel}
            submitLabel={submitLabel}
            // Validate before next
            onNext={event => isValid(() => onNext(event))}
            onBack={onBack}
            onSubmit={onSubmit}
            onCancel={onClose}
            nextDisabled={nextDisabled || false}
            sendingData={sendingData}
          />
        </div>
      </div>
    </div>
  );
};

TableDetailWizard.propTypes = propTypes;
TableDetailWizard.defaultProps = defaultProps;
export default TableDetailWizard;<|MERGE_RESOLUTION|>--- conflicted
+++ resolved
@@ -1,11 +1,7 @@
 import React from 'react';
 import PropTypes from 'prop-types';
 import { InlineNotification } from 'carbon-components-react';
-<<<<<<< HEAD
-import { spacing07, spacing08, spacing09 } from '@carbon/layout';
-=======
 import classnames from 'classnames';
->>>>>>> 3268bd2c
 
 import WizardFooter from '../../WizardInline/WizardFooter/WizardFooter';
 import WizardContent from '../../WizardInline/WizardContent/WizardContent';
@@ -14,49 +10,7 @@
 import TableDetailWizardHeader from './TableDetailWizardHeader/TableDetailWizardHeader';
 import DetailWizardSidebar from './TableDetailWizardSidebar/TableDetailWizardSidebar';
 
-<<<<<<< HEAD
-const StyledWizardWrapper = styled.div`
-  background-color: ${COLORS.gray10};
-  display: flex;
-  flex-flow: column;
-  align-items: left;
-  border: 1px solid #a2a2a28c;
-
-  .bx--inline-notification {
-    max-width: none;
-    width: calc(100% - 2rem);
-    margin: 1rem;
-  }
-`;
-
-const StyledWizardContainer = styled.div`
-  display: flex;
-`;
-
-const StyledMessageBox = styled(InlineNotification)`
-   {
-    width: 100%;
-  }
-`;
-
-const StyledFooter = styled.div`
-  .bx--modal-footer {
-    justify-content: flex-end;
-
-    & > div {
-      width: 100%;
-    }
-  }
-`;
-
-const StyledContentContainer = styled.div`
-  padding-top: ${spacing07};
-  padding-right: ${spacing09};
-  padding-left: ${spacing08};
-`;
-=======
 const { iotPrefix } = settings;
->>>>>>> 3268bd2c
 
 export const propTypes = {
   /** Title in the header */
