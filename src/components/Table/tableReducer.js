import update from 'immutability-helper';
import isNil from 'lodash/isNil';
import isEmpty from 'lodash/isEmpty';
import get from 'lodash/get';

import { getSortedData } from '../../utils/componentUtilityFunctions';

import {
  TABLE_PAGE_CHANGE,
  TABLE_FILTER_APPLY,
  TABLE_TOOLBAR_TOGGLE,
  TABLE_FILTER_CLEAR,
  TABLE_ACTION_CANCEL,
  TABLE_ACTION_APPLY,
  TABLE_COLUMN_SORT,
  TABLE_ROW_SELECT,
  TABLE_ROW_SELECT_ALL,
  TABLE_ROW_EXPAND,
  TABLE_COLUMN_ORDER,
  TABLE_REGISTER,
  TABLE_SEARCH_APPLY,
} from './tableActionCreators';
import { baseTableReducer } from './baseTableReducer';

// Little utility to filter data
export const filterData = (data, filters) =>
  !filters || filters.length === 0
    ? data
    : data.filter(({ values }) =>
        // return false if a value doesn't match a valid filter
        // TODO Currently assumes every value has a toString method, need to support filtering on custom cell contents
        filters.reduce(
          (acc, { columnId, value }) =>
            acc &&
            ((values[columnId] &&
              values[columnId].toString &&
              values[columnId].toString().includes(value)) ||
              isNil(values[columnId])), // If passed an invalid column keep going)
          true
        )
      );
// Little utility to search
<<<<<<< HEAD
export const searchData = (data, searchString) =>
=======
const searchData = (data, searchString) =>
  data.length > 0 &&
>>>>>>> b1534098
  data.filter((
    { values } // globally check row values for a match
  ) =>
    Object.values(values).find(
      value => !isNil(value) && value.toString && value.toString().includes(searchString)
    )
  );

// little utility to both sort and filter
export const filterSearchAndSort = (data, sort = {}, search = {}, filters = []) => {
  const { columnId, direction } = sort;
  const { value: searchValue } = search;
  const filteredData = filterData(data, filters);
  const searchedData =
    searchValue && searchValue !== '' ? searchData(filteredData, searchValue) : filteredData;
  return !isEmpty(sort) ? getSortedData(searchedData, columnId, direction) : searchedData;
};

export const tableReducer = (state = {}, action) => {
  switch (action.type) {
    // Page Actions
    case TABLE_PAGE_CHANGE:
      return baseTableReducer(state, action);
    // Filter Actions
    case TABLE_FILTER_APPLY: {
      const newFilters = Object.entries(action.payload)
        .map(([key, value]) =>
          value !== ''
            ? {
                columnId: key,
                value,
              }
            : null
        )
        .filter(i => i);

      return baseTableReducer(
        update(state, {
          view: {
            table: {
              filteredData: {
                $set: filterSearchAndSort(
                  state.data,
                  get(state, 'view.table.sort'),
                  get(state, 'view.toolbar.search'),
                  newFilters
                ),
              },
            },
          },
        }),
        action
      );
    }
    case TABLE_FILTER_CLEAR:
      return baseTableReducer(
        update(state, {
          view: {
            table: {
              filteredData: {
                $set: filterSearchAndSort(
                  state.data,
                  get(state, 'view.table.sort'),
                  get(state, 'view.toolbar.search'),
                  []
                ),
              },
            },
          },
        }),
        action
      );
    case TABLE_SEARCH_APPLY: {
      // Quick search should search within the filtered and sorted data
      const data = filterSearchAndSort(
        state.data,
        get(state, 'view.table.sort'),
        { value: action.payload },
        get(state, 'view.filters')
      );
      return baseTableReducer(
        update(state, {
          view: {
            table: {
              filteredData: {
                $set: data,
              },
            },
          },
        }),
        action
      );
    }
    // Toolbar Actions
    case TABLE_TOOLBAR_TOGGLE:
      return baseTableReducer(state, action);
    // Batch Actions
    case TABLE_ACTION_CANCEL:
      return baseTableReducer(state, action);
    case TABLE_ACTION_APPLY: {
      const { filteredData } = state.view.table;
      const data = filteredData || state.data;
      // only update the data and filtered data if deleted
      if (action.payload === 'delete') {
        return baseTableReducer(
          update(state, {
            data: {
              $set: state.data.filter(i => !state.view.table.selectedIds.includes(i.id)),
            },
            view: {
              table: {
                filteredData: {
                  $set: data.filter(i => !state.view.table.selectedIds.includes(i.id)),
                },
              },
            },
          }),
          action
        );
      }
      return baseTableReducer(state, action);
    }
    // Column operations
    case TABLE_COLUMN_SORT: {
      // TODO should check that columnId actually is valid
      const columnId = action.payload;
      const sorts = ['NONE', 'ASC', 'DESC'];
      const currentSort = get(state, 'view.table.sort');
      const currentSortDir =
        currentSort && currentSort.columnId === columnId ? currentSort.direction : 'NONE';
      const nextSortDir = sorts[(sorts.findIndex(i => i === currentSortDir) + 1) % sorts.length];
      return baseTableReducer(
        update(state, {
          view: {
            table: {
              filteredData: {
                $set:
                  nextSortDir !== 'NONE'
                    ? getSortedData(
                        state.view.table.filteredData || state.data,
                        columnId,
                        nextSortDir
                      )
                    : filterData(state.data, state.view.filters), // reset to original filters
              },
            },
          },
        }),
        action
      );
    }
    case TABLE_COLUMN_ORDER:
      return baseTableReducer(state, action);
    case TABLE_ROW_SELECT: {
      const data = state.view.table.filteredData || state.data;
      return baseTableReducer({ ...state, data }, action);
    }
    case TABLE_ROW_SELECT_ALL: {
      const data = state.view.table.filteredData || state.data;
      return baseTableReducer({ ...state, data }, action);
    }
    case TABLE_ROW_EXPAND:
      return baseTableReducer(state, action);
    // By default we need to setup our sorted and filteredData and turn off the loading state
    case TABLE_REGISTER: {
      const updatedData = action.payload.data || state.data;
      return update(state, {
        view: {
          data: {
            $set: updatedData,
          },
          table: {
            filteredData: {
              $set: filterSearchAndSort(
                updatedData,
                get(state, 'view.table.sort'),
                get(state, 'view.toolbar.search'),
                get(state, 'view.filters')
              ),
            },
            loadingState: {
              $set: {
                isLoading: action.payload.isLoading,
                rowCount: updatedData ? updatedData.length : 0,
              },
            },
          },
        },
      });
    }
    default:
      return state;
  }
};<|MERGE_RESOLUTION|>--- conflicted
+++ resolved
@@ -40,12 +40,9 @@
         )
       );
 // Little utility to search
-<<<<<<< HEAD
+
 export const searchData = (data, searchString) =>
-=======
-const searchData = (data, searchString) =>
   data.length > 0 &&
->>>>>>> b1534098
   data.filter((
     { values } // globally check row values for a match
   ) =>
