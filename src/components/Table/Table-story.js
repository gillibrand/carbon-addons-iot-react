import React, { Component } from 'react';
import { storiesOf } from '@storybook/react';
import { action } from '@storybook/addon-actions';
import update from 'immutability-helper';

import Table from './Table';

const selectData = [
  {
    id: 'option-A',
    text: 'option-A',
  },
  {
    id: 'option-B',
    text: 'option-B',
  },
  {
    id: 'option-C',
    text: 'option-C',
  },
];
const tableColumns = [
  {
    id: 'string',
    name: 'String',
    size: 1,
    filter: { placeholderText: 'pick a string' },
  },
  {
    id: 'date',
    name: 'Date',
    size: 1,
    filter: { placeholderText: 'pick a date' },
  },
  {
    id: 'select',
    name: 'Select',
    size: 1,
    filter: { placeholderText: 'pick an option', options: selectData },
  },
  {
    id: 'number',
    name: 'Number',
    size: 1,
    filter: { placeholderText: 'pick a number' },
  },
];

const words = [
  'toyota',
  'helping',
  'whiteboard',
  'as',
  'can',
  'bottle',
  'eat',
  'chocolate',
  'pinocchio',
  'scott',
];
const getWord = (index, step = 1) => words[(step * index) % words.length];
const getSentence = index => `${getWord(index, 1)} ${getWord(index, 2)} ${getWord(index, 3)}`;

const tableData = Array(100)
  .fill(0)
  .map((i, idx) => ({
    id: `row-${idx}`,
    values: {
      string: getSentence(idx),
      date: new Date(100000000000 + 1000000000 * idx * idx).toISOString(),
      select: selectData[idx % 3].id,
      number: idx * idx,
    },
  }));

const actions = {
  pagination: {
    /** Specify a callback for when the current page or page size is changed. This callback is passed an object parameter containing the current page and the current page size */
    onChange: action('onChange'),
  },
  toolbar: {
    onApplyFilter: action('onApplyFilter'),
    onToggleFilter: action('onToggleFilter'),
    /** Specify a callback for when the user clicks toolbar button to clear all filters. Recieves a parameter of the current filter values for each column */
    onClearAllFilters: action('onClearAllFilters'),
  },
  table: {
    onRowSelected: action('onRowSelected'),
    onSelectAll: action('onSelectAll'),
  },
};

class StatefulTableWrapper extends Component {
  constructor(props) {
    super(props);
    this.state = {
      columns: tableColumns,
      data: tableData,
      options: {
        hasFilter: true,
        hasPagination: true,
        hasRowSelection: true,
      },
      view: {
        filters: [
          {
            columnId: 'string',
            value: 'whiteboard',
          },
          {
            columnId: 'select',
            value: 'option-B',
          },
        ],
        pagination: {
          pageSize: 10,
          pageSizes: [10, 20, 30],
          page: 1,
        },
        table: {
          isSelectAllSelected: false,
          selectedIds: [],
        },
        toolbar: {
          activeBar: 'filter',
        },
      },
    };
  }

  render = () => {
    const { columns, data, options, view } = this.state;
    const filteredData = data.filter(({ values }) =>
      // return false if a value doesn't match a valid filter
      view.filters.reduce(
        (acc, { columnId, value }) => acc && values[columnId].toString().includes(value),
        true
      )
    );
    const actions = {
      pagination: {
        onChange: paginationValues => {
          this.setState(state =>
            update(state, {
              view: {
                pagination: {
                  $merge: paginationValues,
                },
              },
            })
          );
        },
      },
      toolbar: {
        onApplyFilter: filterValues => {
          const newFilters = Object.entries(filterValues)
            .map(([key, value]) =>
              value !== ''
                ? {
                    columnId: key,
                    value,
                  }
                : null
            )
            .filter(i => i);
          this.setState(state =>
            update(state, {
              view: {
                filters: {
                  $set: newFilters,
                },
              },
            })
          );
        },
        onToggleFilter: () => {
          this.setState(state => {
            const filterToggled = state.view.toolbar.activeBar === 'filter' ? null : 'filter';
            return update(state, {
              view: {
                toolbar: {
                  activeBar: {
                    $set: filterToggled,
                  },
                },
              },
            });
          });
        },
        onClearAllFilters: () => {
          this.setState(state =>
            update(state, {
              view: {
                filters: {
                  $set: [],
                },
              },
            })
          );
        },
      },
      table: {
        onRowSelected: (id, val) => {
          this.setState(state => {
            const isClearing = !val && state.view.table.selectedIds.length === 1;
            const isSelectingAll =
              val && state.view.table.selectedIds.length + 1 === filteredData.length;
            return update(state, {
              view: {
                table: {
                  selectedIds: {
                    $set: val
                      ? state.view.table.selectedIds.concat([id])
                      : state.view.table.selectedIds.filter(i => i !== id),
                  },
                  isSelectIndeterminate: {
                    $set: !(isClearing || isSelectingAll),
                  },
                  isSelectAllSelected: {
                    $set: isSelectingAll,
                  },
                },
              },
            });
          });
        },
        onSelectAll: val => {
          this.setState(state =>
            update(state, {
              view: {
                table: {
                  isSelectAllSelected: {
                    $set: val,
                  },
                  selectedIds: {
                    $set: val ? filteredData.map(i => i.id) : [],
                  },
                  isSelectIndeterminate: {
                    $set: false,
                  },
                },
              },
            })
          );
        },
      },
    };
    return (
      <Table
        columns={columns}
        data={filteredData}
        options={options}
        view={view}
        actions={actions}
      />
    );
  };
}

// eslint-disable-next-line react/no-multi-comp
class TableSort extends Component {
  constructor(props) {
    super(props);
    this.state = {
      columns: tableColumns.map((i, idx) => ({
        ...i,
        isSortable: idx !== 1,
      })),
      data: tableData,
      view: {
        table: {
          sort: undefined,
        },
      },
    };
  }

  getSortedData = (inputData, columnId, direction) => {
    const sortedData = inputData.map(i => i);
    return sortedData.sort((a, b) => {
      const val = direction === 'ASC' ? -1 : 1;
      if (a.values[columnId] < b.values[columnId]) {
        return val;
      }
      if (a.values[columnId] > b.values[columnId]) {
        return -val;
      }
      return 0;
    });
  };

  render = () => {
    const {
      columns,
      data,
      options,
      view,
      view: {
        table: { sort },
      },
    } = this.state;
    const actions = {
      table: {
        onChangeSort: columnId => {
          this.setState(state => {
            const sorts = ['NONE', 'ASC', 'DESC'];
            const currentSort = state.view.table.sort;
            const currentSortDir =
              currentSort && currentSort.columnId === columnId
                ? state.view.table.sort.direction
                : 'NONE';
            const nextSortDir =
              sorts[(sorts.findIndex(i => i === currentSortDir) + 1) % sorts.length];
            return update(state, {
              view: {
                table: {
                  sort: {
                    $set:
                      nextSortDir === 'NONE'
                        ? undefined
                        : {
                            columnId,
                            direction: nextSortDir,
                          },
                  },
                },
              },
            });
          });
        },
      },
    };
    return (
      <Table
        columns={columns}
        data={
          sort && sort.columnId ? this.getSortedData(data, sort.columnId, sort.direction) : data
        }
        options={options}
        view={view}
        actions={actions}
      />
    );
  };
}

storiesOf('Table', module)
<<<<<<< HEAD
  .add('Stateful Example', () => <StatefulTableWrapper />, {
    info: {
      text:
        'This is a working stateful example of the table to showcase it\'s various functions. This is produced by wrapping the <Table> in a container component and managing the state associated with features such the toolbar, filters, row select, etc. For more robust documentation on the prop model and source, see the other "with function" stories.',
      propTables: [Table],
      propTablesExclude: [StatefulTableWrapper],
    },
  })
  .add('default', () => <Table columns={tableColumns} data={tableData} actions={actions} />)
  .add('with selection and batch actions', () => (
    // TODO - batch action bar
    <Table
      columns={tableColumns}
      data={tableData}
      actions={actions}
      options={{
        hasFilter: false,
        hasPagination: true,
        hasRowSelection: true,
      }}
      view={{
        filters: [],
        pagination: {
          pageSize: 10,
          pageSizes: [10, 20, 30],
          page: 1,
        },
        table: {
          isSelectAllSelected: false,
          isSelectIndeterminate: true,
          selectedIds: ['row-3', 'row-4', 'row-6', 'row-7'],
        },
      }}
    />
  ))
  .add('with expansion', () => (
    <p>TODO - expander toggles on rows AND one row open with open card view</p>
  ))
  .add('with filters', () => (
    <Table
      columns={tableColumns}
      data={tableData.filter(({ values }) =>
        // return false if a value doesn't match a valid filter
        [
          {
            columnId: 'string',
            value: 'whiteboard',
          },
          {
            columnId: 'select',
            value: 'option-B',
          },
        ].reduce(
          (acc, { columnId, value }) => acc && values[columnId].toString().includes(value),
          true
        )
      )}
      actions={actions}
      options={{
        hasFilter: true,
        hasPagination: true,
        hasRowSelection: true,
      }}
      view={{
        filters: [
          {
            columnId: 'string',
            value: 'whiteboard',
          },
          {
            columnId: 'select',
            value: 'option-B',
          },
        ],
        pagination: {
          pageSize: 10,
          pageSizes: [10, 20, 30],
          page: 1,
        },
        table: {
          isSelectAllSelected: false,
          selectedIds: [],
        },
        toolbar: {
          activeBar: 'filter',
        },
      }}
    />
  ))
  .add('with customized columns', () => <p>TODO - a couple columns selected and reordered</p>)
  .add('with no results', () => <p>TODO - empty state when filters applied and no results</p>)
  .add('with no data', () => <p>TODO - empty state when no data provided</p>)
  .add('is loading', () => <p>TODO - empty state when data is loading</p>);
=======
  .addDecorator(story => <div style={{ padding: 40 }}>{story()}</div>)
  .add('simple', () => <TableSimple />)
  .add('pagination', () => <TablePagination />)
  .add('filter', () => <TableFilter />)
  .add('sort', () => <TableSort />);
>>>>>>> afaaf10f
<|MERGE_RESOLUTION|>--- conflicted
+++ resolved
@@ -2,6 +2,8 @@
 import { storiesOf } from '@storybook/react';
 import { action } from '@storybook/addon-actions';
 import update from 'immutability-helper';
+
+import { getSortedData } from '../../utils/componentUtilityFunctions';
 
 import Table from './Table';
 
@@ -94,7 +96,10 @@
   constructor(props) {
     super(props);
     this.state = {
-      columns: tableColumns,
+      columns: tableColumns.map((i, idx) => ({
+        ...i,
+        isSortable: idx !== 1,
+      })),
       data: tableData,
       options: {
         hasFilter: true,
@@ -116,10 +121,12 @@
           pageSize: 10,
           pageSizes: [10, 20, 30],
           page: 1,
+          totalItems: tableData.length,
         },
         table: {
           isSelectAllSelected: false,
           selectedIds: [],
+          sort: undefined,
         },
         toolbar: {
           activeBar: 'filter',
@@ -129,7 +136,15 @@
   }
 
   render = () => {
-    const { columns, data, options, view } = this.state;
+    const {
+      columns,
+      data,
+      options,
+      view,
+      view: {
+        table: { sort },
+      },
+    } = this.state;
     const filteredData = data.filter(({ values }) =>
       // return false if a value doesn't match a valid filter
       view.filters.reduce(
@@ -137,6 +152,7 @@
         true
       )
     );
+
     const actions = {
       pagination: {
         onChange: paginationValues => {
@@ -200,107 +216,6 @@
         },
       },
       table: {
-        onRowSelected: (id, val) => {
-          this.setState(state => {
-            const isClearing = !val && state.view.table.selectedIds.length === 1;
-            const isSelectingAll =
-              val && state.view.table.selectedIds.length + 1 === filteredData.length;
-            return update(state, {
-              view: {
-                table: {
-                  selectedIds: {
-                    $set: val
-                      ? state.view.table.selectedIds.concat([id])
-                      : state.view.table.selectedIds.filter(i => i !== id),
-                  },
-                  isSelectIndeterminate: {
-                    $set: !(isClearing || isSelectingAll),
-                  },
-                  isSelectAllSelected: {
-                    $set: isSelectingAll,
-                  },
-                },
-              },
-            });
-          });
-        },
-        onSelectAll: val => {
-          this.setState(state =>
-            update(state, {
-              view: {
-                table: {
-                  isSelectAllSelected: {
-                    $set: val,
-                  },
-                  selectedIds: {
-                    $set: val ? filteredData.map(i => i.id) : [],
-                  },
-                  isSelectIndeterminate: {
-                    $set: false,
-                  },
-                },
-              },
-            })
-          );
-        },
-      },
-    };
-    return (
-      <Table
-        columns={columns}
-        data={filteredData}
-        options={options}
-        view={view}
-        actions={actions}
-      />
-    );
-  };
-}
-
-// eslint-disable-next-line react/no-multi-comp
-class TableSort extends Component {
-  constructor(props) {
-    super(props);
-    this.state = {
-      columns: tableColumns.map((i, idx) => ({
-        ...i,
-        isSortable: idx !== 1,
-      })),
-      data: tableData,
-      view: {
-        table: {
-          sort: undefined,
-        },
-      },
-    };
-  }
-
-  getSortedData = (inputData, columnId, direction) => {
-    const sortedData = inputData.map(i => i);
-    return sortedData.sort((a, b) => {
-      const val = direction === 'ASC' ? -1 : 1;
-      if (a.values[columnId] < b.values[columnId]) {
-        return val;
-      }
-      if (a.values[columnId] > b.values[columnId]) {
-        return -val;
-      }
-      return 0;
-    });
-  };
-
-  render = () => {
-    const {
-      columns,
-      data,
-      options,
-      view,
-      view: {
-        table: { sort },
-      },
-    } = this.state;
-    const actions = {
-      table: {
         onChangeSort: columnId => {
           this.setState(state => {
             const sorts = ['NONE', 'ASC', 'DESC'];
@@ -328,13 +243,58 @@
             });
           });
         },
+        onRowSelected: (id, val) => {
+          this.setState(state => {
+            const isClearing = !val && state.view.table.selectedIds.length === 1;
+            const isSelectingAll =
+              val && state.view.table.selectedIds.length + 1 === filteredData.length;
+            return update(state, {
+              view: {
+                table: {
+                  selectedIds: {
+                    $set: val
+                      ? state.view.table.selectedIds.concat([id])
+                      : state.view.table.selectedIds.filter(i => i !== id),
+                  },
+                  isSelectIndeterminate: {
+                    $set: !(isClearing || isSelectingAll),
+                  },
+                  isSelectAllSelected: {
+                    $set: isSelectingAll,
+                  },
+                },
+              },
+            });
+          });
+        },
+        onSelectAll: val => {
+          this.setState(state =>
+            update(state, {
+              view: {
+                table: {
+                  isSelectAllSelected: {
+                    $set: val,
+                  },
+                  selectedIds: {
+                    $set: val ? filteredData.map(i => i.id) : [],
+                  },
+                  isSelectIndeterminate: {
+                    $set: false,
+                  },
+                },
+              },
+            })
+          );
+        },
       },
     };
     return (
       <Table
         columns={columns}
         data={
-          sort && sort.columnId ? this.getSortedData(data, sort.columnId, sort.direction) : data
+          sort && sort.columnId
+            ? getSortedData(filteredData, sort.columnId, sort.direction)
+            : filteredData
         }
         options={options}
         view={view}
@@ -345,7 +305,6 @@
 }
 
 storiesOf('Table', module)
-<<<<<<< HEAD
   .add('Stateful Example', () => <StatefulTableWrapper />, {
     info: {
       text:
@@ -372,6 +331,7 @@
           pageSize: 10,
           pageSizes: [10, 20, 30],
           page: 1,
+          totalItems: tableData.length,
         },
         table: {
           isSelectAllSelected: false,
@@ -384,65 +344,92 @@
   .add('with expansion', () => (
     <p>TODO - expander toggles on rows AND one row open with open card view</p>
   ))
-  .add('with filters', () => (
+  .add('with sorting', () => (
     <Table
-      columns={tableColumns}
-      data={tableData.filter(({ values }) =>
-        // return false if a value doesn't match a valid filter
-        [
-          {
-            columnId: 'string',
-            value: 'whiteboard',
-          },
-          {
-            columnId: 'select',
-            value: 'option-B',
-          },
-        ].reduce(
-          (acc, { columnId, value }) => acc && values[columnId].toString().includes(value),
-          true
-        )
-      )}
+      columns={tableColumns.map((i, idx) => ({
+        ...i,
+        isSortable: idx !== 1,
+      }))}
+      data={getSortedData(tableData, 'string', 'ASC')}
       actions={actions}
       options={{
-        hasFilter: true,
+        hasFilter: false,
         hasPagination: true,
         hasRowSelection: true,
       }}
       view={{
-        filters: [
-          {
-            columnId: 'string',
-            value: 'whiteboard',
-          },
-          {
-            columnId: 'select',
-            value: 'option-B',
-          },
-        ],
+        filters: [],
         pagination: {
           pageSize: 10,
           pageSizes: [10, 20, 30],
           page: 1,
+          totalItems: tableData.length,
         },
         table: {
-          isSelectAllSelected: false,
-          selectedIds: [],
-        },
-        toolbar: {
-          activeBar: 'filter',
+          sort: {
+            columnId: 'string',
+            direction: 'ASC',
+          },
         },
       }}
     />
   ))
+  .add('with filters', () => {
+    const filteredData = tableData.filter(({ values }) =>
+      // return false if a value doesn't match a valid filter
+      [
+        {
+          columnId: 'string',
+          value: 'whiteboard',
+        },
+        {
+          columnId: 'select',
+          value: 'option-B',
+        },
+      ].reduce(
+        (acc, { columnId, value }) => acc && values[columnId].toString().includes(value),
+        true
+      )
+    );
+    return (
+      <Table
+        columns={tableColumns}
+        data={filteredData}
+        actions={actions}
+        options={{
+          hasFilter: true,
+          hasPagination: true,
+          hasRowSelection: true,
+        }}
+        view={{
+          filters: [
+            {
+              columnId: 'string',
+              value: 'whiteboard',
+            },
+            {
+              columnId: 'select',
+              value: 'option-B',
+            },
+          ],
+          pagination: {
+            pageSize: 10,
+            pageSizes: [10, 20, 30],
+            page: 1,
+            totalItems: filteredData.length,
+          },
+          table: {
+            isSelectAllSelected: false,
+            selectedIds: [],
+          },
+          toolbar: {
+            activeBar: 'filter',
+          },
+        }}
+      />
+    );
+  })
   .add('with customized columns', () => <p>TODO - a couple columns selected and reordered</p>)
   .add('with no results', () => <p>TODO - empty state when filters applied and no results</p>)
   .add('with no data', () => <p>TODO - empty state when no data provided</p>)
-  .add('is loading', () => <p>TODO - empty state when data is loading</p>);
-=======
-  .addDecorator(story => <div style={{ padding: 40 }}>{story()}</div>)
-  .add('simple', () => <TableSimple />)
-  .add('pagination', () => <TablePagination />)
-  .add('filter', () => <TableFilter />)
-  .add('sort', () => <TableSort />);
->>>>>>> afaaf10f
+  .add('is loading', () => <p>TODO - empty state when data is loading</p>);