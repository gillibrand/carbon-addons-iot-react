--- conflicted
+++ resolved
@@ -76,6 +76,19 @@
     },
   }));
 
+const RowExpansionContent = ({ rowId }) => (
+  <div key={`${rowId}-expansion`} style={{ padding: 20 }}>
+    <h3 key={`${rowId}-title`}>{rowId}</h3>
+    <ul style={{ lineHeight: '22px' }}>
+      {Object.entries(tableData.find(i => i.id === rowId).values).map(([key, value]) => (
+        <li key={`${rowId}-${key}`}>
+          <b>{key}</b>: {value}
+        </li>
+      ))}
+    </ul>
+  </div>
+);
+
 const actions = {
   pagination: {
     /** Specify a callback for when the current page or page size is changed. This callback is passed an object parameter containing the current page and the current page size */
@@ -93,71 +106,7 @@
   },
 };
 
-<<<<<<< HEAD
-// eslint-disable-next-line react/no-multi-comp
-class TableExpansion extends Component {
-  constructor(props) {
-    super(props);
-    this.state = {
-      columns: tableColumns,
-      data: tableData,
-      options: {
-        hasRowExpansion: true,
-      },
-      view: {
-        table: {
-          expandedRows: [],
-        },
-      },
-    };
-  }
-
-  getExpansionContent = rowId => (
-    <div style={{ padding: 20 }}>
-      <h3>{rowId}</h3>
-      <ul style={{ lineHeight: '22px' }}>
-        {Object.entries(tableData.find(i => i.id === rowId).values).map(([key, value]) => (
-          <li>
-            <b>{key}</b>: {value}
-          </li>
-        ))}
-      </ul>
-    </div>
-  );
-
-  render = () => {
-    const { columns, data, options, view } = this.state;
-    const actions = {
-      table: {
-        onRowExpanded: (id, val) => {
-          this.setState(state => {
-            const newExpandedRows = val
-              ? state.view.table.expandedRows.concat([
-                  { rowId: id, content: this.getExpansionContent(id) },
-                ])
-              : state.view.table.expandedRows.filter(i => i.rowId !== id);
-            return update(state, {
-              view: {
-                table: {
-                  expandedRows: {
-                    $set: newExpandedRows,
-                  },
-                },
-              },
-            });
-          });
-        },
-      },
-    };
-    return <Table columns={columns} data={data} options={options} view={view} actions={actions} />;
-  };
-}
-
-// eslint-disable-next-line react/no-multi-comp
-class TablePagination extends Component {
-=======
 class StatefulTableWrapper extends Component {
->>>>>>> 6a49e59c
   constructor(props) {
     super(props);
     this.state = {
@@ -170,6 +119,7 @@
         hasFilter: true,
         hasPagination: true,
         hasRowSelection: true,
+        hasRowExpansion: true,
       },
       view: {
         filters: [
@@ -192,6 +142,7 @@
           isSelectAllSelected: false,
           selectedIds: [],
           sort: undefined,
+          expandedRows: [],
         },
         toolbar: {
           activeBar: 'filter',
@@ -350,6 +301,24 @@
               },
             })
           );
+        },
+        onRowExpanded: (id, val) => {
+          this.setState(state => {
+            const newExpandedRows = val
+              ? state.view.table.expandedRows.concat([
+                  { rowId: id, content: <RowExpansionContent rowId={id} /> },
+                ])
+              : state.view.table.expandedRows.filter(i => i.rowId !== id);
+            return update(state, {
+              view: {
+                table: {
+                  expandedRows: {
+                    $set: newExpandedRows,
+                  },
+                },
+              },
+            });
+          });
         },
       },
     };
@@ -406,8 +375,33 @@
       }}
     />
   ))
-  .add('with expansion', () => (
-    <p>TODO - expander toggles on rows AND one row open with open card view</p>
+  .add('with row expansion', () => (
+    <Table
+      columns={tableColumns}
+      data={tableData}
+      actions={actions}
+      options={{
+        hasRowExpansion: true,
+      }}
+      view={{
+        filters: [],
+        pagination: {
+          totalItems: tableData.length,
+        },
+        table: {
+          expandedRows: [
+            {
+              rowId: 'row-2',
+              content: <RowExpansionContent rowId="row-2" />,
+            },
+            {
+              rowId: 'row-5',
+              content: <RowExpansionContent rowId="row-5" />,
+            },
+          ],
+        },
+      }}
+    />
   ))
   .add('with sorting', () => (
     <Table
@@ -493,21 +487,8 @@
         }}
       />
     );
-<<<<<<< HEAD
-  };
-}
-
-storiesOf('Table', module)
-  .addDecorator(story => <div style={{ padding: 40 }}>{story()}</div>)
-  .add('simple', () => <TableSimple />)
-  .add('expansion', () => <TableExpansion />)
-  .add('pagination', () => <TablePagination />)
-  .add('filter', () => <TableFilter />)
-  .add('sort', () => <TableSort />);
-=======
   })
   .add('with customized columns', () => <p>TODO - a couple columns selected and reordered</p>)
   .add('with no results', () => <p>TODO - empty state when filters applied and no results</p>)
   .add('with no data', () => <p>TODO - empty state when no data provided</p>)
-  .add('is loading', () => <p>TODO - empty state when data is loading</p>);
->>>>>>> 6a49e59c
+  .add('is loading', () => <p>TODO - empty state when data is loading</p>);