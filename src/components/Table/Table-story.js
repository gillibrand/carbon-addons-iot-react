--- conflicted
+++ resolved
@@ -487,30 +487,8 @@
 }
 
 storiesOf('Table', module)
-<<<<<<< HEAD
-  .add('simple', () => (
-    <div style={{ padding: 40 }}>
-      <TableSimple />
-    </div>
-  ))
-  .add('pagination', () => (
-    <div style={{ padding: 40 }}>
-      <TablePagination />
-    </div>
-  ))
-  .add('filter', () => (
-    <div style={{ padding: 40 }}>
-      <TableFilter />
-    </div>
-  ))
-  .add('sort', () => (
-    <div style={{ padding: 40 }}>
-      <TableSort />
-    </div>
-  ));
-=======
   .addDecorator(story => <div style={{ padding: 40 }}>{story()}</div>)
   .add('simple', () => <TableSimple />)
   .add('pagination', () => <TablePagination />)
-  .add('filter', () => <TableFilter />);
->>>>>>> 94afd1fd
+  .add('filter', () => <TableFilter />)
+  .add('sort', () => <TableSort />);