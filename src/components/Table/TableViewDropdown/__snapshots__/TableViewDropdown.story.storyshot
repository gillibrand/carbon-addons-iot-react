// Jest Snapshot v1, https://goo.gl/fbAQLP

exports[`Storybook Snapshot tests and console checks Storyshots Watson IoT/Table/TableViewDropdown TableViewDropdown 1`] = `
<div
  className="storybook-container"
>
  <div
    style={
      Object {
        "position": "relative",
        "zIndex": 0,
      }
    }
  >
    <div
      style={
        Object {
          "width": "300px",
        }
      }
    >
      <div
        className="bx--dropdown__wrapper bx--list-box__wrapper"
        data-testid="TableViewDropdown"
      >
        
        <div
          aria-label="Select view"
          className="bx--dropdown bx--list-box"
          id="iot--view-dropdown"
          onClick={[Function]}
          onKeyDown={[Function]}
        >
          <button
            aria-disabled={false}
            aria-expanded={false}
            aria-haspopup="listbox"
            aria-labelledby="downshift-11-label downshift-11-toggle-button"
            className="bx--list-box__field"
            disabled={false}
            id="downshift-11-toggle-button"
            onClick={[Function]}
            onKeyDown={[Function]}
          >
            <span
              className="bx--list-box__label"
<<<<<<< HEAD
=======
              htmlFor="downshift-12-input"
              id="dropdown-field-label-iot--view-dropdown"
              title={
                <TableViewDropdownItem
                  activeViewEdited={true}
                  i18n={
                    Object {
                      "ariaLabel": "Select view",
                      "edited": "Edited",
                      "manageViews": "Manage views",
                      "saveAsNewView": "Save as new view",
                      "saveView": "Save view",
                      "tableViewMenu": "Table view menu",
                      "view": "View",
                      "viewAll": "View All",
                    }
                  }
                  isCompact={false}
                  isSelected={true}
                  item={
                    Object {
                      "id": "view-all",
                      "text": "View All",
                    }
                  }
                  testID="TableViewDropdownItem-view-all"
                />
              }
>>>>>>> 67e2e9f6
            >
              <div
                className="iot--view-dropdown__item"
                data-testid="TableViewDropdownItem-view-all"
                title="View All - Edited"
              >
                <span
                  className="iot--view-dropdown__button-prefix"
                >
                  <svg
                    aria-hidden={true}
                    fill="currentColor"
                    focusable="false"
                    height={20}
                    preserveAspectRatio="xMidYMid meet"
                    viewBox="0 0 32 32"
                    width={20}
                    xmlns="http://www.w3.org/2000/svg"
                  >
                    <path
                      d="M30.94,15.66A16.69,16.69,0,0,0,16,5,16.69,16.69,0,0,0,1.06,15.66a1,1,0,0,0,0,.68A16.69,16.69,0,0,0,16,27,16.69,16.69,0,0,0,30.94,16.34,1,1,0,0,0,30.94,15.66ZM16,25c-5.3,0-10.9-3.93-12.93-9C5.1,10.93,10.7,7,16,7s10.9,3.93,12.93,9C26.9,21.07,21.3,25,16,25Z"
                    />
                    <path
                      d="M16,10a6,6,0,1,0,6,6A6,6,0,0,0,16,10Zm0,10a4,4,0,1,1,4-4A4,4,0,0,1,16,20Z"
                    />
                  </svg>
                  <span>
                    View: 
                  </span>
                </span>
                <span>
                  View All
                  <span
                    className="iot--view-dropdown__edited-text"
                  >
                     - Edited
                  </span>
                </span>
              </div>
            </span>
            <div
              className="bx--list-box__menu-icon"
            >
              <svg
                aria-label="Open menu"
                fill="currentColor"
                focusable="false"
                height={16}
                name="chevron--down"
                preserveAspectRatio="xMidYMid meet"
                role="img"
                viewBox="0 0 16 16"
                width={16}
                xmlns="http://www.w3.org/2000/svg"
              >
                <path
                  d="M8 11L3 6 3.7 5.3 8 9.6 12.3 5.3 13 6z"
                />
                <title>
                  Open menu
                </title>
              </svg>
            </div>
          </button>
          <div
            aria-labelledby="downshift-11-label"
            className="bx--list-box__menu"
            id="downshift-11-menu"
            onBlur={[Function]}
            onKeyDown={[Function]}
            onMouseLeave={[Function]}
            role="listbox"
<<<<<<< HEAD
            tabIndex={-1}
          />
=======
          >
            <div
              className="bx--list-box__menu-item bx--list-box__menu-item--active bx--list-box__menu-item--highlighted"
              id="downshift-12-item-0"
              onClick={[Function]}
              onMouseDown={[Function]}
              onMouseMove={[Function]}
              title={
                <TableViewDropdownItem
                  activeViewEdited={true}
                  i18n={
                    Object {
                      "ariaLabel": "Select view",
                      "edited": "Edited",
                      "manageViews": "Manage views",
                      "saveAsNewView": "Save as new view",
                      "saveView": "Save view",
                      "tableViewMenu": "Table view menu",
                      "view": "View",
                      "viewAll": "View All",
                    }
                  }
                  isCompact={false}
                  isSelected={true}
                  item={
                    Object {
                      "id": "view-all",
                      "text": "View All",
                    }
                  }
                  testID="TableViewDropdownItem-view-all"
                />
              }
            >
              <div
                className="bx--list-box__menu-item__option"
              >
                <div
                  className="iot--view-dropdown__item"
                  data-testid="TableViewDropdownItem-view-all"
                  title="View All - Edited"
                >
                  <span
                    className="iot--view-dropdown__button-prefix"
                  >
                    <svg
                      aria-hidden={true}
                      focusable="false"
                      height={20}
                      preserveAspectRatio="xMidYMid meet"
                      viewBox="0 0 32 32"
                      width={20}
                      xmlns="http://www.w3.org/2000/svg"
                    >
                      <path
                        d="M30.94,15.66A16.69,16.69,0,0,0,16,5,16.69,16.69,0,0,0,1.06,15.66a1,1,0,0,0,0,.68A16.69,16.69,0,0,0,16,27,16.69,16.69,0,0,0,30.94,16.34,1,1,0,0,0,30.94,15.66ZM16,25c-5.3,0-10.9-3.93-12.93-9C5.1,10.93,10.7,7,16,7s10.9,3.93,12.93,9C26.9,21.07,21.3,25,16,25Z"
                      />
                      <path
                        d="M16,10a6,6,0,1,0,6,6A6,6,0,0,0,16,10Zm0,10a4,4,0,1,1,4-4A4,4,0,0,1,16,20Z"
                      />
                    </svg>
                    <span>
                      View: 
                    </span>
                  </span>
                  <span>
                    View All
                    <span
                      className="iot--view-dropdown__edited-text"
                    >
                       - Edited
                    </span>
                  </span>
                </div>
                <svg
                  aria-hidden={true}
                  className="bx--list-box__menu-item__selected-icon"
                  focusable="false"
                  height={16}
                  preserveAspectRatio="xMidYMid meet"
                  viewBox="0 0 32 32"
                  width={16}
                  xmlns="http://www.w3.org/2000/svg"
                >
                  <path
                    d="M13 21.2L5.4 13.6 4 15 13 24 28 9 26.6 7.5 13 21.2z"
                  />
                </svg>
              </div>
            </div>
            <div
              className="bx--list-box__menu-item"
              id="downshift-12-item-1"
              onClick={[Function]}
              onMouseDown={[Function]}
              onMouseMove={[Function]}
              title={
                <TableViewDropdownItem
                  activeViewEdited={true}
                  i18n={
                    Object {
                      "ariaLabel": "Select view",
                      "edited": "Edited",
                      "manageViews": "Manage views",
                      "saveAsNewView": "Save as new view",
                      "saveView": "Save view",
                      "tableViewMenu": "Table view menu",
                      "view": "View",
                      "viewAll": "View All",
                    }
                  }
                  isCompact={false}
                  isSelected={false}
                  item={
                    Object {
                      "id": "view-1",
                      "text": "My saved 1",
                    }
                  }
                  testID="TableViewDropdownItem-view-1"
                />
              }
            >
              <div
                className="bx--list-box__menu-item__option"
              >
                <div
                  className="iot--view-dropdown__item"
                  data-testid="TableViewDropdownItem-view-1"
                  title="My saved 1"
                >
                  <span>
                    My saved 1
                  </span>
                </div>
              </div>
            </div>
            <div
              className="bx--list-box__menu-item"
              id="downshift-12-item-2"
              onClick={[Function]}
              onMouseDown={[Function]}
              onMouseMove={[Function]}
              title={
                <TableViewDropdownItem
                  activeViewEdited={true}
                  i18n={
                    Object {
                      "ariaLabel": "Select view",
                      "edited": "Edited",
                      "manageViews": "Manage views",
                      "saveAsNewView": "Save as new view",
                      "saveView": "Save view",
                      "tableViewMenu": "Table view menu",
                      "view": "View",
                      "viewAll": "View All",
                    }
                  }
                  isCompact={false}
                  isSelected={false}
                  item={
                    Object {
                      "id": "view-2",
                      "text": "My saved 2",
                    }
                  }
                  testID="TableViewDropdownItem-view-2"
                />
              }
            >
              <div
                className="bx--list-box__menu-item__option"
              >
                <div
                  className="iot--view-dropdown__item"
                  data-testid="TableViewDropdownItem-view-2"
                  title="My saved 2"
                >
                  <span>
                    My saved 2
                  </span>
                </div>
              </div>
            </div>
            <div
              className="bx--list-box__menu-item"
              id="downshift-12-item-3"
              onClick={[Function]}
              onMouseDown={[Function]}
              onMouseMove={[Function]}
              title={
                <TableViewDropdownItem
                  activeViewEdited={true}
                  i18n={
                    Object {
                      "ariaLabel": "Select view",
                      "edited": "Edited",
                      "manageViews": "Manage views",
                      "saveAsNewView": "Save as new view",
                      "saveView": "Save view",
                      "tableViewMenu": "Table view menu",
                      "view": "View",
                      "viewAll": "View All",
                    }
                  }
                  isCompact={false}
                  isSelected={false}
                  item={
                    Object {
                      "id": "view-3",
                      "text": "My saved 3 with a very long name that will get truncated",
                    }
                  }
                  testID="TableViewDropdownItem-view-3"
                />
              }
            >
              <div
                className="bx--list-box__menu-item__option"
              >
                <div
                  className="iot--view-dropdown__item"
                  data-testid="TableViewDropdownItem-view-3"
                  title="My saved 3 with a very long name that will get truncated"
                >
                  <span>
                    My saved 3 with a very long name that will get truncated
                  </span>
                </div>
              </div>
            </div>
            <div
              className="bx--list-box__menu-item"
              id="downshift-12-item-4"
              onClick={[Function]}
              onMouseDown={[Function]}
              onMouseMove={[Function]}
              title={
                <TableViewDropdownItem
                  activeViewEdited={true}
                  i18n={
                    Object {
                      "ariaLabel": "Select view",
                      "edited": "Edited",
                      "manageViews": "Manage views",
                      "saveAsNewView": "Save as new view",
                      "saveView": "Save view",
                      "tableViewMenu": "Table view menu",
                      "view": "View",
                      "viewAll": "View All",
                    }
                  }
                  isCompact={false}
                  isSelected={false}
                  item={
                    Object {
                      "customAction": [Function],
                      "id": "save-new-view",
                      "text": "Save as new view",
                    }
                  }
                  testID="TableViewDropdownItem-save-new-view"
                />
              }
            >
              <div
                className="bx--list-box__menu-item__option"
              >
                <div
                  className="iot--view-dropdown__item iot--view-dropdown__item-link"
                  data-testid="TableViewDropdownItem-save-new-view"
                  title="Save as new view"
                >
                  <span>
                    Save as new view
                  </span>
                </div>
              </div>
            </div>
            <div
              className="bx--list-box__menu-item"
              id="downshift-12-item-5"
              onClick={[Function]}
              onMouseDown={[Function]}
              onMouseMove={[Function]}
              title={
                <TableViewDropdownItem
                  activeViewEdited={true}
                  i18n={
                    Object {
                      "ariaLabel": "Select view",
                      "edited": "Edited",
                      "manageViews": "Manage views",
                      "saveAsNewView": "Save as new view",
                      "saveView": "Save view",
                      "tableViewMenu": "Table view menu",
                      "view": "View",
                      "viewAll": "View All",
                    }
                  }
                  isCompact={false}
                  isSelected={false}
                  item={
                    Object {
                      "customAction": [Function],
                      "id": "save-view",
                      "text": "Save view",
                    }
                  }
                  testID="TableViewDropdownItem-save-view"
                />
              }
            >
              <div
                className="bx--list-box__menu-item__option"
              >
                <div
                  className="iot--view-dropdown__item iot--view-dropdown__item-link"
                  data-testid="TableViewDropdownItem-save-view"
                  title="Save view"
                >
                  <span>
                    Save view
                  </span>
                </div>
              </div>
            </div>
            <div
              className="bx--list-box__menu-item"
              id="downshift-12-item-6"
              onClick={[Function]}
              onMouseDown={[Function]}
              onMouseMove={[Function]}
              title={
                <TableViewDropdownItem
                  activeViewEdited={true}
                  i18n={
                    Object {
                      "ariaLabel": "Select view",
                      "edited": "Edited",
                      "manageViews": "Manage views",
                      "saveAsNewView": "Save as new view",
                      "saveView": "Save view",
                      "tableViewMenu": "Table view menu",
                      "view": "View",
                      "viewAll": "View All",
                    }
                  }
                  isCompact={false}
                  isSelected={false}
                  item={
                    Object {
                      "customAction": [Function],
                      "icon": Object {
                        "$$typeof": Symbol(react.forward_ref),
                        "render": [Function],
                      },
                      "id": "manage-views",
                      "text": "Manage views",
                    }
                  }
                  testID="TableViewDropdownItem-manage-views"
                />
              }
            >
              <div
                className="bx--list-box__menu-item__option"
              >
                <div
                  className="iot--view-dropdown__item iot--view-dropdown__item-link"
                  data-testid="TableViewDropdownItem-manage-views"
                  title="Manage views"
                >
                  <span>
                    Manage views
                  </span>
                  <svg
                    aria-hidden={true}
                    className="iot--view-dropdown__item-link-icon"
                    focusable="false"
                    height={16}
                    preserveAspectRatio="xMidYMid meet"
                    viewBox="0 0 16 16"
                    width={16}
                    xmlns="http://www.w3.org/2000/svg"
                  >
                    <path
                      d="M13.5,8.4c0-0.1,0-0.3,0-0.4c0-0.1,0-0.3,0-0.4l1-0.8c0.4-0.3,0.4-0.9,0.2-1.3l-1.2-2C13.3,3.2,13,3,12.6,3	c-0.1,0-0.2,0-0.3,0.1l-1.2,0.4c-0.2-0.1-0.4-0.3-0.7-0.4l-0.3-1.3C10.1,1.3,9.7,1,9.2,1H6.8c-0.5,0-0.9,0.3-1,0.8L5.6,3.1	C5.3,3.2,5.1,3.3,4.9,3.4L3.7,3C3.6,3,3.5,3,3.4,3C3,3,2.7,3.2,2.5,3.5l-1.2,2C1.1,5.9,1.2,6.4,1.6,6.8l0.9,0.9c0,0.1,0,0.3,0,0.4	c0,0.1,0,0.3,0,0.4L1.6,9.2c-0.4,0.3-0.5,0.9-0.2,1.3l1.2,2C2.7,12.8,3,13,3.4,13c0.1,0,0.2,0,0.3-0.1l1.2-0.4	c0.2,0.1,0.4,0.3,0.7,0.4l0.3,1.3c0.1,0.5,0.5,0.8,1,0.8h2.4c0.5,0,0.9-0.3,1-0.8l0.3-1.3c0.2-0.1,0.4-0.2,0.7-0.4l1.2,0.4	c0.1,0,0.2,0.1,0.3,0.1c0.4,0,0.7-0.2,0.9-0.5l1.1-2c0.2-0.4,0.2-0.9-0.2-1.3L13.5,8.4z M12.6,12l-1.7-0.6c-0.4,0.3-0.9,0.6-1.4,0.8	L9.2,14H6.8l-0.4-1.8c-0.5-0.2-0.9-0.5-1.4-0.8L3.4,12l-1.2-2l1.4-1.2c-0.1-0.5-0.1-1.1,0-1.6L2.2,6l1.2-2l1.7,0.6	C5.5,4.2,6,4,6.5,3.8L6.8,2h2.4l0.4,1.8c0.5,0.2,0.9,0.5,1.4,0.8L12.6,4l1.2,2l-1.4,1.2c0.1,0.5,0.1,1.1,0,1.6l1.4,1.2L12.6,12z"
                    />
                    <path
                      d="M8,11c-1.7,0-3-1.3-3-3s1.3-3,3-3s3,1.3,3,3C11,9.6,9.7,11,8,11C8,11,8,11,8,11z M8,6C6.9,6,6,6.8,6,7.9C6,7.9,6,8,6,8	c0,1.1,0.8,2,1.9,2c0,0,0.1,0,0.1,0c1.1,0,2-0.8,2-1.9c0,0,0-0.1,0-0.1C10,6.9,9.2,6,8,6C8.1,6,8,6,8,6z"
                    />
                  </svg>
                </div>
              </div>
            </div>
          </div>
>>>>>>> 67e2e9f6
        </div>
      </div>
    </div>
  </div>
  <button
    className="info__show-button"
    onClick={[Function]}
    style={
      Object {
        "background": "#027ac5",
        "border": "none",
        "borderRadius": "0 0 0 5px",
        "color": "#fff",
        "cursor": "pointer",
        "display": "block",
        "fontFamily": "sans-serif",
        "fontSize": 12,
        "padding": "5px 15px",
        "position": "fixed",
        "right": 0,
        "top": 0,
      }
    }
    type="button"
  >
    Show Info
  </button>
</div>
`;<|MERGE_RESOLUTION|>--- conflicted
+++ resolved
@@ -35,46 +35,15 @@
             aria-disabled={false}
             aria-expanded={false}
             aria-haspopup="listbox"
-            aria-labelledby="downshift-11-label downshift-11-toggle-button"
+            aria-labelledby="downshift-13-label downshift-13-toggle-button"
             className="bx--list-box__field"
             disabled={false}
-            id="downshift-11-toggle-button"
+            id="downshift-13-toggle-button"
             onClick={[Function]}
             onKeyDown={[Function]}
           >
             <span
               className="bx--list-box__label"
-<<<<<<< HEAD
-=======
-              htmlFor="downshift-12-input"
-              id="dropdown-field-label-iot--view-dropdown"
-              title={
-                <TableViewDropdownItem
-                  activeViewEdited={true}
-                  i18n={
-                    Object {
-                      "ariaLabel": "Select view",
-                      "edited": "Edited",
-                      "manageViews": "Manage views",
-                      "saveAsNewView": "Save as new view",
-                      "saveView": "Save view",
-                      "tableViewMenu": "Table view menu",
-                      "view": "View",
-                      "viewAll": "View All",
-                    }
-                  }
-                  isCompact={false}
-                  isSelected={true}
-                  item={
-                    Object {
-                      "id": "view-all",
-                      "text": "View All",
-                    }
-                  }
-                  testID="TableViewDropdownItem-view-all"
-                />
-              }
->>>>>>> 67e2e9f6
             >
               <div
                 className="iot--view-dropdown__item"
@@ -140,415 +109,15 @@
             </div>
           </button>
           <div
-            aria-labelledby="downshift-11-label"
+            aria-labelledby="downshift-13-label"
             className="bx--list-box__menu"
-            id="downshift-11-menu"
+            id="downshift-13-menu"
             onBlur={[Function]}
             onKeyDown={[Function]}
             onMouseLeave={[Function]}
             role="listbox"
-<<<<<<< HEAD
             tabIndex={-1}
           />
-=======
-          >
-            <div
-              className="bx--list-box__menu-item bx--list-box__menu-item--active bx--list-box__menu-item--highlighted"
-              id="downshift-12-item-0"
-              onClick={[Function]}
-              onMouseDown={[Function]}
-              onMouseMove={[Function]}
-              title={
-                <TableViewDropdownItem
-                  activeViewEdited={true}
-                  i18n={
-                    Object {
-                      "ariaLabel": "Select view",
-                      "edited": "Edited",
-                      "manageViews": "Manage views",
-                      "saveAsNewView": "Save as new view",
-                      "saveView": "Save view",
-                      "tableViewMenu": "Table view menu",
-                      "view": "View",
-                      "viewAll": "View All",
-                    }
-                  }
-                  isCompact={false}
-                  isSelected={true}
-                  item={
-                    Object {
-                      "id": "view-all",
-                      "text": "View All",
-                    }
-                  }
-                  testID="TableViewDropdownItem-view-all"
-                />
-              }
-            >
-              <div
-                className="bx--list-box__menu-item__option"
-              >
-                <div
-                  className="iot--view-dropdown__item"
-                  data-testid="TableViewDropdownItem-view-all"
-                  title="View All - Edited"
-                >
-                  <span
-                    className="iot--view-dropdown__button-prefix"
-                  >
-                    <svg
-                      aria-hidden={true}
-                      focusable="false"
-                      height={20}
-                      preserveAspectRatio="xMidYMid meet"
-                      viewBox="0 0 32 32"
-                      width={20}
-                      xmlns="http://www.w3.org/2000/svg"
-                    >
-                      <path
-                        d="M30.94,15.66A16.69,16.69,0,0,0,16,5,16.69,16.69,0,0,0,1.06,15.66a1,1,0,0,0,0,.68A16.69,16.69,0,0,0,16,27,16.69,16.69,0,0,0,30.94,16.34,1,1,0,0,0,30.94,15.66ZM16,25c-5.3,0-10.9-3.93-12.93-9C5.1,10.93,10.7,7,16,7s10.9,3.93,12.93,9C26.9,21.07,21.3,25,16,25Z"
-                      />
-                      <path
-                        d="M16,10a6,6,0,1,0,6,6A6,6,0,0,0,16,10Zm0,10a4,4,0,1,1,4-4A4,4,0,0,1,16,20Z"
-                      />
-                    </svg>
-                    <span>
-                      View: 
-                    </span>
-                  </span>
-                  <span>
-                    View All
-                    <span
-                      className="iot--view-dropdown__edited-text"
-                    >
-                       - Edited
-                    </span>
-                  </span>
-                </div>
-                <svg
-                  aria-hidden={true}
-                  className="bx--list-box__menu-item__selected-icon"
-                  focusable="false"
-                  height={16}
-                  preserveAspectRatio="xMidYMid meet"
-                  viewBox="0 0 32 32"
-                  width={16}
-                  xmlns="http://www.w3.org/2000/svg"
-                >
-                  <path
-                    d="M13 21.2L5.4 13.6 4 15 13 24 28 9 26.6 7.5 13 21.2z"
-                  />
-                </svg>
-              </div>
-            </div>
-            <div
-              className="bx--list-box__menu-item"
-              id="downshift-12-item-1"
-              onClick={[Function]}
-              onMouseDown={[Function]}
-              onMouseMove={[Function]}
-              title={
-                <TableViewDropdownItem
-                  activeViewEdited={true}
-                  i18n={
-                    Object {
-                      "ariaLabel": "Select view",
-                      "edited": "Edited",
-                      "manageViews": "Manage views",
-                      "saveAsNewView": "Save as new view",
-                      "saveView": "Save view",
-                      "tableViewMenu": "Table view menu",
-                      "view": "View",
-                      "viewAll": "View All",
-                    }
-                  }
-                  isCompact={false}
-                  isSelected={false}
-                  item={
-                    Object {
-                      "id": "view-1",
-                      "text": "My saved 1",
-                    }
-                  }
-                  testID="TableViewDropdownItem-view-1"
-                />
-              }
-            >
-              <div
-                className="bx--list-box__menu-item__option"
-              >
-                <div
-                  className="iot--view-dropdown__item"
-                  data-testid="TableViewDropdownItem-view-1"
-                  title="My saved 1"
-                >
-                  <span>
-                    My saved 1
-                  </span>
-                </div>
-              </div>
-            </div>
-            <div
-              className="bx--list-box__menu-item"
-              id="downshift-12-item-2"
-              onClick={[Function]}
-              onMouseDown={[Function]}
-              onMouseMove={[Function]}
-              title={
-                <TableViewDropdownItem
-                  activeViewEdited={true}
-                  i18n={
-                    Object {
-                      "ariaLabel": "Select view",
-                      "edited": "Edited",
-                      "manageViews": "Manage views",
-                      "saveAsNewView": "Save as new view",
-                      "saveView": "Save view",
-                      "tableViewMenu": "Table view menu",
-                      "view": "View",
-                      "viewAll": "View All",
-                    }
-                  }
-                  isCompact={false}
-                  isSelected={false}
-                  item={
-                    Object {
-                      "id": "view-2",
-                      "text": "My saved 2",
-                    }
-                  }
-                  testID="TableViewDropdownItem-view-2"
-                />
-              }
-            >
-              <div
-                className="bx--list-box__menu-item__option"
-              >
-                <div
-                  className="iot--view-dropdown__item"
-                  data-testid="TableViewDropdownItem-view-2"
-                  title="My saved 2"
-                >
-                  <span>
-                    My saved 2
-                  </span>
-                </div>
-              </div>
-            </div>
-            <div
-              className="bx--list-box__menu-item"
-              id="downshift-12-item-3"
-              onClick={[Function]}
-              onMouseDown={[Function]}
-              onMouseMove={[Function]}
-              title={
-                <TableViewDropdownItem
-                  activeViewEdited={true}
-                  i18n={
-                    Object {
-                      "ariaLabel": "Select view",
-                      "edited": "Edited",
-                      "manageViews": "Manage views",
-                      "saveAsNewView": "Save as new view",
-                      "saveView": "Save view",
-                      "tableViewMenu": "Table view menu",
-                      "view": "View",
-                      "viewAll": "View All",
-                    }
-                  }
-                  isCompact={false}
-                  isSelected={false}
-                  item={
-                    Object {
-                      "id": "view-3",
-                      "text": "My saved 3 with a very long name that will get truncated",
-                    }
-                  }
-                  testID="TableViewDropdownItem-view-3"
-                />
-              }
-            >
-              <div
-                className="bx--list-box__menu-item__option"
-              >
-                <div
-                  className="iot--view-dropdown__item"
-                  data-testid="TableViewDropdownItem-view-3"
-                  title="My saved 3 with a very long name that will get truncated"
-                >
-                  <span>
-                    My saved 3 with a very long name that will get truncated
-                  </span>
-                </div>
-              </div>
-            </div>
-            <div
-              className="bx--list-box__menu-item"
-              id="downshift-12-item-4"
-              onClick={[Function]}
-              onMouseDown={[Function]}
-              onMouseMove={[Function]}
-              title={
-                <TableViewDropdownItem
-                  activeViewEdited={true}
-                  i18n={
-                    Object {
-                      "ariaLabel": "Select view",
-                      "edited": "Edited",
-                      "manageViews": "Manage views",
-                      "saveAsNewView": "Save as new view",
-                      "saveView": "Save view",
-                      "tableViewMenu": "Table view menu",
-                      "view": "View",
-                      "viewAll": "View All",
-                    }
-                  }
-                  isCompact={false}
-                  isSelected={false}
-                  item={
-                    Object {
-                      "customAction": [Function],
-                      "id": "save-new-view",
-                      "text": "Save as new view",
-                    }
-                  }
-                  testID="TableViewDropdownItem-save-new-view"
-                />
-              }
-            >
-              <div
-                className="bx--list-box__menu-item__option"
-              >
-                <div
-                  className="iot--view-dropdown__item iot--view-dropdown__item-link"
-                  data-testid="TableViewDropdownItem-save-new-view"
-                  title="Save as new view"
-                >
-                  <span>
-                    Save as new view
-                  </span>
-                </div>
-              </div>
-            </div>
-            <div
-              className="bx--list-box__menu-item"
-              id="downshift-12-item-5"
-              onClick={[Function]}
-              onMouseDown={[Function]}
-              onMouseMove={[Function]}
-              title={
-                <TableViewDropdownItem
-                  activeViewEdited={true}
-                  i18n={
-                    Object {
-                      "ariaLabel": "Select view",
-                      "edited": "Edited",
-                      "manageViews": "Manage views",
-                      "saveAsNewView": "Save as new view",
-                      "saveView": "Save view",
-                      "tableViewMenu": "Table view menu",
-                      "view": "View",
-                      "viewAll": "View All",
-                    }
-                  }
-                  isCompact={false}
-                  isSelected={false}
-                  item={
-                    Object {
-                      "customAction": [Function],
-                      "id": "save-view",
-                      "text": "Save view",
-                    }
-                  }
-                  testID="TableViewDropdownItem-save-view"
-                />
-              }
-            >
-              <div
-                className="bx--list-box__menu-item__option"
-              >
-                <div
-                  className="iot--view-dropdown__item iot--view-dropdown__item-link"
-                  data-testid="TableViewDropdownItem-save-view"
-                  title="Save view"
-                >
-                  <span>
-                    Save view
-                  </span>
-                </div>
-              </div>
-            </div>
-            <div
-              className="bx--list-box__menu-item"
-              id="downshift-12-item-6"
-              onClick={[Function]}
-              onMouseDown={[Function]}
-              onMouseMove={[Function]}
-              title={
-                <TableViewDropdownItem
-                  activeViewEdited={true}
-                  i18n={
-                    Object {
-                      "ariaLabel": "Select view",
-                      "edited": "Edited",
-                      "manageViews": "Manage views",
-                      "saveAsNewView": "Save as new view",
-                      "saveView": "Save view",
-                      "tableViewMenu": "Table view menu",
-                      "view": "View",
-                      "viewAll": "View All",
-                    }
-                  }
-                  isCompact={false}
-                  isSelected={false}
-                  item={
-                    Object {
-                      "customAction": [Function],
-                      "icon": Object {
-                        "$$typeof": Symbol(react.forward_ref),
-                        "render": [Function],
-                      },
-                      "id": "manage-views",
-                      "text": "Manage views",
-                    }
-                  }
-                  testID="TableViewDropdownItem-manage-views"
-                />
-              }
-            >
-              <div
-                className="bx--list-box__menu-item__option"
-              >
-                <div
-                  className="iot--view-dropdown__item iot--view-dropdown__item-link"
-                  data-testid="TableViewDropdownItem-manage-views"
-                  title="Manage views"
-                >
-                  <span>
-                    Manage views
-                  </span>
-                  <svg
-                    aria-hidden={true}
-                    className="iot--view-dropdown__item-link-icon"
-                    focusable="false"
-                    height={16}
-                    preserveAspectRatio="xMidYMid meet"
-                    viewBox="0 0 16 16"
-                    width={16}
-                    xmlns="http://www.w3.org/2000/svg"
-                  >
-                    <path
-                      d="M13.5,8.4c0-0.1,0-0.3,0-0.4c0-0.1,0-0.3,0-0.4l1-0.8c0.4-0.3,0.4-0.9,0.2-1.3l-1.2-2C13.3,3.2,13,3,12.6,3	c-0.1,0-0.2,0-0.3,0.1l-1.2,0.4c-0.2-0.1-0.4-0.3-0.7-0.4l-0.3-1.3C10.1,1.3,9.7,1,9.2,1H6.8c-0.5,0-0.9,0.3-1,0.8L5.6,3.1	C5.3,3.2,5.1,3.3,4.9,3.4L3.7,3C3.6,3,3.5,3,3.4,3C3,3,2.7,3.2,2.5,3.5l-1.2,2C1.1,5.9,1.2,6.4,1.6,6.8l0.9,0.9c0,0.1,0,0.3,0,0.4	c0,0.1,0,0.3,0,0.4L1.6,9.2c-0.4,0.3-0.5,0.9-0.2,1.3l1.2,2C2.7,12.8,3,13,3.4,13c0.1,0,0.2,0,0.3-0.1l1.2-0.4	c0.2,0.1,0.4,0.3,0.7,0.4l0.3,1.3c0.1,0.5,0.5,0.8,1,0.8h2.4c0.5,0,0.9-0.3,1-0.8l0.3-1.3c0.2-0.1,0.4-0.2,0.7-0.4l1.2,0.4	c0.1,0,0.2,0.1,0.3,0.1c0.4,0,0.7-0.2,0.9-0.5l1.1-2c0.2-0.4,0.2-0.9-0.2-1.3L13.5,8.4z M12.6,12l-1.7-0.6c-0.4,0.3-0.9,0.6-1.4,0.8	L9.2,14H6.8l-0.4-1.8c-0.5-0.2-0.9-0.5-1.4-0.8L3.4,12l-1.2-2l1.4-1.2c-0.1-0.5-0.1-1.1,0-1.6L2.2,6l1.2-2l1.7,0.6	C5.5,4.2,6,4,6.5,3.8L6.8,2h2.4l0.4,1.8c0.5,0.2,0.9,0.5,1.4,0.8L12.6,4l1.2,2l-1.4,1.2c0.1,0.5,0.1,1.1,0,1.6l1.4,1.2L12.6,12z"
-                    />
-                    <path
-                      d="M8,11c-1.7,0-3-1.3-3-3s1.3-3,3-3s3,1.3,3,3C11,9.6,9.7,11,8,11C8,11,8,11,8,11z M8,6C6.9,6,6,6.8,6,7.9C6,7.9,6,8,6,8	c0,1.1,0.8,2,1.9,2c0,0,0.1,0,0.1,0c1.1,0,2-0.8,2-1.9c0,0,0-0.1,0-0.1C10,6.9,9.2,6,8,6C8.1,6,8,6,8,6z"
-                    />
-                  </svg>
-                </div>
-              </div>
-            </div>
-          </div>
->>>>>>> 67e2e9f6
         </div>
       </div>
     </div>
