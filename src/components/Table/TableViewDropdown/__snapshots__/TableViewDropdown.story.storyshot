--- conflicted
+++ resolved
@@ -26,22 +26,11 @@
           className="bx--dropdown__wrapper bx--list-box__wrapper"
           data-testid="TableViewDropdown"
         >
-<<<<<<< HEAD
-          <button
-            aria-disabled={false}
-            aria-expanded={false}
-            aria-haspopup="listbox"
-            aria-labelledby="downshift-15-label downshift-15-toggle-button"
-            className="bx--list-box__field"
-            disabled={false}
-            id="downshift-15-toggle-button"
-=======
           
           <div
             aria-label="Select view"
             className="bx--dropdown bx--list-box"
             id="iot--view-dropdown"
->>>>>>> dc6b5e75
             onClick={[Function]}
             onKeyDown={[Function]}
           >
@@ -49,10 +38,10 @@
               aria-disabled={false}
               aria-expanded={false}
               aria-haspopup="listbox"
-              aria-labelledby="downshift-17-label downshift-17-toggle-button"
+              aria-labelledby="downshift-19-label downshift-19-toggle-button"
               className="bx--list-box__field"
               disabled={false}
-              id="downshift-17-toggle-button"
+              id="downshift-19-toggle-button"
               onClick={[Function]}
               onKeyDown={[Function]}
               type="button"
@@ -119,44 +108,9 @@
               </div>
             </button>
             <div
-<<<<<<< HEAD
-              className="bx--list-box__menu-icon"
-            >
-              <svg
-                aria-label="Open menu"
-                fill="currentColor"
-                focusable="false"
-                height={16}
-                name="chevron--down"
-                preserveAspectRatio="xMidYMid meet"
-                role="img"
-                viewBox="0 0 16 16"
-                width={16}
-                xmlns="http://www.w3.org/2000/svg"
-              >
-                <path
-                  d="M8 11L3 6 3.7 5.3 8 9.6 12.3 5.3 13 6z"
-                />
-                <title>
-                  Open menu
-                </title>
-              </svg>
-            </div>
-          </button>
-          <div
-            aria-labelledby="downshift-15-label"
-            className="bx--list-box__menu"
-            id="downshift-15-menu"
-            onBlur={[Function]}
-            onKeyDown={[Function]}
-            onMouseLeave={[Function]}
-            role="listbox"
-            tabIndex={-1}
-          />
-=======
-              aria-labelledby="downshift-17-label"
+              aria-labelledby="downshift-19-label"
               className="bx--list-box__menu"
-              id="downshift-17-menu"
+              id="downshift-19-menu"
               onBlur={[Function]}
               onKeyDown={[Function]}
               onMouseLeave={[Function]}
@@ -164,7 +118,6 @@
               tabIndex={-1}
             />
           </div>
->>>>>>> dc6b5e75
         </div>
       </div>
     </div>
