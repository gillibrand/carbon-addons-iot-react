--- conflicted
+++ resolved
@@ -38,17 +38,10 @@
               aria-disabled={false}
               aria-expanded={false}
               aria-haspopup="listbox"
-<<<<<<< HEAD
-              aria-labelledby="downshift-23-label downshift-23-toggle-button"
+              aria-labelledby="downshift-26-label downshift-26-toggle-button"
               className="bx--list-box__field"
               disabled={false}
-              id="downshift-23-toggle-button"
-=======
-              aria-labelledby="downshift-24-label downshift-24-toggle-button"
-              className="bx--list-box__field"
-              disabled={false}
-              id="downshift-24-toggle-button"
->>>>>>> 2ed862ae
+              id="downshift-26-toggle-button"
               onClick={[Function]}
               onKeyDown={[Function]}
               type="button"
@@ -115,15 +108,9 @@
               </div>
             </button>
             <div
-<<<<<<< HEAD
-              aria-labelledby="downshift-23-label"
+              aria-labelledby="downshift-26-label"
               className="bx--list-box__menu"
-              id="downshift-23-menu"
-=======
-              aria-labelledby="downshift-24-label"
-              className="bx--list-box__menu"
-              id="downshift-24-menu"
->>>>>>> 2ed862ae
+              id="downshift-26-menu"
               onBlur={[Function]}
               onKeyDown={[Function]}
               onMouseLeave={[Function]}
