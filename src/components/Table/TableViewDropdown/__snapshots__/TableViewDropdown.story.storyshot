// Jest Snapshot v1, https://goo.gl/fbAQLP

exports[`Storybook Snapshot tests and console checks Storyshots Watson IoT/Table/TableViewDropdown TableViewDropdown 1`] = `
<div
  className="storybook-container"
>
  <div
    style={
      Object {
        "position": "relative",
        "zIndex": 0,
      }
    }
  >
    <div
      style={
        Object {
          "width": "300px",
        }
      }
    >
      <div
        className="iot--view-dropdown__container"
      >
        <div
          className="bx--dropdown__wrapper bx--list-box__wrapper"
          data-testid="TableViewDropdown"
        >
          
          <div
            aria-label="Select view"
            className="bx--dropdown bx--list-box"
            id="iot--view-dropdown"
            onClick={[Function]}
            onKeyDown={[Function]}
          >
            <button
              aria-disabled={false}
              aria-expanded={false}
              aria-haspopup="listbox"
<<<<<<< HEAD
              aria-labelledby="downshift-51-label downshift-51-toggle-button"
              className="bx--list-box__field"
              disabled={false}
              id="downshift-51-toggle-button"
=======
              aria-labelledby="downshift-0-label downshift-0-toggle-button"
              className="bx--list-box__field"
              disabled={false}
              id="downshift-0-toggle-button"
>>>>>>> cb272f95
              onClick={[Function]}
              onKeyDown={[Function]}
              type="button"
            >
              <span
                className="bx--list-box__label"
              >
                <div
                  className="iot--view-dropdown__item"
                  data-testid="TableViewDropdownItem-view-all"
                  title="View All"
                >
                  <span
                    className="iot--view-dropdown__button-prefix"
                  >
                    <svg
                      aria-hidden={true}
                      fill="currentColor"
                      focusable="false"
                      height={20}
                      preserveAspectRatio="xMidYMid meet"
                      viewBox="0 0 32 32"
                      width={20}
                      xmlns="http://www.w3.org/2000/svg"
                    >
                      <path
                        d="M30.94,15.66A16.69,16.69,0,0,0,16,5,16.69,16.69,0,0,0,1.06,15.66a1,1,0,0,0,0,.68A16.69,16.69,0,0,0,16,27,16.69,16.69,0,0,0,30.94,16.34,1,1,0,0,0,30.94,15.66ZM16,25c-5.3,0-10.9-3.93-12.93-9C5.1,10.93,10.7,7,16,7s10.9,3.93,12.93,9C26.9,21.07,21.3,25,16,25Z"
                      />
                      <path
                        d="M16,10a6,6,0,1,0,6,6A6,6,0,0,0,16,10Zm0,10a4,4,0,1,1,4-4A4,4,0,0,1,16,20Z"
                      />
                    </svg>
                    <span>
                      View: 
                    </span>
                  </span>
                  <span>
                    View All
                  </span>
                </div>
              </span>
              <div
                className="bx--list-box__menu-icon"
              >
                <svg
                  aria-label="Open menu"
                  fill="currentColor"
                  focusable="false"
                  height={16}
                  name="chevron--down"
                  preserveAspectRatio="xMidYMid meet"
                  role="img"
                  viewBox="0 0 16 16"
                  width={16}
                  xmlns="http://www.w3.org/2000/svg"
                >
                  <path
                    d="M8 11L3 6 3.7 5.3 8 9.6 12.3 5.3 13 6z"
                  />
                  <title>
                    Open menu
                  </title>
                </svg>
              </div>
            </button>
            <div
<<<<<<< HEAD
              aria-labelledby="downshift-51-label"
              className="bx--list-box__menu"
              id="downshift-51-menu"
=======
              aria-labelledby="downshift-0-label"
              className="bx--list-box__menu"
              id="downshift-0-menu"
>>>>>>> cb272f95
              onBlur={[Function]}
              onKeyDown={[Function]}
              onMouseLeave={[Function]}
              role="listbox"
              tabIndex={-1}
            />
          </div>
        </div>
      </div>
    </div>
  </div>
  <button
    className="info__show-button"
    onClick={[Function]}
    style={
      Object {
        "background": "#027ac5",
        "border": "none",
        "borderRadius": "0 0 0 5px",
        "color": "#fff",
        "cursor": "pointer",
        "display": "block",
        "fontFamily": "sans-serif",
        "fontSize": 12,
        "padding": "5px 15px",
        "position": "fixed",
        "right": 0,
        "top": 0,
      }
    }
    type="button"
  >
    Show Info
  </button>
</div>
`;<|MERGE_RESOLUTION|>--- conflicted
+++ resolved
@@ -38,17 +38,10 @@
               aria-disabled={false}
               aria-expanded={false}
               aria-haspopup="listbox"
-<<<<<<< HEAD
-              aria-labelledby="downshift-51-label downshift-51-toggle-button"
-              className="bx--list-box__field"
-              disabled={false}
-              id="downshift-51-toggle-button"
-=======
               aria-labelledby="downshift-0-label downshift-0-toggle-button"
               className="bx--list-box__field"
               disabled={false}
               id="downshift-0-toggle-button"
->>>>>>> cb272f95
               onClick={[Function]}
               onKeyDown={[Function]}
               type="button"
@@ -115,15 +108,9 @@
               </div>
             </button>
             <div
-<<<<<<< HEAD
-              aria-labelledby="downshift-51-label"
-              className="bx--list-box__menu"
-              id="downshift-51-menu"
-=======
               aria-labelledby="downshift-0-label"
               className="bx--list-box__menu"
               id="downshift-0-menu"
->>>>>>> cb272f95
               onBlur={[Function]}
               onKeyDown={[Function]}
               onMouseLeave={[Function]}
