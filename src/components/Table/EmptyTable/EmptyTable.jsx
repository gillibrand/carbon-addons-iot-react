import React from 'react';
import PropTypes from 'prop-types';
import { DataTable, Button } from 'carbon-components-react';
import { Bee32 } from '@carbon/icons-react';
import { spacing09 } from '@carbon/layout';

import { settings } from '../../../constants/Settings';
import { EmptyStatePropTypes } from '../TablePropTypes';

const { TableBody, TableCell, TableRow } = DataTable;
<<<<<<< HEAD

const StyledEmptyTableRow = styled(TableRow)`
  &&& {
    height: calc(100% - 3rem);
    &:hover td {
      background: inherit;
    }
    .empty-table-cell--default {
      display: flex;
      align-items: center;
      justify-content: middle;
      flex-direction: column;
      padding: ${spacing09};

      svg {
        margin: 1rem;
      }

      & > * {
        margin: 0.5rem;
      }
    }

    td {
      /* if the table is empty, remove border */
      border-bottom: unset;
    }
  }
`;
=======
const { iotPrefix } = settings;
>>>>>>> 3268bd2c

const propTypes = {
  /** The unique id of the table */
  id: PropTypes.string,
  /** Empty state to render, either a custom element or an object */
  emptyState: EmptyStatePropTypes.isRequired,
  totalColumns: PropTypes.number.isRequired,
  isFiltered: PropTypes.bool.isRequired,
  onEmptyStateAction: PropTypes.func,
};

const defaultProps = {
  id: 'EmptyTable',
  onEmptyStateAction: null,
};

const EmptyTable = ({
  id,
  totalColumns,
  isFiltered,
  emptyState,
  onEmptyStateAction,
  emptyState: { messageWithFilters, message, buttonLabel, buttonLabelWithFilters },
}) => (
  <TableBody id={id}>
    <TableRow className={`${iotPrefix}--empty-table--table-row`}>
      <TableCell colSpan={totalColumns}>
        {React.isValidElement(emptyState) ? (
          emptyState
        ) : (
          <div className="empty-table-cell--default">
            <Bee32 />
            <p>{isFiltered && messageWithFilters ? messageWithFilters : message}</p>
            {onEmptyStateAction ? (
              <Button onClick={onEmptyStateAction}>
                {isFiltered ? buttonLabelWithFilters : buttonLabel}
              </Button>
            ) : null}
          </div>
        )}
      </TableCell>
    </TableRow>
  </TableBody>
);

EmptyTable.propTypes = propTypes;
EmptyTable.defaultProps = defaultProps;

export default EmptyTable;<|MERGE_RESOLUTION|>--- conflicted
+++ resolved
@@ -8,39 +8,7 @@
 import { EmptyStatePropTypes } from '../TablePropTypes';
 
 const { TableBody, TableCell, TableRow } = DataTable;
-<<<<<<< HEAD
-
-const StyledEmptyTableRow = styled(TableRow)`
-  &&& {
-    height: calc(100% - 3rem);
-    &:hover td {
-      background: inherit;
-    }
-    .empty-table-cell--default {
-      display: flex;
-      align-items: center;
-      justify-content: middle;
-      flex-direction: column;
-      padding: ${spacing09};
-
-      svg {
-        margin: 1rem;
-      }
-
-      & > * {
-        margin: 0.5rem;
-      }
-    }
-
-    td {
-      /* if the table is empty, remove border */
-      border-bottom: unset;
-    }
-  }
-`;
-=======
 const { iotPrefix } = settings;
->>>>>>> 3268bd2c
 
 const propTypes = {
   /** The unique id of the table */
