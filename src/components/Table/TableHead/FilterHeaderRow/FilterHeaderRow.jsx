--- conflicted
+++ resolved
@@ -2,11 +2,6 @@
 import PropTypes from 'prop-types';
 import { ComboBox, DataTable, FormItem, TextInput } from 'carbon-components-react';
 import { Close16 } from '@carbon/icons-react';
-<<<<<<< HEAD
-import { spacing03, spacing07, spacing08, layout05 } from '@carbon/layout';
-import styled from 'styled-components';
-=======
->>>>>>> 3268bd2c
 import memoize from 'lodash/memoize';
 import classnames from 'classnames';
 import debounce from 'lodash/debounce';
@@ -18,104 +13,6 @@
 const { iotPrefix, prefix } = settings;
 const { TableHeader, TableRow } = DataTable;
 
-<<<<<<< HEAD
-const StyledTableHeader = styled(({ isSelectColumn, ...others }) => <TableHeader {...others} />)`
-  &&& {
-    span.bx--table-header-label {
-      padding-top: 0;
-    }
-
-    .bx--form-item input {
-      white-space: nowrap;
-      overflow: hidden;
-      text-overflow: ellipsis;
-      padding-right: ${spacing07};
-    }
-    .bx--form-item input:placeholder-shown {
-      padding-right: ${spacing03};
-    }
-
-    .bx--list-box input[role='combobox'] {
-      /* need to save enough room for clear and dropdown button */
-      padding-right: ${layout05};
-      ${props => {
-        const { width } = props;
-        return width !== undefined
-          ? `
-        min-width: calc(${width} - 10px);
-        max-width: calc(${width} - 10px);
-      `
-          : '';
-      }}
-    }
-    .bx--form-item.bx--combo-box {
-      ${props => {
-        const { width } = props;
-        return width !== undefined
-          ? `
-        min-width: calc(${width} - 10px);
-        max-width:calc(${width} - 10px);
-      `
-          : '';
-      }}
-    }
-
-    ${props => {
-      const { width, isSelectColumn } = props;
-
-      return width !== undefined
-        ? `
-        min-width: ${width};
-        max-width: ${width};
-        white-space: nowrap;
-        overflow-x: ${!isSelectColumn ? 'hidden' : 'inherit'};
-        text-overflow: ellipsis;
-      `
-        : '';
-    }};
-
-    .bx--tag--filter {
-      background-color: transparent;
-
-      &:focus {
-        outline: 2px solid ${COLORS.blue60};
-        outline-offset: -2px;
-
-        svg {
-          border: none;
-        }
-      }
-
-      & > svg {
-        fill: ${COLORS.gray100};
-        border-radius: 0;
-
-        &:hover {
-          background-color: transparent;
-        }
-      }
-    }
-  }
-`;
-const StyledFormItem = styled(FormItem)`
-  &&& {
-    display: inline-block;
-    position: relative;
-
-    input {
-      padding-right: ${spacing08};
-    }
-
-    .bx--list-box__selection {
-      right: 0;
-      top: 50%;
-      transform: translateY(-50%);
-    }
-  }
-`;
-
-=======
->>>>>>> 3268bd2c
 class FilterHeaderRow extends Component {
   static propTypes = {
     columns: PropTypes.arrayOf(
