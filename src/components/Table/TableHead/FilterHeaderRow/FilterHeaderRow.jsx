--- conflicted
+++ resolved
@@ -32,20 +32,6 @@
       /* need to save enough room for clear and dropdown button */
       padding-right: 4rem;
       ${props => {
-<<<<<<< HEAD
-      const { width } = props;
-      return width !== undefined
-        ? `
-        min-width: calc(${width} - 10px);
-        max-width: calc(${width} - 10px);
-      `
-        : '';
-    }}
-    }
-    .bx--form-item.bx--combo-box {
-      ${props => {
-      const { width } = props;
-=======
         const { width } = props;
         return width !== undefined
           ? `
@@ -65,19 +51,6 @@
       `
           : '';
       }}
-    }
-
-    ${props => {
-      const { width, isSelectColumn } = props;
-
->>>>>>> 4f09f25e
-      return width !== undefined
-        ? `
-        min-width: calc(${width} - 10px);
-        max-width:calc(${width} - 10px);
-      `
-        : '';
-    }}
     }
 
     ${props => {
