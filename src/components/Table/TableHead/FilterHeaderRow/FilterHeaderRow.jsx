import React, { Component } from 'react';
import PropTypes from 'prop-types';
import { ComboBox, DataTable, FormItem, Icon, TextInput } from 'carbon-components-react';
import { iconClose } from 'carbon-icons';
import styled from 'styled-components';

import { defaultFunction, handleEnterKeyDown } from '../../../../utils/componentUtilityFunctions';

const { TableHeader, TableRow } = DataTable;

const StyledTableRow = styled(TableRow)`
  &&& {
    th {
      padding-top: 0.5rem;
      padding-bottom: 1.5rem;
    }
  }
`;
const StyledTableHeader = styled(TableHeader)`
  &&& {
    border-top: none;

    .bx--form-item {
      display: table-cell;

      input {
        min-width: 12.75rem;
      }
    }
  }
`;
const StyledFormItem = styled(FormItem)`
  &&& {
    position: relative;

    input {
      padding-right: 2.5rem;
    }

    .bx--list-box__selection {
      right: 0;
    }
  }
`;
class FilterHeaderRow extends Component {
  static propTypes = {
    columns: PropTypes.arrayOf(
      PropTypes.shape({
        id: PropTypes.string,
        /** When false, no filter shows */
        isFilterable: PropTypes.bool,
        /** i18N text for translation */
        placeholderText: PropTypes.string,
        /** if options is empty array, assume text input for filter */
        options: PropTypes.arrayOf(
          PropTypes.shape({
            id: PropTypes.string.isRequired,
            text: PropTypes.string.isRequired,
          })
        ),
      })
    ).isRequired,
    ordering: PropTypes.arrayOf(
      PropTypes.shape({
        columnId: PropTypes.string.isRequired,
        /* Visibility of column in table, defaults to false */
        isHidden: PropTypes.bool,
      })
    ).isRequired,
    filters: PropTypes.arrayOf(
      PropTypes.shape({
        columnId: PropTypes.string.isRequired,
        value: PropTypes.string.isRequired,
      })
    ),
    /** Callback when filter is applied sends object of keys and values with the filter values */
    onApplyFilter: PropTypes.func,
    /** properties global to the table */
    tableOptions: PropTypes.shape({
      hasRowSelection: PropTypes.bool,
      hasRowExpansion: PropTypes.bool,
      hasRowActions: PropTypes.bool,
    }),
    /** filter can be hidden by the user but filters will still apply to the table */
    isVisible: PropTypes.bool,
  };

  static defaultProps = {
    tableOptions: { hasRowSelection: true },
    filters: [],
    isVisible: true,
    onApplyFilter: defaultFunction,
  };

  state = this.props.columns.reduce(
    (acc, curr) => ({
      ...acc,
      [curr.id]: (this.props.filters.find(i => i.columnId === curr.id) || { value: '' }).value,
    }),
    {}
  );

  /**
   * take the state with the filter values and send to our listener
   */
  handleApplyFilter = () => {
    const { onApplyFilter } = this.props;
    onApplyFilter(this.state);
  };

  handleClearFilter = (event, column) => {
    // when a user clicks or hits ENTER, we'll clear the input
    if (event.keyCode === 13 || !event.keyCode) {
      this.setState(
        state => ({
          ...state,
          [column.id]: '',
        }),
        this.handleApplyFilter
      );
    }
  };

  render() {
    const {
      columns,
      ordering,
      tableOptions: { hasRowSelection, hasRowExpansion, hasRowActions },
      isVisible,
    } = this.props;
    return isVisible ? (
      <StyledTableRow>
        {hasRowSelection ? <StyledTableHeader /> : null}
        {hasRowExpansion ? <StyledTableHeader /> : null}
<<<<<<< HEAD
        {columns
          .filter(column => column.isFilterable !== false)
          .map(column => (
            <StyledTableHeader key={`FilterHeader${column.id}`}>
              {column.options ? (
                <ComboBox
                  items={column.options}
                  itemToString={item => (item ? item.text : '')}
                  initialSelectedItem={{
                    id: this.state[column.id], // eslint-disable-line react/destructuring-assignment
                    text: (column.options.find(i => i.id === this.state[column.id]) || { text: '' }) // eslint-disable-line react/destructuring-assignment
                      .text,
                  }}
                  placeholder={column.placeholderText || 'Choose an option'}
                  onChange={evt => {
                    this.setState(
                      state => ({
                        ...state,
                        [column.id]: evt.selectedItem === null ? '' : evt.selectedItem.id,
                      }),
                      this.handleApplyFilter
                    );
                  }}
                  light
                />
              ) : (
                <StyledFormItem>
                  <TextInput
                    id={column.id}
                    labelText={column.id}
                    hideLabel
                    light
                    placeholder={column.placeholderText || 'Type and hit enter to apply'}
                    onKeyDown={event => handleEnterKeyDown(event, this.handleApplyFilter)}
                    onBlur={this.handleApplyFilter}
                    onChange={event => this.setState({ [column.id]: event.target.value })}
                    value={this.state[column.id]} // eslint-disable-line react/destructuring-assignment
                  />
                  {this.state[column.id] ? ( // eslint-disable-line react/destructuring-assignment
                    <div
                      role="button"
                      className="bx--list-box__selection"
                      tabIndex="0"
                      onClick={event => {
                        this.handleClearFilter(event, column);
                      }}
                      onKeyDown={event => {
                        this.handleClearFilter(event, column);
                      }}
                      title="Clear Filter">
                      <Icon icon={iconClose} description="Clear Filter" focusable="false" />
                    </div>
                  ) : null}
                </StyledFormItem>
              )}
            </StyledTableHeader>
          ))}
=======
        {ordering
          .filter(c => !c.isHidden)
          .map(c => {
            const column = columns.find(i => c.columnId === i.id);
            const columnStateValue = this.state[column.id]; // eslint-disable-line
            return (
              <StyledTableHeader key={`FilterHeader${column.id}`}>
                {column.options ? (
                  <ComboBox
                    items={column.options}
                    itemToString={item => (item ? item.text : '')}
                    initialSelectedItem={{
                      id: columnStateValue,
                      text: (column.options.find(i => i.id === columnStateValue) || { text: '' })
                        .text, // eslint-disable-line react/destructuring-assignment
                    }}
                    placeholder={column.placeholderText || 'Choose an option'}
                    onChange={evt => {
                      this.setState(
                        state => ({
                          ...state,
                          [column.id]: evt.selectedItem === null ? '' : evt.selectedItem.id,
                        }),
                        this.handleApplyFilter
                      );
                    }}
                    light
                  />
                ) : (
                  <StyledFormItem>
                    <TextInput
                      id={column.id}
                      labelText={column.id}
                      hideLabel
                      light
                      placeholder={column.placeholderText || 'Type and hit enter to apply'}
                      onKeyDown={event => handleEnterKeyDown(event, this.handleApplyFilter)}
                      onBlur={this.handleApplyFilter}
                      onChange={event => this.setState({ [column.id]: event.target.value })}
                      value={this.state[column.id]} // eslint-disable-line react/destructuring-assignment
                    />
                    {this.state[column.id] ? ( // eslint-disable-line react/destructuring-assignment
                      <div
                        role="button"
                        className="bx--list-box__selection"
                        tabIndex="0"
                        onClick={event => {
                          this.handleClearFilter(event, column);
                        }}
                        onKeyDown={event => {
                          this.handleClearFilter(event, column);
                        }}
                        title="Clear Filter">
                        <Icon icon={iconClose} description="Clear Filter" focusable="false" />
                      </div>
                    ) : null}
                  </StyledFormItem>
                )}
              </StyledTableHeader>
            );
          })}
>>>>>>> dbb794c7
        {hasRowActions ? <StyledTableHeader /> : null}
      </StyledTableRow>
    ) : null;
  }
}
export default FilterHeaderRow;<|MERGE_RESOLUTION|>--- conflicted
+++ resolved
@@ -132,65 +132,6 @@
       <StyledTableRow>
         {hasRowSelection ? <StyledTableHeader /> : null}
         {hasRowExpansion ? <StyledTableHeader /> : null}
-<<<<<<< HEAD
-        {columns
-          .filter(column => column.isFilterable !== false)
-          .map(column => (
-            <StyledTableHeader key={`FilterHeader${column.id}`}>
-              {column.options ? (
-                <ComboBox
-                  items={column.options}
-                  itemToString={item => (item ? item.text : '')}
-                  initialSelectedItem={{
-                    id: this.state[column.id], // eslint-disable-line react/destructuring-assignment
-                    text: (column.options.find(i => i.id === this.state[column.id]) || { text: '' }) // eslint-disable-line react/destructuring-assignment
-                      .text,
-                  }}
-                  placeholder={column.placeholderText || 'Choose an option'}
-                  onChange={evt => {
-                    this.setState(
-                      state => ({
-                        ...state,
-                        [column.id]: evt.selectedItem === null ? '' : evt.selectedItem.id,
-                      }),
-                      this.handleApplyFilter
-                    );
-                  }}
-                  light
-                />
-              ) : (
-                <StyledFormItem>
-                  <TextInput
-                    id={column.id}
-                    labelText={column.id}
-                    hideLabel
-                    light
-                    placeholder={column.placeholderText || 'Type and hit enter to apply'}
-                    onKeyDown={event => handleEnterKeyDown(event, this.handleApplyFilter)}
-                    onBlur={this.handleApplyFilter}
-                    onChange={event => this.setState({ [column.id]: event.target.value })}
-                    value={this.state[column.id]} // eslint-disable-line react/destructuring-assignment
-                  />
-                  {this.state[column.id] ? ( // eslint-disable-line react/destructuring-assignment
-                    <div
-                      role="button"
-                      className="bx--list-box__selection"
-                      tabIndex="0"
-                      onClick={event => {
-                        this.handleClearFilter(event, column);
-                      }}
-                      onKeyDown={event => {
-                        this.handleClearFilter(event, column);
-                      }}
-                      title="Clear Filter">
-                      <Icon icon={iconClose} description="Clear Filter" focusable="false" />
-                    </div>
-                  ) : null}
-                </StyledFormItem>
-              )}
-            </StyledTableHeader>
-          ))}
-=======
         {ordering
           .filter(c => !c.isHidden)
           .map(c => {
@@ -252,7 +193,6 @@
               </StyledTableHeader>
             );
           })}
->>>>>>> dbb794c7
         {hasRowActions ? <StyledTableHeader /> : null}
       </StyledTableRow>
     ) : null;
