import React, { Component } from 'react';
import PropTypes from 'prop-types';
import { ComboBox, DataTable, FormItem, TextInput } from 'carbon-components-react';
import Close from '@carbon/icons-react/es/close/16';
import styled from 'styled-components';
import memoize from 'lodash/memoize';
import classNames from 'classnames';

import { COLORS } from '../../../../styles/styles';
import { defaultFunction, handleEnterKeyDown } from '../../../../utils/componentUtilityFunctions';
import { settings } from '../../../../constants/Settings';
<<<<<<< HEAD
=======

const { iotPrefix } = settings;
>>>>>>> 7c1a67be

const { iotPrefix, prefix } = settings;
const { TableHeader, TableRow } = DataTable;

const StyledTableHeader = styled(({ isSelectColumn, ...others }) => <TableHeader {...others} />)`
  &&& {
    span.bx--table-header-label {
      padding-top: 0;
    }

    .bx--form-item input {
      white-space: nowrap;
      overflow: hidden;
      text-overflow: ellipsis;
      padding-right: 2rem;
    }
    .bx--form-item input:placeholder-shown {
      padding-right: 0.5rem;
    }

    .bx--list-box input[role='combobox'] {
      /* need to save enough room for clear and dropdown button */
      padding-right: 4rem;
      ${props => {
        const { width } = props;
        return width !== undefined
          ? `
        min-width: calc(${width} - 10px);
        max-width: calc(${width} - 10px);
      `
          : '';
      }}
    }
    .bx--form-item.bx--combo-box {
      ${props => {
        const { width } = props;
        return width !== undefined
          ? `
        min-width: calc(${width} - 10px);
        max-width:calc(${width} - 10px);
      `
          : '';
      }}
    }

    ${props => {
      const { width, isSelectColumn } = props;

      return width !== undefined
        ? `
        min-width: ${width};
        max-width: ${width};
        white-space: nowrap;
        overflow-x: ${!isSelectColumn ? 'hidden' : 'inherit'};
        text-overflow: ellipsis;
      `
        : '';
    }};

    .bx--tag--filter {
      background-color: transparent;

      &:focus {
        outline: 2px solid ${COLORS.blue60};
        outline-offset: -2px;

        svg {
          border: none;
        }
      }

      & > svg {
        fill: ${COLORS.gray100};
        border-radius: 0;

        &:hover {
          background-color: transparent;
        }
      }
    }
  }
`;
const StyledFormItem = styled(FormItem)`
  &&& {
    display: inline-block;
    position: relative;

    input {
      padding-right: 2.5rem;
    }

    .bx--list-box__selection {
      right: 0;
      top: 50%;
      transform: translateY(-50%);
    }
  }
`;

class FilterHeaderRow extends Component {
  static propTypes = {
    columns: PropTypes.arrayOf(
      PropTypes.shape({
        id: PropTypes.string,
        /** When false, no filter shows */
        isFilterable: PropTypes.bool,
        /** i18N text for translation */
        placeholderText: PropTypes.string,
        /** if options is empty array, assume text input for filter */
        options: PropTypes.arrayOf(
          PropTypes.shape({
            id: PropTypes.oneOfType([PropTypes.string, PropTypes.number, PropTypes.bool])
              .isRequired,
            text: PropTypes.string.isRequired,
          })
        ),
      })
    ).isRequired,
    /** internationalized string */
    filterText: PropTypes.string,
    clearFilterText: PropTypes.string,
    clearSelectionText: PropTypes.string,
    openMenuText: PropTypes.string,
    closeMenuText: PropTypes.string,
    ordering: PropTypes.arrayOf(
      PropTypes.shape({
        columnId: PropTypes.string.isRequired,
        /* Visibility of column in table, defaults to false */
        isHidden: PropTypes.bool,
      })
    ).isRequired,
    filters: PropTypes.arrayOf(
      PropTypes.shape({
        columnId: PropTypes.string.isRequired,
        value: PropTypes.oneOfType([PropTypes.string, PropTypes.number, PropTypes.bool]).isRequired,
      })
    ),
    /** Callback when filter is applied sends object of keys and values with the filter values */
    onApplyFilter: PropTypes.func,
    /** properties global to the table */
    tableOptions: PropTypes.shape({
      hasRowSelection: PropTypes.oneOf(['multi', 'single', false]),
      hasRowExpansion: PropTypes.bool,
      hasRowActions: PropTypes.bool,
    }),
    /** filter can be hidden by the user but filters will still apply to the table */
    isVisible: PropTypes.bool,
    /** disabled filters are shown and active but cannot be modified */
    isDisabled: PropTypes.bool,
    lightweight: PropTypes.bool,
  };

  static defaultProps = {
    tableOptions: { hasRowSelection: 'multi' },
    filters: [],
    isVisible: true,
    isDisabled: false,
    onApplyFilter: defaultFunction,
    filterText: 'Filter',
    clearFilterText: 'Clear filter',
    clearSelectionText: 'Clear selection',
    openMenuText: 'Open menu',
    closeMenuText: 'Close menu',
    lightweight: false,
  };

  state = this.props.columns.reduce(
    (acc, curr) => ({
      ...acc,
      [curr.id]: (this.props.filters.find(i => i.columnId === curr.id) || { value: '' }).value,
    }),
    {}
  );

  /**
   * take the state with the filter values and send to our listener
   */
  handleApplyFilter = () => {
    const { onApplyFilter } = this.props;
    onApplyFilter(this.state);
  };

  handleClearFilter = (event, column) => {
    // when a user clicks or hits ENTER, we'll clear the input
    if (event.keyCode === 13 || !event.keyCode) {
      this.setState(
        state => ({
          ...state,
          [column.id]: '',
        }),
        this.handleApplyFilter
      );
    }
  };

  handleTranslation = id => {
    const { clearSelectionText, openMenuText, closeMenuText } = this.props;
    switch (id) {
      default:
        return '';
      case 'clear.selection':
        return clearSelectionText;
      case 'open.menu':
        return openMenuText;
      case 'close.menu':
        return closeMenuText;
    }
  };

  render() {
    const {
      columns,
      ordering,
      clearFilterText,
      filterText,
      tableOptions: { hasRowSelection, hasRowExpansion, hasRowActions },
      isVisible,
      lightweight,
      isDisabled,
    } = this.props;
    return isVisible ? (
      <TableRow>
        {hasRowSelection === 'multi' ? <StyledTableHeader /> : null}
        {hasRowExpansion ? <StyledTableHeader /> : null}
        {ordering
          .filter(c => !c.isHidden)
          .map((c, i) => {
            const column = columns.find(item => c.columnId === item.id);
            const columnStateValue = this.state[column.id]; // eslint-disable-line
            const filterColumnOptions = options => {
              options.sort((a, b) => {
                return a.text.localeCompare(b.text, { sensitivity: 'base' });
              });
              return options;
            };
            const memoizeColumnOptions = memoize(filterColumnOptions);

            // undefined check has the effect of making isFilterable default to true
            // if unspecified
            const headerContent =
              column.isFilterable !== undefined && !column.isFilterable ? (
                <div />
              ) : column.options ? (
                <ComboBox
                  className={`${iotPrefix}--filterheader-combo`}
                  id={`column-${i}`}
                  aria-label={filterText}
                  translateWithId={this.handleTranslation}
                  items={memoizeColumnOptions(column.options)}
                  itemToString={item => (item ? item.text : '')}
                  initialSelectedItem={{
                    id: columnStateValue,
                    text: (
                      column.options.find(option => option.id === columnStateValue) || { text: '' }
                    ).text, // eslint-disable-line react/destructuring-assignment
                  }}
                  placeholder={column.placeholderText || 'Choose an option'}
                  onChange={evt => {
                    this.setState(
                      state => ({
                        ...state,
                        [column.id]: evt.selectedItem === null ? '' : evt.selectedItem.id,
                      }),
                      this.handleApplyFilter
                    );
                  }}
                  light={lightweight}
                  disabled={isDisabled}
                />
              ) : (
                <StyledFormItem>
                  <TextInput
                    id={column.id}
                    labelText={column.id}
                    hideLabel
                    light={lightweight}
                    placeholder={column.placeholderText || 'Type and hit enter to apply'}
                    title={this.state[column.id] || column.placeholderText} // eslint-disable-line react/destructuring-assignment
                    onKeyDown={event => handleEnterKeyDown(event, this.handleApplyFilter)}
                    onBlur={this.handleApplyFilter}
                    onChange={event => this.setState({ [column.id]: event.target.value })}
                    value={this.state[column.id]} // eslint-disable-line react/destructuring-assignment
                    disabled={isDisabled}
                  />
                  {this.state[column.id] ? ( // eslint-disable-line react/destructuring-assignment
                    <div
                      role="button"
                      className={classNames(`${prefix}--list-box__selection`, {
                        [`${iotPrefix}--clear-filters-button--disabled`]: isDisabled,
                      })}
                      tabIndex={isDisabled ? '-1' : '0'}
                      onClick={event => {
                        if (!isDisabled) {
                          this.handleClearFilter(event, column);
                        }
                      }}
                      onKeyDown={event => {
                        if (!isDisabled) {
                          this.handleClearFilter(event, column);
                        }
                      }}
                      title={clearFilterText}
                    >
                      <Close description={clearFilterText} />
                      {/* <Icon icon={iconClose} description={clearFilterText} focusable="false" /> */}
                    </div>
                  ) : null}
                </StyledFormItem>
              );

            return (
              <StyledTableHeader
                className={`${iotPrefix}--tableheader-filter`}
                data-column={column.id}
                key={`FilterHeader${column.id}`}
                width={column.width}
                isSelectColumn={!!column.options}
              >
                {headerContent}
              </StyledTableHeader>
            );
          })}
        {hasRowActions ? <StyledTableHeader /> : null}
      </TableRow>
    ) : null;
  }
}
export default FilterHeaderRow;<|MERGE_RESOLUTION|>--- conflicted
+++ resolved
@@ -9,11 +9,6 @@
 import { COLORS } from '../../../../styles/styles';
 import { defaultFunction, handleEnterKeyDown } from '../../../../utils/componentUtilityFunctions';
 import { settings } from '../../../../constants/Settings';
-<<<<<<< HEAD
-=======
-
-const { iotPrefix } = settings;
->>>>>>> 7c1a67be
 
 const { iotPrefix, prefix } = settings;
 const { TableHeader, TableRow } = DataTable;
