--- conflicted
+++ resolved
@@ -4,11 +4,8 @@
 import Close from '@carbon/icons-react/es/close/16';
 import styled from 'styled-components';
 import memoize from 'lodash/memoize';
-<<<<<<< HEAD
 import classNames from 'classnames';
-=======
 import debounce from 'lodash/debounce';
->>>>>>> fc50f2bb
 
 import { COLORS } from '../../../../styles/styles';
 import { defaultFunction, handleEnterKeyDown } from '../../../../utils/componentUtilityFunctions';
@@ -234,11 +231,8 @@
       tableOptions: { hasRowSelection, hasRowExpansion, hasRowActions },
       isVisible,
       lightweight,
-<<<<<<< HEAD
       isDisabled,
-=======
       hasFastFilter,
->>>>>>> fc50f2bb
     } = this.props;
     return isVisible ? (
       <TableRow>
@@ -325,17 +319,13 @@
                           this.handleClearFilter(event, column);
                         }
                       }}
-<<<<<<< HEAD
-                      onKeyDown={event => {
-                        if (!isDisabled) {
-                          this.handleClearFilter(event, column);
-                        }
-                      }}
-=======
                       onKeyDown={event =>
-                        handleEnterKeyDown(event, () => this.handleClearFilter(event, column))
+                        handleEnterKeyDown(event, () => {
+                          if (!isDisabled) {
+                            this.handleClearFilter(event, column);
+                          }
+                        })
                       }
->>>>>>> fc50f2bb
                       title={clearFilterText}
                     >
                       <Close description={clearFilterText} />
