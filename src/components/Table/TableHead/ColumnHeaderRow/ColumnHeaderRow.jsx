--- conflicted
+++ resolved
@@ -12,54 +12,7 @@
 import ColumnHeaderSelect from '../ColumnHeaderSelect/ColumnHeaderSelect';
 
 const { TableHeader, TableRow } = DataTable;
-<<<<<<< HEAD
-
-const StyledTableHeader = styled(TableHeader)`
-  &&& {
-    border-top: none;
-
-    .bx--form-item {
-      display: table-cell;
-
-      input {
-        min-width: 12.75rem;
-      }
-    }
-  }
-`;
-
-const StyledColumnSelectWrapper = styled.div`
-   {
-    display: flex;
-    flex-wrap: wrap;
-  }
-`;
-
-const StyledColumnSelectTableRow = styled(TableRow)`
-  &&& {
-    th {
-      padding-top: ${spacing06};
-      padding-bottom: ${spacing03};
-    }
-    td {
-      background-color: inherit;
-      border-left: none;
-      border-width: 0 0 0 4px;
-    }
-    :hover {
-      border: inherit;
-      background-color: inherit;
-      td {
-        background-color: inherit;
-        border-left: none;
-        border-width: 0 0 0 4px;
-      }
-    }
-  }
-`;
-=======
 const { iotPrefix } = settings;
->>>>>>> 3268bd2c
 
 class ColumnHeaderRow extends Component {
   static propTypes = {
