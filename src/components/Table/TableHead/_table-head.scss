--- conflicted
+++ resolved
@@ -70,15 +70,12 @@
   .#{$iot-prefix}--table-header-row-action-column {
     min-width: 40px;
   }
-<<<<<<< HEAD
 
   .#{$iot-prefix}--tableheader-filter > #{$prefix}--table-header-label {
     overflow: visible;
   }
-=======
 }
 
 .#{$prefix}--data-table--sort thead tr:first-child th {
   padding: 0 $spacing-05;
->>>>>>> bf48a3b9
 }