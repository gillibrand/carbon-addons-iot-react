@import '../../../globals/vars';
@import '~carbon-components/scss/globals/scss/layout';
@import 'column-resize';

.#{$prefix}--data-table {
  th {
    height: 3rem;
    border-top: none;
    border-bottom: none;
  }
  .#{$prefix}--table-header-label {
    display: flex;
    user-select: none;
    overflow: hidden;
  }
  .column-header__btn {
    margin: 0 $spacing-05 $spacing-05 0;
    max-height: $spacing-07;
  }

  .column-header__select {
    opacity: 1;
  }

  .column-header__select--hidden {
    opacity: 0.5;
  }

  .column-header__select--isOver {
    border-color: $focus;
    box-shadow: inset 0 0 0 1px $gray-10;
  }

  .lightweight {
    tr:last-of-type {
      th {
        border-bottom: solid 2px $interactive-02;
      }
    }
    th {
      background-color: $ui-01;
      .#{$prefix}--table-sort {
        background-color: $ui-01;
        &:hover {
          background-color: $ui-03;
        }
      }
    }
  }

  .#{$iot-prefix}--table-expand-resize {
    width: 40px;
  }

  .#{$iot-prefix}--table-header-checkbox {
    vertical-align: middle;
    & > span {
      padding: 0;
    }
  }

  .#{$iot-prefix}--table-header-checkbox-resize {
    width: 54px;
  }

  .#{$iot-prefix}--table-header-resize {
    word-break: break-all;
  }

  .#{$iot-prefix}--table-header-row-action-column {
    min-width: 40px;
  }

<<<<<<< HEAD
  th:last-of-type.#{$iot-prefix}--table-header-row-action-column--extra-wide {
    min-width: 250px;
    width: 250px; // Needed for fixed/resizable columns that don't respect min-width
  }

  .#{$iot-prefix}--clear-filters-button--disabled {
    @include disabled-icon-button();
=======
  .#{$iot-prefix}--tableheader-filter > #{$prefix}--table-header-label {
    overflow: visible;
>>>>>>> 7c1a67be
  }
}

.#{$prefix}--data-table--sort thead tr:first-child th {
  padding: 0 $spacing-05;
}<|MERGE_RESOLUTION|>--- conflicted
+++ resolved
@@ -71,7 +71,10 @@
     min-width: 40px;
   }
 
-<<<<<<< HEAD
+  .#{$iot-prefix}--tableheader-filter > #{$prefix}--table-header-label {
+    overflow: visible;
+  }
+
   th:last-of-type.#{$iot-prefix}--table-header-row-action-column--extra-wide {
     min-width: 250px;
     width: 250px; // Needed for fixed/resizable columns that don't respect min-width
@@ -79,10 +82,6 @@
 
   .#{$iot-prefix}--clear-filters-button--disabled {
     @include disabled-icon-button();
-=======
-  .#{$iot-prefix}--tableheader-filter > #{$prefix}--table-header-label {
-    overflow: visible;
->>>>>>> 7c1a67be
   }
 }
 
