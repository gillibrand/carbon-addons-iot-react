--- conflicted
+++ resolved
@@ -247,24 +247,8 @@
   // check for variables in the title and replace them
   updatedCard.title = handleTitleVariables(title, cardVariables);
 
-<<<<<<< HEAD
-  const { columns, thresholds } = updatedCard.content;
-  columns.forEach((column, i) => {
-    const { linkTemplate } = column;
-    if (linkTemplate) {
-      const { href } = linkTemplate;
-      // Check for variables in the hrefs
-      const hrefVariables = getVariables(href);
-      if (hrefVariables) {
-        const updatedHref = replaceVariables(hrefVariables, cardVariables, href);
-        updatedCard.content.columns[i].linkTemplate.href = updatedHref;
-      }
-    }
-  });
+  const { thresholds } = updatedCard.content;
   // eslint-disable-next-line no-unused-expressions
-=======
-  const { thresholds } = updatedCard.content;
->>>>>>> b5a709a2
   thresholds?.forEach((threshold, x) => {
     const { label, severityLabel, value } = threshold;
     // Check if there are variables in the threshold labels
