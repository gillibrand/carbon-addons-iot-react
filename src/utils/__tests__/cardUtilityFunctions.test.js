--- conflicted
+++ resolved
@@ -2,11 +2,8 @@
   determineCardRange,
   compareGrains,
   getUpdatedCardSize,
-<<<<<<< HEAD
   formatNumberWithPrecision,
-=======
   handleCardVariables,
->>>>>>> 28a779f7
 } from '../cardUtilityFunctions';
 
 describe('cardUtilityFunctions', () => {
@@ -27,12 +24,11 @@
     expect(getUpdatedCardSize('XLARGE')).toEqual('LARGEWIDE');
     expect(getUpdatedCardSize('MEDIUM')).toEqual('MEDIUM');
   });
-<<<<<<< HEAD
   test('formatNumberWithPrecision', () => {
     expect(formatNumberWithPrecision(3.45, 1, 'fr')).toEqual('3,5'); // decimal separator should be comma
     expect(formatNumberWithPrecision(3.45, 2, 'en')).toEqual('3.45'); // decimal separator should be period
     expect(formatNumberWithPrecision(35000, 2, 'en')).toEqual('35.00K'); // K separator
-=======
+  });
   test('handleCardVariables updates value cards with variables', () => {
     const valueCardPropsWithVariables = {
       title: 'Fuel {variable} flow',
@@ -658,6 +654,5 @@
       values,
       ...others,
     });
->>>>>>> 28a779f7
   });
 });