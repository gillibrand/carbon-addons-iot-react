// Jest Snapshot v1, https://goo.gl/fbAQLP

exports[`Public API should only change with a semver change 1`] = `
Map {
  "AddCard" => Object {
    "propTypes": Object {
      "onClick": Object {
        "isRequired": true,
        "type": "func",
      },
      "title": Object {
        "isRequired": true,
        "type": "string",
      },
    },
  },
  "Button" => Object {
    "defaultProps": Object {
      "children": null,
      "className": null,
      "disabled": false,
      "kind": "primary",
      "loading": false,
    },
    "propTypes": Object {
      "children": Object {
        "type": "node",
      },
      "className": Object {
        "type": "string",
      },
      "disabled": Object {
        "type": "bool",
      },
      "kind": Object {
        "args": Array [
          Array [
            "primary",
            "secondary",
            "danger",
            "ghost",
            "danger--primary",
            "tertiary",
          ],
        ],
        "type": "oneOf",
      },
      "loading": Object {
        "type": "bool",
      },
      "onClick": Object {
        "type": "func",
      },
    },
  },
  "Breadcrumb" => Object {
    "defaultProps": Object {
      "aria-label": null,
      "children": null,
      "className": null,
      "hasOverflow": false,
      "noTrailingSlash": false,
    },
    "propTypes": Object {
      "aria-label": Object {
        "type": "string",
      },
      "children": Object {
        "type": "node",
      },
      "className": Object {
        "type": "string",
      },
      "hasOverflow": Object {
        "type": "bool",
      },
      "noTrailingSlash": Object {
        "type": "bool",
      },
    },
  },
  "BreadcrumbItem" => Object {
    "propTypes": Object {
      "children": Object {
        "type": "node",
      },
      "className": Object {
        "type": "string",
      },
      "href": Object {
        "type": "string",
      },
      "isCurrentPage": Object {
        "type": "bool",
      },
    },
  },
  "BreadcrumbSkeleton" => Object {
    "propTypes": Object {
      "className": Object {
        "type": "string",
      },
    },
  },
  "ComposedModal" => Object {
    "defaultProps": Object {
      "children": null,
      "error": null,
      "footer": null,
      "header": Object {},
      "iconDescription": "Close",
      "invalid": false,
      "isFetchingData": false,
      "isLarge": false,
      "onClearError": null,
      "onSubmit": null,
      "open": true,
      "passiveModal": false,
      "sendingData": null,
      "submitFailed": false,
      "type": null,
    },
    "propTypes": Object {
      "children": Object {
        "type": "node",
      },
      "error": Object {
        "type": "string",
      },
      "footer": Object {
        "args": Array [
          Array [
            Object {
              "isRequired": true,
              "type": "element",
            },
            Object {
              "args": Array [
                Object {
                  "isPrimaryButtonDisabled": Object {
                    "type": "bool",
                  },
                  "isPrimaryButtonHidden": Object {
                    "type": "bool",
                  },
                  "primaryButtonLabel": Object {
                    "type": "node",
                  },
                  "secondaryButtonLabel": Object {
                    "type": "node",
                  },
                },
              ],
              "type": "shape",
            },
          ],
        ],
        "type": "oneOfType",
      },
      "header": Object {
        "args": Array [
          Object {
            "helpText": Object {
              "type": "node",
            },
            "label": Object {
              "type": "string",
            },
            "title": Object {
              "type": "string",
            },
          },
        ],
        "type": "shape",
      },
      "iconDescription": Object {
        "type": "string",
      },
      "invalid": Object {
        "type": "bool",
      },
      "isFetchingData": Object {
        "type": "bool",
      },
      "isLarge": Object {
        "type": "bool",
      },
      "onClearError": Object {
        "type": "func",
      },
      "onClose": Object {
        "isRequired": true,
        "type": "func",
      },
      "onSubmit": Object {
        "type": "func",
      },
      "open": Object {
        "type": "bool",
      },
      "passiveModal": Object {
        "type": "bool",
      },
      "sendingData": Object {
        "args": Array [
          Array [
            Object {
              "type": "bool",
            },
            Object {
              "type": "string",
            },
          ],
        ],
        "type": "oneOfType",
      },
      "submitFailed": Object {
        "type": "bool",
      },
      "type": Object {
        "args": Array [
          Array [
            "warn",
            "normal",
          ],
        ],
        "type": "oneOf",
      },
    },
  },
  "EmptyTable" => Object {
    "defaultProps": Object {
      "id": "EmptyTable",
      "onEmptyStateAction": null,
    },
    "propTypes": Object {
      "emptyState": Object {
        "args": Array [
          Array [
            Object {
              "args": Array [
                Object {
                  "buttonLabel": Object {
                    "type": "node",
                  },
                  "buttonLabelWithFilters": Object {
                    "type": "node",
                  },
                  "message": Object {
                    "isRequired": true,
                    "type": "node",
                  },
                  "messageWithFilters": Object {
                    "type": "node",
                  },
                },
              ],
              "type": "shape",
            },
            Object {
              "type": "element",
            },
          ],
        ],
        "isRequired": true,
        "type": "oneOfType",
      },
      "id": Object {
        "type": "string",
      },
      "isFiltered": Object {
        "isRequired": true,
        "type": "bool",
      },
      "onEmptyStateAction": Object {
        "type": "func",
      },
      "totalColumns": Object {
        "isRequired": true,
        "type": "number",
      },
    },
  },
  "Table" => Object {
    "defaultProps": Object {
      "actions": Object {
        "pagination": Object {
          "onChangePage": [Function],
        },
        "table": Object {
          "onApplyRowAction": [Function],
          "onChangeOrdering": [Function],
          "onChangeSort": [Function],
          "onColumnResize": [Function],
          "onColumnSelectionConfig": [Function],
          "onEmptyStateAction": null,
          "onRowClicked": [Function],
          "onRowExpanded": [Function],
        },
        "toolbar": Object {
          "onApplyBatchAction": [Function],
          "onCancelBatchAction": [Function],
          "onShowRowEdit": [Function],
          "onToggleColumnSelection": [Function],
          "onToggleFilter": [Function],
        },
      },
      "i18n": Object {
        "batchCancel": "Cancel",
        "clearAllFilters": "Clear all filters",
        "clearFilterAria": "Clear filter",
        "clearSelectionAria": "Clear selection",
        "clickToCollapseAria": "Click to collapse content",
        "clickToExpandAria": "Click to expand content",
        "closeMenuAria": "Close menu",
        "columnSelectionButtonAria": "Column Selection",
        "columnSelectionConfig": "Manage Columns",
        "currentPage": [Function],
        "downloadIconDescription": "Download table content",
        "editButtonAria": "Edit rows",
        "emptyButtonLabel": "Create some data",
        "emptyMessage": "There is no data",
        "emptyMessageWithFilters": "No results match the current filters",
        "filterAria": "Filter",
        "filterAscending": "Sort rows by this header in ascending order",
        "filterButtonAria": "Filters",
        "filterDescending": "Sort rows by this header in descending order",
        "filterNone": "Unsort rows by this header",
        "itemSelected": "item selected",
        "itemsPerPage": "Items per page:",
        "itemsRange": [Function],
        "itemsRangeWithTotal": [Function],
        "itemsSelected": "items selected",
        "openMenuAria": "Open menu",
        "overflowMenuAria": "More actions",
        "pageBackwardAria": "Previous page",
        "pageForwardAria": "Next page",
        "pageNumberAria": "Page Number",
        "pageRange": [Function],
        "rowCountInHeader": [Function],
        "searchLabel": "Search",
        "searchPlaceholder": "Search",
        "selectAllAria": "Select all items",
        "selectRowAria": "Select row",
      },
      "id": "Table",
      "lightweight": false,
      "locale": null,
      "options": Object {
        "hasColumnSelection": false,
        "hasColumnSelectionConfig": false,
        "hasFilter": false,
        "hasOnlyPageData": false,
        "hasPagination": false,
        "hasResize": false,
        "hasRowActions": false,
        "hasRowExpansion": false,
        "hasRowNesting": false,
        "hasRowSelection": false,
        "hasSearch": false,
        "hasSingleRowEdit": false,
        "shouldLazyRender": false,
        "useAutoTableLayoutForResize": false,
        "wrapCellText": "always",
      },
      "secondaryTitle": null,
      "title": null,
      "tooltip": null,
      "useZebraStyles": false,
      "view": Object {
        "filters": Array [],
        "pagination": Object {
          "isItemPerPageHidden": false,
          "maxPages": 100,
          "page": 1,
          "pageSize": 10,
          "pageSizes": Array [
            10,
            20,
            30,
          ],
          "totalItems": undefined,
        },
        "table": Object {
          "expandedIds": Array [],
          "isSelectAllSelected": false,
          "loadingState": Object {
            "rowCount": 5,
          },
          "ordering": undefined,
          "rowActions": Array [],
          "selectedIds": Array [],
          "singleRowEditButtons": null,
          "sort": Object {},
        },
        "toolbar": Object {
          "batchActions": Array [],
          "search": Object {},
        },
      },
    },
    "propTypes": Object {
      "actions": Object {
        "args": Array [
          Object {
            "pagination": Object {
              "args": Array [
                Object {
                  "onChangePage": Object {
                    "type": "func",
                  },
                },
              ],
              "type": "shape",
            },
            "table": Object {
              "args": Array [
                Object {
                  "onApplyRowAction": Object {
                    "type": "func",
                  },
                  "onChangeOrdering": Object {
                    "type": "func",
                  },
                  "onChangeSort": Object {
                    "type": "func",
                  },
                  "onClearRowError": Object {
                    "type": "func",
                  },
                  "onColumnResize": Object {
                    "type": "func",
                  },
                  "onColumnSelectionConfig": Object {
                    "type": "func",
                  },
                  "onEmptyStateAction": Object {
                    "type": "func",
                  },
                  "onRowClicked": Object {
                    "type": "func",
                  },
                  "onRowExpanded": Object {
                    "type": "func",
                  },
                  "onRowSelected": Object {
                    "type": "func",
                  },
                  "onSelectAll": Object {
                    "type": "func",
                  },
                },
              ],
              "isRequired": true,
              "type": "shape",
            },
            "toolbar": Object {
              "args": Array [
                Object {
                  "onApplyBatchAction": Object {
                    "type": "func",
                  },
                  "onApplyFilter": Object {
                    "type": "func",
                  },
                  "onApplySearch": Object {
                    "type": "func",
                  },
                  "onCancelBatchAction": Object {
                    "type": "func",
                  },
                  "onClearAllFilters": Object {
                    "type": "func",
                  },
                  "onDownloadCSV": Object {
                    "type": "func",
                  },
                  "onShowRowEdit": Object {
                    "type": "func",
                  },
                  "onToggleColumnSelection": Object {
                    "type": "func",
                  },
                  "onToggleFilter": Object {
                    "type": "func",
                  },
                },
              ],
              "type": "shape",
            },
          },
        ],
        "type": "shape",
      },
      "columns": Object {
        "args": Array [
          Object {
            "args": Array [
              Object {
                "align": Object {
                  "args": Array [
                    Array [
                      "start",
                      "center",
                      "end",
                    ],
                  ],
                  "type": "oneOf",
                },
                "filter": Object {
                  "args": Array [
                    Object {
                      "filterFunction": Object {
                        "type": "func",
                      },
                      "options": Object {
                        "args": Array [
                          Object {
                            "args": Array [
                              Object {
                                "id": Object {
                                  "args": Array [
                                    Array [
                                      Object {
                                        "type": "string",
                                      },
                                      Object {
                                        "type": "number",
                                      },
                                      Object {
                                        "type": "bool",
                                      },
                                    ],
                                  ],
                                  "isRequired": true,
                                  "type": "oneOfType",
                                },
                                "text": Object {
                                  "isRequired": true,
                                  "type": "string",
                                },
                              },
                            ],
                            "type": "shape",
                          },
                        ],
                        "type": "arrayOf",
                      },
                      "placeholderText": Object {
                        "type": "string",
                      },
                    },
                  ],
                  "type": "shape",
                },
                "id": Object {
                  "isRequired": true,
                  "type": "string",
                },
                "isSortable": Object {
                  "type": "bool",
                },
                "name": Object {
                  "isRequired": true,
                  "type": "string",
                },
                "renderDataFunction": Object {
                  "type": "func",
                },
                "sortFunction": Object {
                  "type": "func",
                },
                "width": Object {
                  "type": "string",
                },
              },
            ],
            "type": "shape",
          },
        ],
        "isRequired": true,
        "type": "arrayOf",
      },
      "data": Object {
        "args": Array [
          Object {
            "args": Array [
              Object {
                "children": Object {
                  "args": Array [
                    Array [
                      Object {
                        "type": "array",
                      },
                    ],
                  ],
                  "type": "oneOfType",
                },
                "id": Object {
                  "isRequired": true,
                  "type": "string",
                },
                "isSelectable": Object {
                  "type": "bool",
                },
                "rowActions": Object {
                  "args": Array [
                    Object {
                      "args": Array [
                        Object {
                          "disabled": Object {
                            "type": "bool",
                          },
                          "hasDivider": Object {
                            "type": "bool",
                          },
                          "id": Object {
                            "isRequired": true,
                            "type": "string",
                          },
                          "isDelete": Object {
                            "type": "bool",
                          },
                          "isEdit": Object {
                            "type": "bool",
                          },
                          "isOverflow": Object {
                            "type": "bool",
                          },
                          "labelText": Object {
                            "type": "string",
                          },
                          "renderIcon": Object {
                            "args": Array [
                              Array [
                                Object {
                                  "args": Array [
                                    Object {
                                      "height": Object {
                                        "type": "string",
                                      },
                                      "svgData": Object {
                                        "isRequired": true,
                                        "type": "object",
                                      },
                                      "viewBox": Object {
                                        "isRequired": true,
                                        "type": "string",
                                      },
                                      "width": Object {
                                        "type": "string",
                                      },
                                    },
                                  ],
                                  "type": "shape",
                                },
                                Object {
                                  "args": Array [
                                    Array [
                                      "caretUp",
                                      "caretDown",
                                      "edit",
                                      "close",
                                      "checkmark",
                                      "warning",
                                      "arrowUp",
                                      "arrowDown",
                                      "user",
                                      "info",
                                      "help",
                                    ],
                                  ],
                                  "type": "oneOf",
                                },
                                Object {
                                  "type": "node",
                                },
                                Object {
                                  "type": "object",
                                },
                                Object {
                                  "type": "func",
                                },
                              ],
                            ],
                            "type": "oneOfType",
                          },
                        },
                      ],
                      "type": "shape",
                    },
                  ],
                  "type": "arrayOf",
                },
                "values": Object {
                  "args": Array [
                    Object {
                      "type": "any",
                    },
                  ],
                  "isRequired": true,
                  "type": "objectOf",
                },
              },
            ],
            "type": "shape",
          },
        ],
        "isRequired": true,
        "type": "arrayOf",
      },
      "expandedData": Object {
        "args": Array [
          Object {
            "args": Array [
              Object {
                "content": Object {
                  "type": "node",
                },
                "rowId": Object {
                  "type": "string",
                },
              },
            ],
            "type": "shape",
          },
        ],
        "type": "arrayOf",
      },
      "i18n": Object {
        "args": Array [
          Object {
            "actionFailedText": Object {
              "type": "string",
            },
            "batchCancel": Object {
              "type": "string",
            },
            "clearAllFilters": Object {
              "type": "string",
            },
            "clearFilterAria": Object {
              "type": "string",
            },
            "clearSelectionAria": Object {
              "type": "string",
            },
            "clickToCollapseAria": Object {
              "type": "string",
            },
            "clickToExpandAria": Object {
              "type": "string",
            },
            "closeMenuAria": Object {
              "type": "string",
            },
            "columnSelectionButtonAria": Object {
              "type": "string",
            },
            "columnSelectionConfig": Object {
              "type": "string",
            },
            "currentPage": Object {
              "type": "func",
            },
            "dismissText": Object {
              "type": "string",
            },
            "downloadIconDescription": Object {
              "type": "string",
            },
            "editButtonAria": Object {
              "type": "string",
            },
            "filterAria": Object {
              "type": "string",
            },
            "filterAscending": Object {
              "type": "string",
            },
            "filterButtonAria": Object {
              "type": "string",
            },
            "filterDescending": Object {
              "type": "string",
            },
            "filterNone": Object {
              "type": "string",
            },
            "inProgressText": Object {
              "type": "string",
            },
            "itemSelected": Object {
              "type": "string",
            },
            "itemsPerPage": Object {
              "type": "string",
            },
            "itemsRange": Object {
              "type": "func",
            },
            "itemsRangeWithTotal": Object {
              "type": "func",
            },
            "itemsSelected": Object {
              "type": "string",
            },
            "learnMoreText": Object {
              "type": "string",
            },
            "openMenuAria": Object {
              "type": "string",
            },
            "overflowMenuAria": Object {
              "type": "string",
            },
            "pageBackwardAria": Object {
              "type": "string",
            },
            "pageForwardAria": Object {
              "type": "string",
            },
            "pageNumberAria": Object {
              "type": "string",
            },
            "pageRange": Object {
              "type": "func",
            },
            "rowCountInHeader": Object {
              "type": "func",
            },
            "searchLabel": Object {
              "type": "string",
            },
            "searchPlaceholder": Object {
              "type": "string",
            },
            "selectAllAria": Object {
              "type": "string",
            },
            "selectRowAria": Object {
              "type": "string",
            },
          },
        ],
        "type": "shape",
      },
      "id": Object {
        "type": "string",
      },
      "lightweight": Object {
        "type": "bool",
      },
      "locale": Object {
        "type": "string",
      },
      "options": Object {
        "args": Array [
          Object {
            "hasColumnSelection": Object {
              "type": "bool",
            },
            "hasColumnSelectionConfig": Object {
              "type": "bool",
            },
            "hasFilter": Object {
              "args": Array [
                Array [
                  Object {
                    "type": "bool",
                  },
                  Object {
                    "args": Array [
                      Array [
                        "onKeyPress",
                        "onEnterAndBlur",
                      ],
                    ],
                    "type": "oneOf",
                  },
                ],
              ],
              "type": "oneOfType",
            },
            "hasOnlyPageData": Object {
              "type": "bool",
            },
            "hasPagination": Object {
              "type": "bool",
            },
            "hasResize": Object {
              "type": "bool",
            },
            "hasRowActions": Object {
              "type": "bool",
            },
            "hasRowCountInHeader": Object {
              "type": "bool",
            },
            "hasRowExpansion": Object {
              "type": "bool",
            },
            "hasRowNesting": Object {
              "type": "bool",
            },
            "hasRowSelection": Object {
              "args": Array [
                Array [
                  "multi",
                  "single",
                  false,
                ],
              ],
              "type": "oneOf",
            },
            "hasSearch": Object {
              "type": "bool",
            },
            "hasSingleRowEdit": Object {
              "type": "bool",
            },
            "shouldLazyRender": Object {
              "type": "bool",
            },
            "useAutoTableLayoutForResize": Object {
              "type": "bool",
            },
            "wrapCellText": Object {
              "args": Array [
                Array [
                  "always",
                  "never",
                  "auto",
                ],
              ],
              "type": "oneOf",
            },
          },
        ],
        "type": "shape",
      },
      "secondaryTitle": Object {
        "type": "string",
      },
      "tooltip": Object {
        "type": "node",
      },
      "useZebraStyles": Object {
        "type": "bool",
      },
      "view": Object {
        "args": Array [
          Object {
            "filters": Object {
              "args": Array [
                Object {
                  "args": Array [
                    Object {
                      "columnId": Object {
                        "isRequired": true,
                        "type": "string",
                      },
                      "value": Object {
                        "args": Array [
                          Array [
                            Object {
                              "type": "string",
                            },
                            Object {
                              "type": "number",
                            },
                            Object {
                              "type": "bool",
                            },
                          ],
                        ],
                        "isRequired": true,
                        "type": "oneOfType",
                      },
                    },
                  ],
                  "type": "shape",
                },
              ],
              "type": "arrayOf",
            },
            "pagination": Object {
              "args": Array [
                Object {
                  "isItemPerPageHidden": Object {
                    "type": "bool",
                  },
                  "maxPages": Object {
                    "type": "number",
                  },
                  "page": Object {
                    "type": "number",
                  },
                  "pageSize": Object {
                    "type": "number",
                  },
                  "pageSizes": Object {
                    "args": Array [
                      Object {
                        "type": "number",
                      },
                    ],
                    "type": "arrayOf",
                  },
                  "totalItems": Object {
                    "type": "number",
                  },
                },
              ],
              "type": "shape",
            },
            "table": Object {
              "args": Array [
                Object {
                  "emptyState": Object {
                    "args": Array [
                      Array [
                        Object {
                          "args": Array [
                            Object {
                              "buttonLabel": Object {
                                "type": "node",
                              },
                              "buttonLabelWithFilters": Object {
                                "type": "node",
                              },
                              "message": Object {
                                "isRequired": true,
                                "type": "node",
                              },
                              "messageWithFilters": Object {
                                "type": "node",
                              },
                            },
                          ],
                          "type": "shape",
                        },
                        Object {
                          "type": "element",
                        },
                      ],
                    ],
                    "type": "oneOfType",
                  },
                  "expandedIds": Object {
                    "args": Array [
                      Object {
                        "type": "string",
                      },
                    ],
                    "type": "arrayOf",
                  },
                  "isSelectAllIndeterminate": Object {
                    "type": "bool",
                  },
                  "isSelectAllSelected": Object {
                    "type": "bool",
                  },
                  "loadingState": Object {
                    "args": Array [
                      Object {
                        "isLoading": Object {
                          "type": "bool",
                        },
                        "rowCount": Object {
                          "type": "number",
                        },
                      },
                    ],
                    "type": "shape",
                  },
                  "ordering": Object {
                    "args": Array [
                      Object {
                        "args": Array [
                          Object {
                            "columnId": Object {
                              "isRequired": true,
                              "type": "string",
                            },
                            "isHidden": Object {
                              "type": "bool",
                            },
                          },
                        ],
                        "type": "shape",
                      },
                    ],
                    "type": "arrayOf",
                  },
                  "rowActions": Object {
                    "args": Array [
                      Object {
                        "args": Array [
                          Object {
                            "error": Object {
                              "args": Array [
                                Object {
                                  "learnMoreURL": Object {
                                    "type": "string",
                                  },
                                  "message": Object {
                                    "type": "node",
                                  },
                                  "title": Object {
                                    "type": "node",
                                  },
                                },
                              ],
                              "type": "shape",
                            },
                            "isEditMode": Object {
                              "type": "bool",
                            },
                            "isRunning": Object {
                              "type": "bool",
                            },
                            "rowId": Object {
                              "type": "string",
                            },
                          },
                        ],
                        "type": "shape",
                      },
                    ],
                    "type": "arrayOf",
                  },
                  "selectedIds": Object {
                    "args": Array [
                      Object {
                        "type": "string",
                      },
                    ],
                    "type": "arrayOf",
                  },
                  "singleRowEditButtons": Object {
                    "type": "element",
                  },
                  "sort": Object {
                    "args": Array [
                      Object {
                        "columnId": Object {
                          "type": "string",
                        },
                        "direction": Object {
                          "args": Array [
                            Array [
                              "NONE",
                              "ASC",
                              "DESC",
                            ],
                          ],
                          "type": "oneOf",
                        },
                      },
                    ],
                    "type": "shape",
                  },
                },
              ],
              "type": "shape",
            },
            "toolbar": Object {
              "args": Array [
                Object {
                  "activeBar": Object {
                    "args": Array [
                      Array [
                        "column",
                        "filter",
                        "rowEdit",
                      ],
                    ],
                    "type": "oneOf",
                  },
                  "batchActions": Object {
                    "args": Array [
                      Object {
                        "args": Array [
                          Object {
                            "icon": Object {
                              "type": "element",
                            },
                            "iconDescription": Object {
                              "type": "string",
                            },
                            "id": Object {
                              "isRequired": true,
                              "type": "string",
                            },
                            "labelText": Object {
                              "isRequired": true,
                              "type": "string",
                            },
                          },
                        ],
                        "type": "shape",
                      },
                    ],
                    "type": "arrayOf",
                  },
                  "customToolbarContent": Object {
                    "type": "node",
                  },
                  "isDisabled": Object {
                    "type": "bool",
                  },
                  "rowEditBarButtons": Object {
                    "type": "node",
                  },
                  "search": Object {
                    "args": Array [
                      Object {
                        "defaultExpanded": Object {
                          "type": "bool",
                        },
                        "defaultValue": Object {
                          "type": "string",
                        },
                        "onChange": Object {
                          "type": "func",
                        },
                        "onExpand": Object {
                          "type": "func",
                        },
                        "value": [Function],
                      },
                    ],
                    "type": "shape",
                  },
                },
              ],
              "type": "shape",
            },
          },
        ],
        "type": "shape",
      },
    },
  },
  "TableHead" => Object {
    "defaultProps": Object {
      "clearFilterText": "Clear filter",
      "clearSelectionText": "Clear selection",
      "closeMenuText": "Close menu",
      "filterText": "Filter",
      "hasFastFilter": true,
      "i18n": Object {
        "batchCancel": "Cancel",
        "clearAllFilters": "Clear all filters",
        "clearFilterAria": "Clear filter",
        "clearSelectionAria": "Clear selection",
        "clickToCollapseAria": "Click to collapse content",
        "clickToExpandAria": "Click to expand content",
        "closeMenuAria": "Close menu",
        "columnSelectionButtonAria": "Column Selection",
        "columnSelectionConfig": "Manage columns",
        "currentPage": [Function],
        "editButtonAria": "Edit rows",
        "emptyButtonLabel": "Create some data",
        "emptyButtonLabelWithFilters": "Clear all filters",
        "emptyMessage": "There is no data",
        "emptyMessageWithFilters": "No results match the current filters",
        "filterAria": "Filter",
        "filterAscending": "Sort rows by this header in ascending order",
        "filterButtonAria": "Filters",
        "filterDescending": "Sort rows by this header in descending order",
        "filterNone": "Unsort rows by this header",
        "itemSelected": "item selected",
        "itemsPerPage": "Items per page:",
        "itemsRange": [Function],
        "itemsRangeWithTotal": [Function],
        "itemsSelected": "items selected",
        "openMenuAria": "Open menu",
        "overflowMenuAria": "More actions",
        "pageBackwardAria": "Previous page",
        "pageForwardAria": "Next page",
        "pageNumberAria": "Page Number",
        "pageRange": [Function],
        "rowCountInHeader": [Function],
        "searchLabel": "Search",
        "searchPlaceholder": "Search",
        "selectAllAria": "Select all items",
        "selectRowAria": "Select row",
      },
      "lightweight": false,
      "openMenuText": "Open menu",
      "options": Object {},
      "selectAllText": "Select all",
    },
    "propTypes": Object {
      "actions": Object {
        "args": Array [
          Object {
            "onApplyFilter": Object {
              "type": "func",
            },
            "onChangeOrdering": Object {
              "type": "func",
            },
            "onChangeSort": Object {
              "type": "func",
            },
            "onColumnResize": Object {
              "type": "func",
            },
            "onColumnSelectionConfig": Object {
              "type": "func",
            },
            "onSelectAll": Object {
              "type": "func",
            },
          },
        ],
        "isRequired": true,
        "type": "shape",
      },
      "clearFilterText": Object {
        "type": "string",
      },
      "clearSelectionText": Object {
        "type": "string",
      },
      "closeMenuText": Object {
        "type": "string",
      },
      "columns": Object {
        "args": Array [
          Object {
            "args": Array [
              Object {
                "align": Object {
                  "args": Array [
                    Array [
                      "start",
                      "center",
                      "end",
                    ],
                  ],
                  "type": "oneOf",
                },
                "filter": Object {
                  "args": Array [
                    Object {
                      "filterFunction": Object {
                        "type": "func",
                      },
                      "options": Object {
                        "args": Array [
                          Object {
                            "args": Array [
                              Object {
                                "id": Object {
                                  "args": Array [
                                    Array [
                                      Object {
                                        "type": "string",
                                      },
                                      Object {
                                        "type": "number",
                                      },
                                      Object {
                                        "type": "bool",
                                      },
                                    ],
                                  ],
                                  "isRequired": true,
                                  "type": "oneOfType",
                                },
                                "text": Object {
                                  "isRequired": true,
                                  "type": "string",
                                },
                              },
                            ],
                            "type": "shape",
                          },
                        ],
                        "type": "arrayOf",
                      },
                      "placeholderText": Object {
                        "type": "string",
                      },
                    },
                  ],
                  "type": "shape",
                },
                "id": Object {
                  "isRequired": true,
                  "type": "string",
                },
                "isSortable": Object {
                  "type": "bool",
                },
                "name": Object {
                  "isRequired": true,
                  "type": "string",
                },
                "renderDataFunction": Object {
                  "type": "func",
                },
                "sortFunction": Object {
                  "type": "func",
                },
                "width": Object {
                  "type": "string",
                },
              },
            ],
            "type": "shape",
          },
        ],
        "isRequired": true,
        "type": "arrayOf",
      },
      "filterText": Object {
        "type": "string",
      },
      "hasFastFilter": Object {
        "type": "bool",
      },
      "i18n": Object {
        "args": Array [
          Object {
            "actionFailedText": Object {
              "type": "string",
            },
            "batchCancel": Object {
              "type": "string",
            },
            "clearAllFilters": Object {
              "type": "string",
            },
            "clearFilterAria": Object {
              "type": "string",
            },
            "clearSelectionAria": Object {
              "type": "string",
            },
            "clickToCollapseAria": Object {
              "type": "string",
            },
            "clickToExpandAria": Object {
              "type": "string",
            },
            "closeMenuAria": Object {
              "type": "string",
            },
            "columnSelectionButtonAria": Object {
              "type": "string",
            },
            "columnSelectionConfig": Object {
              "type": "string",
            },
            "currentPage": Object {
              "type": "func",
            },
            "dismissText": Object {
              "type": "string",
            },
            "downloadIconDescription": Object {
              "type": "string",
            },
            "editButtonAria": Object {
              "type": "string",
            },
            "filterAria": Object {
              "type": "string",
            },
            "filterAscending": Object {
              "type": "string",
            },
            "filterButtonAria": Object {
              "type": "string",
            },
            "filterDescending": Object {
              "type": "string",
            },
            "filterNone": Object {
              "type": "string",
            },
            "inProgressText": Object {
              "type": "string",
            },
            "itemSelected": Object {
              "type": "string",
            },
            "itemsPerPage": Object {
              "type": "string",
            },
            "itemsRange": Object {
              "type": "func",
            },
            "itemsRangeWithTotal": Object {
              "type": "func",
            },
            "itemsSelected": Object {
              "type": "string",
            },
            "learnMoreText": Object {
              "type": "string",
            },
            "openMenuAria": Object {
              "type": "string",
            },
            "overflowMenuAria": Object {
              "type": "string",
            },
            "pageBackwardAria": Object {
              "type": "string",
            },
            "pageForwardAria": Object {
              "type": "string",
            },
            "pageNumberAria": Object {
              "type": "string",
            },
            "pageRange": Object {
              "type": "func",
            },
            "rowCountInHeader": Object {
              "type": "func",
            },
            "searchLabel": Object {
              "type": "string",
            },
            "searchPlaceholder": Object {
              "type": "string",
            },
            "selectAllAria": Object {
              "type": "string",
            },
            "selectRowAria": Object {
              "type": "string",
            },
          },
        ],
        "type": "shape",
      },
      "lightweight": Object {
        "type": "bool",
      },
      "openMenuText": Object {
        "type": "string",
      },
      "options": Object {
        "args": Array [
          Object {
            "hasResize": Object {
              "type": "bool",
            },
            "hasRowActions": Object {
              "type": "bool",
            },
            "hasRowExpansion": Object {
              "type": "bool",
            },
            "hasRowSelection": Object {
              "args": Array [
                Array [
                  "multi",
                  "single",
                  false,
                ],
              ],
              "type": "oneOf",
            },
            "hasSingleRowEdit": Object {
              "type": "bool",
            },
            "truncateCellText": Object {
              "isRequired": true,
              "type": "bool",
            },
            "wrapCellText": Object {
              "args": Array [
                Array [
                  "always",
                  "never",
                  "auto",
                ],
              ],
              "isRequired": true,
              "type": "oneOf",
            },
          },
        ],
        "type": "shape",
      },
      "selectAllText": Object {
        "type": "string",
      },
      "tableState": Object {
        "args": Array [
          Object {
            "activeBar": Object {
              "args": Array [
                Array [
                  "column",
                  "filter",
                  "rowEdit",
                ],
              ],
              "type": "oneOf",
            },
            "filters": Object {
              "args": Array [
                Object {
                  "args": Array [
                    Object {
                      "columnId": Object {
                        "isRequired": true,
                        "type": "string",
                      },
                      "value": Object {
                        "args": Array [
                          Array [
                            Object {
                              "type": "string",
                            },
                            Object {
                              "type": "number",
                            },
                            Object {
                              "type": "bool",
                            },
                          ],
                        ],
                        "isRequired": true,
                        "type": "oneOfType",
                      },
                    },
                  ],
                  "type": "shape",
                },
              ],
              "type": "arrayOf",
            },
            "isDisabled": Object {
              "type": "bool",
            },
            "ordering": Object {
              "args": Array [
                Object {
                  "args": Array [
                    Object {
                      "columnId": Object {
                        "isRequired": true,
                        "type": "string",
                      },
                      "isHidden": Object {
                        "type": "bool",
                      },
                    },
                  ],
                  "type": "shape",
                },
              ],
              "isRequired": true,
              "type": "arrayOf",
            },
            "selection": Object {
              "args": Array [
                Object {
                  "isSelectAllIndeterminate": Object {
                    "type": "bool",
                  },
                  "isSelectAllSelected": Object {
                    "type": "bool",
                  },
                },
              ],
              "isRequired": true,
              "type": "shape",
            },
            "sort": Object {
              "args": Array [
                Object {
                  "column": Object {
                    "type": "string",
                  },
                  "direction": Object {
                    "type": "string",
                  },
                },
              ],
              "isRequired": true,
              "type": "shape",
            },
          },
        ],
        "isRequired": true,
        "type": "shape",
      },
    },
  },
  "TableBody" => Object {
    "defaultProps": Object {
      "clickToCollapseAria": "Click to collapse.",
      "clickToExpandAria": "Click to expand.",
      "columns": Array [],
      "expandedIds": Array [],
      "expandedRows": Array [],
      "hasRowActions": false,
      "hasRowExpansion": false,
      "hasRowNesting": false,
      "hasRowSelection": false,
      "locale": null,
      "overflowMenuAria": "More actions",
      "rowActionsState": Array [],
      "rowEditMode": false,
      "rows": Array [],
      "selectRowAria": "Select row",
      "selectedIds": Array [],
      "shouldExpandOnRowClick": false,
      "shouldLazyRender": false,
      "singleRowEditButtons": null,
      "totalColumns": 0,
    },
    "propTypes": Object {
      "actionFailedText": Object {
        "type": "string",
      },
      "actions": Object {
        "args": Array [
          Object {
            "onApplyRowActions": Object {
              "type": "func",
            },
            "onRowClicked": Object {
              "type": "func",
            },
            "onRowExpanded": Object {
              "type": "func",
            },
            "onRowSelected": Object {
              "type": "func",
            },
          },
        ],
        "isRequired": true,
        "type": "shape",
      },
      "clickToCollapseAria": Object {
        "type": "string",
      },
      "clickToExpandAria": Object {
        "type": "string",
      },
      "columns": Object {
        "args": Array [
          Object {
            "args": Array [
              Object {
                "align": Object {
                  "args": Array [
                    Array [
                      "start",
                      "center",
                      "end",
                    ],
                  ],
                  "type": "oneOf",
                },
                "filter": Object {
                  "args": Array [
                    Object {
                      "filterFunction": Object {
                        "type": "func",
                      },
                      "options": Object {
                        "args": Array [
                          Object {
                            "args": Array [
                              Object {
                                "id": Object {
                                  "args": Array [
                                    Array [
                                      Object {
                                        "type": "string",
                                      },
                                      Object {
                                        "type": "number",
                                      },
                                      Object {
                                        "type": "bool",
                                      },
                                    ],
                                  ],
                                  "isRequired": true,
                                  "type": "oneOfType",
                                },
                                "text": Object {
                                  "isRequired": true,
                                  "type": "string",
                                },
                              },
                            ],
                            "type": "shape",
                          },
                        ],
                        "type": "arrayOf",
                      },
                      "placeholderText": Object {
                        "type": "string",
                      },
                    },
                  ],
                  "type": "shape",
                },
                "id": Object {
                  "isRequired": true,
                  "type": "string",
                },
                "isSortable": Object {
                  "type": "bool",
                },
                "name": Object {
                  "isRequired": true,
                  "type": "string",
                },
                "renderDataFunction": Object {
                  "type": "func",
                },
                "sortFunction": Object {
                  "type": "func",
                },
                "width": Object {
                  "type": "string",
                },
              },
            ],
            "type": "shape",
          },
        ],
        "type": "arrayOf",
      },
      "dismissText": Object {
        "type": "string",
      },
      "expandedIds": Object {
        "args": Array [
          Object {
            "type": "string",
          },
        ],
        "type": "arrayOf",
      },
      "expandedRows": Object {
        "args": Array [
          Object {
            "args": Array [
              Object {
                "content": Object {
                  "type": "node",
                },
                "rowId": Object {
                  "type": "string",
                },
              },
            ],
            "type": "shape",
          },
        ],
        "type": "arrayOf",
      },
      "hasRowActions": Object {
        "type": "bool",
      },
      "hasRowExpansion": Object {
        "type": "bool",
      },
      "hasRowNesting": Object {
        "type": "bool",
      },
      "hasRowSelection": Object {
        "args": Array [
          Array [
            "multi",
            "single",
            false,
          ],
        ],
        "type": "oneOf",
      },
      "inProgressText": Object {
        "type": "string",
      },
      "learnMoreText": Object {
        "type": "string",
      },
      "locale": Object {
        "type": "string",
      },
      "ordering": Object {
        "args": Array [
          Object {
            "args": Array [
              Object {
                "columnId": Object {
                  "isRequired": true,
                  "type": "string",
                },
                "isHidden": Object {
                  "type": "bool",
                },
              },
            ],
            "type": "shape",
          },
        ],
        "isRequired": true,
        "type": "arrayOf",
      },
      "overflowMenuAria": Object {
        "type": "string",
      },
      "rowActionsState": Object {
        "args": Array [
          Object {
            "args": Array [
              Object {
                "error": Object {
                  "args": Array [
                    Object {
                      "learnMoreURL": Object {
                        "type": "string",
                      },
                      "message": Object {
                        "type": "node",
                      },
                      "title": Object {
                        "type": "node",
                      },
                    },
                  ],
                  "type": "shape",
                },
                "isEditMode": Object {
                  "type": "bool",
                },
                "isRunning": Object {
                  "type": "bool",
                },
                "rowId": Object {
                  "type": "string",
                },
              },
            ],
            "type": "shape",
          },
        ],
        "type": "arrayOf",
      },
      "rowEditMode": Object {
        "type": "bool",
      },
      "rows": Object {
        "args": Array [
          Object {
            "args": Array [
              Object {
                "children": Object {
                  "args": Array [
                    Array [
                      Object {
                        "type": "array",
                      },
                    ],
                  ],
                  "type": "oneOfType",
                },
                "id": Object {
                  "isRequired": true,
                  "type": "string",
                },
                "isSelectable": Object {
                  "type": "bool",
                },
                "rowActions": Object {
                  "args": Array [
                    Object {
                      "args": Array [
                        Object {
                          "disabled": Object {
                            "type": "bool",
                          },
                          "hasDivider": Object {
                            "type": "bool",
                          },
                          "id": Object {
                            "isRequired": true,
                            "type": "string",
                          },
                          "isDelete": Object {
                            "type": "bool",
                          },
                          "isEdit": Object {
                            "type": "bool",
                          },
                          "isOverflow": Object {
                            "type": "bool",
                          },
                          "labelText": Object {
                            "type": "string",
                          },
                          "renderIcon": Object {
                            "args": Array [
                              Array [
                                Object {
                                  "args": Array [
                                    Object {
                                      "height": Object {
                                        "type": "string",
                                      },
                                      "svgData": Object {
                                        "isRequired": true,
                                        "type": "object",
                                      },
                                      "viewBox": Object {
                                        "isRequired": true,
                                        "type": "string",
                                      },
                                      "width": Object {
                                        "type": "string",
                                      },
                                    },
                                  ],
                                  "type": "shape",
                                },
                                Object {
                                  "args": Array [
                                    Array [
                                      "caretUp",
                                      "caretDown",
                                      "edit",
                                      "close",
                                      "checkmark",
                                      "warning",
                                      "arrowUp",
                                      "arrowDown",
                                      "user",
                                      "info",
                                      "help",
                                    ],
                                  ],
                                  "type": "oneOf",
                                },
                                Object {
                                  "type": "node",
                                },
                                Object {
                                  "type": "object",
                                },
                                Object {
                                  "type": "func",
                                },
                              ],
                            ],
                            "type": "oneOfType",
                          },
                        },
                      ],
                      "type": "shape",
                    },
                  ],
                  "type": "arrayOf",
                },
                "values": Object {
                  "args": Array [
                    Object {
                      "type": "any",
                    },
                  ],
                  "isRequired": true,
                  "type": "objectOf",
                },
              },
            ],
            "type": "shape",
          },
        ],
        "type": "arrayOf",
      },
      "selectRowAria": Object {
        "type": "string",
      },
      "selectedIds": Object {
        "args": Array [
          Object {
            "type": "string",
          },
        ],
        "type": "arrayOf",
      },
      "shouldExpandOnRowClick": Object {
        "type": "bool",
      },
      "shouldLazyRender": Object {
        "type": "bool",
      },
      "singleRowEditButtons": Object {
        "type": "element",
      },
      "tableId": Object {
        "isRequired": true,
        "type": "string",
      },
      "totalColumns": Object {
        "type": "number",
      },
      "truncateCellText": Object {
        "isRequired": true,
        "type": "bool",
      },
      "wrapCellText": Object {
        "args": Array [
          Array [
            "always",
            "never",
            "auto",
          ],
        ],
        "isRequired": true,
        "type": "oneOf",
      },
    },
  },
  "TableSkeletonWithHeaders" => Object {
    "defaultProps": Object {
      "columns": Array [],
      "hasRowActions": false,
      "hasRowExpansion": false,
      "hasRowSelection": false,
      "rowCount": 10,
    },
    "propTypes": Object {
      "columns": Object {
        "args": Array [
          Object {
            "args": Array [
              Object {
                "id": Object {
                  "isRequired": true,
                  "type": "string",
                },
              },
            ],
            "type": "shape",
          },
        ],
        "type": "arrayOf",
      },
      "hasRowActions": Object {
        "type": "bool",
      },
      "hasRowExpansion": Object {
        "type": "bool",
      },
      "hasRowSelection": Object {
        "args": Array [
          Array [
            "multi",
            "single",
            false,
          ],
        ],
        "type": "oneOf",
      },
      "rowCount": Object {
        "type": "number",
      },
    },
  },
  "TableToolbar" => Object {
    "defaultProps": Object {
      "i18n": Object {
        "batchCancel": "Cancel",
        "clearAllFilters": "Clear all filters",
        "clearFilterAria": "Clear filter",
        "clearSelectionAria": "Clear selection",
        "clickToCollapseAria": "Click to collapse content",
        "clickToExpandAria": "Click to expand content",
        "closeMenuAria": "Close menu",
        "columnSelectionButtonAria": "Column Selection",
        "columnSelectionConfig": "Manage columns",
        "currentPage": [Function],
        "editButtonAria": "Edit rows",
        "emptyButtonLabel": "Create some data",
        "emptyButtonLabelWithFilters": "Clear all filters",
        "emptyMessage": "There is no data",
        "emptyMessageWithFilters": "No results match the current filters",
        "filterAria": "Filter",
        "filterAscending": "Sort rows by this header in ascending order",
        "filterButtonAria": "Filters",
        "filterDescending": "Sort rows by this header in descending order",
        "filterNone": "Unsort rows by this header",
        "itemSelected": "item selected",
        "itemsPerPage": "Items per page:",
        "itemsRange": [Function],
        "itemsRangeWithTotal": [Function],
        "itemsSelected": "items selected",
        "openMenuAria": "Open menu",
        "overflowMenuAria": "More actions",
        "pageBackwardAria": "Previous page",
        "pageForwardAria": "Next page",
        "pageNumberAria": "Page Number",
        "pageRange": [Function],
        "rowCountInHeader": [Function],
        "searchLabel": "Search",
        "searchPlaceholder": "Search",
        "selectAllAria": "Select all items",
        "selectRowAria": "Select row",
      },
      "secondaryTitle": null,
      "tooltip": null,
    },
    "propTypes": Object {
      "actions": Object {
        "args": Array [
          Object {
            "onApplyBatchAction": Object {
              "type": "func",
            },
            "onCancelBatchAction": Object {
              "type": "func",
            },
            "onClearAllFilters": Object {
              "type": "func",
            },
            "onShowRowEdit": Object {
              "type": "func",
            },
            "onToggleColumnSelection": Object {
              "type": "func",
            },
            "onToggleFilter": Object {
              "type": "func",
            },
          },
        ],
        "isRequired": true,
        "type": "shape",
      },
      "i18n": Object {
        "args": Array [
          Object {
            "batchCancel": Object {
              "type": "string",
            },
            "clearAllFilters": Object {
              "type": "string",
            },
            "columnSelectionButtonAria": Object {
              "type": "string",
            },
            "editButtonAria": Object {
              "type": "string",
            },
            "filterAscending": Object {
              "type": "string",
            },
            "filterButtonAria": Object {
              "type": "string",
            },
            "filterDescending": Object {
              "type": "string",
            },
            "filterNone": Object {
              "type": "string",
            },
            "itemSelected": Object {
              "type": "string",
            },
            "itemsSelected": Object {
              "type": "string",
            },
            "searchLabel": Object {
              "type": "string",
            },
            "searchPlaceholder": Object {
              "type": "string",
            },
          },
        ],
        "type": "shape",
      },
      "options": Object {
        "args": Array [
          Object {
            "hasColumnSelection": Object {
              "type": "bool",
            },
            "hasFilter": Object {
              "type": "bool",
            },
            "hasRowCountInHeader": [Function],
            "hasRowEdit": Object {
              "type": "bool",
            },
            "hasSearch": Object {
              "type": "bool",
            },
          },
        ],
        "isRequired": true,
        "type": "shape",
      },
      "secondaryTitle": Object {
        "type": "string",
      },
      "tableId": Object {
        "isRequired": true,
        "type": "string",
      },
      "tableState": Object {
        "args": Array [
          Object {
            "activeBar": Object {
              "args": Array [
                Array [
                  "column",
                  "filter",
                  "rowEdit",
                ],
              ],
              "type": "oneOf",
            },
            "batchActions": Object {
              "args": Array [
                Object {
                  "args": Array [
                    Object {
                      "icon": Object {
                        "type": "node",
                      },
                      "iconDescription": Object {
                        "type": "string",
                      },
                      "id": Object {
                        "isRequired": true,
                        "type": "string",
                      },
                      "labelText": Object {
                        "isRequired": true,
                        "type": "string",
                      },
                    },
                  ],
                  "type": "shape",
                },
              ],
              "type": "arrayOf",
            },
            "customToolbarContent": Object {
              "type": "node",
            },
            "hasRowSelection": Object {
              "args": Array [
                Array [
                  "multi",
                  "single",
                  false,
                ],
              ],
              "type": "oneOf",
            },
            "isDisabled": Object {
              "type": "bool",
            },
            "rowEditBarButtons": Object {
              "type": "node",
            },
            "search": Object {
              "args": Array [
                Object {
                  "defaultExpanded": Object {
                    "type": "bool",
                  },
                  "defaultValue": Object {
                    "type": "string",
                  },
                  "onChange": Object {
                    "type": "func",
                  },
                  "onExpand": Object {
                    "type": "func",
                  },
                  "value": [Function],
                },
              ],
              "type": "shape",
            },
            "totalItemsCount": Object {
              "type": "number",
            },
            "totalSelected": Object {
              "type": "number",
            },
          },
        ],
        "isRequired": true,
        "type": "shape",
      },
      "tooltip": Object {
        "type": "node",
      },
    },
  },
  "WizardModal" => Object {
    "defaultProps": Object {
      "currentStepIndex": 0,
      "footer": Object {
        "cancelButtonLabel": "Cancel",
        "leftContent": null,
        "nextButtonLabel": "Next",
        "previousButtonLabel": "Previous",
        "submitButtonLabel": "Submit",
      },
    },
    "propTypes": Object {
      "currentStepIndex": Object {
        "type": "number",
      },
      "footer": Object {
        "args": Array [
          Object {
            "cancelButtonLabel": Object {
              "type": "node",
            },
            "leftContent": Object {
              "type": "node",
            },
            "nextButtonLabel": Object {
              "type": "node",
            },
            "previousButtonLabel": Object {
              "type": "node",
            },
            "submitButtonLabel": Object {
              "type": "node",
            },
          },
        ],
        "type": "shape",
      },
      "header": Object {
        "args": Array [
          Object {
            "helpText": Object {
              "type": "string",
            },
            "label": Object {
              "type": "string",
            },
            "title": Object {
              "isRequired": true,
              "type": "string",
            },
          },
        ],
        "isRequired": true,
        "type": "shape",
      },
      "onSubmit": Object {
        "isRequired": true,
        "type": "func",
      },
      "steps": Object {
        "args": Array [
          Object {
            "args": Array [
              Object {
                "content": Object {
                  "isRequired": true,
                  "type": "node",
                },
                "label": Object {
                  "isRequired": true,
                  "type": "node",
                },
                "onValidate": Object {
                  "type": "func",
                },
              },
            ],
            "type": "shape",
          },
        ],
        "isRequired": true,
        "type": "arrayOf",
      },
    },
  },
  "WizardInline" => Object {
    "defaultProps": Object {
      "backLabel": "Back",
      "blurb": null,
      "breadcrumb": null,
      "cancelLabel": "Cancel",
      "closeButtonTitle": "Close",
      "currentItemId": null,
      "description": null,
      "error": null,
      "footerLeftContent": null,
      "nextDisabled": false,
      "nextLabel": "Next",
      "onBack": null,
      "onClearError": null,
      "onClose": null,
      "onNext": null,
      "onSubmit": null,
      "sendingData": false,
      "setItem": null,
      "showCloseButton": true,
      "showLabels": true,
      "sidebar": null,
      "stepWidth": 8,
      "submitLabel": "Add",
      "title": null,
    },
    "propTypes": Object {
      "backLabel": Object {
        "type": "node",
      },
      "blurb": [Function],
      "breadcrumb": Object {
        "args": Array [
          Object {
            "type": "node",
          },
        ],
        "type": "arrayOf",
      },
      "cancelLabel": Object {
        "type": "node",
      },
      "closeButtonTitle": Object {
        "type": "string",
      },
      "currentItemId": Object {
        "type": "string",
      },
      "description": Object {
        "type": "string",
      },
      "error": Object {
        "type": "string",
      },
      "footerLeftContent": Object {
        "type": "element",
      },
      "items": Object {
        "args": Array [
          Object {
            "args": Array [
              Object {
                "component": Object {
                  "isRequired": true,
                  "type": "node",
                },
                "id": Object {
                  "isRequired": true,
                  "type": "string",
                },
                "name": Object {
                  "isRequired": true,
                  "type": "string",
                },
                "onValidate": Object {
                  "type": "func",
                },
              },
            ],
            "type": "shape",
          },
        ],
        "isRequired": true,
        "type": "arrayOf",
      },
      "nextDisabled": Object {
        "type": "bool",
      },
      "nextLabel": Object {
        "type": "node",
      },
      "onBack": Object {
        "type": "func",
      },
      "onClearError": Object {
        "type": "func",
      },
      "onClose": Object {
        "type": "func",
      },
      "onNext": Object {
        "type": "func",
      },
      "onSubmit": Object {
        "type": "func",
      },
      "sendingData": Object {
        "type": "bool",
      },
      "setItem": Object {
        "type": "func",
      },
      "showCloseButton": Object {
        "type": "bool",
      },
      "showLabels": Object {
        "type": "bool",
      },
      "sidebar": Object {
        "type": "element",
      },
      "stepWidth": Object {
        "type": "number",
      },
      "submitLabel": Object {
        "type": "node",
      },
      "title": Object {
        "type": "string",
      },
    },
  },
  "StatefulWizardInline" => Object {
    "defaultProps": Object {
      "backLabel": "Back",
      "blurb": null,
      "breadcrumb": null,
      "cancelLabel": "Cancel",
      "closeButtonTitle": "Close",
      "currentItemId": null,
      "description": null,
      "error": null,
      "footerLeftContent": null,
      "nextDisabled": false,
      "nextLabel": "Next",
      "onBack": null,
      "onClearError": null,
      "onClose": null,
      "onNext": null,
      "onSubmit": null,
      "sendingData": false,
      "setItem": null,
      "showCloseButton": true,
      "showLabels": true,
      "sidebar": null,
      "stepWidth": 8,
      "submitLabel": "Add",
      "title": null,
    },
    "propTypes": Object {
      "backLabel": Object {
        "type": "node",
      },
      "blurb": [Function],
      "breadcrumb": Object {
        "args": Array [
          Object {
            "type": "node",
          },
        ],
        "type": "arrayOf",
      },
      "cancelLabel": Object {
        "type": "node",
      },
      "closeButtonTitle": Object {
        "type": "string",
      },
      "currentItemId": Object {
        "type": "string",
      },
      "description": Object {
        "type": "string",
      },
      "error": Object {
        "type": "string",
      },
      "footerLeftContent": Object {
        "type": "element",
      },
      "items": Object {
        "args": Array [
          Object {
            "args": Array [
              Object {
                "component": Object {
                  "isRequired": true,
                  "type": "node",
                },
                "id": Object {
                  "isRequired": true,
                  "type": "string",
                },
                "name": Object {
                  "isRequired": true,
                  "type": "string",
                },
                "onValidate": Object {
                  "type": "func",
                },
              },
            ],
            "type": "shape",
          },
        ],
        "isRequired": true,
        "type": "arrayOf",
      },
      "nextDisabled": Object {
        "type": "bool",
      },
      "nextLabel": Object {
        "type": "node",
      },
      "onBack": Object {
        "type": "func",
      },
      "onClearError": Object {
        "type": "func",
      },
      "onClose": Object {
        "type": "func",
      },
      "onNext": Object {
        "type": "func",
      },
      "onSubmit": Object {
        "type": "func",
      },
      "sendingData": Object {
        "type": "bool",
      },
      "setItem": Object {
        "type": "func",
      },
      "showCloseButton": Object {
        "type": "bool",
      },
      "showLabels": Object {
        "type": "bool",
      },
      "sidebar": Object {
        "type": "element",
      },
      "stepWidth": Object {
        "type": "number",
      },
      "submitLabel": Object {
        "type": "node",
      },
      "title": Object {
        "type": "string",
      },
    },
  },
  "StatefulTable" => Object {},
  "TileCatalog" => Object {
    "defaultProps": Object {
      "error": null,
      "isLoading": false,
      "pagination": null,
      "search": null,
      "selectedTileId": null,
      "title": null,
    },
    "propTypes": Object {
      "error": Object {
        "type": "string",
      },
      "id": Object {
        "isRequired": true,
        "type": "string",
      },
      "isLoading": Object {
        "type": "bool",
      },
      "onSelection": Object {
        "isRequired": true,
        "type": "func",
      },
      "pagination": Object {
        "args": Array [
          Object {
            "nextPageText": Object {
              "type": "string",
            },
            "onPage": Object {
              "type": "func",
            },
            "page": Object {
              "type": "number",
            },
            "pageOfPagesText": Object {
              "type": "func",
            },
            "pageSize": Object {
              "type": "number",
            },
            "pageText": Object {
              "type": "string",
            },
            "prevPageText": Object {
              "type": "string",
            },
            "totalItems": Object {
              "type": "number",
            },
          },
        ],
        "type": "shape",
      },
      "search": Object {
        "args": Array [
          Object {
            "noMatchesFoundText": Object {
              "type": "string",
            },
            "onSearch": Object {
              "type": "func",
            },
            "placeHolderText": Object {
              "type": "string",
            },
            "value": Object {
              "type": "string",
            },
          },
        ],
        "type": "shape",
      },
      "selectedTileId": Object {
        "type": "string",
      },
      "tiles": Object {
        "args": Array [
          Object {
            "args": Array [
              Object {
                "className": Object {
                  "type": "string",
                },
                "id": Object {
                  "isRequired": true,
                  "type": "string",
                },
                "renderContent": Object {
                  "type": "func",
                },
                "values": Object {
                  "args": Array [
                    Array [
                      Object {
                        "type": "object",
                      },
                      Object {
                        "type": "string",
                      },
                    ],
                  ],
                  "isRequired": true,
                  "type": "oneOfType",
                },
              },
            ],
            "type": "shape",
          },
        ],
        "isRequired": true,
        "type": "arrayOf",
      },
      "title": Object {
        "type": "node",
      },
    },
  },
  "StatefulTileCatalog" => Object {
    "defaultProps": Object {
      "isSelectedByDefault": true,
    },
    "propTypes": Object {
      "error": Object {
        "type": "string",
      },
      "id": Object {
        "isRequired": true,
        "type": "string",
      },
      "isLoading": Object {
        "type": "bool",
      },
      "isSelectedByDefault": Object {
        "type": "bool",
      },
      "onSelection": Object {
        "isRequired": true,
        "type": "func",
      },
      "pagination": Object {
        "args": Array [
          Object {
            "nextPageText": Object {
              "type": "string",
            },
            "onPage": Object {
              "type": "func",
            },
            "page": Object {
              "type": "number",
            },
            "pageOfPagesText": Object {
              "type": "func",
            },
            "pageSize": Object {
              "type": "number",
            },
            "pageText": Object {
              "type": "string",
            },
            "prevPageText": Object {
              "type": "string",
            },
            "totalItems": Object {
              "type": "number",
            },
          },
        ],
        "type": "shape",
      },
      "search": Object {
        "args": Array [
          Object {
            "noMatchesFoundText": Object {
              "type": "string",
            },
            "onSearch": Object {
              "type": "func",
            },
            "placeHolderText": Object {
              "type": "string",
            },
            "value": Object {
              "type": "string",
            },
          },
        ],
        "type": "shape",
      },
      "selectedTileId": Object {
        "type": "string",
      },
      "tiles": Object {
        "args": Array [
          Object {
            "args": Array [
              Object {
                "className": Object {
                  "type": "string",
                },
                "id": Object {
                  "isRequired": true,
                  "type": "string",
                },
                "renderContent": Object {
                  "type": "func",
                },
                "values": Object {
                  "args": Array [
                    Array [
                      Object {
                        "type": "object",
                      },
                      Object {
                        "type": "string",
                      },
                    ],
                  ],
                  "isRequired": true,
                  "type": "oneOfType",
                },
              },
            ],
            "type": "shape",
          },
        ],
        "isRequired": true,
        "type": "arrayOf",
      },
      "title": Object {
        "type": "node",
      },
    },
  },
  "CatalogContent" => Object {
    "defaultProps": Object {
      "description": null,
      "icon": null,
    },
    "propTypes": Object {
      "description": Object {
        "type": "string",
      },
      "icon": Object {
        "type": "node",
      },
      "title": Object {
        "isRequired": true,
        "type": "string",
      },
    },
  },
  "SimplePagination" => Object {
    "defaultProps": Object {
      "nextPageText": "Next page",
      "pageOfPagesText": [Function],
      "pageText": null,
      "prevPageText": "Prev page",
    },
    "propTypes": Object {
      "maxPage": Object {
        "isRequired": true,
        "type": "number",
      },
      "nextPageText": Object {
        "type": "string",
      },
      "onPage": Object {
        "isRequired": true,
        "type": "func",
      },
      "page": Object {
        "isRequired": true,
        "type": "number",
      },
      "pageOfPagesText": Object {
        "type": "func",
      },
      "pageText": Object {
        "type": "string",
      },
      "prevPageText": Object {
        "type": "string",
      },
    },
  },
  "ProgressIndicator" => Object {
    "defaultProps": Object {
      "currentItemId": null,
      "isVerticalMode": false,
      "onClickItem": null,
      "showLabels": true,
      "stepWidth": null,
    },
    "propTypes": Object {
      "currentItemId": Object {
        "args": Array [
          Array [
            Object {
              "type": "string",
            },
            Object {
              "type": "number",
            },
          ],
        ],
        "type": "oneOfType",
      },
      "isVerticalMode": Object {
        "type": "bool",
      },
      "items": Object {
        "args": Array [
          Object {
            "args": Array [
              Object {
                "id": Object {
                  "args": Array [
                    Array [
                      Object {
                        "type": "string",
                      },
                      Object {
                        "type": "number",
                      },
                    ],
                  ],
                  "type": "oneOfType",
                },
                "label": Object {
                  "isRequired": true,
                  "type": "string",
                },
              },
            ],
            "type": "shape",
          },
        ],
        "isRequired": true,
        "type": "arrayOf",
      },
      "onClickItem": Object {
        "type": "func",
      },
      "showLabels": Object {
        "type": "bool",
      },
      "stepWidth": Object {
        "type": "number",
      },
    },
  },
  "ComposedStructuredList" => Object {
    "defaultProps": Object {
      "StructuredListHeadClassName": null,
      "StructuredListInputProps": null,
      "StructuredListWrapperProps": null,
      "design": "mini",
      "isFixedWidth": false,
      "loadingDataLabel": "",
    },
    "propTypes": Object {
      "StructuredListHeadClassName": Object {
        "type": "string",
      },
      "StructuredListInputProps": Object {
        "args": Array [
          Object {
            "className": Object {
              "type": "string",
            },
            "onChange": Object {
              "type": "func",
            },
          },
        ],
        "type": "shape",
      },
      "StructuredListWrapperProps": Object {
        "args": Array [
          Object {
            "ariaLabel": Object {
              "type": "string",
            },
            "border": Object {
              "type": "bool",
            },
            "className": Object {
              "type": "string",
            },
            "selection": Object {
              "type": "bool",
            },
          },
        ],
        "type": "shape",
      },
      "columns": Object {
        "args": Array [
          Object {
            "args": Array [
              Object {
                "id": Object {
                  "isRequired": true,
                  "type": "string",
                },
                "renderDataFunction": Object {
                  "type": "func",
                },
                "title": Object {
                  "isRequired": true,
                  "type": "string",
                },
                "width": Object {
                  "type": "string",
                },
              },
            ],
            "type": "shape",
          },
        ],
        "isRequired": true,
        "type": "arrayOf",
      },
      "data": Object {
        "args": Array [
          Object {
            "args": Array [
              Object {
                "id": Object {
                  "isRequired": true,
                  "type": "string",
                },
                "values": Object {
                  "args": Array [
                    Object {
                      "isRequired": true,
                      "type": "string",
                    },
                  ],
                  "isRequired": true,
                  "type": "shape",
                },
              },
            ],
            "type": "shape",
          },
        ],
        "isRequired": true,
        "type": "arrayOf",
      },
      "design": Object {
        "args": Array [
          Array [
            "normal",
            "mini",
          ],
        ],
        "type": "oneOf",
      },
      "isFixedWidth": Object {
        "type": "bool",
      },
      "loadingDataLabel": Object {
        "type": "string",
      },
      "onRowClick": Object {
        "isRequired": true,
        "type": "func",
      },
    },
  },
  "ResourceList" => Object {
    "defaultProps": Object {
      "currentItemId": null,
      "customAction": null,
      "design": "normal",
      "extraContent": null,
      "onRowClick": [Function],
    },
    "displayName": "ResourceList",
    "propTypes": Object {
      "currentItemId": Object {
        "type": "string",
      },
      "customAction": Object {
        "args": Array [
          Object {
            "label": Object {
              "isRequired": true,
              "type": "string",
            },
            "onClick": Object {
              "isRequired": true,
              "type": "func",
            },
          },
        ],
        "type": "shape",
      },
      "data": Object {
        "args": Array [
          Object {
            "args": Array [
              Object {
                "description": Object {
                  "isRequired": true,
                  "type": "string",
                },
                "id": Object {
                  "isRequired": true,
                  "type": "string",
                },
                "title": Object {
                  "isRequired": true,
                  "type": "string",
                },
              },
            ],
            "type": "shape",
          },
        ],
        "isRequired": true,
        "type": "arrayOf",
      },
      "design": Object {
        "args": Array [
          Array [
            "normal",
            "inline",
          ],
        ],
        "type": "oneOf",
      },
      "extraContent": Object {
        "args": Array [
          Object {
            "type": "node",
          },
        ],
        "type": "arrayOf",
      },
      "onRowClick": Object {
        "type": "func",
      },
    },
  },
  "FileDrop" => Object {
    "defaultProps": Object {
      "accept": Array [],
      "buttonLabel": "Add files",
      "description": null,
      "dragAndDropLabel": "Drag and drop your file here or ",
      "fileType": "BINARY",
      "id": "FileUploader",
      "kind": "browse",
      "multiple": true,
      "onData": [Function],
      "onError": [Function],
      "showFiles": true,
      "title": null,
    },
    "propTypes": Object {
      "accept": Object {
        "args": Array [
          Object {
            "type": "string",
          },
        ],
        "type": "arrayOf",
      },
      "buttonLabel": Object {
        "type": "string",
      },
      "description": Object {
        "type": "string",
      },
      "dragAndDropLabel": Object {
        "type": "string",
      },
      "fileType": Object {
        "args": Array [
          Array [
            "TEXT",
            "BINARY",
          ],
        ],
        "type": "oneOf",
      },
      "id": Object {
        "type": "string",
      },
      "kind": Object {
        "args": Array [
          Array [
            "browse",
            "drag-and-drop",
          ],
        ],
        "type": "oneOf",
      },
      "multiple": Object {
        "type": "bool",
      },
      "onData": Object {
        "type": "func",
      },
      "onError": Object {
        "type": "func",
      },
      "showFiles": Object {
        "type": "bool",
      },
      "title": Object {
        "type": "string",
      },
    },
  },
  "PageTitleBar" => Object {
    "defaultProps": Object {
      "breadcrumb": null,
      "className": null,
      "collapsed": false,
      "content": undefined,
      "description": null,
      "editable": false,
      "extraContent": undefined,
      "i18n": Object {
        "editIconDescription": "Edit page title",
      },
      "isLoading": false,
      "onEdit": null,
      "rightContent": undefined,
      "tabs": undefined,
    },
    "propTypes": Object {
      "breadcrumb": Object {
        "args": Array [
          Object {
            "type": "node",
          },
        ],
        "type": "arrayOf",
      },
      "className": Object {
        "type": "string",
      },
      "collapsed": Object {
        "type": "bool",
      },
      "content": Object {
        "type": "node",
      },
      "description": Object {
        "args": Array [
          Array [
            Object {
              "type": "element",
            },
            Object {
              "type": "string",
            },
          ],
        ],
        "type": "oneOfType",
      },
      "editable": Object {
        "type": "bool",
      },
      "extraContent": Object {
        "type": "node",
      },
      "i18n": Object {
        "args": Array [
          Object {
            "editIconDescription": Object {
              "type": "string",
            },
          },
        ],
        "type": "shape",
      },
      "isLoading": Object {
        "type": "bool",
      },
      "onEdit": Object {
        "type": "func",
      },
      "rightContent": [Function],
      "tabs": [Function],
      "title": Object {
        "isRequired": true,
        "type": "node",
      },
    },
  },
  "HierarchyList" => Object {
    "defaultProps": Object {
      "buttons": null,
      "defaultSelectedId": null,
      "hasMultiSelect": false,
      "hasPagination": true,
      "hasSearch": false,
      "i18n": Object {
        "close": "Close",
        "expand": "Expand",
        "searchPlaceHolderText": "Enter a value",
      },
      "isFullHeight": false,
      "isLoading": false,
      "onSelect": null,
      "pageSize": null,
      "title": null,
    },
    "propTypes": Object {
      "buttons": Object {
        "args": Array [
          Object {
            "type": "node",
          },
        ],
        "type": "arrayOf",
      },
      "defaultSelectedId": Object {
        "type": "string",
      },
      "hasMultiSelect": Object {
        "type": "bool",
      },
      "hasPagination": Object {
        "type": "bool",
      },
      "hasSearch": Object {
        "type": "bool",
      },
      "i18n": Object {
        "args": Array [
          Object {
            "close": Object {
              "type": "string",
            },
            "expand": Object {
              "type": "string",
            },
            "searchPlaceHolderText": Object {
              "type": "string",
            },
          },
        ],
        "type": "shape",
      },
      "isFullHeight": Object {
        "type": "bool",
      },
      "isLoading": Object {
        "type": "bool",
      },
      "items": Object {
        "args": Array [
          Object {
            "type": "any",
          },
        ],
        "isRequired": true,
        "type": "arrayOf",
      },
      "onSelect": Object {
        "type": "func",
      },
      "pageSize": Object {
        "type": "string",
      },
      "title": Object {
        "type": "string",
      },
    },
  },
  "BarChartCard" => Object {
    "defaultProps": Object {
      "size": "MEDIUMWIDE",
    },
    "propTypes": Object {
      "availableActions": Object {
        "args": Array [
          Object {
            "clone": Object {
              "type": "bool",
            },
            "delete": Object {
              "type": "bool",
            },
            "edit": Object {
              "type": "bool",
            },
            "expand": Object {
              "type": "bool",
            },
            "range": Object {
              "type": "bool",
            },
          },
        ],
        "type": "shape",
      },
      "breakpoint": Object {
        "args": Array [
          Array [
            "lg",
            "max",
            "md",
            "sm",
            "xl",
            "xs",
          ],
        ],
        "type": "oneOf",
      },
      "cardDimensions": Object {
        "args": Array [
          Object {
            "LARGE": Object {
              "args": Array [
                Object {
                  "lg": Object {
                    "args": Array [
                      Object {
                        "h": Object {
                          "type": "number",
                        },
                        "w": Object {
                          "type": "number",
                        },
                      },
                    ],
                    "type": "shape",
                  },
                  "md": Object {
                    "args": Array [
                      Object {
                        "h": Object {
                          "type": "number",
                        },
                        "w": Object {
                          "type": "number",
                        },
                      },
                    ],
                    "type": "shape",
                  },
                  "sm": Object {
                    "args": Array [
                      Object {
                        "h": Object {
                          "type": "number",
                        },
                        "w": Object {
                          "type": "number",
                        },
                      },
                    ],
                    "type": "shape",
                  },
                  "xs": Object {
                    "args": Array [
                      Object {
                        "h": Object {
                          "type": "number",
                        },
                        "w": Object {
                          "type": "number",
                        },
                      },
                    ],
                    "type": "shape",
                  },
                },
              ],
              "type": "shape",
            },
            "MEDIUM": Object {
              "args": Array [
                Object {
                  "lg": Object {
                    "args": Array [
                      Object {
                        "h": Object {
                          "type": "number",
                        },
                        "w": Object {
                          "type": "number",
                        },
                      },
                    ],
                    "type": "shape",
                  },
                  "md": Object {
                    "args": Array [
                      Object {
                        "h": Object {
                          "type": "number",
                        },
                        "w": Object {
                          "type": "number",
                        },
                      },
                    ],
                    "type": "shape",
                  },
                  "sm": Object {
                    "args": Array [
                      Object {
                        "h": Object {
                          "type": "number",
                        },
                        "w": Object {
                          "type": "number",
                        },
                      },
                    ],
                    "type": "shape",
                  },
                  "xs": Object {
                    "args": Array [
                      Object {
                        "h": Object {
                          "type": "number",
                        },
                        "w": Object {
                          "type": "number",
                        },
                      },
                    ],
                    "type": "shape",
                  },
                },
              ],
              "type": "shape",
            },
            "SMALL": Object {
              "args": Array [
                Object {
                  "lg": Object {
                    "args": Array [
                      Object {
                        "h": Object {
                          "type": "number",
                        },
                        "w": Object {
                          "type": "number",
                        },
                      },
                    ],
                    "type": "shape",
                  },
                  "md": Object {
                    "args": Array [
                      Object {
                        "h": Object {
                          "type": "number",
                        },
                        "w": Object {
                          "type": "number",
                        },
                      },
                    ],
                    "type": "shape",
                  },
                  "sm": Object {
                    "args": Array [
                      Object {
                        "h": Object {
                          "type": "number",
                        },
                        "w": Object {
                          "type": "number",
                        },
                      },
                    ],
                    "type": "shape",
                  },
                  "xs": Object {
                    "args": Array [
                      Object {
                        "h": Object {
                          "type": "number",
                        },
                        "w": Object {
                          "type": "number",
                        },
                      },
                    ],
                    "type": "shape",
                  },
                },
              ],
              "type": "shape",
            },
            "TALL": Object {
              "args": Array [
                Object {
                  "lg": Object {
                    "args": Array [
                      Object {
                        "h": Object {
                          "type": "number",
                        },
                        "w": Object {
                          "type": "number",
                        },
                      },
                    ],
                    "type": "shape",
                  },
                  "md": Object {
                    "args": Array [
                      Object {
                        "h": Object {
                          "type": "number",
                        },
                        "w": Object {
                          "type": "number",
                        },
                      },
                    ],
                    "type": "shape",
                  },
                  "sm": Object {
                    "args": Array [
                      Object {
                        "h": Object {
                          "type": "number",
                        },
                        "w": Object {
                          "type": "number",
                        },
                      },
                    ],
                    "type": "shape",
                  },
                  "xs": Object {
                    "args": Array [
                      Object {
                        "h": Object {
                          "type": "number",
                        },
                        "w": Object {
                          "type": "number",
                        },
                      },
                    ],
                    "type": "shape",
                  },
                },
              ],
              "type": "shape",
            },
            "WIDE": Object {
              "args": Array [
                Object {
                  "lg": Object {
                    "args": Array [
                      Object {
                        "h": Object {
                          "type": "number",
                        },
                        "w": Object {
                          "type": "number",
                        },
                      },
                    ],
                    "type": "shape",
                  },
                  "md": Object {
                    "args": Array [
                      Object {
                        "h": Object {
                          "type": "number",
                        },
                        "w": Object {
                          "type": "number",
                        },
                      },
                    ],
                    "type": "shape",
                  },
                  "sm": Object {
                    "args": Array [
                      Object {
                        "h": Object {
                          "type": "number",
                        },
                        "w": Object {
                          "type": "number",
                        },
                      },
                    ],
                    "type": "shape",
                  },
                  "xs": Object {
                    "args": Array [
                      Object {
                        "h": Object {
                          "type": "number",
                        },
                        "w": Object {
                          "type": "number",
                        },
                      },
                    ],
                    "type": "shape",
                  },
                },
              ],
              "type": "shape",
            },
            "XLARGE": Object {
              "args": Array [
                Object {
                  "lg": Object {
                    "args": Array [
                      Object {
                        "h": Object {
                          "type": "number",
                        },
                        "w": Object {
                          "type": "number",
                        },
                      },
                    ],
                    "type": "shape",
                  },
                  "md": Object {
                    "args": Array [
                      Object {
                        "h": Object {
                          "type": "number",
                        },
                        "w": Object {
                          "type": "number",
                        },
                      },
                    ],
                    "type": "shape",
                  },
                  "sm": Object {
                    "args": Array [
                      Object {
                        "h": Object {
                          "type": "number",
                        },
                        "w": Object {
                          "type": "number",
                        },
                      },
                    ],
                    "type": "shape",
                  },
                  "xs": Object {
                    "args": Array [
                      Object {
                        "h": Object {
                          "type": "number",
                        },
                        "w": Object {
                          "type": "number",
                        },
                      },
                    ],
                    "type": "shape",
                  },
                },
              ],
              "type": "shape",
            },
            "XSMALL": Object {
              "args": Array [
                Object {
                  "lg": Object {
                    "args": Array [
                      Object {
                        "h": Object {
                          "type": "number",
                        },
                        "w": Object {
                          "type": "number",
                        },
                      },
                    ],
                    "type": "shape",
                  },
                  "md": Object {
                    "args": Array [
                      Object {
                        "h": Object {
                          "type": "number",
                        },
                        "w": Object {
                          "type": "number",
                        },
                      },
                    ],
                    "type": "shape",
                  },
                  "sm": Object {
                    "args": Array [
                      Object {
                        "h": Object {
                          "type": "number",
                        },
                        "w": Object {
                          "type": "number",
                        },
                      },
                    ],
                    "type": "shape",
                  },
                  "xs": Object {
                    "args": Array [
                      Object {
                        "h": Object {
                          "type": "number",
                        },
                        "w": Object {
                          "type": "number",
                        },
                      },
                    ],
                    "type": "shape",
                  },
                },
              ],
              "type": "shape",
            },
          },
        ],
        "type": "shape",
      },
      "content": Object {
        "args": Array [
          Object {
            "categoryDataSourceId": Object {
              "type": "string",
            },
            "layout": Object {
              "args": Array [
                Array [
                  "HORIZONTAL",
                  "VERTICAL",
                ],
              ],
              "type": "oneOf",
            },
            "series": Object {
              "args": Array [
                Object {
                  "args": Array [
                    Object {
                      "color": Object {
                        "args": Array [
                          Array [
                            Object {
                              "type": "string",
                            },
                            Object {
                              "args": Array [
                                Object {
                                  "type": "string",
                                },
                              ],
                              "type": "objectOf",
                            },
                            Object {
                              "args": Array [
                                Object {
                                  "type": "string",
                                },
                              ],
                              "type": "arrayOf",
                            },
                          ],
                        ],
                        "type": "oneOfType",
                      },
                      "dataSourceId": Object {
                        "isRequired": true,
                        "type": "string",
                      },
                      "label": Object {
                        "type": "string",
                      },
                    },
                  ],
                  "type": "shape",
                },
              ],
              "isRequired": true,
              "type": "arrayOf",
            },
            "timeDataSourceId": Object {
              "type": "string",
            },
            "type": Object {
              "args": Array [
                Array [
                  "SIMPLE",
                  "GROUPED",
                  "STACKED",
                ],
              ],
              "type": "oneOf",
            },
            "xLabel": Object {
              "type": "string",
            },
            "yLabel": Object {
              "type": "string",
            },
          },
        ],
        "isRequired": true,
        "type": "shape",
      },
      "dashboardBreakpoints": Object {
        "args": Array [
          Object {
            "lg": Object {
              "type": "number",
            },
            "md": Object {
              "type": "number",
            },
            "sm": Object {
              "type": "number",
            },
            "xs": Object {
              "type": "number",
            },
          },
        ],
        "type": "shape",
      },
      "dashboardColumns": Object {
        "args": Array [
          Object {
            "lg": Object {
              "type": "number",
            },
            "md": Object {
              "type": "number",
            },
            "sm": Object {
              "type": "number",
            },
            "xs": Object {
              "type": "number",
            },
          },
        ],
        "type": "shape",
      },
      "hideHeader": Object {
        "type": "bool",
      },
      "i18n": Object {
        "args": Array [
          Object {
            "alertDetected": Object {
              "type": "string",
            },
          },
        ],
        "type": "shape",
      },
      "id": Object {
        "type": "string",
      },
      "isEditable": Object {
        "type": "bool",
      },
      "isEmpty": Object {
        "type": "bool",
      },
      "isExpanded": Object {
        "type": "bool",
      },
      "isLoading": Object {
        "type": "bool",
      },
      "layout": Object {
        "args": Array [
          Array [
            "HORIZONTAL",
            "VERTICAL",
          ],
        ],
        "type": "oneOf",
      },
      "locale": Object {
        "type": "string",
      },
      "onMouseDown": Object {
        "type": "func",
      },
      "onMouseUp": Object {
        "type": "func",
      },
      "onScroll": Object {
        "type": "func",
      },
      "onTouchEnd": Object {
        "type": "func",
      },
      "onTouchStart": Object {
        "type": "func",
      },
      "renderIconByName": Object {
        "type": "func",
      },
      "rowHeight": Object {
        "args": Array [
          Object {
            "lg": Object {
              "type": "number",
            },
            "md": Object {
              "type": "number",
            },
            "sm": Object {
              "type": "number",
            },
            "xs": Object {
              "type": "number",
            },
          },
        ],
        "type": "shape",
      },
      "showOverflow": [Function],
      "size": Object {
        "args": Array [
          Array [
            "SMALL",
            "SMALLWIDE",
            "MEDIUMTHIN",
            "MEDIUM",
            "MEDIUMWIDE",
            "LARGETHIN",
            "LARGE",
            "LARGEWIDE",
          ],
        ],
        "type": "oneOf",
      },
      "testID": Object {
        "type": "string",
      },
      "timeRange": Object {
        "args": Array [
          Array [
            "last24Hours",
            "last7Days",
            "lastMonth",
            "lastQuarter",
            "lastYear",
            "thisWeek",
            "thisMonth",
            "thisQuarter",
            "thisYear",
            "",
          ],
        ],
        "type": "oneOf",
      },
      "title": Object {
        "type": "string",
      },
      "toolbar": Object {
        "type": "element",
      },
      "tooltip": Object {
        "type": "element",
      },
      "values": Object {
        "args": Array [
          Object {
            "type": "object",
          },
        ],
        "type": "arrayOf",
      },
    },
  },
  "TileCatalogNew" => Object {
    "defaultProps": Object {
      "error": "",
      "hasSearch": false,
      "hasSort": false,
      "i18n": Object {
        "error": "An error has occurred. Please make sure your catalog has content.",
        "searchPlaceHolderText": "Enter a value",
      },
      "isLoading": false,
      "minTileWidth": null,
      "numColumns": 3,
      "numRows": 3,
      "onSearch": [Function],
      "onSort": [Function],
      "selectedSortOption": "",
      "sortOptions": Array [],
      "title": "",
    },
    "propTypes": Object {
      "error": Object {
        "type": "string",
      },
      "hasSearch": Object {
        "type": "bool",
      },
      "hasSort": Object {
        "type": "bool",
      },
      "i18n": Object {
        "args": Array [
          Object {
            "error": Object {
              "type": "string",
            },
            "placeHolderText": Object {
              "type": "string",
            },
          },
        ],
        "type": "shape",
      },
      "isLoading": Object {
        "type": "bool",
      },
      "minTileWidth": Object {
        "type": "string",
      },
      "numColumns": Object {
        "type": "number",
      },
      "numRows": Object {
        "type": "number",
      },
      "onSearch": Object {
        "type": "func",
      },
      "onSort": Object {
        "type": "func",
      },
      "selectedSortOption": Object {
        "type": "string",
      },
      "sortOptions": Object {
        "args": Array [
          Object {
            "args": Array [
              Object {
                "id": Object {
                  "type": "string",
                },
                "text": Object {
                  "type": "string",
                },
              },
            ],
            "type": "shape",
          },
        ],
        "type": "arrayOf",
      },
      "tiles": Object {
        "args": Array [
          Object {
            "type": "node",
          },
        ],
        "isRequired": true,
        "type": "arrayOf",
      },
      "title": Object {
        "type": "string",
      },
    },
  },
  "TimePickerSpinner" => Object {
    "defaultProps": Object {
      "children": null,
      "defaultTimegroup": "HOURS",
      "disabled": false,
      "is12hour": false,
      "onChange": null,
      "onClick": null,
      "spinner": false,
      "value": "",
    },
    "propTypes": Object {
      "children": Object {
        "args": Array [
          Array [
            Object {
              "args": Array [
                Object {
                  "type": "node",
                },
              ],
              "type": "arrayOf",
            },
            Object {
              "type": "node",
            },
          ],
        ],
        "type": "oneOfType",
      },
      "defaultTimegroup": Object {
        "args": Array [
          Array [
            "HOURS",
            "MINUTES",
          ],
        ],
        "type": "oneOf",
      },
      "disabled": Object {
        "type": "bool",
      },
      "is12hour": Object {
        "type": "bool",
      },
      "onChange": Object {
        "type": "func",
      },
      "onClick": Object {
        "type": "func",
      },
      "spinner": Object {
        "type": "bool",
      },
      "value": Object {
        "type": "string",
      },
    },
  },
  "DateTimePicker" => Object {
    "defaultProps": Object {
      "dateTimeMask": "YYYY-MM-DD HH:mm",
      "defaultValue": null,
      "disabled": false,
      "expanded": false,
      "hasTimeInput": true,
      "i18n": Object {
        "absoluteLabel": "Absolute",
        "applyBtnLabel": "Apply",
        "backBtnLabel": "Back",
        "calendarLabel": "Calendar",
        "cancelBtnLabel": "Cancel",
        "customRangeLabel": "Custom range",
        "customRangeLinkLabel": "Custom Range",
        "endTimeLabel": "End time",
        "intervalLabels": Array [
          "minutes",
          "hours",
          "days",
          "weeks",
          "months",
          "years",
        ],
        "invalidNumberLabel": "Number is not valid",
        "lastLabel": "Last",
        "presetLabels": Array [
          "Last 30 minutes",
          "Last 1 hour",
          "Last 6 hours",
          "Last 12 hours",
          "Last 24 hours",
        ],
        "relativeLabel": "Relative",
        "relativeLabels": Array [
          "Today",
          "Yesterday",
        ],
        "relativeToLabel": "Relative to",
        "startTimeLabel": "Start time",
        "toLabel": "to",
        "toNowLabel": "to Now",
      },
      "intervals": Array [
        Object {
          "label": "minutes",
          "value": "MINUTES",
        },
        Object {
          "label": "hours",
          "value": "HOURS",
        },
        Object {
          "label": "days",
          "value": "DAYS",
        },
        Object {
          "label": "weeks",
          "value": "WEEKS",
        },
        Object {
          "label": "months",
          "value": "MONTHS",
        },
        Object {
          "label": "years",
          "value": "YEARS",
        },
      ],
      "onApply": null,
      "onCancel": null,
      "presets": Array [
        Object {
          "label": "Last 30 minutes",
          "offset": 30,
        },
        Object {
          "label": "Last 1 hour",
          "offset": 60,
        },
        Object {
          "label": "Last 6 hours",
          "offset": 360,
        },
        Object {
          "label": "Last 12 hours",
          "offset": 720,
        },
        Object {
          "label": "Last 24 hours",
          "offset": 1440,
        },
      ],
      "relatives": Array [
        Object {
          "label": "Today",
          "value": "TODAY",
        },
        Object {
          "label": "Yesterday",
          "value": "YESTERDAY",
        },
      ],
      "showRelativeOption": true,
    },
    "propTypes": Object {
      "dateTimeMask": Object {
        "type": "string",
      },
      "defaultValue": Object {
        "args": Array [
          Array [
            Object {
              "args": Array [
                Object {
                  "timeRangeKind": Object {
                    "args": Array [
                      Array [
                        "PRESET",
                      ],
                    ],
                    "isRequired": true,
                    "type": "oneOf",
                  },
                  "timeRangeValue": Object {
                    "args": Array [
                      Object {
                        "label": Object {
                          "isRequired": true,
                          "type": "string",
                        },
                        "offset": Object {
                          "isRequired": true,
                          "type": "number",
                        },
                      },
                    ],
                    "isRequired": true,
                    "type": "exact",
                  },
                },
              ],
              "isRequired": true,
              "type": "exact",
            },
            Object {
              "args": Array [
                Object {
                  "timeRangeKind": Object {
                    "args": Array [
                      Array [
                        "RELATIVE",
                      ],
                    ],
                    "isRequired": true,
                    "type": "oneOf",
                  },
                  "timeRangeValue": Object {
                    "args": Array [
                      Object {
                        "lastInterval": Object {
                          "isRequired": true,
                          "type": "string",
                        },
                        "lastNumber": Object {
                          "isRequired": true,
                          "type": "number",
                        },
                        "relativeToTime": Object {
                          "isRequired": true,
                          "type": "string",
                        },
                        "relativeToWhen": Object {
                          "isRequired": true,
                          "type": "string",
                        },
                      },
                    ],
                    "isRequired": true,
                    "type": "exact",
                  },
                },
              ],
              "isRequired": true,
              "type": "exact",
            },
            Object {
              "args": Array [
                Object {
                  "timeRangeKind": Object {
                    "args": Array [
                      Array [
                        "ABSOLUTE",
                      ],
                    ],
                    "isRequired": true,
                    "type": "oneOf",
                  },
                  "timeRangeValue": Object {
                    "args": Array [
                      Object {
                        "endDate": Object {
                          "isRequired": true,
                          "type": "string",
                        },
                        "endTime": Object {
                          "isRequired": true,
                          "type": "string",
                        },
                        "startDate": Object {
                          "isRequired": true,
                          "type": "string",
                        },
                        "startTime": Object {
                          "isRequired": true,
                          "type": "string",
                        },
                      },
                    ],
                    "isRequired": true,
                    "type": "exact",
                  },
                },
              ],
              "isRequired": true,
              "type": "exact",
            },
          ],
        ],
        "type": "oneOfType",
      },
      "disabled": Object {
        "type": "bool",
      },
      "expanded": Object {
        "type": "bool",
      },
      "hasTimeInput": Object {
        "type": "bool",
      },
      "i18n": Object {
        "args": Array [
          Object {
            "absoluteLabel": Object {
              "type": "string",
            },
            "applyBtnLabel": Object {
              "type": "string",
            },
            "backBtnLabel": Object {
              "type": "string",
            },
            "calendarLabel": Object {
              "type": "string",
            },
            "cancelBtnLabel": Object {
              "type": "string",
            },
            "customRangeLabel": Object {
              "type": "string",
            },
            "customRangeLinkLabel": Object {
              "type": "string",
            },
            "endTimeLabel": Object {
              "type": "string",
            },
            "intervalLabels": Object {
              "args": Array [
                Object {
                  "type": "string",
                },
              ],
              "type": "arrayOf",
            },
            "invalidNumberLabel": Object {
              "type": "string",
            },
            "lastLabel": Object {
              "type": "string",
            },
            "presetLabels": Object {
              "args": Array [
                Object {
                  "type": "string",
                },
              ],
              "type": "arrayOf",
            },
            "relativeLabel": Object {
              "type": "string",
            },
            "relativeLabels": Object {
              "args": Array [
                Object {
                  "type": "string",
                },
              ],
              "type": "arrayOf",
            },
            "relativeToLabel": Object {
              "type": "string",
            },
            "startTimeLabel": Object {
              "type": "string",
            },
            "toLabel": Object {
              "type": "string",
            },
            "toNowLabel": Object {
              "type": "string",
            },
          },
        ],
        "type": "shape",
      },
      "intervals": Object {
        "args": Array [
          Object {
            "args": Array [
              Object {
                "label": Object {
                  "type": "string",
                },
                "value": Object {
                  "type": "string",
                },
              },
            ],
            "type": "shape",
          },
        ],
        "type": "arrayOf",
      },
      "onApply": Object {
        "type": "func",
      },
      "onCancel": Object {
        "type": "func",
      },
      "presets": Object {
        "args": Array [
          Object {
            "args": Array [
              Object {
                "label": Object {
                  "type": "string",
                },
                "offset": Object {
                  "type": "number",
                },
              },
            ],
            "type": "shape",
          },
        ],
        "type": "arrayOf",
      },
      "relatives": Object {
        "args": Array [
          Object {
            "args": Array [
              Object {
                "label": Object {
                  "type": "string",
                },
                "value": Object {
                  "type": "string",
                },
              },
            ],
            "type": "shape",
          },
        ],
        "type": "arrayOf",
      },
      "showRelativeOption": Object {
        "type": "bool",
      },
    },
  },
  "baseTableReducer" => Object {},
  "tableReducer" => Object {},
  "tileCatalogReducer" => Object {},
  "PageHero" => Object {
    "defaultProps": Object {
      "big": false,
      "blurb": null,
      "className": null,
      "crumb": null,
      "leftContent": null,
      "rightContent": null,
      "section": null,
      "switcher": null,
      "title": null,
    },
    "propTypes": Object {
      "big": Object {
        "type": "bool",
      },
      "blurb": Object {
        "type": "node",
      },
      "className": Object {
        "type": "string",
      },
      "crumb": [Function],
      "leftContent": Object {
        "type": "node",
      },
      "rightContent": Object {
        "type": "node",
      },
      "section": Object {
        "type": "node",
      },
      "switcher": Object {
        "args": Array [
          Object {
            "onChange": Object {
              "type": "func",
            },
            "options": Object {
              "args": Array [
                Object {
                  "args": Array [
                    Object {
                      "disabled": Object {
                        "type": "bool",
                      },
                      "id": Object {
                        "type": "string",
                      },
                      "onClick": Object {
                        "type": "func",
                      },
                      "text": Object {
                        "type": "string",
                      },
                    },
                  ],
                  "type": "shape",
                },
              ],
              "isRequired": true,
              "type": "arrayOf",
            },
            "selectedIndex": Object {
              "type": "number",
            },
          },
        ],
        "type": "shape",
      },
      "title": Object {
        "type": "node",
      },
    },
  },
  "PageWorkArea" => Object {
    "defaultProps": Object {
      "isOpen": false,
    },
    "propTypes": Object {
      "children": Object {
        "isRequired": true,
        "type": "node",
      },
      "isOpen": Object {
        "type": "bool",
      },
    },
  },
  "EditPage" => Object {
    "defaultProps": Object {
      "className": null,
      "i18n": Object {
        "cancelLabel": "Cancel",
        "closeLabel": "Close,",
        "saveLabel": "Save",
      },
      "isLoading": false,
    },
    "propTypes": Object {
      "breadcrumb": Object {
        "args": Array [
          Object {
            "type": "node",
          },
        ],
        "type": "arrayOf",
      },
      "children": Object {
        "isRequired": true,
        "type": "node",
      },
      "className": Object {
        "type": "string",
      },
      "description": Object {
        "type": "node",
      },
      "i18n": Object {
        "args": Array [
          Object {
            "cancelLabel": Object {
              "type": "string",
            },
            "closeLabel": Object {
              "type": "string",
            },
            "saveLabel": Object {
              "type": "string",
            },
          },
        ],
        "type": "shape",
      },
      "isLoading": Object {
        "type": "bool",
      },
      "onClose": Object {
        "isRequired": true,
        "type": "func",
      },
      "onSave": Object {
        "isRequired": true,
        "type": "func",
      },
      "rightContent": Object {
        "type": "node",
      },
      "rightContentBreadcrumb": Object {
        "type": "node",
      },
      "title": Object {
        "type": "node",
      },
      "tooltip": Object {
        "args": Array [
          Object {
            "href": Object {
              "type": "string",
            },
            "linkLabel": Object {
              "type": "string",
            },
            "message": Object {
              "isRequired": true,
              "type": "string",
            },
          },
        ],
        "type": "shape",
      },
    },
  },
  "NavigationBar" => Object {
    "defaultProps": Object {
      "actions": Array [],
      "hero": null,
      "hidden": false,
      "onSelectionChange": null,
      "workArea": null,
    },
    "propTypes": Object {
      "actions": Object {
        "args": Array [
          Object {
            "args": Array [
              Object {
                "children": Object {
                  "type": "node",
                },
                "id": Object {
                  "isRequired": true,
                  "type": "string",
                },
                "kind": Object {
                  "type": "string",
                },
                "onClick": Object {
                  "type": "func",
                },
              },
            ],
            "type": "shape",
          },
        ],
        "type": "arrayOf",
      },
      "hero": Object {
        "type": "node",
      },
      "hidden": Object {
        "type": "bool",
      },
      "onSelectionChange": Object {
        "type": "func",
      },
      "tabs": Object {
        "args": Array [
          Object {
            "args": Array [
              Object {
                "children": Object {
                  "type": "node",
                },
                "id": Object {
                  "isRequired": true,
                  "type": "string",
                },
                "label": Object {
                  "type": "node",
                },
              },
            ],
            "type": "shape",
          },
        ],
        "isRequired": true,
        "type": "arrayOf",
      },
      "workArea": Object {
        "type": "node",
      },
    },
  },
  "Header" => Object {
    "defaultProps": Object {
      "className": "main-header",
      "hasSideNav": true,
      "headerPanel": null,
      "onClickSideNavExpand": null,
      "prefix": "IBM",
      "skipto": "#main-content",
      "subtitle": null,
      "url": "#",
    },
    "propTypes": Object {
      "actionItems": Object {
        "args": Array [
          Object {
            "args": Array [
              Object {
                "btnContent": Object {
                  "isRequired": true,
                  "type": "node",
                },
                "childContent": Object {
                  "args": Array [
                    Object {
                      "args": Array [
                        Object {
                          "content": Object {
                            "type": "node",
                          },
                          "metaData": Object {
                            "args": Array [
                              Object {
                                "element": Object {
                                  "type": "string",
                                },
                              },
                            ],
                            "type": "shape",
                          },
                        },
                      ],
                      "type": "shape",
                    },
                  ],
                  "type": "arrayOf",
                },
                "hasHeaderPanel": Object {
                  "type": "bool",
                },
                "label": Object {
                  "isRequired": true,
                  "type": "string",
                },
                "onClick": Object {
                  "type": "func",
                },
              },
            ],
            "type": "shape",
          },
        ],
        "isRequired": true,
        "type": "arrayOf",
      },
      "appName": Object {
        "isRequired": true,
        "type": "string",
      },
      "className": Object {
        "type": "string",
      },
      "hasSideNav": Object {
        "type": "bool",
      },
      "headerPanel": Object {
        "args": Array [
          Object {
            "className": Object {
              "type": "string",
            },
            "content": Object {
              "type": "any",
            },
          },
        ],
        "type": "shape",
      },
      "onClickSideNavExpand": Object {
        "type": "func",
      },
      "prefix": Object {
        "type": "string",
      },
      "skipto": Object {
        "type": "string",
      },
      "subtitle": Object {
        "type": "string",
      },
      "url": Object {
        "type": "string",
      },
    },
  },
  "SideNav" => Object {
    "defaultProps": Object {
      "defaultExpanded": false,
      "i18n": Object {
        "closeText": "Close",
        "openText": "Open",
      },
      "isSideNavExpanded": false,
    },
    "propTypes": Object {
      "defaultExpanded": Object {
        "type": "bool",
      },
      "i18n": Object {
        "args": Array [
          Object {
            "closeText": Object {
              "type": "string",
            },
            "openText": Object {
              "type": "string",
            },
          },
        ],
        "type": "shape",
      },
      "isSideNavExpanded": Object {
        "type": "bool",
      },
      "links": Object {
        "args": Array [
          Object {
            "args": Array [
              Object {
                "childContent": Object {
                  "args": Array [
                    Object {
                      "args": Array [
                        Object {
                          "content": Object {
                            "isRequired": true,
                            "type": "any",
                          },
                          "metaData": Object {
                            "type": "object",
                          },
                        },
                      ],
                      "type": "shape",
                    },
                  ],
                  "type": "arrayOf",
                },
                "current": Object {
                  "type": "bool",
                },
                "icon": Object {
                  "isRequired": true,
                  "type": "any",
                },
                "isEnabled": Object {
                  "type": "bool",
                },
                "linkContent": Object {
                  "type": "string",
                },
                "metaData": Object {
                  "type": "object",
                },
              },
            ],
            "type": "shape",
          },
        ],
        "isRequired": true,
        "type": "arrayOf",
      },
    },
  },
  "Dashboard" => Object {
    "defaultProps": Object {
      "actions": Array [],
      "description": null,
      "filter": null,
      "hasLastUpdated": true,
      "i18n": Object {
        "actionFailedText": "Action Failed",
        "alertDetected": "Alert detected: ",
        "clearAllFilters": "Clear all filters",
        "clearFilterAria": "Clear filter",
        "clearSelectionAria": "Clear selection",
        "clickToCollapseAria": "Click to collapse content",
        "clickToExpandAria": "Click to expand content",
        "cloneCardLabel": "Clone card",
        "closeMenuAria": "Close menu",
        "columnSelectionButtonAria": "Column Selection",
        "criticalLabel": "Critical",
        "currentPage": [Function],
        "dailyLabel": "Daily",
        "defaultFilterStringPlaceholdText": "Type and hit enter to apply",
        "defaultLabel": "Default",
        "deleteCardLabel": "Delete card",
        "dismissText": "Dismiss",
        "downloadIconDescription": "Download table content",
        "editCardLabel": "Edit card",
        "emptyButtonLabel": "Create some data",
        "emptyButtonLabelWithFilters": "Clear all filters",
        "emptyMessage": "There are no alerts in this range.",
        "emptyMessageWithFilters": "No results match the current filters",
        "errorLoadingDataLabel": "Error loading data for this card: ",
        "errorLoadingDataShortLabel": "Data error.",
        "expandLabel": "Expand to fullscreen",
        "filterAria": "Filter",
        "filterButtonAria": "Filters",
        "hourlyLabel": "Hourly",
        "inProgressText": "In Progress",
        "itemsPerPage": "Items per page:",
        "itemsRangeWithTotal": [Function],
        "last24HoursLabel": "Last 24 hrs",
        "last7DaysLabel": "Last 7 days",
        "lastMonthLabel": "Last month",
        "lastQuarterLabel": "Last quarter",
        "lastUpdatedLabel": "Last updated: ",
        "lastYearLabel": "Last year",
        "learnMoreText": "Learn More",
        "lowLabel": "Low",
        "moderateLabel": "Moderate",
        "monthlyLabel": "Monthly",
        "noDataLabel": "No data is available for this time range.",
        "noDataShortLabel": "No data",
        "openMenuAria": "Open menu",
        "overflowMenuAria": "More actions",
        "overflowMenuDescription": "Open and close list of options",
        "pageBackwardAria": "Previous page",
        "pageForwardAria": "Next page",
        "pageNumberAria": "Page Number",
        "pageRange": [Function],
        "periodToDateLabel": "Period to date",
        "rollingPeriodLabel": "Rolling period",
        "searchPlaceholder": "Search",
        "selectAllAria": "Select all items",
<<<<<<< HEAD
        "selectDateRangeLabel": "Select time range",
=======
        "selectDateRangeLabel": "Select date range",
>>>>>>> 9f8b3c1c
        "selectRowAria": "Select row",
        "selectSeverityPlaceholder": "Select a severity",
        "severityLabel": "Severity",
        "thisMonthLabel": "This month",
        "thisQuarterLabel": "This quarter",
        "thisWeekLabel": "This week",
        "thisYearLabel": "This year",
        "weeklyLabel": "Weekly",
      },
      "isLoading": false,
      "onDashboardAction": null,
      "onFetchData": null,
      "onSetupCard": null,
      "renderIconByName": null,
      "setIsLoading": null,
      "sidebar": null,
      "timeGrain": null,
      "title": null,
    },
    "propTypes": Object {
      "actions": Object {
        "args": Array [
          Object {
            "args": Array [
              Object {
                "icon": Object {
                  "args": Array [
                    Array [
                      Object {
                        "args": Array [
                          Object {
                            "height": Object {
                              "type": "string",
                            },
                            "svgData": Object {
                              "isRequired": true,
                              "type": "object",
                            },
                            "viewBox": Object {
                              "isRequired": true,
                              "type": "string",
                            },
                            "width": Object {
                              "type": "string",
                            },
                          },
                        ],
                        "type": "shape",
                      },
                      Object {
                        "type": "string",
                      },
                      Object {
                        "type": "node",
                      },
                    ],
                  ],
                  "type": "oneOfType",
                },
                "id": Object {
                  "isRequired": true,
                  "type": "string",
                },
                "labelText": Object {
                  "type": "string",
                },
              },
            ],
            "type": "shape",
          },
        ],
        "type": "arrayOf",
      },
      "cards": Object {
        "args": Array [
          Object {
            "args": Array [
              Object {
                "content": Object {
                  "args": Array [
                    Array [
                      Object {
                        "type": "object",
                      },
                      Object {
                        "type": "func",
                      },
                    ],
                  ],
                  "type": "oneOfType",
                },
                "error": Object {
                  "type": "node",
                },
                "isLoading": Object {
                  "type": "bool",
                },
                "values": Object {
                  "args": Array [
                    Array [
                      Object {
                        "type": "object",
                      },
                      Object {
                        "type": "array",
                      },
                    ],
                  ],
                  "type": "oneOfType",
                },
              },
            ],
            "type": "shape",
          },
        ],
        "isRequired": true,
        "type": "arrayOf",
      },
      "description": Object {
        "type": "string",
      },
      "filter": Object {
        "type": "node",
      },
      "hasLastUpdated": Object {
        "type": "bool",
      },
      "i18n": Object {
        "args": Array [
          Object {
            "actionFailedText": Object {
              "type": "string",
            },
            "alertDetected": Object {
              "type": "string",
            },
            "clearAllFilters": Object {
              "type": "string",
            },
            "clearFilterAria": Object {
              "type": "string",
            },
            "clearSelectionAria": Object {
              "type": "string",
            },
            "clickToCollapseAria": Object {
              "type": "string",
            },
            "clickToExpandAria": Object {
              "type": "string",
            },
            "cloneCardLabel": Object {
              "type": "string",
            },
            "closeMenuAria": Object {
              "type": "string",
            },
            "columnSelectionButtonAria": Object {
              "type": "string",
            },
            "criticalLabel": Object {
              "type": "string",
            },
            "currentPage": Object {
              "type": "func",
            },
            "dailyLabel": Object {
              "type": "string",
            },
            "defaultFilterStringPlaceholdText": Object {
              "type": "string",
            },
            "defaultLabel": Object {
              "type": "string",
            },
            "deleteCardLabel": Object {
              "type": "string",
            },
            "dismissText": Object {
              "type": "string",
            },
            "downloadIconDescription": Object {
              "type": "string",
            },
            "editCardLabel": Object {
              "type": "string",
            },
            "emptyButtonLabelWithFilters": Object {
              "type": "string",
            },
            "emptyMessage": Object {
              "type": "string",
            },
            "emptyMessageWithFilters": Object {
              "type": "string",
            },
            "errorLoadingDataLabel": Object {
              "type": "string",
            },
            "errorLoadingDataShortLabel": Object {
              "type": "string",
            },
            "expandLabel": Object {
              "type": "string",
            },
            "filterAria": Object {
              "type": "string",
            },
            "hourlyLabel": Object {
              "type": "string",
            },
            "inProgressText": Object {
              "type": "string",
            },
            "itemsPerPage": Object {
              "type": "string",
            },
            "itemsRangeWithTotal": Object {
              "type": "func",
            },
            "last24HoursLabel": Object {
              "type": "string",
            },
            "last7DaysLabel": Object {
              "type": "string",
            },
            "lastMonthLabel": Object {
              "type": "string",
            },
            "lastQuarterLabel": Object {
              "type": "string",
            },
            "lastUpdatedLabel": Object {
              "type": "string",
            },
            "lastYearLabel": Object {
              "type": "string",
            },
            "learnMoreText": Object {
              "type": "string",
            },
            "lowLabel": Object {
              "type": "string",
            },
            "moderateLabel": Object {
              "type": "string",
            },
            "monthlyLabel": Object {
              "type": "string",
            },
            "noDataLabel": Object {
              "type": "string",
            },
            "noDataShortLabel": Object {
              "type": "string",
            },
            "openMenuAria": Object {
              "type": "string",
            },
            "overflowMenuAria": Object {
              "type": "string",
            },
            "overflowMenuDescription": Object {
              "type": "string",
            },
            "pageBackwardAria": Object {
              "type": "string",
            },
            "pageForwardAria": Object {
              "type": "string",
            },
            "pageNumberAria": Object {
              "type": "string",
            },
            "pageRange": Object {
              "type": "func",
            },
            "periodToDateLabel": Object {
              "type": "string",
            },
            "rollingPeriodLabel": Object {
              "type": "string",
            },
            "selectAllAria": Object {
              "type": "string",
            },
            "selectDateRangeLabel": Object {
              "type": "string",
            },
            "selectRowAria": Object {
              "type": "string",
            },
            "selectSeverityPlaceholder": Object {
              "type": "string",
            },
            "severityLabel": Object {
              "type": "string",
            },
            "thisMonthLabel": Object {
              "type": "string",
            },
            "thisQuarterLabel": Object {
              "type": "string",
            },
            "thisWeekLabel": Object {
              "type": "string",
            },
            "thisYearLabel": Object {
              "type": "string",
            },
            "weeklyLabel": Object {
              "type": "string",
            },
            "zoomIn": Object {
              "type": "string",
            },
            "zoomOut": Object {
              "type": "string",
            },
            "zoomToFit": Object {
              "type": "string",
            },
          },
        ],
        "type": "shape",
      },
      "isEditable": Object {
        "type": "bool",
      },
      "isLoading": Object {
        "type": "bool",
      },
      "layouts": Object {
        "args": Array [
          Object {
            "lg": Object {
              "args": Array [
                Object {
                  "args": Array [
                    Object {
                      "h": Object {
                        "type": "number",
                      },
                      "i": Object {
                        "type": "any",
                      },
                      "w": Object {
                        "type": "number",
                      },
                      "x": Object {
                        "type": "number",
                      },
                      "y": Object {
                        "type": "number",
                      },
                    },
                  ],
                  "type": "shape",
                },
              ],
              "type": "arrayOf",
            },
            "max": Object {
              "args": Array [
                Object {
                  "args": Array [
                    Object {
                      "h": Object {
                        "type": "number",
                      },
                      "i": Object {
                        "type": "any",
                      },
                      "w": Object {
                        "type": "number",
                      },
                      "x": Object {
                        "type": "number",
                      },
                      "y": Object {
                        "type": "number",
                      },
                    },
                  ],
                  "type": "shape",
                },
              ],
              "type": "arrayOf",
            },
            "md": Object {
              "args": Array [
                Object {
                  "args": Array [
                    Object {
                      "h": Object {
                        "type": "number",
                      },
                      "i": Object {
                        "type": "any",
                      },
                      "w": Object {
                        "type": "number",
                      },
                      "x": Object {
                        "type": "number",
                      },
                      "y": Object {
                        "type": "number",
                      },
                    },
                  ],
                  "type": "shape",
                },
              ],
              "type": "arrayOf",
            },
            "sm": Object {
              "args": Array [
                Object {
                  "args": Array [
                    Object {
                      "h": Object {
                        "type": "number",
                      },
                      "i": Object {
                        "type": "any",
                      },
                      "w": Object {
                        "type": "number",
                      },
                      "x": Object {
                        "type": "number",
                      },
                      "y": Object {
                        "type": "number",
                      },
                    },
                  ],
                  "type": "shape",
                },
              ],
              "type": "arrayOf",
            },
            "xl": Object {
              "args": Array [
                Object {
                  "args": Array [
                    Object {
                      "h": Object {
                        "type": "number",
                      },
                      "i": Object {
                        "type": "any",
                      },
                      "w": Object {
                        "type": "number",
                      },
                      "x": Object {
                        "type": "number",
                      },
                      "y": Object {
                        "type": "number",
                      },
                    },
                  ],
                  "type": "shape",
                },
              ],
              "type": "arrayOf",
            },
            "xs": Object {
              "args": Array [
                Object {
                  "args": Array [
                    Object {
                      "h": Object {
                        "type": "number",
                      },
                      "i": Object {
                        "type": "any",
                      },
                      "w": Object {
                        "type": "number",
                      },
                      "x": Object {
                        "type": "number",
                      },
                      "y": Object {
                        "type": "number",
                      },
                    },
                  ],
                  "type": "shape",
                },
              ],
              "type": "arrayOf",
            },
          },
        ],
        "type": "shape",
      },
      "onBreakpointChange": Object {
        "type": "func",
      },
      "onDashboardAction": Object {
        "type": "func",
      },
      "onFetchData": Object {
        "type": "func",
      },
      "onLayoutChange": Object {
        "type": "func",
      },
      "onSetupCard": Object {
        "type": "func",
      },
      "renderIconByName": Object {
        "type": "func",
      },
      "setIsLoading": Object {
        "type": "func",
      },
      "sidebar": Object {
        "type": "node",
      },
      "timeGrain": Object {
        "type": "string",
      },
      "title": Object {
        "type": "string",
      },
    },
  },
  "DashboardGrid" => Object {
    "defaultProps": Object {
      "breakpoint": "lg",
      "isEditable": false,
      "layouts": Object {},
      "onBreakpointChange": null,
      "onLayoutChange": null,
    },
    "propTypes": Object {
      "breakpoint": Object {
        "args": Array [
          Array [
            "max",
            "xl",
            "lg",
            "md",
            "sm",
            "xs",
          ],
        ],
        "type": "oneOf",
      },
      "children": Object {
        "args": Array [
          Object {
            "type": "node",
          },
        ],
        "isRequired": true,
        "type": "arrayOf",
      },
      "isEditable": Object {
        "type": "bool",
      },
      "layouts": Object {
        "args": Array [
          Object {
            "lg": Object {
              "args": Array [
                Object {
                  "args": Array [
                    Object {
                      "h": Object {
                        "type": "number",
                      },
                      "i": Object {
                        "type": "any",
                      },
                      "w": Object {
                        "type": "number",
                      },
                      "x": Object {
                        "type": "number",
                      },
                      "y": Object {
                        "type": "number",
                      },
                    },
                  ],
                  "type": "shape",
                },
              ],
              "type": "arrayOf",
            },
            "max": Object {
              "args": Array [
                Object {
                  "args": Array [
                    Object {
                      "h": Object {
                        "type": "number",
                      },
                      "i": Object {
                        "type": "any",
                      },
                      "w": Object {
                        "type": "number",
                      },
                      "x": Object {
                        "type": "number",
                      },
                      "y": Object {
                        "type": "number",
                      },
                    },
                  ],
                  "type": "shape",
                },
              ],
              "type": "arrayOf",
            },
            "md": Object {
              "args": Array [
                Object {
                  "args": Array [
                    Object {
                      "h": Object {
                        "type": "number",
                      },
                      "i": Object {
                        "type": "any",
                      },
                      "w": Object {
                        "type": "number",
                      },
                      "x": Object {
                        "type": "number",
                      },
                      "y": Object {
                        "type": "number",
                      },
                    },
                  ],
                  "type": "shape",
                },
              ],
              "type": "arrayOf",
            },
            "sm": Object {
              "args": Array [
                Object {
                  "args": Array [
                    Object {
                      "h": Object {
                        "type": "number",
                      },
                      "i": Object {
                        "type": "any",
                      },
                      "w": Object {
                        "type": "number",
                      },
                      "x": Object {
                        "type": "number",
                      },
                      "y": Object {
                        "type": "number",
                      },
                    },
                  ],
                  "type": "shape",
                },
              ],
              "type": "arrayOf",
            },
            "xl": Object {
              "args": Array [
                Object {
                  "args": Array [
                    Object {
                      "h": Object {
                        "type": "number",
                      },
                      "i": Object {
                        "type": "any",
                      },
                      "w": Object {
                        "type": "number",
                      },
                      "x": Object {
                        "type": "number",
                      },
                      "y": Object {
                        "type": "number",
                      },
                    },
                  ],
                  "type": "shape",
                },
              ],
              "type": "arrayOf",
            },
            "xs": Object {
              "args": Array [
                Object {
                  "args": Array [
                    Object {
                      "h": Object {
                        "type": "number",
                      },
                      "i": Object {
                        "type": "any",
                      },
                      "w": Object {
                        "type": "number",
                      },
                      "x": Object {
                        "type": "number",
                      },
                      "y": Object {
                        "type": "number",
                      },
                    },
                  ],
                  "type": "shape",
                },
              ],
              "type": "arrayOf",
            },
          },
        ],
        "type": "shape",
      },
      "onBreakpointChange": Object {
        "type": "func",
      },
      "onLayoutChange": Object {
        "type": "func",
      },
    },
  },
  "Card" => Object {
    "defaultProps": Object {
      "availableActions": Object {
        "clone": false,
        "delete": false,
        "edit": false,
        "expand": false,
        "range": false,
      },
      "breakpoint": "lg",
      "cardDimensions": Object {
        "LARGE": Object {
          "lg": Object {
            "h": 4,
            "w": 8,
          },
          "max": Object {
            "h": 4,
            "w": 8,
          },
          "md": Object {
            "h": 4,
            "w": 8,
          },
          "sm": Object {
            "h": 4,
            "w": 4,
          },
          "xl": Object {
            "h": 4,
            "w": 8,
          },
          "xs": Object {
            "h": 4,
            "w": 4,
          },
        },
        "LARGETHIN": Object {
          "lg": Object {
            "h": 4,
            "w": 4,
          },
          "max": Object {
            "h": 4,
            "w": 4,
          },
          "md": Object {
            "h": 4,
            "w": 4,
          },
          "sm": Object {
            "h": 4,
            "w": 4,
          },
          "xl": Object {
            "h": 4,
            "w": 4,
          },
          "xs": Object {
            "h": 4,
            "w": 4,
          },
        },
        "LARGEWIDE": Object {
          "lg": Object {
            "h": 4,
            "w": 16,
          },
          "max": Object {
            "h": 4,
            "w": 16,
          },
          "md": Object {
            "h": 4,
            "w": 8,
          },
          "sm": Object {
            "h": 4,
            "w": 4,
          },
          "xl": Object {
            "h": 4,
            "w": 16,
          },
          "xs": Object {
            "h": 4,
            "w": 4,
          },
        },
        "MEDIUM": Object {
          "lg": Object {
            "h": 2,
            "w": 4,
          },
          "max": Object {
            "h": 2,
            "w": 4,
          },
          "md": Object {
            "h": 2,
            "w": 4,
          },
          "sm": Object {
            "h": 2,
            "w": 4,
          },
          "xl": Object {
            "h": 2,
            "w": 4,
          },
          "xs": Object {
            "h": 2,
            "w": 4,
          },
        },
        "MEDIUMTHIN": Object {
          "lg": Object {
            "h": 2,
            "w": 4,
          },
          "max": Object {
            "h": 2,
            "w": 2,
          },
          "md": Object {
            "h": 2,
            "w": 2,
          },
          "sm": Object {
            "h": 2,
            "w": 2,
          },
          "xl": Object {
            "h": 2,
            "w": 2,
          },
          "xs": Object {
            "h": 2,
            "w": 4,
          },
        },
        "MEDIUMWIDE": Object {
          "lg": Object {
            "h": 2,
            "w": 8,
          },
          "max": Object {
            "h": 2,
            "w": 8,
          },
          "md": Object {
            "h": 2,
            "w": 8,
          },
          "sm": Object {
            "h": 2,
            "w": 4,
          },
          "xl": Object {
            "h": 2,
            "w": 8,
          },
          "xs": Object {
            "h": 2,
            "w": 4,
          },
        },
        "SMALL": Object {
          "lg": Object {
            "h": 1,
            "w": 4,
          },
          "max": Object {
            "h": 1,
            "w": 2,
          },
          "md": Object {
            "h": 1,
            "w": 4,
          },
          "sm": Object {
            "h": 1,
            "w": 2,
          },
          "xl": Object {
            "h": 1,
            "w": 2,
          },
          "xs": Object {
            "h": 1,
            "w": 4,
          },
        },
        "SMALLWIDE": Object {
          "lg": Object {
            "h": 1,
            "w": 4,
          },
          "max": Object {
            "h": 1,
            "w": 4,
          },
          "md": Object {
            "h": 1,
            "w": 4,
          },
          "sm": Object {
            "h": 2,
            "w": 4,
          },
          "xl": Object {
            "h": 1,
            "w": 4,
          },
          "xs": Object {
            "h": 1,
            "w": 4,
          },
        },
        "TALL": Object {
          "lg": Object {
            "h": 4,
            "w": 4,
          },
          "max": Object {
            "h": 4,
            "w": 4,
          },
          "md": Object {
            "h": 4,
            "w": 4,
          },
          "sm": Object {
            "h": 4,
            "w": 4,
          },
          "xl": Object {
            "h": 4,
            "w": 4,
          },
          "xs": Object {
            "h": 4,
            "w": 4,
          },
        },
        "WIDE": Object {
          "lg": Object {
            "h": 2,
            "w": 8,
          },
          "max": Object {
            "h": 2,
            "w": 8,
          },
          "md": Object {
            "h": 2,
            "w": 8,
          },
          "sm": Object {
            "h": 2,
            "w": 4,
          },
          "xl": Object {
            "h": 2,
            "w": 8,
          },
          "xs": Object {
            "h": 2,
            "w": 4,
          },
        },
        "XLARGE": Object {
          "lg": Object {
            "h": 4,
            "w": 16,
          },
          "max": Object {
            "h": 4,
            "w": 16,
          },
          "md": Object {
            "h": 4,
            "w": 8,
          },
          "sm": Object {
            "h": 4,
            "w": 4,
          },
          "xl": Object {
            "h": 4,
            "w": 16,
          },
          "xs": Object {
            "h": 4,
            "w": 4,
          },
        },
        "XSMALL": Object {
          "lg": Object {
            "h": 1,
            "w": 4,
          },
          "max": Object {
            "h": 1,
            "w": 2,
          },
          "md": Object {
            "h": 1,
            "w": 4,
          },
          "sm": Object {
            "h": 1,
            "w": 2,
          },
          "xl": Object {
            "h": 1,
            "w": 2,
          },
          "xs": Object {
            "h": 1,
            "w": 4,
          },
        },
        "XSMALLWIDE": Object {
          "lg": Object {
            "h": 1,
            "w": 4,
          },
          "max": Object {
            "h": 1,
            "w": 4,
          },
          "md": Object {
            "h": 1,
            "w": 4,
          },
          "sm": Object {
            "h": 2,
            "w": 4,
          },
          "xl": Object {
            "h": 1,
            "w": 4,
          },
          "xs": Object {
            "h": 1,
            "w": 4,
          },
        },
      },
      "dashboardBreakpoints": Object {
        "lg": 1056,
        "max": 1584,
        "md": 672,
        "sm": 480,
        "xl": 1312,
        "xs": 320,
      },
      "dashboardColumns": Object {
        "lg": 16,
        "max": 16,
        "md": 8,
        "sm": 4,
        "xl": 16,
        "xs": 4,
      },
      "hideHeader": false,
      "i18n": Object {
        "cloneCardLabel": "Clone card",
        "closeLabel": "Close",
        "dailyLabel": "Daily",
        "defaultLabel": "Default",
        "deleteCardLabel": "Delete card",
        "editCardLabel": "Edit card",
        "errorLoadingDataLabel": "Error loading data for this card: ",
        "errorLoadingDataShortLabel": "Data error.",
        "expandLabel": "Expand to fullscreen",
        "hourlyLabel": "Hourly",
        "last24HoursLabel": "Last 24 hrs",
        "last7DaysLabel": "Last 7 days",
        "lastMonthLabel": "Last month",
        "lastQuarterLabel": "Last quarter",
        "lastYearLabel": "Last year",
        "monthlyLabel": "Monthly",
        "noDataLabel": "No data is available for this time range.",
        "noDataShortLabel": "No data",
        "overflowMenuDescription": "Open and close list of options",
        "periodToDateLabel": "Period to date",
        "rollingPeriodLabel": "Rolling period",
        "thisMonthLabel": "This month",
        "thisQuarterLabel": "This quarter",
        "thisWeekLabel": "This week",
        "thisYearLabel": "This year",
        "timeRangeLabel": "Time range",
        "weeklyLabel": "Weekly",
      },
      "isEditable": false,
      "isEmpty": false,
      "isExpanded": false,
      "isLazyLoading": false,
      "isLoading": false,
      "layout": "HORIZONTAL",
      "onMouseDown": undefined,
      "onMouseUp": undefined,
      "onScroll": undefined,
      "onTouchEnd": undefined,
      "onTouchStart": undefined,
      "rowHeight": Object {
        "lg": 144,
        "max": 144,
        "md": 144,
        "sm": 144,
        "xl": 144,
        "xs": 144,
      },
      "size": "MEDIUM",
      "testID": "Card",
      "timeRange": undefined,
      "title": undefined,
      "toolbar": undefined,
    },
    "propTypes": Object {
      "availableActions": Object {
        "args": Array [
          Object {
            "clone": Object {
              "type": "bool",
            },
            "delete": Object {
              "type": "bool",
            },
            "edit": Object {
              "type": "bool",
            },
            "expand": Object {
              "type": "bool",
            },
            "range": Object {
              "type": "bool",
            },
          },
        ],
        "type": "shape",
      },
      "breakpoint": Object {
        "args": Array [
          Array [
            "lg",
            "max",
            "md",
            "sm",
            "xl",
            "xs",
          ],
        ],
        "type": "oneOf",
      },
      "cardDimensions": Object {
        "args": Array [
          Object {
            "LARGE": Object {
              "args": Array [
                Object {
                  "lg": Object {
                    "args": Array [
                      Object {
                        "h": Object {
                          "type": "number",
                        },
                        "w": Object {
                          "type": "number",
                        },
                      },
                    ],
                    "type": "shape",
                  },
                  "md": Object {
                    "args": Array [
                      Object {
                        "h": Object {
                          "type": "number",
                        },
                        "w": Object {
                          "type": "number",
                        },
                      },
                    ],
                    "type": "shape",
                  },
                  "sm": Object {
                    "args": Array [
                      Object {
                        "h": Object {
                          "type": "number",
                        },
                        "w": Object {
                          "type": "number",
                        },
                      },
                    ],
                    "type": "shape",
                  },
                  "xs": Object {
                    "args": Array [
                      Object {
                        "h": Object {
                          "type": "number",
                        },
                        "w": Object {
                          "type": "number",
                        },
                      },
                    ],
                    "type": "shape",
                  },
                },
              ],
              "type": "shape",
            },
            "MEDIUM": Object {
              "args": Array [
                Object {
                  "lg": Object {
                    "args": Array [
                      Object {
                        "h": Object {
                          "type": "number",
                        },
                        "w": Object {
                          "type": "number",
                        },
                      },
                    ],
                    "type": "shape",
                  },
                  "md": Object {
                    "args": Array [
                      Object {
                        "h": Object {
                          "type": "number",
                        },
                        "w": Object {
                          "type": "number",
                        },
                      },
                    ],
                    "type": "shape",
                  },
                  "sm": Object {
                    "args": Array [
                      Object {
                        "h": Object {
                          "type": "number",
                        },
                        "w": Object {
                          "type": "number",
                        },
                      },
                    ],
                    "type": "shape",
                  },
                  "xs": Object {
                    "args": Array [
                      Object {
                        "h": Object {
                          "type": "number",
                        },
                        "w": Object {
                          "type": "number",
                        },
                      },
                    ],
                    "type": "shape",
                  },
                },
              ],
              "type": "shape",
            },
            "SMALL": Object {
              "args": Array [
                Object {
                  "lg": Object {
                    "args": Array [
                      Object {
                        "h": Object {
                          "type": "number",
                        },
                        "w": Object {
                          "type": "number",
                        },
                      },
                    ],
                    "type": "shape",
                  },
                  "md": Object {
                    "args": Array [
                      Object {
                        "h": Object {
                          "type": "number",
                        },
                        "w": Object {
                          "type": "number",
                        },
                      },
                    ],
                    "type": "shape",
                  },
                  "sm": Object {
                    "args": Array [
                      Object {
                        "h": Object {
                          "type": "number",
                        },
                        "w": Object {
                          "type": "number",
                        },
                      },
                    ],
                    "type": "shape",
                  },
                  "xs": Object {
                    "args": Array [
                      Object {
                        "h": Object {
                          "type": "number",
                        },
                        "w": Object {
                          "type": "number",
                        },
                      },
                    ],
                    "type": "shape",
                  },
                },
              ],
              "type": "shape",
            },
            "TALL": Object {
              "args": Array [
                Object {
                  "lg": Object {
                    "args": Array [
                      Object {
                        "h": Object {
                          "type": "number",
                        },
                        "w": Object {
                          "type": "number",
                        },
                      },
                    ],
                    "type": "shape",
                  },
                  "md": Object {
                    "args": Array [
                      Object {
                        "h": Object {
                          "type": "number",
                        },
                        "w": Object {
                          "type": "number",
                        },
                      },
                    ],
                    "type": "shape",
                  },
                  "sm": Object {
                    "args": Array [
                      Object {
                        "h": Object {
                          "type": "number",
                        },
                        "w": Object {
                          "type": "number",
                        },
                      },
                    ],
                    "type": "shape",
                  },
                  "xs": Object {
                    "args": Array [
                      Object {
                        "h": Object {
                          "type": "number",
                        },
                        "w": Object {
                          "type": "number",
                        },
                      },
                    ],
                    "type": "shape",
                  },
                },
              ],
              "type": "shape",
            },
            "WIDE": Object {
              "args": Array [
                Object {
                  "lg": Object {
                    "args": Array [
                      Object {
                        "h": Object {
                          "type": "number",
                        },
                        "w": Object {
                          "type": "number",
                        },
                      },
                    ],
                    "type": "shape",
                  },
                  "md": Object {
                    "args": Array [
                      Object {
                        "h": Object {
                          "type": "number",
                        },
                        "w": Object {
                          "type": "number",
                        },
                      },
                    ],
                    "type": "shape",
                  },
                  "sm": Object {
                    "args": Array [
                      Object {
                        "h": Object {
                          "type": "number",
                        },
                        "w": Object {
                          "type": "number",
                        },
                      },
                    ],
                    "type": "shape",
                  },
                  "xs": Object {
                    "args": Array [
                      Object {
                        "h": Object {
                          "type": "number",
                        },
                        "w": Object {
                          "type": "number",
                        },
                      },
                    ],
                    "type": "shape",
                  },
                },
              ],
              "type": "shape",
            },
            "XLARGE": Object {
              "args": Array [
                Object {
                  "lg": Object {
                    "args": Array [
                      Object {
                        "h": Object {
                          "type": "number",
                        },
                        "w": Object {
                          "type": "number",
                        },
                      },
                    ],
                    "type": "shape",
                  },
                  "md": Object {
                    "args": Array [
                      Object {
                        "h": Object {
                          "type": "number",
                        },
                        "w": Object {
                          "type": "number",
                        },
                      },
                    ],
                    "type": "shape",
                  },
                  "sm": Object {
                    "args": Array [
                      Object {
                        "h": Object {
                          "type": "number",
                        },
                        "w": Object {
                          "type": "number",
                        },
                      },
                    ],
                    "type": "shape",
                  },
                  "xs": Object {
                    "args": Array [
                      Object {
                        "h": Object {
                          "type": "number",
                        },
                        "w": Object {
                          "type": "number",
                        },
                      },
                    ],
                    "type": "shape",
                  },
                },
              ],
              "type": "shape",
            },
            "XSMALL": Object {
              "args": Array [
                Object {
                  "lg": Object {
                    "args": Array [
                      Object {
                        "h": Object {
                          "type": "number",
                        },
                        "w": Object {
                          "type": "number",
                        },
                      },
                    ],
                    "type": "shape",
                  },
                  "md": Object {
                    "args": Array [
                      Object {
                        "h": Object {
                          "type": "number",
                        },
                        "w": Object {
                          "type": "number",
                        },
                      },
                    ],
                    "type": "shape",
                  },
                  "sm": Object {
                    "args": Array [
                      Object {
                        "h": Object {
                          "type": "number",
                        },
                        "w": Object {
                          "type": "number",
                        },
                      },
                    ],
                    "type": "shape",
                  },
                  "xs": Object {
                    "args": Array [
                      Object {
                        "h": Object {
                          "type": "number",
                        },
                        "w": Object {
                          "type": "number",
                        },
                      },
                    ],
                    "type": "shape",
                  },
                },
              ],
              "type": "shape",
            },
          },
        ],
        "type": "shape",
      },
      "dashboardBreakpoints": Object {
        "args": Array [
          Object {
            "lg": Object {
              "type": "number",
            },
            "md": Object {
              "type": "number",
            },
            "sm": Object {
              "type": "number",
            },
            "xs": Object {
              "type": "number",
            },
          },
        ],
        "type": "shape",
      },
      "dashboardColumns": Object {
        "args": Array [
          Object {
            "lg": Object {
              "type": "number",
            },
            "md": Object {
              "type": "number",
            },
            "sm": Object {
              "type": "number",
            },
            "xs": Object {
              "type": "number",
            },
          },
        ],
        "type": "shape",
      },
      "hideHeader": Object {
        "type": "bool",
      },
      "i18n": Object {
        "args": Array [
          Object {
            "cloneCardLabel": Object {
              "type": "string",
            },
            "closeLabel": Object {
              "type": "string",
            },
            "dailyLabel": Object {
              "type": "string",
            },
            "deleteCardLabel": Object {
              "type": "string",
            },
            "editCardLabel": Object {
              "type": "string",
            },
            "errorLoadingDataLabel": Object {
              "type": "string",
            },
            "errorLoadingDataShortLabel": Object {
              "type": "string",
            },
            "expandLabel": Object {
              "type": "string",
            },
            "hourlyLabel": Object {
              "type": "string",
            },
            "last24HoursLabel": Object {
              "type": "string",
            },
            "last7DaysLabel": Object {
              "type": "string",
            },
            "lastMonthLabel": Object {
              "type": "string",
            },
            "lastQuarterLabel": Object {
              "type": "string",
            },
            "lastYearLabel": Object {
              "type": "string",
            },
            "loadingDataLabel": Object {
              "type": "string",
            },
            "monthlyLabel": Object {
              "type": "string",
            },
            "noDataLabel": Object {
              "type": "string",
            },
            "noDataShortLabel": Object {
              "type": "string",
            },
            "overflowMenuDescription": Object {
              "type": "string",
            },
            "periodToDateLabel": Object {
              "type": "string",
            },
            "rollingPeriodLabel": Object {
              "type": "string",
            },
            "thisMonthLabel": Object {
              "type": "string",
            },
            "thisQuarterLabel": Object {
              "type": "string",
            },
            "thisWeekLabel": Object {
              "type": "string",
            },
            "thisYearLabel": Object {
              "type": "string",
            },
            "weeklyLabel": Object {
              "type": "string",
            },
          },
        ],
        "type": "shape",
      },
      "id": Object {
        "type": "string",
      },
      "isEditable": Object {
        "type": "bool",
      },
      "isEmpty": Object {
        "type": "bool",
      },
      "isExpanded": Object {
        "type": "bool",
      },
      "isLoading": Object {
        "type": "bool",
      },
      "layout": Object {
        "args": Array [
          Array [
            "HORIZONTAL",
            "VERTICAL",
          ],
        ],
        "type": "oneOf",
      },
      "locale": Object {
        "type": "string",
      },
      "onMouseDown": Object {
        "type": "func",
      },
      "onMouseUp": Object {
        "type": "func",
      },
      "onScroll": Object {
        "type": "func",
      },
      "onTouchEnd": Object {
        "type": "func",
      },
      "onTouchStart": Object {
        "type": "func",
      },
      "renderIconByName": Object {
        "type": "func",
      },
      "rowHeight": Object {
        "args": Array [
          Object {
            "lg": Object {
              "type": "number",
            },
            "md": Object {
              "type": "number",
            },
            "sm": Object {
              "type": "number",
            },
            "xs": Object {
              "type": "number",
            },
          },
        ],
        "type": "shape",
      },
      "showOverflow": [Function],
      "size": Object {
        "args": Array [
          Array [
            "XSMALL",
            "XSMALLWIDE",
            "TALL",
            "WIDE",
            "XLARGE",
            "SMALL",
            "SMALLWIDE",
            "MEDIUMTHIN",
            "MEDIUM",
            "MEDIUMWIDE",
            "LARGETHIN",
            "LARGE",
            "LARGEWIDE",
          ],
        ],
        "type": "oneOf",
      },
      "testID": Object {
        "type": "string",
      },
      "timeRange": Object {
        "args": Array [
          Array [
            "last24Hours",
            "last7Days",
            "lastMonth",
            "lastQuarter",
            "lastYear",
            "thisWeek",
            "thisMonth",
            "thisQuarter",
            "thisYear",
            "",
          ],
        ],
        "type": "oneOf",
      },
      "title": Object {
        "type": "string",
      },
      "toolbar": Object {
        "type": "element",
      },
      "tooltip": Object {
        "type": "element",
      },
    },
  },
  "ValueCard" => Object {
    "defaultProps": Object {
      "locale": "en",
      "size": "MEDIUM",
    },
    "propTypes": Object {
      "availableActions": Object {
        "args": Array [
          Object {
            "clone": Object {
              "type": "bool",
            },
            "delete": Object {
              "type": "bool",
            },
            "edit": Object {
              "type": "bool",
            },
            "expand": Object {
              "type": "bool",
            },
            "range": Object {
              "type": "bool",
            },
          },
        ],
        "type": "shape",
      },
      "breakpoint": Object {
        "args": Array [
          Array [
            "lg",
            "max",
            "md",
            "sm",
            "xl",
            "xs",
          ],
        ],
        "type": "oneOf",
      },
      "cardDimensions": Object {
        "args": Array [
          Object {
            "LARGE": Object {
              "args": Array [
                Object {
                  "lg": Object {
                    "args": Array [
                      Object {
                        "h": Object {
                          "type": "number",
                        },
                        "w": Object {
                          "type": "number",
                        },
                      },
                    ],
                    "type": "shape",
                  },
                  "md": Object {
                    "args": Array [
                      Object {
                        "h": Object {
                          "type": "number",
                        },
                        "w": Object {
                          "type": "number",
                        },
                      },
                    ],
                    "type": "shape",
                  },
                  "sm": Object {
                    "args": Array [
                      Object {
                        "h": Object {
                          "type": "number",
                        },
                        "w": Object {
                          "type": "number",
                        },
                      },
                    ],
                    "type": "shape",
                  },
                  "xs": Object {
                    "args": Array [
                      Object {
                        "h": Object {
                          "type": "number",
                        },
                        "w": Object {
                          "type": "number",
                        },
                      },
                    ],
                    "type": "shape",
                  },
                },
              ],
              "type": "shape",
            },
            "MEDIUM": Object {
              "args": Array [
                Object {
                  "lg": Object {
                    "args": Array [
                      Object {
                        "h": Object {
                          "type": "number",
                        },
                        "w": Object {
                          "type": "number",
                        },
                      },
                    ],
                    "type": "shape",
                  },
                  "md": Object {
                    "args": Array [
                      Object {
                        "h": Object {
                          "type": "number",
                        },
                        "w": Object {
                          "type": "number",
                        },
                      },
                    ],
                    "type": "shape",
                  },
                  "sm": Object {
                    "args": Array [
                      Object {
                        "h": Object {
                          "type": "number",
                        },
                        "w": Object {
                          "type": "number",
                        },
                      },
                    ],
                    "type": "shape",
                  },
                  "xs": Object {
                    "args": Array [
                      Object {
                        "h": Object {
                          "type": "number",
                        },
                        "w": Object {
                          "type": "number",
                        },
                      },
                    ],
                    "type": "shape",
                  },
                },
              ],
              "type": "shape",
            },
            "SMALL": Object {
              "args": Array [
                Object {
                  "lg": Object {
                    "args": Array [
                      Object {
                        "h": Object {
                          "type": "number",
                        },
                        "w": Object {
                          "type": "number",
                        },
                      },
                    ],
                    "type": "shape",
                  },
                  "md": Object {
                    "args": Array [
                      Object {
                        "h": Object {
                          "type": "number",
                        },
                        "w": Object {
                          "type": "number",
                        },
                      },
                    ],
                    "type": "shape",
                  },
                  "sm": Object {
                    "args": Array [
                      Object {
                        "h": Object {
                          "type": "number",
                        },
                        "w": Object {
                          "type": "number",
                        },
                      },
                    ],
                    "type": "shape",
                  },
                  "xs": Object {
                    "args": Array [
                      Object {
                        "h": Object {
                          "type": "number",
                        },
                        "w": Object {
                          "type": "number",
                        },
                      },
                    ],
                    "type": "shape",
                  },
                },
              ],
              "type": "shape",
            },
            "TALL": Object {
              "args": Array [
                Object {
                  "lg": Object {
                    "args": Array [
                      Object {
                        "h": Object {
                          "type": "number",
                        },
                        "w": Object {
                          "type": "number",
                        },
                      },
                    ],
                    "type": "shape",
                  },
                  "md": Object {
                    "args": Array [
                      Object {
                        "h": Object {
                          "type": "number",
                        },
                        "w": Object {
                          "type": "number",
                        },
                      },
                    ],
                    "type": "shape",
                  },
                  "sm": Object {
                    "args": Array [
                      Object {
                        "h": Object {
                          "type": "number",
                        },
                        "w": Object {
                          "type": "number",
                        },
                      },
                    ],
                    "type": "shape",
                  },
                  "xs": Object {
                    "args": Array [
                      Object {
                        "h": Object {
                          "type": "number",
                        },
                        "w": Object {
                          "type": "number",
                        },
                      },
                    ],
                    "type": "shape",
                  },
                },
              ],
              "type": "shape",
            },
            "WIDE": Object {
              "args": Array [
                Object {
                  "lg": Object {
                    "args": Array [
                      Object {
                        "h": Object {
                          "type": "number",
                        },
                        "w": Object {
                          "type": "number",
                        },
                      },
                    ],
                    "type": "shape",
                  },
                  "md": Object {
                    "args": Array [
                      Object {
                        "h": Object {
                          "type": "number",
                        },
                        "w": Object {
                          "type": "number",
                        },
                      },
                    ],
                    "type": "shape",
                  },
                  "sm": Object {
                    "args": Array [
                      Object {
                        "h": Object {
                          "type": "number",
                        },
                        "w": Object {
                          "type": "number",
                        },
                      },
                    ],
                    "type": "shape",
                  },
                  "xs": Object {
                    "args": Array [
                      Object {
                        "h": Object {
                          "type": "number",
                        },
                        "w": Object {
                          "type": "number",
                        },
                      },
                    ],
                    "type": "shape",
                  },
                },
              ],
              "type": "shape",
            },
            "XLARGE": Object {
              "args": Array [
                Object {
                  "lg": Object {
                    "args": Array [
                      Object {
                        "h": Object {
                          "type": "number",
                        },
                        "w": Object {
                          "type": "number",
                        },
                      },
                    ],
                    "type": "shape",
                  },
                  "md": Object {
                    "args": Array [
                      Object {
                        "h": Object {
                          "type": "number",
                        },
                        "w": Object {
                          "type": "number",
                        },
                      },
                    ],
                    "type": "shape",
                  },
                  "sm": Object {
                    "args": Array [
                      Object {
                        "h": Object {
                          "type": "number",
                        },
                        "w": Object {
                          "type": "number",
                        },
                      },
                    ],
                    "type": "shape",
                  },
                  "xs": Object {
                    "args": Array [
                      Object {
                        "h": Object {
                          "type": "number",
                        },
                        "w": Object {
                          "type": "number",
                        },
                      },
                    ],
                    "type": "shape",
                  },
                },
              ],
              "type": "shape",
            },
            "XSMALL": Object {
              "args": Array [
                Object {
                  "lg": Object {
                    "args": Array [
                      Object {
                        "h": Object {
                          "type": "number",
                        },
                        "w": Object {
                          "type": "number",
                        },
                      },
                    ],
                    "type": "shape",
                  },
                  "md": Object {
                    "args": Array [
                      Object {
                        "h": Object {
                          "type": "number",
                        },
                        "w": Object {
                          "type": "number",
                        },
                      },
                    ],
                    "type": "shape",
                  },
                  "sm": Object {
                    "args": Array [
                      Object {
                        "h": Object {
                          "type": "number",
                        },
                        "w": Object {
                          "type": "number",
                        },
                      },
                    ],
                    "type": "shape",
                  },
                  "xs": Object {
                    "args": Array [
                      Object {
                        "h": Object {
                          "type": "number",
                        },
                        "w": Object {
                          "type": "number",
                        },
                      },
                    ],
                    "type": "shape",
                  },
                },
              ],
              "type": "shape",
            },
          },
        ],
        "type": "shape",
      },
      "cardVariables": Object {
        "args": Array [
          Object {
            "args": Array [
              Array [
                Object {
                  "type": "string",
                },
                Object {
                  "type": "func",
                },
                Object {
                  "type": "number",
                },
                Object {
                  "type": "bool",
                },
              ],
            ],
            "type": "oneOfType",
          },
        ],
        "type": "objectOf",
      },
      "content": Object {
        "args": Array [
          Object {
            "attributes": Object {
              "args": Array [
                Object {
                  "args": Array [
                    Object {
                      "dataFilter": Object {
                        "args": Array [
                          Object {
                            "type": "any",
                          },
                        ],
                        "type": "objectOf",
                      },
                      "dataSourceId": Object {
                        "isRequired": true,
                        "type": "string",
                      },
                      "label": Object {
                        "type": "string",
                      },
                      "secondaryValue": Object {
                        "args": Array [
                          Object {
                            "color": Object {
                              "type": "string",
                            },
                            "dataSourceId": Object {
                              "isRequired": true,
                              "type": "string",
                            },
                            "trend": Object {
                              "args": Array [
                                Array [
                                  "up",
                                  "down",
                                ],
                              ],
                              "type": "oneOf",
                            },
                          },
                        ],
                        "type": "shape",
                      },
                      "thresholds": Object {
                        "args": Array [
                          Object {
                            "args": Array [
                              Object {
                                "color": Object {
                                  "type": "string",
                                },
                                "comparison": Object {
                                  "args": Array [
                                    Array [
                                      "<",
                                      ">",
                                      "=",
                                      "<=",
                                      ">=",
                                    ],
                                  ],
                                  "isRequired": true,
                                  "type": "oneOf",
                                },
                                "icon": Object {
                                  "type": "string",
                                },
                                "value": Object {
                                  "args": Array [
                                    Array [
                                      Object {
                                        "type": "string",
                                      },
                                      Object {
                                        "type": "number",
                                      },
                                    ],
                                  ],
                                  "isRequired": true,
                                  "type": "oneOfType",
                                },
                              },
                            ],
                            "type": "shape",
                          },
                        ],
                        "type": "arrayOf",
                      },
                      "unit": Object {
                        "type": "string",
                      },
                    },
                  ],
                  "type": "shape",
                },
              ],
              "isRequired": true,
              "type": "arrayOf",
            },
          },
        ],
        "type": "shape",
      },
      "dashboardBreakpoints": Object {
        "args": Array [
          Object {
            "lg": Object {
              "type": "number",
            },
            "md": Object {
              "type": "number",
            },
            "sm": Object {
              "type": "number",
            },
            "xs": Object {
              "type": "number",
            },
          },
        ],
        "type": "shape",
      },
      "dashboardColumns": Object {
        "args": Array [
          Object {
            "lg": Object {
              "type": "number",
            },
            "md": Object {
              "type": "number",
            },
            "sm": Object {
              "type": "number",
            },
            "xs": Object {
              "type": "number",
            },
          },
        ],
        "type": "shape",
      },
      "dataState": Object {
        "args": Array [
          Object {
            "description": Object {
              "isRequired": true,
              "type": "string",
            },
            "extraTooltipText": Object {
              "type": "string",
            },
            "icon": Object {
              "type": "element",
            },
            "label": Object {
              "isRequired": true,
              "type": "string",
            },
            "learnMoreElement": Object {
              "type": "element",
            },
            "type": Object {
              "args": Array [
                Array [
                  "NO_DATA",
                  "ERROR",
                ],
              ],
              "isRequired": true,
              "type": "oneOf",
            },
          },
        ],
        "type": "shape",
      },
      "hideHeader": Object {
        "type": "bool",
      },
      "i18n": Object {
        "args": Array [
          Object {
            "cloneCardLabel": Object {
              "type": "string",
            },
            "closeLabel": Object {
              "type": "string",
            },
            "dailyLabel": Object {
              "type": "string",
            },
            "deleteCardLabel": Object {
              "type": "string",
            },
            "editCardLabel": Object {
              "type": "string",
            },
            "errorLoadingDataLabel": Object {
              "type": "string",
            },
            "errorLoadingDataShortLabel": Object {
              "type": "string",
            },
            "expandLabel": Object {
              "type": "string",
            },
            "hourlyLabel": Object {
              "type": "string",
            },
            "last24HoursLabel": Object {
              "type": "string",
            },
            "last7DaysLabel": Object {
              "type": "string",
            },
            "lastMonthLabel": Object {
              "type": "string",
            },
            "lastQuarterLabel": Object {
              "type": "string",
            },
            "lastYearLabel": Object {
              "type": "string",
            },
            "loadingDataLabel": Object {
              "type": "string",
            },
            "monthlyLabel": Object {
              "type": "string",
            },
            "noDataLabel": Object {
              "type": "string",
            },
            "noDataShortLabel": Object {
              "type": "string",
            },
            "overflowMenuDescription": Object {
              "type": "string",
            },
            "periodToDateLabel": Object {
              "type": "string",
            },
            "rollingPeriodLabel": Object {
              "type": "string",
            },
            "thisMonthLabel": Object {
              "type": "string",
            },
            "thisQuarterLabel": Object {
              "type": "string",
            },
            "thisWeekLabel": Object {
              "type": "string",
            },
            "thisYearLabel": Object {
              "type": "string",
            },
            "weeklyLabel": Object {
              "type": "string",
            },
          },
        ],
        "type": "shape",
      },
      "id": Object {
        "type": "string",
      },
      "isEditable": Object {
        "type": "bool",
      },
      "isEmpty": Object {
        "type": "bool",
      },
      "isExpanded": Object {
        "type": "bool",
      },
      "isLoading": Object {
        "type": "bool",
      },
      "layout": Object {
        "args": Array [
          Array [
            "HORIZONTAL",
            "VERTICAL",
          ],
        ],
        "type": "oneOf",
      },
      "locale": Object {
        "type": "string",
      },
      "onMouseDown": Object {
        "type": "func",
      },
      "onMouseUp": Object {
        "type": "func",
      },
      "onScroll": Object {
        "type": "func",
      },
      "onTouchEnd": Object {
        "type": "func",
      },
      "onTouchStart": Object {
        "type": "func",
      },
      "renderIconByName": Object {
        "type": "func",
      },
      "rowHeight": Object {
        "args": Array [
          Object {
            "lg": Object {
              "type": "number",
            },
            "md": Object {
              "type": "number",
            },
            "sm": Object {
              "type": "number",
            },
            "xs": Object {
              "type": "number",
            },
          },
        ],
        "type": "shape",
      },
      "showOverflow": [Function],
      "size": Object {
        "args": Array [
          Array [
            "XSMALL",
            "XSMALLWIDE",
            "TALL",
            "WIDE",
            "XLARGE",
            "SMALL",
            "SMALLWIDE",
            "MEDIUMTHIN",
            "MEDIUM",
            "MEDIUMWIDE",
            "LARGETHIN",
            "LARGE",
            "LARGEWIDE",
          ],
        ],
        "type": "oneOf",
      },
      "testID": Object {
        "type": "string",
      },
      "timeRange": Object {
        "args": Array [
          Array [
            "last24Hours",
            "last7Days",
            "lastMonth",
            "lastQuarter",
            "lastYear",
            "thisWeek",
            "thisMonth",
            "thisQuarter",
            "thisYear",
            "",
          ],
        ],
        "type": "oneOf",
      },
      "title": Object {
        "type": "string",
      },
      "toolbar": Object {
        "type": "element",
      },
      "tooltip": Object {
        "type": "element",
      },
      "values": Object {
        "args": Array [
          Array [
            Object {
              "type": "object",
            },
            Object {
              "args": Array [
                Object {
                  "type": "object",
                },
              ],
              "type": "arrayOf",
            },
          ],
        ],
        "type": "oneOfType",
      },
    },
  },
  "TimeSeriesCard" => Object {
    "defaultProps": Object {
      "chartType": "LINE",
      "content": Object {
        "includeZeroOnXaxis": false,
        "includeZeroOnYaxis": false,
      },
      "i18n": Object {
        "alertDetected": "Alert detected:",
      },
      "locale": "en",
      "size": "MEDIUM",
      "values": Array [],
    },
    "propTypes": Object {
      "availableActions": Object {
        "args": Array [
          Object {
            "clone": Object {
              "type": "bool",
            },
            "delete": Object {
              "type": "bool",
            },
            "edit": Object {
              "type": "bool",
            },
            "expand": Object {
              "type": "bool",
            },
            "range": Object {
              "type": "bool",
            },
          },
        ],
        "type": "shape",
      },
      "breakpoint": Object {
        "args": Array [
          Array [
            "lg",
            "max",
            "md",
            "sm",
            "xl",
            "xs",
          ],
        ],
        "type": "oneOf",
      },
      "cardDimensions": Object {
        "args": Array [
          Object {
            "LARGE": Object {
              "args": Array [
                Object {
                  "lg": Object {
                    "args": Array [
                      Object {
                        "h": Object {
                          "type": "number",
                        },
                        "w": Object {
                          "type": "number",
                        },
                      },
                    ],
                    "type": "shape",
                  },
                  "md": Object {
                    "args": Array [
                      Object {
                        "h": Object {
                          "type": "number",
                        },
                        "w": Object {
                          "type": "number",
                        },
                      },
                    ],
                    "type": "shape",
                  },
                  "sm": Object {
                    "args": Array [
                      Object {
                        "h": Object {
                          "type": "number",
                        },
                        "w": Object {
                          "type": "number",
                        },
                      },
                    ],
                    "type": "shape",
                  },
                  "xs": Object {
                    "args": Array [
                      Object {
                        "h": Object {
                          "type": "number",
                        },
                        "w": Object {
                          "type": "number",
                        },
                      },
                    ],
                    "type": "shape",
                  },
                },
              ],
              "type": "shape",
            },
            "MEDIUM": Object {
              "args": Array [
                Object {
                  "lg": Object {
                    "args": Array [
                      Object {
                        "h": Object {
                          "type": "number",
                        },
                        "w": Object {
                          "type": "number",
                        },
                      },
                    ],
                    "type": "shape",
                  },
                  "md": Object {
                    "args": Array [
                      Object {
                        "h": Object {
                          "type": "number",
                        },
                        "w": Object {
                          "type": "number",
                        },
                      },
                    ],
                    "type": "shape",
                  },
                  "sm": Object {
                    "args": Array [
                      Object {
                        "h": Object {
                          "type": "number",
                        },
                        "w": Object {
                          "type": "number",
                        },
                      },
                    ],
                    "type": "shape",
                  },
                  "xs": Object {
                    "args": Array [
                      Object {
                        "h": Object {
                          "type": "number",
                        },
                        "w": Object {
                          "type": "number",
                        },
                      },
                    ],
                    "type": "shape",
                  },
                },
              ],
              "type": "shape",
            },
            "SMALL": Object {
              "args": Array [
                Object {
                  "lg": Object {
                    "args": Array [
                      Object {
                        "h": Object {
                          "type": "number",
                        },
                        "w": Object {
                          "type": "number",
                        },
                      },
                    ],
                    "type": "shape",
                  },
                  "md": Object {
                    "args": Array [
                      Object {
                        "h": Object {
                          "type": "number",
                        },
                        "w": Object {
                          "type": "number",
                        },
                      },
                    ],
                    "type": "shape",
                  },
                  "sm": Object {
                    "args": Array [
                      Object {
                        "h": Object {
                          "type": "number",
                        },
                        "w": Object {
                          "type": "number",
                        },
                      },
                    ],
                    "type": "shape",
                  },
                  "xs": Object {
                    "args": Array [
                      Object {
                        "h": Object {
                          "type": "number",
                        },
                        "w": Object {
                          "type": "number",
                        },
                      },
                    ],
                    "type": "shape",
                  },
                },
              ],
              "type": "shape",
            },
            "TALL": Object {
              "args": Array [
                Object {
                  "lg": Object {
                    "args": Array [
                      Object {
                        "h": Object {
                          "type": "number",
                        },
                        "w": Object {
                          "type": "number",
                        },
                      },
                    ],
                    "type": "shape",
                  },
                  "md": Object {
                    "args": Array [
                      Object {
                        "h": Object {
                          "type": "number",
                        },
                        "w": Object {
                          "type": "number",
                        },
                      },
                    ],
                    "type": "shape",
                  },
                  "sm": Object {
                    "args": Array [
                      Object {
                        "h": Object {
                          "type": "number",
                        },
                        "w": Object {
                          "type": "number",
                        },
                      },
                    ],
                    "type": "shape",
                  },
                  "xs": Object {
                    "args": Array [
                      Object {
                        "h": Object {
                          "type": "number",
                        },
                        "w": Object {
                          "type": "number",
                        },
                      },
                    ],
                    "type": "shape",
                  },
                },
              ],
              "type": "shape",
            },
            "WIDE": Object {
              "args": Array [
                Object {
                  "lg": Object {
                    "args": Array [
                      Object {
                        "h": Object {
                          "type": "number",
                        },
                        "w": Object {
                          "type": "number",
                        },
                      },
                    ],
                    "type": "shape",
                  },
                  "md": Object {
                    "args": Array [
                      Object {
                        "h": Object {
                          "type": "number",
                        },
                        "w": Object {
                          "type": "number",
                        },
                      },
                    ],
                    "type": "shape",
                  },
                  "sm": Object {
                    "args": Array [
                      Object {
                        "h": Object {
                          "type": "number",
                        },
                        "w": Object {
                          "type": "number",
                        },
                      },
                    ],
                    "type": "shape",
                  },
                  "xs": Object {
                    "args": Array [
                      Object {
                        "h": Object {
                          "type": "number",
                        },
                        "w": Object {
                          "type": "number",
                        },
                      },
                    ],
                    "type": "shape",
                  },
                },
              ],
              "type": "shape",
            },
            "XLARGE": Object {
              "args": Array [
                Object {
                  "lg": Object {
                    "args": Array [
                      Object {
                        "h": Object {
                          "type": "number",
                        },
                        "w": Object {
                          "type": "number",
                        },
                      },
                    ],
                    "type": "shape",
                  },
                  "md": Object {
                    "args": Array [
                      Object {
                        "h": Object {
                          "type": "number",
                        },
                        "w": Object {
                          "type": "number",
                        },
                      },
                    ],
                    "type": "shape",
                  },
                  "sm": Object {
                    "args": Array [
                      Object {
                        "h": Object {
                          "type": "number",
                        },
                        "w": Object {
                          "type": "number",
                        },
                      },
                    ],
                    "type": "shape",
                  },
                  "xs": Object {
                    "args": Array [
                      Object {
                        "h": Object {
                          "type": "number",
                        },
                        "w": Object {
                          "type": "number",
                        },
                      },
                    ],
                    "type": "shape",
                  },
                },
              ],
              "type": "shape",
            },
            "XSMALL": Object {
              "args": Array [
                Object {
                  "lg": Object {
                    "args": Array [
                      Object {
                        "h": Object {
                          "type": "number",
                        },
                        "w": Object {
                          "type": "number",
                        },
                      },
                    ],
                    "type": "shape",
                  },
                  "md": Object {
                    "args": Array [
                      Object {
                        "h": Object {
                          "type": "number",
                        },
                        "w": Object {
                          "type": "number",
                        },
                      },
                    ],
                    "type": "shape",
                  },
                  "sm": Object {
                    "args": Array [
                      Object {
                        "h": Object {
                          "type": "number",
                        },
                        "w": Object {
                          "type": "number",
                        },
                      },
                    ],
                    "type": "shape",
                  },
                  "xs": Object {
                    "args": Array [
                      Object {
                        "h": Object {
                          "type": "number",
                        },
                        "w": Object {
                          "type": "number",
                        },
                      },
                    ],
                    "type": "shape",
                  },
                },
              ],
              "type": "shape",
            },
          },
        ],
        "type": "shape",
      },
      "cardVariables": Object {
        "args": Array [
          Object {
            "args": Array [
              Array [
                Object {
                  "type": "string",
                },
                Object {
                  "type": "func",
                },
                Object {
                  "type": "number",
                },
                Object {
                  "type": "bool",
                },
              ],
            ],
            "type": "oneOfType",
          },
        ],
        "type": "objectOf",
      },
      "content": Object {
        "args": Array [
          Object {
            "chartType": [Function],
            "includeZeroOnXaxis": Object {
              "type": "bool",
            },
            "includeZeroOnYaxis": Object {
              "type": "bool",
            },
            "series": Object {
              "args": Array [
                Array [
                  Object {
                    "args": Array [
                      Object {
                        "color": Object {
                          "type": "string",
                        },
                        "dataFilter": Object {
                          "args": Array [
                            Object {
                              "type": "any",
                            },
                          ],
                          "type": "objectOf",
                        },
                        "dataSourceId": Object {
                          "isRequired": true,
                          "type": "string",
                        },
                        "label": Object {
                          "isRequired": true,
                          "type": "string",
                        },
                        "unit": Object {
                          "type": "string",
                        },
                      },
                    ],
                    "type": "shape",
                  },
                  Object {
                    "args": Array [
                      Object {
                        "args": Array [
                          Object {
                            "color": Object {
                              "type": "string",
                            },
                            "dataFilter": Object {
                              "args": Array [
                                Object {
                                  "type": "any",
                                },
                              ],
                              "type": "objectOf",
                            },
                            "dataSourceId": Object {
                              "isRequired": true,
                              "type": "string",
                            },
                            "label": Object {
                              "isRequired": true,
                              "type": "string",
                            },
                            "unit": Object {
                              "type": "string",
                            },
                          },
                        ],
                        "type": "shape",
                      },
                    ],
                    "type": "arrayOf",
                  },
                ],
              ],
              "isRequired": true,
              "type": "oneOfType",
            },
            "timeDataSourceId": Object {
              "type": "string",
            },
            "xLabel": Object {
              "type": "string",
            },
            "yLabel": Object {
              "type": "string",
            },
          },
        ],
        "isRequired": true,
        "type": "shape",
      },
      "dashboardBreakpoints": Object {
        "args": Array [
          Object {
            "lg": Object {
              "type": "number",
            },
            "md": Object {
              "type": "number",
            },
            "sm": Object {
              "type": "number",
            },
            "xs": Object {
              "type": "number",
            },
          },
        ],
        "type": "shape",
      },
      "dashboardColumns": Object {
        "args": Array [
          Object {
            "lg": Object {
              "type": "number",
            },
            "md": Object {
              "type": "number",
            },
            "sm": Object {
              "type": "number",
            },
            "xs": Object {
              "type": "number",
            },
          },
        ],
        "type": "shape",
      },
      "hideHeader": Object {
        "type": "bool",
      },
      "i18n": Object {
        "args": Array [
          Object {
            "alertDetected": Object {
              "type": "string",
            },
          },
        ],
        "type": "shape",
      },
      "id": Object {
        "type": "string",
      },
      "interval": Object {
        "args": Array [
          Array [
            "minute",
            "hour",
            "day",
            "week",
            "quarter",
            "month",
            "year",
          ],
        ],
        "type": "oneOf",
      },
      "isEditable": Object {
        "type": "bool",
      },
      "isEmpty": Object {
        "type": "bool",
      },
      "isExpanded": Object {
        "type": "bool",
      },
      "isLoading": Object {
        "type": "bool",
      },
      "layout": Object {
        "args": Array [
          Array [
            "HORIZONTAL",
            "VERTICAL",
          ],
        ],
        "type": "oneOf",
      },
      "locale": Object {
        "type": "string",
      },
      "onMouseDown": Object {
        "type": "func",
      },
      "onMouseUp": Object {
        "type": "func",
      },
      "onScroll": Object {
        "type": "func",
      },
      "onTouchEnd": Object {
        "type": "func",
      },
      "onTouchStart": Object {
        "type": "func",
      },
      "renderIconByName": Object {
        "type": "func",
      },
      "rowHeight": Object {
        "args": Array [
          Object {
            "lg": Object {
              "type": "number",
            },
            "md": Object {
              "type": "number",
            },
            "sm": Object {
              "type": "number",
            },
            "xs": Object {
              "type": "number",
            },
          },
        ],
        "type": "shape",
      },
      "showOverflow": [Function],
      "size": Object {
        "args": Array [
          Array [
            "XSMALL",
            "XSMALLWIDE",
            "TALL",
            "WIDE",
            "XLARGE",
            "SMALL",
            "SMALLWIDE",
            "MEDIUMTHIN",
            "MEDIUM",
            "MEDIUMWIDE",
            "LARGETHIN",
            "LARGE",
            "LARGEWIDE",
          ],
        ],
        "type": "oneOf",
      },
      "testID": Object {
        "type": "string",
      },
      "timeRange": Object {
        "args": Array [
          Array [
            "last24Hours",
            "last7Days",
            "lastMonth",
            "lastQuarter",
            "lastYear",
            "thisWeek",
            "thisMonth",
            "thisQuarter",
            "thisYear",
            "",
          ],
        ],
        "type": "oneOf",
      },
      "title": Object {
        "type": "string",
      },
      "toolbar": Object {
        "type": "element",
      },
      "tooltip": Object {
        "type": "element",
      },
      "values": Object {
        "args": Array [
          Object {
            "type": "object",
          },
        ],
        "type": "arrayOf",
      },
    },
  },
  "ImageCard" => Object {
    "defaultProps": Object {
      "i18n": Object {
        "loadingDataLabel": "Loading hotspot data",
      },
      "locale": "en",
    },
    "propTypes": Object {
      "availableActions": Object {
        "args": Array [
          Object {
            "clone": Object {
              "type": "bool",
            },
            "delete": Object {
              "type": "bool",
            },
            "edit": Object {
              "type": "bool",
            },
            "expand": Object {
              "type": "bool",
            },
            "range": Object {
              "type": "bool",
            },
          },
        ],
        "type": "shape",
      },
      "breakpoint": Object {
        "args": Array [
          Array [
            "lg",
            "max",
            "md",
            "sm",
            "xl",
            "xs",
          ],
        ],
        "type": "oneOf",
      },
      "cardDimensions": Object {
        "args": Array [
          Object {
            "LARGE": Object {
              "args": Array [
                Object {
                  "lg": Object {
                    "args": Array [
                      Object {
                        "h": Object {
                          "type": "number",
                        },
                        "w": Object {
                          "type": "number",
                        },
                      },
                    ],
                    "type": "shape",
                  },
                  "md": Object {
                    "args": Array [
                      Object {
                        "h": Object {
                          "type": "number",
                        },
                        "w": Object {
                          "type": "number",
                        },
                      },
                    ],
                    "type": "shape",
                  },
                  "sm": Object {
                    "args": Array [
                      Object {
                        "h": Object {
                          "type": "number",
                        },
                        "w": Object {
                          "type": "number",
                        },
                      },
                    ],
                    "type": "shape",
                  },
                  "xs": Object {
                    "args": Array [
                      Object {
                        "h": Object {
                          "type": "number",
                        },
                        "w": Object {
                          "type": "number",
                        },
                      },
                    ],
                    "type": "shape",
                  },
                },
              ],
              "type": "shape",
            },
            "MEDIUM": Object {
              "args": Array [
                Object {
                  "lg": Object {
                    "args": Array [
                      Object {
                        "h": Object {
                          "type": "number",
                        },
                        "w": Object {
                          "type": "number",
                        },
                      },
                    ],
                    "type": "shape",
                  },
                  "md": Object {
                    "args": Array [
                      Object {
                        "h": Object {
                          "type": "number",
                        },
                        "w": Object {
                          "type": "number",
                        },
                      },
                    ],
                    "type": "shape",
                  },
                  "sm": Object {
                    "args": Array [
                      Object {
                        "h": Object {
                          "type": "number",
                        },
                        "w": Object {
                          "type": "number",
                        },
                      },
                    ],
                    "type": "shape",
                  },
                  "xs": Object {
                    "args": Array [
                      Object {
                        "h": Object {
                          "type": "number",
                        },
                        "w": Object {
                          "type": "number",
                        },
                      },
                    ],
                    "type": "shape",
                  },
                },
              ],
              "type": "shape",
            },
            "SMALL": Object {
              "args": Array [
                Object {
                  "lg": Object {
                    "args": Array [
                      Object {
                        "h": Object {
                          "type": "number",
                        },
                        "w": Object {
                          "type": "number",
                        },
                      },
                    ],
                    "type": "shape",
                  },
                  "md": Object {
                    "args": Array [
                      Object {
                        "h": Object {
                          "type": "number",
                        },
                        "w": Object {
                          "type": "number",
                        },
                      },
                    ],
                    "type": "shape",
                  },
                  "sm": Object {
                    "args": Array [
                      Object {
                        "h": Object {
                          "type": "number",
                        },
                        "w": Object {
                          "type": "number",
                        },
                      },
                    ],
                    "type": "shape",
                  },
                  "xs": Object {
                    "args": Array [
                      Object {
                        "h": Object {
                          "type": "number",
                        },
                        "w": Object {
                          "type": "number",
                        },
                      },
                    ],
                    "type": "shape",
                  },
                },
              ],
              "type": "shape",
            },
            "TALL": Object {
              "args": Array [
                Object {
                  "lg": Object {
                    "args": Array [
                      Object {
                        "h": Object {
                          "type": "number",
                        },
                        "w": Object {
                          "type": "number",
                        },
                      },
                    ],
                    "type": "shape",
                  },
                  "md": Object {
                    "args": Array [
                      Object {
                        "h": Object {
                          "type": "number",
                        },
                        "w": Object {
                          "type": "number",
                        },
                      },
                    ],
                    "type": "shape",
                  },
                  "sm": Object {
                    "args": Array [
                      Object {
                        "h": Object {
                          "type": "number",
                        },
                        "w": Object {
                          "type": "number",
                        },
                      },
                    ],
                    "type": "shape",
                  },
                  "xs": Object {
                    "args": Array [
                      Object {
                        "h": Object {
                          "type": "number",
                        },
                        "w": Object {
                          "type": "number",
                        },
                      },
                    ],
                    "type": "shape",
                  },
                },
              ],
              "type": "shape",
            },
            "WIDE": Object {
              "args": Array [
                Object {
                  "lg": Object {
                    "args": Array [
                      Object {
                        "h": Object {
                          "type": "number",
                        },
                        "w": Object {
                          "type": "number",
                        },
                      },
                    ],
                    "type": "shape",
                  },
                  "md": Object {
                    "args": Array [
                      Object {
                        "h": Object {
                          "type": "number",
                        },
                        "w": Object {
                          "type": "number",
                        },
                      },
                    ],
                    "type": "shape",
                  },
                  "sm": Object {
                    "args": Array [
                      Object {
                        "h": Object {
                          "type": "number",
                        },
                        "w": Object {
                          "type": "number",
                        },
                      },
                    ],
                    "type": "shape",
                  },
                  "xs": Object {
                    "args": Array [
                      Object {
                        "h": Object {
                          "type": "number",
                        },
                        "w": Object {
                          "type": "number",
                        },
                      },
                    ],
                    "type": "shape",
                  },
                },
              ],
              "type": "shape",
            },
            "XLARGE": Object {
              "args": Array [
                Object {
                  "lg": Object {
                    "args": Array [
                      Object {
                        "h": Object {
                          "type": "number",
                        },
                        "w": Object {
                          "type": "number",
                        },
                      },
                    ],
                    "type": "shape",
                  },
                  "md": Object {
                    "args": Array [
                      Object {
                        "h": Object {
                          "type": "number",
                        },
                        "w": Object {
                          "type": "number",
                        },
                      },
                    ],
                    "type": "shape",
                  },
                  "sm": Object {
                    "args": Array [
                      Object {
                        "h": Object {
                          "type": "number",
                        },
                        "w": Object {
                          "type": "number",
                        },
                      },
                    ],
                    "type": "shape",
                  },
                  "xs": Object {
                    "args": Array [
                      Object {
                        "h": Object {
                          "type": "number",
                        },
                        "w": Object {
                          "type": "number",
                        },
                      },
                    ],
                    "type": "shape",
                  },
                },
              ],
              "type": "shape",
            },
            "XSMALL": Object {
              "args": Array [
                Object {
                  "lg": Object {
                    "args": Array [
                      Object {
                        "h": Object {
                          "type": "number",
                        },
                        "w": Object {
                          "type": "number",
                        },
                      },
                    ],
                    "type": "shape",
                  },
                  "md": Object {
                    "args": Array [
                      Object {
                        "h": Object {
                          "type": "number",
                        },
                        "w": Object {
                          "type": "number",
                        },
                      },
                    ],
                    "type": "shape",
                  },
                  "sm": Object {
                    "args": Array [
                      Object {
                        "h": Object {
                          "type": "number",
                        },
                        "w": Object {
                          "type": "number",
                        },
                      },
                    ],
                    "type": "shape",
                  },
                  "xs": Object {
                    "args": Array [
                      Object {
                        "h": Object {
                          "type": "number",
                        },
                        "w": Object {
                          "type": "number",
                        },
                      },
                    ],
                    "type": "shape",
                  },
                },
              ],
              "type": "shape",
            },
          },
        ],
        "type": "shape",
      },
      "content": Object {
        "args": Array [
          Object {
            "content": Object {
              "type": "object",
            },
            "title": Object {
              "type": "string",
            },
          },
        ],
        "isRequired": true,
        "type": "shape",
      },
      "dashboardBreakpoints": Object {
        "args": Array [
          Object {
            "lg": Object {
              "type": "number",
            },
            "md": Object {
              "type": "number",
            },
            "sm": Object {
              "type": "number",
            },
            "xs": Object {
              "type": "number",
            },
          },
        ],
        "type": "shape",
      },
      "dashboardColumns": Object {
        "args": Array [
          Object {
            "lg": Object {
              "type": "number",
            },
            "md": Object {
              "type": "number",
            },
            "sm": Object {
              "type": "number",
            },
            "xs": Object {
              "type": "number",
            },
          },
        ],
        "type": "shape",
      },
      "hideHeader": Object {
        "type": "bool",
      },
      "i18n": Object {
        "args": Array [
          Object {
            "cloneCardLabel": Object {
              "type": "string",
            },
            "closeLabel": Object {
              "type": "string",
            },
            "dailyLabel": Object {
              "type": "string",
            },
            "deleteCardLabel": Object {
              "type": "string",
            },
            "editCardLabel": Object {
              "type": "string",
            },
            "errorLoadingDataLabel": Object {
              "type": "string",
            },
            "errorLoadingDataShortLabel": Object {
              "type": "string",
            },
            "expandLabel": Object {
              "type": "string",
            },
            "hourlyLabel": Object {
              "type": "string",
            },
            "last24HoursLabel": Object {
              "type": "string",
            },
            "last7DaysLabel": Object {
              "type": "string",
            },
            "lastMonthLabel": Object {
              "type": "string",
            },
            "lastQuarterLabel": Object {
              "type": "string",
            },
            "lastYearLabel": Object {
              "type": "string",
            },
            "loadingDataLabel": Object {
              "type": "string",
            },
            "monthlyLabel": Object {
              "type": "string",
            },
            "noDataLabel": Object {
              "type": "string",
            },
            "noDataShortLabel": Object {
              "type": "string",
            },
            "overflowMenuDescription": Object {
              "type": "string",
            },
            "periodToDateLabel": Object {
              "type": "string",
            },
            "rollingPeriodLabel": Object {
              "type": "string",
            },
            "thisMonthLabel": Object {
              "type": "string",
            },
            "thisQuarterLabel": Object {
              "type": "string",
            },
            "thisWeekLabel": Object {
              "type": "string",
            },
            "thisYearLabel": Object {
              "type": "string",
            },
            "weeklyLabel": Object {
              "type": "string",
            },
          },
        ],
        "type": "shape",
      },
      "id": Object {
        "type": "string",
      },
      "isEditable": Object {
        "type": "bool",
      },
      "isEmpty": Object {
        "type": "bool",
      },
      "isExpanded": Object {
        "type": "bool",
      },
      "isLoading": Object {
        "type": "bool",
      },
      "layout": Object {
        "args": Array [
          Array [
            "HORIZONTAL",
            "VERTICAL",
          ],
        ],
        "type": "oneOf",
      },
      "locale": Object {
        "type": "string",
      },
      "onMouseDown": Object {
        "type": "func",
      },
      "onMouseUp": Object {
        "type": "func",
      },
      "onScroll": Object {
        "type": "func",
      },
      "onTouchEnd": Object {
        "type": "func",
      },
      "onTouchStart": Object {
        "type": "func",
      },
      "renderIconByName": Object {
        "type": "func",
      },
      "rowHeight": Object {
        "args": Array [
          Object {
            "lg": Object {
              "type": "number",
            },
            "md": Object {
              "type": "number",
            },
            "sm": Object {
              "type": "number",
            },
            "xs": Object {
              "type": "number",
            },
          },
        ],
        "type": "shape",
      },
      "showOverflow": [Function],
      "size": Object {
        "args": Array [
          Array [
            "XSMALL",
            "XSMALLWIDE",
            "TALL",
            "WIDE",
            "XLARGE",
            "SMALL",
            "SMALLWIDE",
            "MEDIUMTHIN",
            "MEDIUM",
            "MEDIUMWIDE",
            "LARGETHIN",
            "LARGE",
            "LARGEWIDE",
          ],
        ],
        "type": "oneOf",
      },
      "testID": Object {
        "type": "string",
      },
      "timeRange": Object {
        "args": Array [
          Array [
            "last24Hours",
            "last7Days",
            "lastMonth",
            "lastQuarter",
            "lastYear",
            "thisWeek",
            "thisMonth",
            "thisQuarter",
            "thisYear",
            "",
          ],
        ],
        "type": "oneOf",
      },
      "title": Object {
        "type": "string",
      },
      "toolbar": Object {
        "type": "element",
      },
      "tooltip": Object {
        "type": "element",
      },
      "values": Object {
        "args": Array [
          Object {
            "hotspots": Object {
              "type": "array",
            },
          },
        ],
        "type": "shape",
      },
    },
  },
  "TableCard" => Object {
    "defaultProps": Object {
      "i18n": Object {
        "cloneCardLabel": "Clone card",
        "closeLabel": "Close",
        "criticalLabel": "Critical",
        "dailyLabel": "Daily",
        "defaultFilterStringPlaceholdText": "Type and hit enter to apply",
        "defaultLabel": "Default",
        "deleteCardLabel": "Delete card",
        "downloadIconDescription": "Download table content",
        "editCardLabel": "Edit card",
        "emptyMessage": "There is no data for this time range.",
        "errorLoadingDataLabel": "Error loading data for this card: ",
        "errorLoadingDataShortLabel": "Data error.",
        "expandLabel": "Expand to fullscreen",
        "filterButtonAria": "Filters",
        "hourlyLabel": "Hourly",
        "last24HoursLabel": "Last 24 hrs",
        "last7DaysLabel": "Last 7 days",
        "lastMonthLabel": "Last month",
        "lastQuarterLabel": "Last quarter",
        "lastYearLabel": "Last year",
        "lowLabel": "Low",
        "moderateLabel": "Moderate",
        "monthlyLabel": "Monthly",
        "noDataLabel": "No data is available for this time range.",
        "noDataShortLabel": "No data",
        "overflowMenuDescription": "Open and close list of options",
        "periodToDateLabel": "Period to date",
        "rollingPeriodLabel": "Rolling period",
        "searchPlaceholder": "Search",
        "selectSeverityPlaceholder": "Select a severity",
        "severityLabel": "Severity",
        "thisMonthLabel": "This month",
        "thisQuarterLabel": "This quarter",
        "thisWeekLabel": "This week",
        "thisYearLabel": "This year",
        "timeRangeLabel": "Time range",
        "weeklyLabel": "Weekly",
      },
      "locale": "en",
      "size": "LARGE",
      "values": Array [],
    },
    "displayName": "TableCard",
    "propTypes": Object {
      "availableActions": Object {
        "args": Array [
          Object {
            "clone": Object {
              "type": "bool",
            },
            "delete": Object {
              "type": "bool",
            },
            "edit": Object {
              "type": "bool",
            },
            "expand": Object {
              "type": "bool",
            },
            "range": Object {
              "type": "bool",
            },
          },
        ],
        "type": "shape",
      },
      "breakpoint": Object {
        "args": Array [
          Array [
            "lg",
            "max",
            "md",
            "sm",
            "xl",
            "xs",
          ],
        ],
        "type": "oneOf",
      },
      "cardDimensions": Object {
        "args": Array [
          Object {
            "LARGE": Object {
              "args": Array [
                Object {
                  "lg": Object {
                    "args": Array [
                      Object {
                        "h": Object {
                          "type": "number",
                        },
                        "w": Object {
                          "type": "number",
                        },
                      },
                    ],
                    "type": "shape",
                  },
                  "md": Object {
                    "args": Array [
                      Object {
                        "h": Object {
                          "type": "number",
                        },
                        "w": Object {
                          "type": "number",
                        },
                      },
                    ],
                    "type": "shape",
                  },
                  "sm": Object {
                    "args": Array [
                      Object {
                        "h": Object {
                          "type": "number",
                        },
                        "w": Object {
                          "type": "number",
                        },
                      },
                    ],
                    "type": "shape",
                  },
                  "xs": Object {
                    "args": Array [
                      Object {
                        "h": Object {
                          "type": "number",
                        },
                        "w": Object {
                          "type": "number",
                        },
                      },
                    ],
                    "type": "shape",
                  },
                },
              ],
              "type": "shape",
            },
            "MEDIUM": Object {
              "args": Array [
                Object {
                  "lg": Object {
                    "args": Array [
                      Object {
                        "h": Object {
                          "type": "number",
                        },
                        "w": Object {
                          "type": "number",
                        },
                      },
                    ],
                    "type": "shape",
                  },
                  "md": Object {
                    "args": Array [
                      Object {
                        "h": Object {
                          "type": "number",
                        },
                        "w": Object {
                          "type": "number",
                        },
                      },
                    ],
                    "type": "shape",
                  },
                  "sm": Object {
                    "args": Array [
                      Object {
                        "h": Object {
                          "type": "number",
                        },
                        "w": Object {
                          "type": "number",
                        },
                      },
                    ],
                    "type": "shape",
                  },
                  "xs": Object {
                    "args": Array [
                      Object {
                        "h": Object {
                          "type": "number",
                        },
                        "w": Object {
                          "type": "number",
                        },
                      },
                    ],
                    "type": "shape",
                  },
                },
              ],
              "type": "shape",
            },
            "SMALL": Object {
              "args": Array [
                Object {
                  "lg": Object {
                    "args": Array [
                      Object {
                        "h": Object {
                          "type": "number",
                        },
                        "w": Object {
                          "type": "number",
                        },
                      },
                    ],
                    "type": "shape",
                  },
                  "md": Object {
                    "args": Array [
                      Object {
                        "h": Object {
                          "type": "number",
                        },
                        "w": Object {
                          "type": "number",
                        },
                      },
                    ],
                    "type": "shape",
                  },
                  "sm": Object {
                    "args": Array [
                      Object {
                        "h": Object {
                          "type": "number",
                        },
                        "w": Object {
                          "type": "number",
                        },
                      },
                    ],
                    "type": "shape",
                  },
                  "xs": Object {
                    "args": Array [
                      Object {
                        "h": Object {
                          "type": "number",
                        },
                        "w": Object {
                          "type": "number",
                        },
                      },
                    ],
                    "type": "shape",
                  },
                },
              ],
              "type": "shape",
            },
            "TALL": Object {
              "args": Array [
                Object {
                  "lg": Object {
                    "args": Array [
                      Object {
                        "h": Object {
                          "type": "number",
                        },
                        "w": Object {
                          "type": "number",
                        },
                      },
                    ],
                    "type": "shape",
                  },
                  "md": Object {
                    "args": Array [
                      Object {
                        "h": Object {
                          "type": "number",
                        },
                        "w": Object {
                          "type": "number",
                        },
                      },
                    ],
                    "type": "shape",
                  },
                  "sm": Object {
                    "args": Array [
                      Object {
                        "h": Object {
                          "type": "number",
                        },
                        "w": Object {
                          "type": "number",
                        },
                      },
                    ],
                    "type": "shape",
                  },
                  "xs": Object {
                    "args": Array [
                      Object {
                        "h": Object {
                          "type": "number",
                        },
                        "w": Object {
                          "type": "number",
                        },
                      },
                    ],
                    "type": "shape",
                  },
                },
              ],
              "type": "shape",
            },
            "WIDE": Object {
              "args": Array [
                Object {
                  "lg": Object {
                    "args": Array [
                      Object {
                        "h": Object {
                          "type": "number",
                        },
                        "w": Object {
                          "type": "number",
                        },
                      },
                    ],
                    "type": "shape",
                  },
                  "md": Object {
                    "args": Array [
                      Object {
                        "h": Object {
                          "type": "number",
                        },
                        "w": Object {
                          "type": "number",
                        },
                      },
                    ],
                    "type": "shape",
                  },
                  "sm": Object {
                    "args": Array [
                      Object {
                        "h": Object {
                          "type": "number",
                        },
                        "w": Object {
                          "type": "number",
                        },
                      },
                    ],
                    "type": "shape",
                  },
                  "xs": Object {
                    "args": Array [
                      Object {
                        "h": Object {
                          "type": "number",
                        },
                        "w": Object {
                          "type": "number",
                        },
                      },
                    ],
                    "type": "shape",
                  },
                },
              ],
              "type": "shape",
            },
            "XLARGE": Object {
              "args": Array [
                Object {
                  "lg": Object {
                    "args": Array [
                      Object {
                        "h": Object {
                          "type": "number",
                        },
                        "w": Object {
                          "type": "number",
                        },
                      },
                    ],
                    "type": "shape",
                  },
                  "md": Object {
                    "args": Array [
                      Object {
                        "h": Object {
                          "type": "number",
                        },
                        "w": Object {
                          "type": "number",
                        },
                      },
                    ],
                    "type": "shape",
                  },
                  "sm": Object {
                    "args": Array [
                      Object {
                        "h": Object {
                          "type": "number",
                        },
                        "w": Object {
                          "type": "number",
                        },
                      },
                    ],
                    "type": "shape",
                  },
                  "xs": Object {
                    "args": Array [
                      Object {
                        "h": Object {
                          "type": "number",
                        },
                        "w": Object {
                          "type": "number",
                        },
                      },
                    ],
                    "type": "shape",
                  },
                },
              ],
              "type": "shape",
            },
            "XSMALL": Object {
              "args": Array [
                Object {
                  "lg": Object {
                    "args": Array [
                      Object {
                        "h": Object {
                          "type": "number",
                        },
                        "w": Object {
                          "type": "number",
                        },
                      },
                    ],
                    "type": "shape",
                  },
                  "md": Object {
                    "args": Array [
                      Object {
                        "h": Object {
                          "type": "number",
                        },
                        "w": Object {
                          "type": "number",
                        },
                      },
                    ],
                    "type": "shape",
                  },
                  "sm": Object {
                    "args": Array [
                      Object {
                        "h": Object {
                          "type": "number",
                        },
                        "w": Object {
                          "type": "number",
                        },
                      },
                    ],
                    "type": "shape",
                  },
                  "xs": Object {
                    "args": Array [
                      Object {
                        "h": Object {
                          "type": "number",
                        },
                        "w": Object {
                          "type": "number",
                        },
                      },
                    ],
                    "type": "shape",
                  },
                },
              ],
              "type": "shape",
            },
          },
        ],
        "type": "shape",
      },
      "cardVariables": Object {
        "args": Array [
          Object {
            "args": Array [
              Array [
                Object {
                  "type": "string",
                },
                Object {
                  "type": "func",
                },
                Object {
                  "type": "number",
                },
                Object {
                  "type": "bool",
                },
              ],
            ],
            "type": "oneOfType",
          },
        ],
        "type": "objectOf",
      },
      "content": Object {
        "args": Array [
          Object {
            "columns": Object {
              "args": Array [
                Object {
                  "args": Array [
                    Object {
                      "dataSourceId": Object {
                        "isRequired": true,
                        "type": "string",
                      },
                      "label": Object {
                        "type": "string",
                      },
                      "priority": Object {
                        "type": "number",
                      },
                      "renderDataFunction": Object {
                        "type": "func",
                      },
                      "type": Object {
                        "type": "string",
                      },
                      "width": Object {
                        "type": "number",
                      },
                    },
                  ],
                  "type": "shape",
                },
              ],
              "isRequired": true,
              "type": "arrayOf",
            },
            "emptyMessage": Object {
              "type": "node",
            },
            "expandedRows": Object {
              "args": Array [
                Object {
                  "args": Array [
                    Object {
                      "id": Object {
                        "type": "string",
                      },
                      "label": Object {
                        "type": "string",
                      },
                    },
                  ],
                  "type": "shape",
                },
              ],
              "type": "arrayOf",
            },
            "showHeader": Object {
              "type": "bool",
            },
            "sort": Object {
              "args": Array [
                Array [
                  "ASC",
                  "DESC",
                ],
              ],
              "type": "oneOf",
            },
            "thresholds": Object {
              "args": Array [
                Object {
                  "args": Array [
                    Object {
                      "color": Object {
                        "type": "string",
                      },
                      "comparison": Object {
                        "args": Array [
                          Array [
                            "<",
                            ">",
                            "=",
                            "<=",
                            ">=",
                          ],
                        ],
                        "isRequired": true,
                        "type": "oneOf",
                      },
                      "dataSourceId": Object {
                        "isRequired": true,
                        "type": "string",
                      },
                      "icon": Object {
                        "type": "string",
                      },
                      "label": Object {
                        "type": "string",
                      },
                      "severity": Object {
                        "args": Array [
                          Array [
                            1,
                            2,
                            3,
                          ],
                        ],
                        "type": "oneOf",
                      },
                      "severityLabel": Object {
                        "type": "string",
                      },
                      "showOnContent": Object {
                        "type": "bool",
                      },
                      "showSeverityLabel": Object {
                        "type": "bool",
                      },
                      "value": Object {
                        "args": Array [
                          Array [
                            Object {
                              "type": "string",
                            },
                            Object {
                              "type": "number",
                            },
                          ],
                        ],
                        "isRequired": true,
                        "type": "oneOfType",
                      },
                    },
                  ],
                  "type": "shape",
                },
              ],
              "type": "arrayOf",
            },
          },
        ],
        "isRequired": true,
        "type": "shape",
      },
      "dashboardBreakpoints": Object {
        "args": Array [
          Object {
            "lg": Object {
              "type": "number",
            },
            "md": Object {
              "type": "number",
            },
            "sm": Object {
              "type": "number",
            },
            "xs": Object {
              "type": "number",
            },
          },
        ],
        "type": "shape",
      },
      "dashboardColumns": Object {
        "args": Array [
          Object {
            "lg": Object {
              "type": "number",
            },
            "md": Object {
              "type": "number",
            },
            "sm": Object {
              "type": "number",
            },
            "xs": Object {
              "type": "number",
            },
          },
        ],
        "type": "shape",
      },
      "hideHeader": Object {
        "type": "bool",
      },
      "i18n": Object {
        "args": Array [
          Object {
            "criticalLabel": Object {
              "type": "string",
            },
            "defaultFilterStringPlaceholdText": Object {
              "type": "string",
            },
            "downloadIconDescription": Object {
              "type": "string",
            },
            "filterButtonAria": Object {
              "type": "string",
            },
            "lowLabel": Object {
              "type": "string",
            },
            "moderateLabel": Object {
              "type": "string",
            },
            "searchPlaceholder": Object {
              "type": "string",
            },
            "selectSeverityPlaceholder": Object {
              "type": "string",
            },
          },
        ],
        "type": "shape",
      },
      "id": Object {
        "type": "string",
      },
      "isEditable": Object {
        "type": "bool",
      },
      "isEmpty": Object {
        "type": "bool",
      },
      "isExpanded": Object {
        "type": "bool",
      },
      "isLoading": Object {
        "type": "bool",
      },
      "layout": Object {
        "args": Array [
          Array [
            "HORIZONTAL",
            "VERTICAL",
          ],
        ],
        "type": "oneOf",
      },
      "locale": Object {
        "type": "string",
      },
      "onMouseDown": Object {
        "type": "func",
      },
      "onMouseUp": Object {
        "type": "func",
      },
      "onScroll": Object {
        "type": "func",
      },
      "onTouchEnd": Object {
        "type": "func",
      },
      "onTouchStart": Object {
        "type": "func",
      },
      "renderIconByName": Object {
        "type": "func",
      },
      "rowHeight": Object {
        "args": Array [
          Object {
            "lg": Object {
              "type": "number",
            },
            "md": Object {
              "type": "number",
            },
            "sm": Object {
              "type": "number",
            },
            "xs": Object {
              "type": "number",
            },
          },
        ],
        "type": "shape",
      },
      "showOverflow": [Function],
      "size": Object {
        "args": Array [
          Array [
            "LARGE",
            "LARGEWIDE",
          ],
        ],
        "type": "oneOf",
      },
      "testID": Object {
        "type": "string",
      },
      "timeRange": Object {
        "args": Array [
          Array [
            "last24Hours",
            "last7Days",
            "lastMonth",
            "lastQuarter",
            "lastYear",
            "thisWeek",
            "thisMonth",
            "thisQuarter",
            "thisYear",
            "",
          ],
        ],
        "type": "oneOf",
      },
      "title": Object {
        "type": "string",
      },
      "toolbar": Object {
        "type": "element",
      },
      "tooltip": Object {
        "type": "node",
      },
      "value": Object {
        "args": Array [
          Object {
            "args": Array [
              Object {
                "actions": Object {
                  "args": Array [
                    Object {
                      "args": Array [
                        Object {
                          "icon": Object {
                            "args": Array [
                              Array [
                                Object {
                                  "args": Array [
                                    Array [
                                      "caretUp",
                                      "caretDown",
                                      "edit",
                                      "close",
                                      "checkmark",
                                      "warning",
                                      "arrowUp",
                                      "arrowDown",
                                      "user",
                                      "info",
                                      "help",
                                    ],
                                  ],
                                  "type": "oneOf",
                                },
                                Object {
                                  "args": Array [
                                    Object {
                                      "height": Object {
                                        "type": "string",
                                      },
                                      "svgData": Object {
                                        "isRequired": true,
                                        "type": "object",
                                      },
                                      "viewBox": Object {
                                        "isRequired": true,
                                        "type": "string",
                                      },
                                      "width": Object {
                                        "type": "string",
                                      },
                                    },
                                  ],
                                  "type": "shape",
                                },
                              ],
                            ],
                            "type": "oneOfType",
                          },
                          "id": Object {
                            "isRequired": true,
                            "type": "string",
                          },
                          "label": Object {
                            "type": "string",
                          },
                        },
                      ],
                      "type": "shape",
                    },
                  ],
                  "type": "arrayOf",
                },
                "id": Object {
                  "isRequired": true,
                  "type": "string",
                },
                "values": Object {
                  "isRequired": true,
                  "type": "object",
                },
              },
            ],
            "type": "shape",
          },
        ],
        "type": "arrayOf",
      },
    },
  },
  "findMatchingThresholds" => Object {},
  "GaugeCard" => Object {
    "defaultProps": Object {
      "content": Object {
        "gauges": Array [
          Object {
            "backgroundColor": "gray",
            "color": "yellow",
            "dataSourceId": null,
            "maximumValue": 100,
            "minimumValue": 0,
            "renderValueFunction": null,
            "shape": "circle",
            "thresholds": null,
            "trend": null,
            "units": "%",
          },
        ],
      },
      "description": null,
      "isLoading": false,
      "values": Object {},
    },
    "displayName": "GaugeCard",
    "propTypes": Object {
      "availableActions": Object {
        "args": Array [
          Object {
            "clone": Object {
              "type": "bool",
            },
            "delete": Object {
              "type": "bool",
            },
            "edit": Object {
              "type": "bool",
            },
            "expand": Object {
              "type": "bool",
            },
            "range": Object {
              "type": "bool",
            },
          },
        ],
        "type": "shape",
      },
      "breakpoint": Object {
        "args": Array [
          Array [
            "lg",
            "max",
            "md",
            "sm",
            "xl",
            "xs",
          ],
        ],
        "type": "oneOf",
      },
      "cardDimensions": Object {
        "args": Array [
          Object {
            "LARGE": Object {
              "args": Array [
                Object {
                  "lg": Object {
                    "args": Array [
                      Object {
                        "h": Object {
                          "type": "number",
                        },
                        "w": Object {
                          "type": "number",
                        },
                      },
                    ],
                    "type": "shape",
                  },
                  "md": Object {
                    "args": Array [
                      Object {
                        "h": Object {
                          "type": "number",
                        },
                        "w": Object {
                          "type": "number",
                        },
                      },
                    ],
                    "type": "shape",
                  },
                  "sm": Object {
                    "args": Array [
                      Object {
                        "h": Object {
                          "type": "number",
                        },
                        "w": Object {
                          "type": "number",
                        },
                      },
                    ],
                    "type": "shape",
                  },
                  "xs": Object {
                    "args": Array [
                      Object {
                        "h": Object {
                          "type": "number",
                        },
                        "w": Object {
                          "type": "number",
                        },
                      },
                    ],
                    "type": "shape",
                  },
                },
              ],
              "type": "shape",
            },
            "MEDIUM": Object {
              "args": Array [
                Object {
                  "lg": Object {
                    "args": Array [
                      Object {
                        "h": Object {
                          "type": "number",
                        },
                        "w": Object {
                          "type": "number",
                        },
                      },
                    ],
                    "type": "shape",
                  },
                  "md": Object {
                    "args": Array [
                      Object {
                        "h": Object {
                          "type": "number",
                        },
                        "w": Object {
                          "type": "number",
                        },
                      },
                    ],
                    "type": "shape",
                  },
                  "sm": Object {
                    "args": Array [
                      Object {
                        "h": Object {
                          "type": "number",
                        },
                        "w": Object {
                          "type": "number",
                        },
                      },
                    ],
                    "type": "shape",
                  },
                  "xs": Object {
                    "args": Array [
                      Object {
                        "h": Object {
                          "type": "number",
                        },
                        "w": Object {
                          "type": "number",
                        },
                      },
                    ],
                    "type": "shape",
                  },
                },
              ],
              "type": "shape",
            },
            "SMALL": Object {
              "args": Array [
                Object {
                  "lg": Object {
                    "args": Array [
                      Object {
                        "h": Object {
                          "type": "number",
                        },
                        "w": Object {
                          "type": "number",
                        },
                      },
                    ],
                    "type": "shape",
                  },
                  "md": Object {
                    "args": Array [
                      Object {
                        "h": Object {
                          "type": "number",
                        },
                        "w": Object {
                          "type": "number",
                        },
                      },
                    ],
                    "type": "shape",
                  },
                  "sm": Object {
                    "args": Array [
                      Object {
                        "h": Object {
                          "type": "number",
                        },
                        "w": Object {
                          "type": "number",
                        },
                      },
                    ],
                    "type": "shape",
                  },
                  "xs": Object {
                    "args": Array [
                      Object {
                        "h": Object {
                          "type": "number",
                        },
                        "w": Object {
                          "type": "number",
                        },
                      },
                    ],
                    "type": "shape",
                  },
                },
              ],
              "type": "shape",
            },
            "TALL": Object {
              "args": Array [
                Object {
                  "lg": Object {
                    "args": Array [
                      Object {
                        "h": Object {
                          "type": "number",
                        },
                        "w": Object {
                          "type": "number",
                        },
                      },
                    ],
                    "type": "shape",
                  },
                  "md": Object {
                    "args": Array [
                      Object {
                        "h": Object {
                          "type": "number",
                        },
                        "w": Object {
                          "type": "number",
                        },
                      },
                    ],
                    "type": "shape",
                  },
                  "sm": Object {
                    "args": Array [
                      Object {
                        "h": Object {
                          "type": "number",
                        },
                        "w": Object {
                          "type": "number",
                        },
                      },
                    ],
                    "type": "shape",
                  },
                  "xs": Object {
                    "args": Array [
                      Object {
                        "h": Object {
                          "type": "number",
                        },
                        "w": Object {
                          "type": "number",
                        },
                      },
                    ],
                    "type": "shape",
                  },
                },
              ],
              "type": "shape",
            },
            "WIDE": Object {
              "args": Array [
                Object {
                  "lg": Object {
                    "args": Array [
                      Object {
                        "h": Object {
                          "type": "number",
                        },
                        "w": Object {
                          "type": "number",
                        },
                      },
                    ],
                    "type": "shape",
                  },
                  "md": Object {
                    "args": Array [
                      Object {
                        "h": Object {
                          "type": "number",
                        },
                        "w": Object {
                          "type": "number",
                        },
                      },
                    ],
                    "type": "shape",
                  },
                  "sm": Object {
                    "args": Array [
                      Object {
                        "h": Object {
                          "type": "number",
                        },
                        "w": Object {
                          "type": "number",
                        },
                      },
                    ],
                    "type": "shape",
                  },
                  "xs": Object {
                    "args": Array [
                      Object {
                        "h": Object {
                          "type": "number",
                        },
                        "w": Object {
                          "type": "number",
                        },
                      },
                    ],
                    "type": "shape",
                  },
                },
              ],
              "type": "shape",
            },
            "XLARGE": Object {
              "args": Array [
                Object {
                  "lg": Object {
                    "args": Array [
                      Object {
                        "h": Object {
                          "type": "number",
                        },
                        "w": Object {
                          "type": "number",
                        },
                      },
                    ],
                    "type": "shape",
                  },
                  "md": Object {
                    "args": Array [
                      Object {
                        "h": Object {
                          "type": "number",
                        },
                        "w": Object {
                          "type": "number",
                        },
                      },
                    ],
                    "type": "shape",
                  },
                  "sm": Object {
                    "args": Array [
                      Object {
                        "h": Object {
                          "type": "number",
                        },
                        "w": Object {
                          "type": "number",
                        },
                      },
                    ],
                    "type": "shape",
                  },
                  "xs": Object {
                    "args": Array [
                      Object {
                        "h": Object {
                          "type": "number",
                        },
                        "w": Object {
                          "type": "number",
                        },
                      },
                    ],
                    "type": "shape",
                  },
                },
              ],
              "type": "shape",
            },
            "XSMALL": Object {
              "args": Array [
                Object {
                  "lg": Object {
                    "args": Array [
                      Object {
                        "h": Object {
                          "type": "number",
                        },
                        "w": Object {
                          "type": "number",
                        },
                      },
                    ],
                    "type": "shape",
                  },
                  "md": Object {
                    "args": Array [
                      Object {
                        "h": Object {
                          "type": "number",
                        },
                        "w": Object {
                          "type": "number",
                        },
                      },
                    ],
                    "type": "shape",
                  },
                  "sm": Object {
                    "args": Array [
                      Object {
                        "h": Object {
                          "type": "number",
                        },
                        "w": Object {
                          "type": "number",
                        },
                      },
                    ],
                    "type": "shape",
                  },
                  "xs": Object {
                    "args": Array [
                      Object {
                        "h": Object {
                          "type": "number",
                        },
                        "w": Object {
                          "type": "number",
                        },
                      },
                    ],
                    "type": "shape",
                  },
                },
              ],
              "type": "shape",
            },
          },
        ],
        "type": "shape",
      },
      "content": Object {
        "args": Array [
          Object {
            "gauges": Object {
              "args": Array [
                Object {
                  "args": Array [
                    Object {
                      "backgroundColor": Object {
                        "type": "string",
                      },
                      "color": Object {
                        "type": "string",
                      },
                      "dataSourceId": Object {
                        "type": "string",
                      },
                      "maximumValue": Object {
                        "type": "number",
                      },
                      "minimumValue": Object {
                        "type": "number",
                      },
                      "renderValueFunction": Object {
                        "type": "func",
                      },
                      "shape": Object {
                        "args": Array [
                          Array [
                            "half-circle",
                            "line",
                            "circle",
                          ],
                        ],
                        "type": "oneOf",
                      },
                      "thresholds": Object {
                        "args": Array [
                          Object {
                            "args": Array [
                              Object {
                                "color": Object {
                                  "type": "string",
                                },
                                "comparison": Object {
                                  "args": Array [
                                    Array [
                                      "<",
                                      ">",
                                      "=",
                                      "<=",
                                      ">=",
                                    ],
                                  ],
                                  "type": "oneOf",
                                },
                                "label": Object {
                                  "type": "string",
                                },
                                "value": Object {
                                  "type": "number",
                                },
                              },
                            ],
                            "type": "shape",
                          },
                        ],
                        "type": "arrayOf",
                      },
                      "trend": Object {
                        "args": Array [
                          Object {
                            "color": Object {
                              "type": "string",
                            },
                            "dataSourceId": Object {
                              "type": "string",
                            },
                            "trend": Object {
                              "args": Array [
                                Array [
                                  "up",
                                  "down",
                                ],
                              ],
                              "type": "oneOf",
                            },
                          },
                        ],
                        "type": "shape",
                      },
                      "units": Object {
                        "type": "string",
                      },
                    },
                  ],
                  "type": "shape",
                },
              ],
              "type": "arrayOf",
            },
          },
        ],
        "type": "shape",
      },
      "dashboardBreakpoints": Object {
        "args": Array [
          Object {
            "lg": Object {
              "type": "number",
            },
            "md": Object {
              "type": "number",
            },
            "sm": Object {
              "type": "number",
            },
            "xs": Object {
              "type": "number",
            },
          },
        ],
        "type": "shape",
      },
      "dashboardColumns": Object {
        "args": Array [
          Object {
            "lg": Object {
              "type": "number",
            },
            "md": Object {
              "type": "number",
            },
            "sm": Object {
              "type": "number",
            },
            "xs": Object {
              "type": "number",
            },
          },
        ],
        "type": "shape",
      },
      "hideHeader": Object {
        "type": "bool",
      },
      "i18n": Object {
        "args": Array [
          Object {
            "cloneCardLabel": Object {
              "type": "string",
            },
            "closeLabel": Object {
              "type": "string",
            },
            "dailyLabel": Object {
              "type": "string",
            },
            "deleteCardLabel": Object {
              "type": "string",
            },
            "editCardLabel": Object {
              "type": "string",
            },
            "errorLoadingDataLabel": Object {
              "type": "string",
            },
            "errorLoadingDataShortLabel": Object {
              "type": "string",
            },
            "expandLabel": Object {
              "type": "string",
            },
            "hourlyLabel": Object {
              "type": "string",
            },
            "last24HoursLabel": Object {
              "type": "string",
            },
            "last7DaysLabel": Object {
              "type": "string",
            },
            "lastMonthLabel": Object {
              "type": "string",
            },
            "lastQuarterLabel": Object {
              "type": "string",
            },
            "lastYearLabel": Object {
              "type": "string",
            },
            "loadingDataLabel": Object {
              "type": "string",
            },
            "monthlyLabel": Object {
              "type": "string",
            },
            "noDataLabel": Object {
              "type": "string",
            },
            "noDataShortLabel": Object {
              "type": "string",
            },
            "overflowMenuDescription": Object {
              "type": "string",
            },
            "periodToDateLabel": Object {
              "type": "string",
            },
            "rollingPeriodLabel": Object {
              "type": "string",
            },
            "thisMonthLabel": Object {
              "type": "string",
            },
            "thisQuarterLabel": Object {
              "type": "string",
            },
            "thisWeekLabel": Object {
              "type": "string",
            },
            "thisYearLabel": Object {
              "type": "string",
            },
            "weeklyLabel": Object {
              "type": "string",
            },
          },
        ],
        "type": "shape",
      },
      "id": Object {
        "type": "string",
      },
      "isEditable": Object {
        "type": "bool",
      },
      "isEmpty": Object {
        "type": "bool",
      },
      "isExpanded": Object {
        "type": "bool",
      },
      "isLoading": Object {
        "type": "bool",
      },
      "layout": Object {
        "args": Array [
          Array [
            "HORIZONTAL",
            "VERTICAL",
          ],
        ],
        "type": "oneOf",
      },
      "locale": Object {
        "type": "string",
      },
      "onMouseDown": Object {
        "type": "func",
      },
      "onMouseUp": Object {
        "type": "func",
      },
      "onScroll": Object {
        "type": "func",
      },
      "onTouchEnd": Object {
        "type": "func",
      },
      "onTouchStart": Object {
        "type": "func",
      },
      "renderIconByName": Object {
        "type": "func",
      },
      "rowHeight": Object {
        "args": Array [
          Object {
            "lg": Object {
              "type": "number",
            },
            "md": Object {
              "type": "number",
            },
            "sm": Object {
              "type": "number",
            },
            "xs": Object {
              "type": "number",
            },
          },
        ],
        "type": "shape",
      },
      "showOverflow": [Function],
      "size": Object {
        "args": Array [
          Array [
            "XSMALL",
            "XSMALLWIDE",
            "TALL",
            "WIDE",
            "XLARGE",
            "SMALL",
            "SMALLWIDE",
            "MEDIUMTHIN",
            "MEDIUM",
            "MEDIUMWIDE",
            "LARGETHIN",
            "LARGE",
            "LARGEWIDE",
          ],
        ],
        "type": "oneOf",
      },
      "testID": Object {
        "type": "string",
      },
      "timeRange": Object {
        "args": Array [
          Array [
            "last24Hours",
            "last7Days",
            "lastMonth",
            "lastQuarter",
            "lastYear",
            "thisWeek",
            "thisMonth",
            "thisQuarter",
            "thisYear",
            "",
          ],
        ],
        "type": "oneOf",
      },
      "title": Object {
        "type": "string",
      },
      "toolbar": Object {
        "type": "element",
      },
      "tooltip": Object {
        "type": "element",
      },
      "values": Object {
        "args": Array [
          Object {
            "temperature": Object {
              "type": "number",
            },
            "temperatureTrend": Object {
              "type": "number",
            },
          },
        ],
        "type": "shape",
      },
    },
  },
  "CARD_TYPES" => Object {
    "BAR": "BAR",
    "CUSTOM": "CUSTOM",
    "DONUT": "DONUT",
    "GAUGE": "GAUGE",
    "IMAGE": "IMAGE",
    "LIST": "LIST",
    "PIE": "PIE",
    "TABLE": "TABLE",
    "TIMESERIES": "TIMESERIES",
    "VALUE": "VALUE",
  },
  "CARD_SIZES" => Object {
    "LARGE": "LARGE",
    "LARGETHIN": "LARGETHIN",
    "LARGEWIDE": "LARGEWIDE",
    "MEDIUM": "MEDIUM",
    "MEDIUMTHIN": "MEDIUMTHIN",
    "MEDIUMWIDE": "MEDIUMWIDE",
    "SMALL": "SMALL",
    "SMALLWIDE": "SMALLWIDE",
  },
  "CARD_ACTIONS" => Object {
    "CHANGE_TIME_RANGE": "CHANGE_TIME_RANGE",
    "CLONE_CARD": "CLONE_CARD",
    "CLOSE_EXPANDED_CARD": "CLOSE_EXPANDED_CARD",
    "DELETE_CARD": "DELETE_CARD",
    "EDIT_CARD": "EDIT_CARD",
    "OPEN_EXPANDED_CARD": "OPEN_EXPANDED_CARD",
    "UPDATE_DATA": "UPDATE_DATA",
  },
  "DASHBOARD_BREAKPOINTS" => Object {
    "lg": 1056,
    "max": 1584,
    "md": 672,
    "sm": 480,
    "xl": 1312,
    "xs": 320,
  },
  "DASHBOARD_SIZES" => Object {
    "LARGE": "lg",
    "MAX": "max",
    "MEDIUM": "md",
    "SMALL": "sm",
    "XLARGE": "xl",
    "XSMALL": "xs",
  },
  "TIME_SERIES_TYPES" => Object {
    "BAR": "BAR",
    "LINE": "LINE",
  },
  "BAR_CHART_TYPES" => Object {
    "GROUPED": "GROUPED",
    "SIMPLE": "SIMPLE",
    "STACKED": "STACKED",
  },
  "ListCard" => Object {
    "defaultProps": Object {
      "data": Array [],
      "hasMoreData": false,
      "isLoading": false,
      "layout": "",
    },
    "displayName": "ListCard",
    "propTypes": Object {
      "availableActions": Object {
        "args": Array [
          Object {
            "clone": Object {
              "type": "bool",
            },
            "delete": Object {
              "type": "bool",
            },
            "edit": Object {
              "type": "bool",
            },
            "expand": Object {
              "type": "bool",
            },
            "range": Object {
              "type": "bool",
            },
          },
        ],
        "type": "shape",
      },
      "breakpoint": Object {
        "args": Array [
          Array [
            "lg",
            "max",
            "md",
            "sm",
            "xl",
            "xs",
          ],
        ],
        "type": "oneOf",
      },
      "cardDimensions": Object {
        "args": Array [
          Object {
            "LARGE": Object {
              "args": Array [
                Object {
                  "lg": Object {
                    "args": Array [
                      Object {
                        "h": Object {
                          "type": "number",
                        },
                        "w": Object {
                          "type": "number",
                        },
                      },
                    ],
                    "type": "shape",
                  },
                  "md": Object {
                    "args": Array [
                      Object {
                        "h": Object {
                          "type": "number",
                        },
                        "w": Object {
                          "type": "number",
                        },
                      },
                    ],
                    "type": "shape",
                  },
                  "sm": Object {
                    "args": Array [
                      Object {
                        "h": Object {
                          "type": "number",
                        },
                        "w": Object {
                          "type": "number",
                        },
                      },
                    ],
                    "type": "shape",
                  },
                  "xs": Object {
                    "args": Array [
                      Object {
                        "h": Object {
                          "type": "number",
                        },
                        "w": Object {
                          "type": "number",
                        },
                      },
                    ],
                    "type": "shape",
                  },
                },
              ],
              "type": "shape",
            },
            "MEDIUM": Object {
              "args": Array [
                Object {
                  "lg": Object {
                    "args": Array [
                      Object {
                        "h": Object {
                          "type": "number",
                        },
                        "w": Object {
                          "type": "number",
                        },
                      },
                    ],
                    "type": "shape",
                  },
                  "md": Object {
                    "args": Array [
                      Object {
                        "h": Object {
                          "type": "number",
                        },
                        "w": Object {
                          "type": "number",
                        },
                      },
                    ],
                    "type": "shape",
                  },
                  "sm": Object {
                    "args": Array [
                      Object {
                        "h": Object {
                          "type": "number",
                        },
                        "w": Object {
                          "type": "number",
                        },
                      },
                    ],
                    "type": "shape",
                  },
                  "xs": Object {
                    "args": Array [
                      Object {
                        "h": Object {
                          "type": "number",
                        },
                        "w": Object {
                          "type": "number",
                        },
                      },
                    ],
                    "type": "shape",
                  },
                },
              ],
              "type": "shape",
            },
            "SMALL": Object {
              "args": Array [
                Object {
                  "lg": Object {
                    "args": Array [
                      Object {
                        "h": Object {
                          "type": "number",
                        },
                        "w": Object {
                          "type": "number",
                        },
                      },
                    ],
                    "type": "shape",
                  },
                  "md": Object {
                    "args": Array [
                      Object {
                        "h": Object {
                          "type": "number",
                        },
                        "w": Object {
                          "type": "number",
                        },
                      },
                    ],
                    "type": "shape",
                  },
                  "sm": Object {
                    "args": Array [
                      Object {
                        "h": Object {
                          "type": "number",
                        },
                        "w": Object {
                          "type": "number",
                        },
                      },
                    ],
                    "type": "shape",
                  },
                  "xs": Object {
                    "args": Array [
                      Object {
                        "h": Object {
                          "type": "number",
                        },
                        "w": Object {
                          "type": "number",
                        },
                      },
                    ],
                    "type": "shape",
                  },
                },
              ],
              "type": "shape",
            },
            "TALL": Object {
              "args": Array [
                Object {
                  "lg": Object {
                    "args": Array [
                      Object {
                        "h": Object {
                          "type": "number",
                        },
                        "w": Object {
                          "type": "number",
                        },
                      },
                    ],
                    "type": "shape",
                  },
                  "md": Object {
                    "args": Array [
                      Object {
                        "h": Object {
                          "type": "number",
                        },
                        "w": Object {
                          "type": "number",
                        },
                      },
                    ],
                    "type": "shape",
                  },
                  "sm": Object {
                    "args": Array [
                      Object {
                        "h": Object {
                          "type": "number",
                        },
                        "w": Object {
                          "type": "number",
                        },
                      },
                    ],
                    "type": "shape",
                  },
                  "xs": Object {
                    "args": Array [
                      Object {
                        "h": Object {
                          "type": "number",
                        },
                        "w": Object {
                          "type": "number",
                        },
                      },
                    ],
                    "type": "shape",
                  },
                },
              ],
              "type": "shape",
            },
            "WIDE": Object {
              "args": Array [
                Object {
                  "lg": Object {
                    "args": Array [
                      Object {
                        "h": Object {
                          "type": "number",
                        },
                        "w": Object {
                          "type": "number",
                        },
                      },
                    ],
                    "type": "shape",
                  },
                  "md": Object {
                    "args": Array [
                      Object {
                        "h": Object {
                          "type": "number",
                        },
                        "w": Object {
                          "type": "number",
                        },
                      },
                    ],
                    "type": "shape",
                  },
                  "sm": Object {
                    "args": Array [
                      Object {
                        "h": Object {
                          "type": "number",
                        },
                        "w": Object {
                          "type": "number",
                        },
                      },
                    ],
                    "type": "shape",
                  },
                  "xs": Object {
                    "args": Array [
                      Object {
                        "h": Object {
                          "type": "number",
                        },
                        "w": Object {
                          "type": "number",
                        },
                      },
                    ],
                    "type": "shape",
                  },
                },
              ],
              "type": "shape",
            },
            "XLARGE": Object {
              "args": Array [
                Object {
                  "lg": Object {
                    "args": Array [
                      Object {
                        "h": Object {
                          "type": "number",
                        },
                        "w": Object {
                          "type": "number",
                        },
                      },
                    ],
                    "type": "shape",
                  },
                  "md": Object {
                    "args": Array [
                      Object {
                        "h": Object {
                          "type": "number",
                        },
                        "w": Object {
                          "type": "number",
                        },
                      },
                    ],
                    "type": "shape",
                  },
                  "sm": Object {
                    "args": Array [
                      Object {
                        "h": Object {
                          "type": "number",
                        },
                        "w": Object {
                          "type": "number",
                        },
                      },
                    ],
                    "type": "shape",
                  },
                  "xs": Object {
                    "args": Array [
                      Object {
                        "h": Object {
                          "type": "number",
                        },
                        "w": Object {
                          "type": "number",
                        },
                      },
                    ],
                    "type": "shape",
                  },
                },
              ],
              "type": "shape",
            },
            "XSMALL": Object {
              "args": Array [
                Object {
                  "lg": Object {
                    "args": Array [
                      Object {
                        "h": Object {
                          "type": "number",
                        },
                        "w": Object {
                          "type": "number",
                        },
                      },
                    ],
                    "type": "shape",
                  },
                  "md": Object {
                    "args": Array [
                      Object {
                        "h": Object {
                          "type": "number",
                        },
                        "w": Object {
                          "type": "number",
                        },
                      },
                    ],
                    "type": "shape",
                  },
                  "sm": Object {
                    "args": Array [
                      Object {
                        "h": Object {
                          "type": "number",
                        },
                        "w": Object {
                          "type": "number",
                        },
                      },
                    ],
                    "type": "shape",
                  },
                  "xs": Object {
                    "args": Array [
                      Object {
                        "h": Object {
                          "type": "number",
                        },
                        "w": Object {
                          "type": "number",
                        },
                      },
                    ],
                    "type": "shape",
                  },
                },
              ],
              "type": "shape",
            },
          },
        ],
        "type": "shape",
      },
      "dashboardBreakpoints": Object {
        "args": Array [
          Object {
            "lg": Object {
              "type": "number",
            },
            "md": Object {
              "type": "number",
            },
            "sm": Object {
              "type": "number",
            },
            "xs": Object {
              "type": "number",
            },
          },
        ],
        "type": "shape",
      },
      "dashboardColumns": Object {
        "args": Array [
          Object {
            "lg": Object {
              "type": "number",
            },
            "md": Object {
              "type": "number",
            },
            "sm": Object {
              "type": "number",
            },
            "xs": Object {
              "type": "number",
            },
          },
        ],
        "type": "shape",
      },
      "data": Object {
        "args": Array [
          Object {
            "args": Array [
              Object {
                "extraContent": Object {
                  "type": "element",
                },
                "id": Object {
                  "isRequired": true,
                  "type": "string",
                },
                "link": Object {
                  "type": "string",
                },
                "value": Object {
                  "isRequired": true,
                  "type": "string",
                },
              },
            ],
            "type": "shape",
          },
        ],
        "type": "arrayOf",
      },
      "hasMoreData": Object {
        "type": "bool",
      },
      "hideHeader": Object {
        "type": "bool",
      },
      "i18n": Object {
        "args": Array [
          Object {
            "cloneCardLabel": Object {
              "type": "string",
            },
            "closeLabel": Object {
              "type": "string",
            },
            "dailyLabel": Object {
              "type": "string",
            },
            "deleteCardLabel": Object {
              "type": "string",
            },
            "editCardLabel": Object {
              "type": "string",
            },
            "errorLoadingDataLabel": Object {
              "type": "string",
            },
            "errorLoadingDataShortLabel": Object {
              "type": "string",
            },
            "expandLabel": Object {
              "type": "string",
            },
            "hourlyLabel": Object {
              "type": "string",
            },
            "last24HoursLabel": Object {
              "type": "string",
            },
            "last7DaysLabel": Object {
              "type": "string",
            },
            "lastMonthLabel": Object {
              "type": "string",
            },
            "lastQuarterLabel": Object {
              "type": "string",
            },
            "lastYearLabel": Object {
              "type": "string",
            },
            "loadingDataLabel": Object {
              "type": "string",
            },
            "monthlyLabel": Object {
              "type": "string",
            },
            "noDataLabel": Object {
              "type": "string",
            },
            "noDataShortLabel": Object {
              "type": "string",
            },
            "overflowMenuDescription": Object {
              "type": "string",
            },
            "periodToDateLabel": Object {
              "type": "string",
            },
            "rollingPeriodLabel": Object {
              "type": "string",
            },
            "thisMonthLabel": Object {
              "type": "string",
            },
            "thisQuarterLabel": Object {
              "type": "string",
            },
            "thisWeekLabel": Object {
              "type": "string",
            },
            "thisYearLabel": Object {
              "type": "string",
            },
            "weeklyLabel": Object {
              "type": "string",
            },
          },
        ],
        "type": "shape",
      },
      "id": Object {
        "type": "string",
      },
      "isEditable": Object {
        "type": "bool",
      },
      "isEmpty": Object {
        "type": "bool",
      },
      "isExpanded": Object {
        "type": "bool",
      },
      "isLoading": Object {
        "type": "bool",
      },
      "layout": Object {
        "type": "string",
      },
      "loadData": Object {
        "isRequired": true,
        "type": "func",
      },
      "locale": Object {
        "type": "string",
      },
      "onMouseDown": Object {
        "type": "func",
      },
      "onMouseUp": Object {
        "type": "func",
      },
      "onScroll": Object {
        "type": "func",
      },
      "onTouchEnd": Object {
        "type": "func",
      },
      "onTouchStart": Object {
        "type": "func",
      },
      "renderIconByName": Object {
        "type": "func",
      },
      "rowHeight": Object {
        "args": Array [
          Object {
            "lg": Object {
              "type": "number",
            },
            "md": Object {
              "type": "number",
            },
            "sm": Object {
              "type": "number",
            },
            "xs": Object {
              "type": "number",
            },
          },
        ],
        "type": "shape",
      },
      "showOverflow": [Function],
      "size": Object {
        "args": Array [
          Array [
            "XSMALL",
            "XSMALLWIDE",
            "TALL",
            "WIDE",
            "XLARGE",
            "SMALL",
            "SMALLWIDE",
            "MEDIUMTHIN",
            "MEDIUM",
            "MEDIUMWIDE",
            "LARGETHIN",
            "LARGE",
            "LARGEWIDE",
          ],
        ],
        "type": "oneOf",
      },
      "testID": Object {
        "type": "string",
      },
      "timeRange": Object {
        "args": Array [
          Array [
            "last24Hours",
            "last7Days",
            "lastMonth",
            "lastQuarter",
            "lastYear",
            "thisWeek",
            "thisMonth",
            "thisQuarter",
            "thisYear",
            "",
          ],
        ],
        "type": "oneOf",
      },
      "title": Object {
        "type": "string",
      },
      "toolbar": Object {
        "type": "element",
      },
      "tooltip": Object {
        "type": "element",
      },
    },
  },
  "PageWizard" => Object {
    "defaultProps": Object {
      "beforeFooterContent": null,
      "children": Array [],
      "currentStepId": null,
      "error": null,
      "hasStickyFooter": false,
      "i18n": Object {
        "back": "Back",
        "cancel": "Cancel",
        "close": "Close",
        "next": "Next",
        "submit": "Submit",
      },
      "isProgressIndicatorVertical": true,
      "nextDisabled": false,
      "onBack": null,
      "onNext": null,
      "sendingData": false,
      "setStep": null,
    },
    "propTypes": Object {
      "beforeFooterContent": Object {
        "type": "node",
      },
      "children": Object {
        "args": Array [
          Array [
            Object {
              "args": Array [
                Object {
                  "type": "node",
                },
              ],
              "type": "arrayOf",
            },
            Object {
              "type": "node",
            },
          ],
        ],
        "type": "oneOfType",
      },
      "currentStepId": Object {
        "type": "string",
      },
      "error": Object {
        "type": "string",
      },
      "hasStickyFooter": Object {
        "type": "bool",
      },
      "i18n": Object {
        "args": Array [
          Object {
            "back": Object {
              "type": "string",
            },
            "cancel": Object {
              "type": "string",
            },
            "close": Object {
              "type": "string",
            },
            "next": Object {
              "type": "string",
            },
            "submit": Object {
              "type": "string",
            },
          },
        ],
        "type": "shape",
      },
      "isProgressIndicatorVertical": Object {
        "type": "bool",
      },
      "nextDisabled": Object {
        "type": "bool",
      },
      "onBack": Object {
        "type": "func",
      },
      "onClearError": Object {
        "isRequired": true,
        "type": "func",
      },
      "onClose": Object {
        "isRequired": true,
        "type": "func",
      },
      "onNext": Object {
        "type": "func",
      },
      "onSubmit": Object {
        "isRequired": true,
        "type": "func",
      },
      "sendingData": Object {
        "type": "bool",
      },
      "setStep": Object {
        "type": "func",
      },
    },
  },
  "PageWizardStep" => Object {
    "defaultProps": Object {
      "beforeFooterContent": null,
      "children": Array [],
      "error": null,
      "hasNext": false,
      "hasPrev": false,
      "hasStickyFooter": false,
      "i18n": Object {
        "back": "Back",
        "cancel": "Cancel",
        "close": "Close",
        "next": "Next",
        "submit": "Submit",
      },
      "nextDisabled": false,
      "onBack": null,
      "onClearError": null,
      "onNext": null,
      "onValidate": [Function],
      "sendingData": false,
    },
    "propTypes": Object {
      "beforeFooterContent": Object {
        "type": "node",
      },
      "children": Object {
        "args": Array [
          Array [
            Object {
              "args": Array [
                Object {
                  "type": "node",
                },
              ],
              "type": "arrayOf",
            },
            Object {
              "type": "node",
            },
          ],
        ],
        "type": "oneOfType",
      },
      "error": Object {
        "type": "node",
      },
      "hasNext": Object {
        "type": "bool",
      },
      "hasPrev": Object {
        "type": "bool",
      },
      "hasStickyFooter": Object {
        "type": "bool",
      },
      "i18n": Object {
        "args": Array [
          Object {
            "type": "string",
          },
        ],
        "type": "objectOf",
      },
      "id": Object {
        "isRequired": true,
        "type": "string",
      },
      "nextDisabled": Object {
        "type": "bool",
      },
      "onBack": Object {
        "type": "func",
      },
      "onClearError": Object {
        "type": "func",
      },
      "onClose": Object {
        "isRequired": true,
        "type": "func",
      },
      "onNext": Object {
        "type": "func",
      },
      "onSubmit": Object {
        "isRequired": true,
        "type": "func",
      },
      "onValidate": Object {
        "type": "func",
      },
      "sendingData": Object {
        "type": "bool",
      },
    },
  },
  "PageWizardStepContent" => Object {
    "defaultProps": Object {
      "children": Array [],
    },
    "propTypes": Object {
      "children": Object {
        "args": Array [
          Array [
            Object {
              "args": Array [
                Object {
                  "type": "node",
                },
              ],
              "type": "arrayOf",
            },
            Object {
              "type": "node",
            },
          ],
        ],
        "type": "oneOfType",
      },
    },
  },
  "PageWizardStepDescription" => Object {
    "defaultProps": Object {
      "children": Array [],
    },
    "propTypes": Object {
      "children": Object {
        "args": Array [
          Array [
            Object {
              "args": Array [
                Object {
                  "type": "node",
                },
              ],
              "type": "arrayOf",
            },
            Object {
              "type": "node",
            },
          ],
        ],
        "type": "oneOfType",
      },
    },
  },
  "PageWizardStepExtraContent" => Object {
    "defaultProps": Object {
      "children": Array [],
    },
    "propTypes": Object {
      "children": Object {
        "args": Array [
          Array [
            Object {
              "args": Array [
                Object {
                  "type": "node",
                },
              ],
              "type": "arrayOf",
            },
            Object {
              "type": "node",
            },
          ],
        ],
        "type": "oneOfType",
      },
    },
  },
  "PageWizardStepTitle" => Object {
    "defaultProps": Object {
      "children": Array [],
    },
    "propTypes": Object {
      "children": Object {
        "args": Array [
          Array [
            Object {
              "args": Array [
                Object {
                  "type": "node",
                },
              ],
              "type": "arrayOf",
            },
            Object {
              "type": "node",
            },
          ],
        ],
        "type": "oneOfType",
      },
    },
  },
  "StatefulPageWizard" => Object {
    "defaultProps": Object {
      "beforeFooterContent": null,
      "children": Array [],
      "currentStepId": null,
      "error": null,
      "hasStickyFooter": false,
      "i18n": Object {
        "back": "Back",
        "cancel": "Cancel",
        "close": "Close",
        "next": "Next",
        "submit": "Submit",
      },
      "isProgressIndicatorVertical": true,
      "nextDisabled": false,
      "onBack": null,
      "onNext": null,
      "sendingData": false,
    },
    "propTypes": Object {
      "beforeFooterContent": Object {
        "type": "node",
      },
      "children": Object {
        "args": Array [
          Array [
            Object {
              "args": Array [
                Object {
                  "type": "node",
                },
              ],
              "type": "arrayOf",
            },
            Object {
              "type": "node",
            },
          ],
        ],
        "type": "oneOfType",
      },
      "currentStepId": Object {
        "type": "string",
      },
      "error": Object {
        "type": "string",
      },
      "hasStickyFooter": Object {
        "type": "bool",
      },
      "i18n": Object {
        "args": Array [
          Object {
            "back": Object {
              "type": "string",
            },
            "cancel": Object {
              "type": "string",
            },
            "close": Object {
              "type": "string",
            },
            "next": Object {
              "type": "string",
            },
            "submit": Object {
              "type": "string",
            },
          },
        ],
        "type": "shape",
      },
      "isProgressIndicatorVertical": Object {
        "type": "bool",
      },
      "nextDisabled": Object {
        "type": "bool",
      },
      "onBack": Object {
        "type": "func",
      },
      "onClearError": Object {
        "isRequired": true,
        "type": "func",
      },
      "onClose": Object {
        "isRequired": true,
        "type": "func",
      },
      "onNext": Object {
        "type": "func",
      },
      "onSubmit": Object {
        "isRequired": true,
        "type": "func",
      },
      "sendingData": Object {
        "type": "bool",
      },
      "setStep": Object {
        "isRequired": true,
        "type": "func",
      },
    },
  },
  "TileGallery" => Object {
    "defaultProps": Object {},
    "propTypes": Object {
      "children": Object {
        "args": Array [
          Object {
            "args": Array [
              Object {
                "type": Object {
                  "args": Array [
                    Array [
                      [Function],
                    ],
                  ],
                  "type": "oneOf",
                },
              },
            ],
            "type": "shape",
          },
        ],
        "isRequired": true,
        "type": "arrayOf",
      },
    },
  },
  "TileGallerySection" => Object {
    "defaultProps": Object {
      "isOpen": true,
      "onClick": [Function],
      "title": null,
    },
    "propTypes": Object {
      "children": Object {
        "isRequired": true,
        "type": "node",
      },
      "isOpen": Object {
        "type": "bool",
      },
      "onClick": Object {
        "type": "func",
      },
      "title": Object {
        "type": "string",
      },
    },
  },
  "TileGalleryItem" => Object {
    "defaultProps": Object {
      "afterContent": null,
      "className": null,
      "description": "Some description",
      "icon": null,
      "mode": "grid",
      "onClick": [Function],
      "thumbnail": null,
    },
    "propTypes": Object {
      "afterContent": Object {
        "type": "node",
      },
      "className": Object {
        "type": "string",
      },
      "description": Object {
        "args": Array [
          Array [
            Object {
              "type": "string",
            },
            Object {
              "type": "node",
            },
          ],
        ],
        "type": "oneOfType",
      },
      "icon": Object {
        "args": Array [
          Array [
            Object {
              "args": Array [
                Object {
                  "height": Object {
                    "type": "string",
                  },
                  "svgData": Object {
                    "isRequired": true,
                    "type": "object",
                  },
                  "viewBox": Object {
                    "isRequired": true,
                    "type": "string",
                  },
                  "width": Object {
                    "type": "string",
                  },
                },
              ],
              "type": "shape",
            },
            Object {
              "type": "node",
            },
          ],
        ],
        "type": "oneOfType",
      },
      "mode": Object {
        "args": Array [
          Array [
            "grid",
            "list",
          ],
        ],
        "type": "oneOf",
      },
      "onClick": Object {
        "type": "func",
      },
      "thumbnail": Object {
        "type": "node",
      },
      "title": Object {
        "isRequired": true,
        "type": "string",
      },
    },
  },
  "TileGalleryViewSwitcher" => Object {
    "defaultProps": Object {
      "i18n": Object {
        "gridText": "Grid",
        "listText": "List",
      },
      "onChange": [Function],
      "selectedIndex": 0,
    },
    "propTypes": Object {
      "i18n": Object {
        "args": Array [
          Object {
            "gridText": Object {
              "type": "string",
            },
            "listText": Object {
              "type": "string",
            },
          },
        ],
        "type": "shape",
      },
      "onChange": Object {
        "type": "func",
      },
      "selectedIndex": Object {
        "type": "number",
      },
    },
  },
  "TileGallerySearch" => Object {
    "defaultProps": Object {
      "i18n": Object {
        "closeButtonText": "Clear search input",
        "iconDescription": "Search",
        "placeHolderText": "",
      },
      "onChange": [Function],
      "searchValue": "",
      "width": "304px",
    },
    "propTypes": Object {
      "i18n": Object {
        "args": Array [
          Object {
            "closeButtonText": Object {
              "type": "string",
            },
            "iconDescription": Object {
              "type": "string",
            },
            "placeHolderText": Object {
              "type": "string",
            },
          },
        ],
        "type": "shape",
      },
      "onChange": Object {
        "type": "func",
      },
      "searchValue": Object {
        "type": "string",
      },
      "width": Object {
        "type": "string",
      },
    },
  },
  "StatefulTileGallery" => Object {
    "defaultProps": Object {
      "buttonClassName": null,
      "buttonKind": "primary",
      "buttonText": null,
      "className": null,
      "classNameGalleryItem": null,
      "description": null,
      "hasButton": false,
      "hasSearch": false,
      "hasSwitcher": false,
      "i18n": Object {
        "arrowIconDescription": "Expand/Collapse",
        "gridText": "Grid",
        "listText": "List",
        "searchCloseButtonText": "Clear search",
        "searchIconDescription": "Search",
        "searchPlaceHolderText": "Search for something",
      },
      "isButtonDisabled": false,
    },
    "propTypes": Object {
      "buttonClassName": Object {
        "type": "string",
      },
      "buttonKind": Object {
        "args": Array [
          Array [
            "primary",
            "secondary",
            "danger",
            "ghost",
            "danger--primary",
            "tertiary",
          ],
        ],
        "type": "oneOf",
      },
      "buttonText": Object {
        "type": "string",
      },
      "className": Object {
        "type": "string",
      },
      "classNameGalleryItem": Object {
        "type": "string",
      },
      "description": Object {
        "type": "node",
      },
      "galleryData": Object {
        "args": Array [
          Object {
            "args": Array [
              Object {
                "galleryItems": Object {
                  "args": Array [
                    Object {
                      "args": Array [
                        Object {
                          "afterContent": Object {
                            "type": "node",
                          },
                          "description": Object {
                            "type": "string",
                          },
                          "href": Object {
                            "type": "string",
                          },
                          "icon": Object {
                            "args": Array [
                              Array [
                                Object {
                                  "args": Array [
                                    Object {
                                      "height": Object {
                                        "type": "string",
                                      },
                                      "svgData": Object {
                                        "isRequired": true,
                                        "type": "object",
                                      },
                                      "viewBox": Object {
                                        "isRequired": true,
                                        "type": "string",
                                      },
                                      "width": Object {
                                        "type": "string",
                                      },
                                    },
                                  ],
                                  "type": "shape",
                                },
                                Object {
                                  "type": "node",
                                },
                              ],
                            ],
                            "type": "oneOfType",
                          },
                          "moreInfoLink": Object {
                            "type": "string",
                          },
                          "thumbnail": Object {
                            "type": "node",
                          },
                          "title": Object {
                            "isRequired": true,
                            "type": "string",
                          },
                        },
                      ],
                      "type": "shape",
                    },
                  ],
                  "type": "arrayOf",
                },
                "id": Object {
                  "isRequired": true,
                  "type": "string",
                },
                "sectionTitle": Object {
                  "type": "string",
                },
              },
            ],
            "type": "shape",
          },
        ],
        "isRequired": true,
        "type": "arrayOf",
      },
      "hasButton": Object {
        "type": "bool",
      },
      "hasSearch": Object {
        "type": "bool",
      },
      "hasSwitcher": Object {
        "type": "bool",
      },
      "i18n": Object {
        "args": Array [
          Object {
            "arrowIconDescription": Object {
              "type": "string",
            },
            "descriptionMoreInfo": Object {
              "type": "string",
            },
            "gridText": Object {
              "type": "string",
            },
            "listText": Object {
              "type": "string",
            },
            "searchCloseButtonText": Object {
              "type": "string",
            },
            "searchIconDescription": Object {
              "type": "string",
            },
            "searchPlaceHolderText": Object {
              "type": "string",
            },
          },
        ],
        "type": "shape",
      },
      "isButtonDisabled": Object {
        "type": "bool",
      },
      "title": Object {
        "isRequired": true,
        "type": "string",
      },
    },
  },
  "List" => Object {
    "$$typeof": Symbol(react.forward_ref),
    "defaultProps": Object {
      "buttons": Array [],
      "expandedIds": Array [],
      "handleSelect": [Function],
      "i18n": Object {
        "close": "Close",
        "expand": "Expand",
        "searchPlaceHolderText": "Enter a value",
      },
      "iconPosition": "left",
      "isFullHeight": false,
      "isLargeRow": false,
      "isLoading": false,
      "pagination": null,
      "search": null,
      "selectedId": null,
      "selectedIds": Array [],
      "title": null,
      "toggleExpansion": [Function],
    },
    "propTypes": Object {
      "buttons": Object {
        "args": Array [
          Object {
            "type": "node",
          },
        ],
        "type": "arrayOf",
      },
      "expandedIds": Object {
        "args": Array [
          Object {
            "type": "string",
          },
        ],
        "type": "arrayOf",
      },
      "handleSelect": Object {
        "type": "func",
      },
      "i18n": Object {
        "args": Array [
          Object {
            "close": Object {
              "type": "string",
            },
            "expand": Object {
              "type": "string",
            },
            "searchPlaceHolderText": Object {
              "type": "string",
            },
          },
        ],
        "type": "shape",
      },
      "iconPosition": Object {
        "args": Array [
          Array [
            "left",
            "right",
          ],
        ],
        "type": "oneOf",
      },
      "isFullHeight": Object {
        "type": "bool",
      },
      "isLargeRow": Object {
        "type": "bool",
      },
      "isLoading": Object {
        "type": "bool",
      },
      "items": Object {
        "args": Array [
          Object {
            "args": Array [
              Object {
                "children": Object {
                  "args": Array [
                    Object {
                      "type": "object",
                    },
                  ],
                  "type": "arrayOf",
                },
                "content": Object {
                  "args": Array [
                    Object {
                      "icon": Object {
                        "type": "node",
                      },
                      "value": Object {
                        "type": "string",
                      },
                    },
                  ],
                  "type": "shape",
                },
                "id": Object {
                  "type": "string",
                },
                "isSelectable": Object {
                  "type": "bool",
                },
              },
            ],
            "type": "shape",
          },
        ],
        "isRequired": true,
        "type": "arrayOf",
      },
      "pagination": Object {
        "args": Array [
          Object {
            "maxPage": Object {
              "isRequired": true,
              "type": "number",
            },
            "nextPageText": Object {
              "type": "string",
            },
            "onPage": Object {
              "isRequired": true,
              "type": "func",
            },
            "page": Object {
              "isRequired": true,
              "type": "number",
            },
            "pageOfPagesText": Object {
              "type": "func",
            },
            "pageText": Object {
              "type": "string",
            },
            "prevPageText": Object {
              "type": "string",
            },
          },
        ],
        "type": "shape",
      },
      "search": Object {
        "args": Array [
          Object {
            "onChange": Object {
              "type": "func",
            },
            "value": Object {
              "type": "string",
            },
          },
        ],
        "type": "shape",
      },
      "selectedId": Object {
        "type": "string",
      },
      "selectedIds": Object {
        "args": Array [
          Object {
            "type": "string",
          },
        ],
        "type": "arrayOf",
      },
      "title": Object {
        "type": "string",
      },
      "toggleExpansion": Object {
        "type": "func",
      },
    },
    "render": [Function],
  },
  "SimpleList" => Object {
    "defaultProps": Object {
      "buttons": Array [],
      "hasSearch": false,
      "i18n": Object {
        "pageOfPagesText": [Function],
        "searchPlaceHolderText": "Enter a value",
      },
      "isFullHeight": false,
      "isLargeRow": false,
      "isLoading": false,
      "pageSize": null,
    },
    "propTypes": Object {
      "buttons": Object {
        "args": Array [
          Object {
            "type": "node",
          },
        ],
        "type": "arrayOf",
      },
      "hasSearch": Object {
        "type": "bool",
      },
      "i18n": Object {
        "args": Array [
          Object {
            "close": Object {
              "type": "string",
            },
            "expand": Object {
              "type": "string",
            },
            "pageOfPagesText": Object {
              "type": "func",
            },
            "searchPlaceHolderText": Object {
              "type": "string",
            },
          },
        ],
        "type": "shape",
      },
      "isFullHeight": Object {
        "type": "bool",
      },
      "isLargeRow": Object {
        "type": "bool",
      },
      "isLoading": Object {
        "type": "bool",
      },
      "items": Object {
        "args": Array [
          Object {
            "args": Array [
              Object {
                "children": Object {
                  "args": Array [
                    Object {
                      "type": "any",
                    },
                  ],
                  "type": "arrayOf",
                },
                "content": Object {
                  "args": Array [
                    Object {
                      "icon": Object {
                        "type": "node",
                      },
                      "value": Object {
                        "type": "string",
                      },
                    },
                  ],
                  "type": "shape",
                },
                "id": Object {
                  "type": "string",
                },
                "isSelectable": Object {
                  "type": "bool",
                },
              },
            ],
            "type": "shape",
          },
        ],
        "isRequired": true,
        "type": "arrayOf",
      },
      "pageSize": Object {
        "type": "string",
      },
      "title": Object {
        "isRequired": true,
        "type": "string",
      },
    },
  },
  "IconSwitch" => Object {
    "$$typeof": Symbol(react.forward_ref),
    "defaultProps": Object {
      "className": undefined,
      "name": "",
      "selected": false,
      "size": "default",
    },
    "propTypes": Object {
      "className": Object {
        "type": "string",
      },
      "index": Object {
        "isRequired": true,
        "type": "number",
      },
      "name": Object {
        "args": Array [
          Array [
            Object {
              "type": "string",
            },
            Object {
              "type": "number",
            },
          ],
        ],
        "type": "oneOfType",
      },
      "onClick": Object {
        "isRequired": true,
        "type": "func",
      },
      "onKeyDown": Object {
        "isRequired": true,
        "type": "func",
      },
      "renderIcon": Object {
        "args": Array [
          Array [
            Object {
              "type": "func",
            },
            Object {
              "type": "object",
            },
          ],
        ],
        "isRequired": true,
        "type": "oneOfType",
      },
      "selected": Object {
        "type": "bool",
      },
      "size": Object {
        "args": Array [
          Array [
            "small",
            "default",
            "large",
          ],
        ],
        "type": "oneOf",
      },
      "text": Object {
        "isRequired": true,
        "type": "string",
      },
    },
    "render": [Function],
  },
  "ICON_SWITCH_SIZES" => Object {
    "default": "default",
    "large": "large",
    "small": "small",
  },
  "AccordionItemDefer" => Object {
    "defaultProps": undefined,
    "propTypes": Object {
      "children": Object {
        "type": "node",
      },
      "className": Object {
        "type": "string",
      },
      "iconDescription": [Function],
      "onClick": Object {
        "type": "func",
      },
      "onHeadingClick": Object {
        "type": "func",
      },
      "open": Object {
        "type": "bool",
      },
      "renderExpando": Object {
        "type": "func",
      },
      "title": Object {
        "type": "node",
      },
    },
  },
  "Accordion" => Object {
    "defaultProps": Object {
      "align": "end",
    },
    "propTypes": Object {
      "align": Object {
        "args": Array [
          Array [
            "start",
            "end",
          ],
        ],
        "type": "oneOf",
      },
      "children": Object {
        "type": "node",
      },
      "className": Object {
        "type": "string",
      },
    },
  },
  "AccordionItem" => Object {
    "propTypes": Object {
      "children": Object {
        "type": "node",
      },
      "className": Object {
        "type": "string",
      },
      "iconDescription": [Function],
      "onClick": Object {
        "type": "func",
      },
      "onHeadingClick": Object {
        "type": "func",
      },
      "open": Object {
        "type": "bool",
      },
      "renderExpando": Object {
        "type": "func",
      },
      "title": Object {
        "type": "node",
      },
    },
  },
  "Checkbox" => Object {
    "$$typeof": Symbol(react.forward_ref),
    "defaultProps": Object {
      "indeterminate": false,
      "onChange": [Function],
    },
    "displayName": "Checkbox",
    "propTypes": Object {
      "checked": Object {
        "type": "bool",
      },
      "className": Object {
        "type": "string",
      },
      "defaultChecked": Object {
        "type": "bool",
      },
      "disabled": Object {
        "type": "bool",
      },
      "hideLabel": Object {
        "type": "bool",
      },
      "id": Object {
        "isRequired": true,
        "type": "string",
      },
      "indeterminate": Object {
        "type": "bool",
      },
      "labelText": Object {
        "isRequired": true,
        "type": "node",
      },
      "onChange": Object {
        "type": "func",
      },
      "title": Object {
        "type": "string",
      },
      "wrapperClassName": Object {
        "type": "string",
      },
    },
    "render": [Function],
  },
  "CodeSnippet" => Object {
    "defaultProps": Object {
      "showLessText": "Show less",
      "showMoreText": "Show more",
      "type": "single",
    },
    "propTypes": Object {
      "ariaLabel": Object {
        "type": "string",
      },
      "children": Object {
        "type": "string",
      },
      "className": Object {
        "type": "string",
      },
      "copyButtonDescription": Object {
        "type": "string",
      },
      "copyLabel": Object {
        "type": "string",
      },
      "feedback": Object {
        "type": "string",
      },
      "light": Object {
        "type": "bool",
      },
      "onClick": Object {
        "type": "func",
      },
      "showLessText": Object {
        "type": "string",
      },
      "showMoreText": Object {
        "type": "string",
      },
      "type": Object {
        "args": Array [
          Array [
            "single",
            "inline",
            "multi",
          ],
        ],
        "type": "oneOf",
      },
    },
  },
  "ComboBox" => Object {
    "defaultProps": Object {
      "ariaLabel": "Choose an item",
      "direction": "bottom",
      "disabled": false,
      "itemToElement": null,
      "itemToString": [Function],
      "light": false,
      "shouldFilterItem": [Function],
      "type": "default",
    },
    "propTypes": Object {
      "ariaLabel": Object {
        "type": "string",
      },
      "className": Object {
        "type": "string",
      },
      "direction": Object {
        "args": Array [
          Array [
            "top",
            "bottom",
          ],
        ],
        "type": "oneOf",
      },
      "disabled": Object {
        "type": "bool",
      },
      "downshiftProps": Object {
        "args": Array [
          Object {
            "breakingChanges": Object {
              "args": Array [
                Object {
                  "resetInputOnSelection": Object {
                    "type": "bool",
                  },
                },
              ],
              "type": "shape",
            },
            "children": Object {
              "type": "func",
            },
            "defaultHighlightedIndex": Object {
              "type": "number",
            },
            "defaultInputValue": Object {
              "type": "string",
            },
            "defaultIsOpen": Object {
              "type": "bool",
            },
            "defaultSelectedItem": Object {
              "type": "any",
            },
            "environment": Object {
              "args": Array [
                Object {
                  "addEventListener": Object {
                    "type": "func",
                  },
                  "document": Object {
                    "args": Array [
                      Object {
                        "activeElement": Object {
                          "type": "any",
                        },
                        "body": Object {
                          "type": "any",
                        },
                        "getElementById": Object {
                          "type": "func",
                        },
                      },
                    ],
                    "type": "shape",
                  },
                  "removeEventListener": Object {
                    "type": "func",
                  },
                },
              ],
              "type": "shape",
            },
            "getA11yStatusMessage": Object {
              "type": "func",
            },
            "highlightedIndex": Object {
              "type": "number",
            },
            "id": Object {
              "type": "string",
            },
            "inputValue": Object {
              "type": "string",
            },
            "isOpen": Object {
              "type": "bool",
            },
            "itemCount": Object {
              "type": "number",
            },
            "itemToString": Object {
              "type": "func",
            },
            "onChange": Object {
              "type": "func",
            },
            "onInputValueChange": Object {
              "type": "func",
            },
            "onOuterClick": Object {
              "type": "func",
            },
            "onSelect": Object {
              "type": "func",
            },
            "onStateChange": Object {
              "type": "func",
            },
            "onUserAction": Object {
              "type": "func",
            },
            "render": Object {
              "type": "func",
            },
            "selectedItem": Object {
              "type": "any",
            },
            "selectedItemChanged": Object {
              "type": "func",
            },
            "stateReducer": Object {
              "type": "func",
            },
          },
        ],
        "type": "shape",
      },
      "id": Object {
        "isRequired": true,
        "type": "string",
      },
      "initialSelectedItem": Object {
        "args": Array [
          Array [
            Object {
              "type": "object",
            },
            Object {
              "type": "string",
            },
          ],
        ],
        "type": "oneOfType",
      },
      "invalid": Object {
        "type": "bool",
      },
      "invalidText": Object {
        "type": "string",
      },
      "itemToElement": Object {
        "type": "func",
      },
      "itemToString": Object {
        "type": "func",
      },
      "items": Object {
        "isRequired": true,
        "type": "array",
      },
      "light": Object {
        "type": "bool",
      },
      "onChange": Object {
        "isRequired": true,
        "type": "func",
      },
      "onInputChange": Object {
        "type": "func",
      },
      "placeholder": Object {
        "isRequired": true,
        "type": "string",
      },
      "selectedItem": Object {
        "args": Array [
          Array [
            Object {
              "type": "object",
            },
            Object {
              "type": "string",
            },
          ],
        ],
        "type": "oneOfType",
      },
      "shouldFilterItem": Object {
        "type": "func",
      },
      "size": Object {
        "args": Array [
          Array [
            "sm",
            "xl",
          ],
        ],
        "type": "oneOf",
      },
      "translateWithId": Object {
        "type": "func",
      },
      "type": Object {
        "args": Array [
          Array [
            "default",
            "inline",
          ],
        ],
        "type": "oneOf",
      },
    },
  },
  "ModalHeader" => Object {
    "defaultProps": Object {
      "buttonOnClick": [Function],
      "iconDescription": "Close",
    },
    "propTypes": Object {
      "buttonOnClick": Object {
        "type": "func",
      },
      "children": Object {
        "type": "node",
      },
      "className": Object {
        "type": "string",
      },
      "closeClassName": Object {
        "type": "string",
      },
      "closeIconClassName": Object {
        "type": "string",
      },
      "closeModal": Object {
        "type": "func",
      },
      "iconDescription": Object {
        "type": "string",
      },
      "label": Object {
        "type": "node",
      },
      "labelClassName": Object {
        "type": "string",
      },
      "title": Object {
        "type": "node",
      },
      "titleClassName": Object {
        "type": "string",
      },
    },
  },
  "ModalBody" => Object {
    "propTypes": Object {
      "aria-label": [Function],
      "className": Object {
        "type": "string",
      },
      "hasForm": Object {
        "type": "bool",
      },
      "hasScrollingContent": Object {
        "type": "bool",
      },
    },
  },
  "ModalFooter" => Object {
    "defaultProps": Object {
      "onRequestClose": [Function],
      "onRequestSubmit": [Function],
    },
    "propTypes": Object {
      "children": Object {
        "type": "node",
      },
      "className": Object {
        "type": "string",
      },
      "closeModal": Object {
        "type": "func",
      },
      "danger": Object {
        "type": "bool",
      },
      "onRequestClose": Object {
        "type": "func",
      },
      "onRequestSubmit": Object {
        "type": "func",
      },
      "primaryButtonDisabled": Object {
        "type": "bool",
      },
      "primaryButtonText": Object {
        "type": "string",
      },
      "primaryClassName": Object {
        "type": "string",
      },
      "secondaryButtonText": Object {
        "type": "string",
      },
      "secondaryClassName": Object {
        "type": "string",
      },
    },
  },
  "ContentSwitcher" => Object {
    "defaultProps": Object {
      "selectedIndex": 0,
      "selectionMode": "automatic",
    },
    "propTypes": Object {
      "children": Object {
        "type": "node",
      },
      "className": Object {
        "type": "string",
      },
      "onChange": Object {
        "isRequired": true,
        "type": "func",
      },
      "selectedIndex": Object {
        "type": "number",
      },
      "selectionMode": Object {
        "args": Array [
          Array [
            "automatic",
            "manual",
          ],
        ],
        "type": "oneOf",
      },
    },
  },
  "Copy" => Object {
    "defaultProps": Object {
      "feedback": "Copied!",
      "feedbackTimeout": 2000,
      "onClick": [Function],
    },
    "propTypes": Object {
      "children": Object {
        "type": "node",
      },
      "className": Object {
        "type": "string",
      },
      "feedback": Object {
        "type": "string",
      },
      "feedbackTimeout": Object {
        "type": "number",
      },
      "onClick": Object {
        "type": "func",
      },
    },
  },
  "CopyButton" => Object {
    "defaultProps": Object {
      "feedback": "Copied!",
      "feedbackTimeout": 2000,
      "iconDescription": "Copy to clipboard",
      "onClick": [Function],
    },
    "propTypes": Object {
      "className": Object {
        "type": "string",
      },
      "feedback": Object {
        "type": "string",
      },
      "feedbackTimeout": Object {
        "type": "number",
      },
      "iconDescription": Object {
        "type": "string",
      },
      "onClick": Object {
        "type": "func",
      },
    },
  },
  "DangerButton" => Object {},
  "DataTable" => Object {
    "Table": Object {
      "defaultProps": Object {
        "isSortable": false,
        "overflowMenuOnHover": true,
      },
      "propTypes": Object {
        "className": Object {
          "type": "string",
        },
        "isSortable": Object {
          "type": "bool",
        },
        "overflowMenuOnHover": Object {
          "type": "bool",
        },
        "shouldShowBorder": Object {
          "type": "bool",
        },
        "size": Object {
          "args": Array [
            Array [
              "compact",
              "short",
              "normal",
              "tall",
            ],
          ],
          "type": "oneOf",
        },
        "stickyHeader": Object {
          "type": "bool",
        },
        "useStaticWidth": Object {
          "type": "bool",
        },
        "useZebraStyles": Object {
          "type": "bool",
        },
      },
    },
    "TableActionList": Object {
      "displayName": "TableActionList",
      "propTypes": Object {
        "className": Object {
          "type": "string",
        },
      },
    },
    "TableBatchAction": Object {
      "defaultProps": Object {
        "renderIcon": Object {
          "$$typeof": Symbol(react.forward_ref),
          "render": [Function],
        },
      },
      "propTypes": Object {
        "hasIconOnly": Object {
          "type": "bool",
        },
        "iconDescription": [Function],
        "renderIcon": Object {
          "args": Array [
            Array [
              Object {
                "type": "func",
              },
              Object {
                "type": "object",
              },
            ],
          ],
          "type": "oneOfType",
        },
      },
    },
    "TableBatchActions": Object {
      "defaultProps": Object {
        "translateWithId": [Function],
      },
      "propTypes": Object {
        "children": Object {
          "type": "node",
        },
        "className": Object {
          "type": "string",
        },
        "onCancel": Object {
          "isRequired": true,
          "type": "func",
        },
        "shouldShowBatchActions": Object {
          "type": "bool",
        },
        "totalSelected": Object {
          "isRequired": true,
          "type": "number",
        },
        "translateWithId": Object {
          "type": "func",
        },
      },
      "translationKeys": Array [
        "carbon.table.batch.cancel",
        "carbon.table.batch.items.selected",
        "carbon.table.batch.item.selected",
      ],
    },
    "TableBody": Object {
      "defaultProps": Object {
        "aria-live": "polite",
      },
      "propTypes": Object {
        "aria-live": Object {
          "args": Array [
            Array [
              "polite",
              "assertive",
              "off",
            ],
          ],
          "type": "oneOf",
        },
        "children": Object {
          "type": "node",
        },
        "className": Object {
          "type": "string",
        },
      },
    },
    "TableCell": Object {
      "displayName": "TableCell",
      "propTypes": Object {
        "className": Object {
          "type": "string",
        },
      },
    },
    "TableContainer": Object {
      "propTypes": Object {
        "children": Object {
          "type": "node",
        },
        "className": Object {
          "type": "string",
        },
        "description": Object {
          "type": "node",
        },
        "title": Object {
          "type": "node",
        },
      },
    },
    "TableExpandHeader": Object {
      "propTypes": Object {
        "ariaLabel": [Function],
        "children": Object {
          "type": "node",
        },
        "className": Object {
          "type": "string",
        },
        "expandIconDescription": Object {
          "type": "string",
        },
        "isExpanded": [Function],
        "onExpand": [Function],
      },
    },
    "TableExpandRow": Object {
      "defaultProps": Object {
        "expandHeader": "expand",
      },
      "propTypes": Object {
        "ariaLabel": Object {
          "isRequired": true,
          "type": "string",
        },
        "children": Object {
          "type": "node",
        },
        "className": Object {
          "type": "string",
        },
        "expandHeader": Object {
          "type": "string",
        },
        "expandIconDescription": Object {
          "type": "string",
        },
        "isExpanded": Object {
          "isRequired": true,
          "type": "bool",
        },
        "onExpand": Object {
          "isRequired": true,
          "type": "func",
        },
      },
    },
    "TableExpandedRow": Object {
      "propTypes": Object {
        "children": Object {
          "type": "node",
        },
        "className": Object {
          "type": "string",
        },
        "colSpan": Object {
          "isRequired": true,
          "type": "number",
        },
      },
    },
    "TableHead": Object {
      "displayName": "TableHead",
      "propTypes": Object {
        "className": Object {
          "type": "string",
        },
      },
    },
    "TableHeader": Object {
      "$$typeof": Symbol(react.forward_ref),
      "defaultProps": Object {
        "isSortable": false,
        "scope": "col",
        "translateWithId": [Function],
      },
      "displayName": "TableHeader",
      "propTypes": Object {
        "children": Object {
          "type": "node",
        },
        "className": Object {
          "type": "string",
        },
        "colSpan": Object {
          "type": "number",
        },
        "isSortHeader": Object {
          "type": "bool",
        },
        "isSortable": Object {
          "type": "bool",
        },
        "onClick": Object {
          "type": "func",
        },
        "scope": Object {
          "isRequired": true,
          "type": "string",
        },
        "sortDirection": Object {
          "args": Array [
            Array [
              "NONE",
              "DESC",
              "ASC",
            ],
          ],
          "type": "oneOf",
        },
        "translateWithId": Object {
          "type": "func",
        },
      },
      "render": [Function],
      "translationKeys": Array [
        "carbon.table.header.icon.description",
      ],
    },
    "TableRow": Object {
      "propTypes": Object {
        "className": Object {
          "type": "string",
        },
      },
    },
    "TableSelectAll": Object {
      "defaultProps": Object {
        "ariaLabel": "Select all rows in the table",
      },
      "propTypes": Object {
        "ariaLabel": Object {
          "isRequired": true,
          "type": "string",
        },
        "checked": Object {
          "isRequired": true,
          "type": "bool",
        },
        "className": Object {
          "type": "string",
        },
        "id": Object {
          "isRequired": true,
          "type": "string",
        },
        "indeterminate": Object {
          "type": "bool",
        },
        "name": Object {
          "isRequired": true,
          "type": "string",
        },
        "onSelect": Object {
          "isRequired": true,
          "type": "func",
        },
      },
    },
    "TableSelectRow": Object {
      "propTypes": Object {
        "ariaLabel": Object {
          "isRequired": true,
          "type": "string",
        },
        "checked": Object {
          "isRequired": true,
          "type": "bool",
        },
        "className": Object {
          "type": "string",
        },
        "disabled": Object {
          "type": "bool",
        },
        "id": Object {
          "isRequired": true,
          "type": "string",
        },
        "name": Object {
          "isRequired": true,
          "type": "string",
        },
        "onSelect": Object {
          "isRequired": true,
          "type": "func",
        },
        "radio": Object {
          "type": "bool",
        },
      },
    },
    "TableToolbar": Object {
      "defaultProps": Object {
        "aria-label": "data table toolbar",
      },
      "propTypes": Object {
        "aria-label": [Function],
        "aria-labelledby": [Function],
        "children": Object {
          "type": "node",
        },
        "size": Object {
          "args": Array [
            Array [
              "small",
              "normal",
            ],
          ],
          "type": "oneOf",
        },
      },
    },
    "TableToolbarAction": Object {
      "$$typeof": Symbol(react.forward_ref),
      "displayName": "TableToolbarAction",
      "propTypes": Object {
        "children": Object {
          "type": "node",
        },
        "className": Object {
          "type": "string",
        },
        "onClick": Object {
          "isRequired": true,
          "type": "func",
        },
      },
      "render": [Function],
    },
    "TableToolbarContent": Object {
      "displayName": "TableToolbarContent",
      "propTypes": Object {
        "className": Object {
          "type": "string",
        },
      },
    },
    "TableToolbarMenu": Object {
      "defaultProps": Object {
        "iconDescription": "Settings",
        "renderIcon": Object {
          "$$typeof": Symbol(react.forward_ref),
          "render": [Function],
        },
      },
      "propTypes": Object {
        "children": Object {
          "isRequired": true,
          "type": "node",
        },
        "className": Object {
          "type": "string",
        },
        "iconDescription": Object {
          "isRequired": true,
          "type": "string",
        },
        "renderIcon": Object {
          "args": Array [
            Array [
              Object {
                "type": "func",
              },
              Object {
                "type": "object",
              },
            ],
          ],
          "type": "oneOfType",
        },
      },
    },
    "TableToolbarSearch": Object {
      "defaultProps": Object {
        "persistent": false,
        "tabIndex": "0",
        "translateWithId": [Function],
      },
      "propTypes": Object {
        "children": Object {
          "type": "node",
        },
        "className": Object {
          "type": "string",
        },
        "defaultValue": Object {
          "type": "string",
        },
        "id": Object {
          "type": "string",
        },
        "labelText": Object {
          "type": "string",
        },
        "onChange": Object {
          "type": "func",
        },
        "persistant": [Function],
        "persistent": Object {
          "type": "bool",
        },
        "placeHolderText": Object {
          "type": "string",
        },
        "searchContainerClasses": Object {
          "type": "string",
        },
        "tabIndex": Object {
          "args": Array [
            Array [
              Object {
                "type": "number",
              },
              Object {
                "type": "string",
              },
            ],
          ],
          "type": "oneOfType",
        },
        "translateWithId": Object {
          "isRequired": true,
          "type": "func",
        },
      },
    },
    "defaultProps": Object {
      "filterRows": [Function],
      "locale": "en",
      "overflowMenuOnHover": true,
      "size": "normal",
      "sortRow": [Function],
      "translateWithId": [Function],
    },
    "propTypes": Object {
      "filterRows": Object {
        "type": "func",
      },
      "headers": Object {
        "args": Array [
          Object {
            "args": Array [
              Object {
                "header": Object {
                  "isRequired": true,
                  "type": "node",
                },
                "key": Object {
                  "isRequired": true,
                  "type": "string",
                },
              },
            ],
            "type": "shape",
          },
        ],
        "isRequired": true,
        "type": "arrayOf",
      },
      "isSortable": Object {
        "type": "bool",
      },
      "locale": Object {
        "type": "string",
      },
      "overflowMenuOnHover": Object {
        "type": "bool",
      },
      "radio": Object {
        "type": "bool",
      },
      "rows": Object {
        "args": Array [
          Object {
            "args": Array [
              Object {
                "disabled": Object {
                  "type": "bool",
                },
                "id": Object {
                  "isRequired": true,
                  "type": "string",
                },
                "isExpanded": Object {
                  "type": "bool",
                },
                "isSelected": Object {
                  "type": "bool",
                },
              },
            ],
            "type": "shape",
          },
        ],
        "isRequired": true,
        "type": "arrayOf",
      },
      "size": Object {
        "args": Array [
          Array [
            "compact",
            "short",
            "normal",
            "tall",
          ],
        ],
        "type": "oneOf",
      },
      "sortRow": Object {
        "type": "func",
      },
      "stickyHeader": Object {
        "type": "bool",
      },
      "translateWithId": Object {
        "type": "func",
      },
    },
    "translationKeys": Array [
      "carbon.table.row.expand",
      "carbon.table.row.collapse",
      "carbon.table.all.expand",
      "carbon.table.all.collapse",
      "carbon.table.all.select",
      "carbon.table.all.unselect",
      "carbon.table.row.select",
      "carbon.table.row.unselect",
    ],
  },
  "DatePicker" => Object {
    "defaultProps": Object {
      "dateFormat": "m/d/Y",
      "light": false,
      "locale": "en",
      "short": false,
    },
    "propTypes": Object {
      "appendTo": Object {
        "type": "object",
      },
      "children": Object {
        "type": "node",
      },
      "className": Object {
        "type": "string",
      },
      "dateFormat": Object {
        "type": "string",
      },
      "datePickerType": Object {
        "args": Array [
          Array [
            "simple",
            "single",
            "range",
          ],
        ],
        "type": "oneOf",
      },
      "light": Object {
        "type": "bool",
      },
      "locale": Object {
        "args": Array [
          Array [
            "ar",
            "at",
            "be",
            "bg",
            "bn",
            "cat",
            "cs",
            "cy",
            "da",
            "de",
            "en",
            "en",
            "eo",
            "es",
            "et",
            "fa",
            "fi",
            "fr",
            "gr",
            "he",
            "hi",
            "hr",
            "hu",
            "id",
            "it",
            "ja",
            "ko",
            "lt",
            "lv",
            "mk",
            "mn",
            "ms",
            "my",
            "nl",
            "no",
            "pa",
            "pl",
            "pt",
            "ro",
            "ru",
            "si",
            "sk",
            "sl",
            "sq",
            "sr",
            "sv",
            "th",
            "tr",
            "uk",
            "vn",
            "zh",
          ],
        ],
        "type": "oneOf",
      },
      "maxDate": Object {
        "type": "string",
      },
      "minDate": Object {
        "type": "string",
      },
      "onChange": Object {
        "type": "func",
      },
      "onClose": Object {
        "type": "func",
      },
      "short": Object {
        "type": "bool",
      },
      "value": Object {
        "args": Array [
          Array [
            Object {
              "type": "string",
            },
            Object {
              "args": Array [
                Object {
                  "args": Array [
                    Array [
                      Object {
                        "type": "string",
                      },
                      Object {
                        "type": "number",
                      },
                      Object {
                        "type": "object",
                      },
                    ],
                  ],
                  "type": "oneOfType",
                },
              ],
              "type": "arrayOf",
            },
            Object {
              "type": "object",
            },
            Object {
              "type": "number",
            },
          ],
        ],
        "type": "oneOfType",
      },
    },
  },
  "DatePickerInput" => Object {
    "defaultProps": Object {
      "disabled": false,
      "invalid": false,
      "onChange": [Function],
      "onClick": [Function],
      "pattern": "\\\\d{1,2}\\\\/\\\\d{1,2}\\\\/\\\\d{4}",
      "type": "text",
    },
    "propTypes": Object {
      "disabled": Object {
        "type": "bool",
      },
      "iconDescription": Object {
        "type": "string",
      },
      "id": Object {
        "isRequired": true,
        "type": "string",
      },
      "invalid": Object {
        "type": "bool",
      },
      "labelText": Object {
        "isRequired": true,
        "type": "node",
      },
      "onChange": Object {
        "type": "func",
      },
      "onClick": Object {
        "type": "func",
      },
      "pattern": [Function],
      "size": Object {
        "args": Array [
          Array [
            "sm",
            "xl",
          ],
        ],
        "type": "oneOf",
      },
      "type": Object {
        "type": "string",
      },
    },
  },
  "Dropdown" => Object {
    "defaultProps": Object {
      "direction": "bottom",
      "disabled": false,
      "helperText": "",
      "itemToElement": null,
      "itemToString": [Function],
      "light": false,
      "titleText": "",
      "type": "default",
    },
    "propTypes": Object {
      "ariaLabel": Object {
        "type": "string",
      },
      "direction": Object {
        "args": Array [
          Array [
            "top",
            "bottom",
          ],
        ],
        "type": "oneOf",
      },
      "disabled": Object {
        "type": "bool",
      },
      "downshiftProps": Object {
        "args": Array [
          Object {
            "breakingChanges": Object {
              "args": Array [
                Object {
                  "resetInputOnSelection": Object {
                    "type": "bool",
                  },
                },
              ],
              "type": "shape",
            },
            "children": Object {
              "type": "func",
            },
            "defaultHighlightedIndex": Object {
              "type": "number",
            },
            "defaultInputValue": Object {
              "type": "string",
            },
            "defaultIsOpen": Object {
              "type": "bool",
            },
            "defaultSelectedItem": Object {
              "type": "any",
            },
            "environment": Object {
              "args": Array [
                Object {
                  "addEventListener": Object {
                    "type": "func",
                  },
                  "document": Object {
                    "args": Array [
                      Object {
                        "activeElement": Object {
                          "type": "any",
                        },
                        "body": Object {
                          "type": "any",
                        },
                        "getElementById": Object {
                          "type": "func",
                        },
                      },
                    ],
                    "type": "shape",
                  },
                  "removeEventListener": Object {
                    "type": "func",
                  },
                },
              ],
              "type": "shape",
            },
            "getA11yStatusMessage": Object {
              "type": "func",
            },
            "highlightedIndex": Object {
              "type": "number",
            },
            "id": Object {
              "type": "string",
            },
            "inputValue": Object {
              "type": "string",
            },
            "isOpen": Object {
              "type": "bool",
            },
            "itemCount": Object {
              "type": "number",
            },
            "itemToString": Object {
              "type": "func",
            },
            "onChange": Object {
              "type": "func",
            },
            "onInputValueChange": Object {
              "type": "func",
            },
            "onOuterClick": Object {
              "type": "func",
            },
            "onSelect": Object {
              "type": "func",
            },
            "onStateChange": Object {
              "type": "func",
            },
            "onUserAction": Object {
              "type": "func",
            },
            "render": Object {
              "type": "func",
            },
            "selectedItem": Object {
              "type": "any",
            },
            "selectedItemChanged": Object {
              "type": "func",
            },
            "stateReducer": Object {
              "type": "func",
            },
          },
        ],
        "type": "shape",
      },
      "helperText": Object {
        "args": Array [
          Array [
            Object {
              "type": "string",
            },
            Object {
              "type": "node",
            },
          ],
        ],
        "type": "oneOfType",
      },
      "id": Object {
        "isRequired": true,
        "type": "string",
      },
      "initialSelectedItem": Object {
        "args": Array [
          Array [
            Object {
              "type": "object",
            },
            Object {
              "type": "string",
            },
          ],
        ],
        "type": "oneOfType",
      },
      "inline": Object {
        "type": "bool",
      },
      "invalid": Object {
        "type": "bool",
      },
      "invalidText": Object {
        "type": "string",
      },
      "itemToElement": Object {
        "type": "func",
      },
      "itemToString": Object {
        "type": "func",
      },
      "items": Object {
        "isRequired": true,
        "type": "array",
      },
      "label": Object {
        "isRequired": true,
        "type": "node",
      },
      "light": Object {
        "type": "bool",
      },
      "onChange": Object {
        "type": "func",
      },
      "selectedItem": Object {
        "args": Array [
          Array [
            Object {
              "type": "object",
            },
            Object {
              "type": "string",
            },
          ],
        ],
        "type": "oneOfType",
      },
      "size": Object {
        "args": Array [
          Array [
            "sm",
            "xl",
          ],
        ],
        "type": "oneOf",
      },
      "titleText": Object {
        "args": Array [
          Array [
            Object {
              "type": "string",
            },
            Object {
              "type": "node",
            },
          ],
        ],
        "type": "oneOfType",
      },
      "translateWithId": Object {
        "type": "func",
      },
      "type": Object {
        "args": Array [
          Array [
            "default",
            "inline",
          ],
        ],
        "type": "oneOf",
      },
    },
  },
  "Filename" => Object {
    "defaultProps": Object {
      "iconDescription": "Uploading file",
      "status": "uploading",
      "tabIndex": "0",
    },
    "propTypes": Object {
      "iconDescription": Object {
        "type": "string",
      },
      "status": Object {
        "args": Array [
          Array [
            "edit",
            "complete",
            "uploading",
          ],
        ],
        "type": "oneOf",
      },
      "tabIndex": Object {
        "type": "string",
      },
    },
  },
  "FileUploader" => Object {
    "defaultProps": Object {
      "accept": Array [],
      "buttonKind": "primary",
      "buttonLabel": "",
      "filenameStatus": "uploading",
      "iconDescription": "Provide icon description",
      "multiple": false,
      "onClick": [Function],
    },
    "propTypes": Object {
      "accept": Object {
        "args": Array [
          Object {
            "type": "string",
          },
        ],
        "type": "arrayOf",
      },
      "buttonKind": Object {
        "args": Array [
          Array [
            "primary",
            "secondary",
            "danger",
            "ghost",
            "danger--primary",
            "tertiary",
          ],
        ],
        "type": "oneOf",
      },
      "buttonLabel": Object {
        "type": "string",
      },
      "className": Object {
        "type": "string",
      },
      "filenameStatus": Object {
        "args": Array [
          Array [
            "edit",
            "complete",
            "uploading",
          ],
        ],
        "isRequired": true,
        "type": "oneOf",
      },
      "iconDescription": Object {
        "type": "string",
      },
      "labelDescription": Object {
        "type": "string",
      },
      "labelTitle": Object {
        "type": "string",
      },
      "multiple": Object {
        "type": "bool",
      },
      "name": Object {
        "type": "string",
      },
      "onChange": Object {
        "type": "func",
      },
      "onClick": Object {
        "type": "func",
      },
      "onDelete": Object {
        "type": "func",
      },
      "size": Object {
        "args": Array [
          Array [
            "default",
            "field",
            "small",
          ],
        ],
        "type": "oneOf",
      },
    },
  },
  "FileUploaderButton" => Object {
    "propTypes": Object {
      "accept": Object {
        "args": Array [
          Object {
            "type": "string",
          },
        ],
        "type": "arrayOf",
      },
      "buttonKind": Object {
        "args": Array [
          Array [
            "primary",
            "secondary",
            "danger",
            "ghost",
            "danger--primary",
            "tertiary",
          ],
        ],
        "type": "oneOf",
      },
      "className": Object {
        "type": "string",
      },
      "disableLabelChanges": Object {
        "type": "bool",
      },
      "disabled": Object {
        "type": "bool",
      },
      "id": Object {
        "type": "string",
      },
      "labelText": Object {
        "type": "node",
      },
      "listFiles": Object {
        "type": "bool",
      },
      "multiple": Object {
        "type": "bool",
      },
      "name": Object {
        "type": "string",
      },
      "onChange": Object {
        "type": "func",
      },
      "onClick": Object {
        "type": "func",
      },
      "role": Object {
        "type": "string",
      },
      "size": Object {
        "args": Array [
          Array [
            "default",
            "field",
            "small",
          ],
        ],
        "type": "oneOf",
      },
      "tabIndex": Object {
        "type": "number",
      },
    },
  },
  "FileUploaderDropContainer" => Object {
    "defaultProps": Object {
      "accept": Array [],
      "labelText": "Add file",
      "multiple": false,
      "onAddFiles": [Function],
      "tabIndex": 0,
    },
    "propTypes": Object {
      "accept": Object {
        "args": Array [
          Object {
            "type": "string",
          },
        ],
        "type": "arrayOf",
      },
      "className": Object {
        "type": "string",
      },
      "disabled": Object {
        "type": "bool",
      },
      "id": Object {
        "type": "string",
      },
      "labelText": Object {
        "isRequired": true,
        "type": "string",
      },
      "multiple": Object {
        "type": "bool",
      },
      "name": Object {
        "type": "string",
      },
      "onAddFiles": Object {
        "type": "func",
      },
      "role": Object {
        "type": "string",
      },
      "tabIndex": Object {
        "type": "number",
      },
    },
  },
  "FileUploaderItem" => Object {
    "defaultProps": Object {
      "onDelete": [Function],
      "status": "uploading",
    },
    "propTypes": Object {
      "errorBody": Object {
        "type": "string",
      },
      "errorSubject": Object {
        "type": "string",
      },
      "iconDescription": Object {
        "type": "string",
      },
      "invalid": Object {
        "type": "bool",
      },
      "name": Object {
        "type": "string",
      },
      "onDelete": Object {
        "type": "func",
      },
      "status": Object {
        "args": Array [
          Array [
            "uploading",
            "edit",
            "complete",
          ],
        ],
        "type": "oneOf",
      },
      "uuid": Object {
        "type": "string",
      },
    },
  },
  "Form" => Object {
    "propTypes": Object {
      "children": Object {
        "type": "node",
      },
      "className": Object {
        "type": "string",
      },
    },
  },
  "FormGroup" => Object {
    "defaultProps": Object {
      "invalid": false,
      "message": false,
      "messageText": "",
    },
    "propTypes": Object {
      "children": Object {
        "type": "node",
      },
      "className": Object {
        "type": "string",
      },
      "invalid": Object {
        "type": "bool",
      },
      "legendText": Object {
        "isRequired": true,
        "type": "string",
      },
      "message": Object {
        "type": "bool",
      },
      "messageText": Object {
        "type": "string",
      },
    },
  },
  "FormItem" => Object {
    "propTypes": Object {
      "children": Object {
        "type": "node",
      },
      "className": Object {
        "type": "string",
      },
    },
  },
  "FormLabel" => Object {
    "propTypes": Object {
      "children": Object {
        "type": "node",
      },
      "className": Object {
        "type": "string",
      },
      "id": Object {
        "type": "string",
      },
    },
  },
  "Icon" => Object {
    "defaultProps": Object {
      "fillRule": "evenodd",
      "role": "img",
    },
    "propTypes": Object {
      "className": Object {
        "type": "string",
      },
      "description": Object {
        "isRequired": true,
        "type": "string",
      },
      "fill": Object {
        "type": "string",
      },
      "fillRule": Object {
        "type": "string",
      },
      "height": Object {
        "type": "string",
      },
      "icon": Object {
        "args": Array [
          Object {
            "height": Object {
              "type": "string",
            },
            "svgData": Object {
              "isRequired": true,
              "type": "object",
            },
            "viewBox": Object {
              "isRequired": true,
              "type": "string",
            },
            "width": Object {
              "type": "string",
            },
          },
        ],
        "type": "shape",
      },
      "iconRef": Object {
        "type": "func",
      },
      "iconTitle": Object {
        "type": "string",
      },
      "role": Object {
        "type": "string",
      },
      "style": Object {
        "type": "object",
      },
      "viewBox": Object {
        "type": "string",
      },
      "width": Object {
        "type": "string",
      },
    },
  },
  "InlineLoading" => Object {
    "defaultProps": Object {
      "successDelay": 1500,
    },
    "propTypes": Object {
      "className": Object {
        "type": "string",
      },
      "description": Object {
        "type": "node",
      },
      "iconDescription": Object {
        "type": "string",
      },
      "onSuccess": Object {
        "type": "func",
      },
      "status": Object {
        "args": Array [
          Array [
            "inactive",
            "active",
            "finished",
            "error",
          ],
        ],
        "type": "oneOf",
      },
      "success": [Function],
      "successDelay": Object {
        "type": "number",
      },
    },
  },
  "Link" => Object {
    "propTypes": Object {
      "children": Object {
        "type": "node",
      },
      "className": Object {
        "type": "string",
      },
      "disabled": Object {
        "type": "bool",
      },
      "href": Object {
        "type": "string",
      },
      "inline": Object {
        "type": "bool",
      },
      "visited": Object {
        "type": "bool",
      },
    },
  },
  "ListItem" => Object {
    "propTypes": Object {
      "children": Object {
        "type": "node",
      },
      "className": Object {
        "type": "string",
      },
    },
  },
  "Loading" => Object {
    "defaultProps": Object {
      "active": true,
      "description": "Active loading indicator",
      "small": false,
      "withOverlay": true,
    },
    "propTypes": Object {
      "active": Object {
        "type": "bool",
      },
      "className": Object {
        "type": "string",
      },
      "description": Object {
        "type": "string",
      },
      "id": Object {
        "type": "string",
      },
      "small": Object {
        "type": "bool",
      },
      "withOverlay": Object {
        "type": "bool",
      },
    },
  },
  "Modal" => Object {
    "defaultProps": Object {
      "hasScrollingContent": false,
      "iconDescription": "Close",
      "modalHeading": "",
      "modalLabel": "",
      "onKeyDown": [Function],
      "onRequestClose": [Function],
      "onRequestSubmit": [Function],
      "passiveModal": false,
      "primaryButtonDisabled": false,
      "selectorPrimaryFocus": "[data-modal-primary-focus]",
    },
    "propTypes": Object {
      "aria-label": [Function],
      "children": Object {
        "type": "node",
      },
      "className": Object {
        "type": "string",
      },
      "danger": Object {
        "type": "bool",
      },
      "focusTrap": [Function],
      "hasForm": Object {
        "type": "bool",
      },
      "hasScrollingContent": Object {
        "type": "bool",
      },
      "iconDescription": Object {
        "type": "string",
      },
      "id": Object {
        "type": "string",
      },
      "modalAriaLabel": Object {
        "type": "string",
      },
      "modalHeading": Object {
        "type": "node",
      },
      "modalLabel": Object {
        "type": "node",
      },
      "onKeyDown": Object {
        "type": "func",
      },
      "onRequestClose": Object {
        "type": "func",
      },
      "onRequestSubmit": Object {
        "type": "func",
      },
      "onSecondarySubmit": Object {
        "type": "func",
      },
      "open": Object {
        "type": "bool",
      },
      "passiveModal": Object {
        "type": "bool",
      },
      "primaryButtonDisabled": Object {
        "type": "bool",
      },
      "primaryButtonText": Object {
        "type": "string",
      },
      "secondaryButtonText": Object {
        "type": "string",
      },
      "selectorPrimaryFocus": Object {
        "type": "string",
      },
      "selectorsFloatingMenus": Object {
        "args": Array [
          Object {
            "type": "string",
          },
        ],
        "type": "arrayOf",
      },
      "shouldSubmitOnEnter": Object {
        "type": "bool",
      },
      "size": Object {
        "args": Array [
          Array [
            "xs",
            "sm",
            "lg",
          ],
        ],
        "type": "oneOf",
      },
    },
  },
  "ModalWrapper" => Object {
    "defaultProps": Object {
      "disabled": false,
      "onKeyDown": [Function],
      "primaryButtonText": "Save",
      "secondaryButtonText": "Cancel",
      "selectorPrimaryFocus": "[data-modal-primary-focus]",
      "triggerButtonIconDescription": "Provide icon description if icon is used",
      "triggerButtonKind": "primary",
    },
    "propTypes": Object {
      "buttonTriggerClassName": Object {
        "type": "string",
      },
      "buttonTriggerText": Object {
        "type": "node",
      },
      "children": Object {
        "type": "node",
      },
      "disabled": Object {
        "type": "bool",
      },
      "handleOpen": Object {
        "type": "func",
      },
      "handleSubmit": Object {
        "type": "func",
      },
      "id": Object {
        "type": "string",
      },
      "modalBeforeContent": Object {
        "type": "bool",
      },
      "modalHeading": Object {
        "type": "string",
      },
      "modalLabel": Object {
        "type": "string",
      },
      "modalText": Object {
        "type": "string",
      },
      "passiveModal": Object {
        "type": "bool",
      },
      "primaryButtonText": Object {
        "type": "string",
      },
      "renderTriggerButtonIcon": Object {
        "args": Array [
          Array [
            Object {
              "type": "func",
            },
            Object {
              "type": "object",
            },
          ],
        ],
        "type": "oneOfType",
      },
      "secondaryButtonText": Object {
        "type": "string",
      },
      "shouldCloseAfterSubmit": Object {
        "type": "bool",
      },
      "status": Object {
        "type": "string",
      },
      "triggerButtonIconDescription": Object {
        "type": "string",
      },
      "triggerButtonKind": Object {
        "args": Array [
          Array [
            "primary",
            "secondary",
            "danger",
            "ghost",
            "danger--primary",
            "tertiary",
          ],
        ],
        "type": "oneOf",
      },
      "withHeader": Object {
        "type": "bool",
      },
    },
  },
  "MultiSelect" => Object {
    "Filterable": Object {
      "defaultProps": Object {
        "ariaLabel": "Choose an item",
        "compareItems": [Function],
        "disabled": false,
        "filterItems": [Function],
        "initialSelectedItems": Array [],
        "itemToString": [Function],
        "light": false,
        "locale": "en",
        "open": false,
        "selectionFeedback": "top-after-reopen",
        "sortItems": [Function],
      },
      "displayName": "MultiSelect.Filterable",
      "propTypes": Object {
        "ariaLabel": Object {
          "type": "string",
        },
        "compareItems": Object {
          "isRequired": true,
          "type": "func",
        },
        "disabled": Object {
          "type": "bool",
        },
        "downshiftProps": Object {
          "args": Array [
            Object {
              "breakingChanges": Object {
                "args": Array [
                  Object {
                    "resetInputOnSelection": Object {
                      "type": "bool",
                    },
                  },
                ],
                "type": "shape",
              },
              "children": Object {
                "type": "func",
              },
              "defaultHighlightedIndex": Object {
                "type": "number",
              },
              "defaultInputValue": Object {
                "type": "string",
              },
              "defaultIsOpen": Object {
                "type": "bool",
              },
              "defaultSelectedItem": Object {
                "type": "any",
              },
              "environment": Object {
                "args": Array [
                  Object {
                    "addEventListener": Object {
                      "type": "func",
                    },
                    "document": Object {
                      "args": Array [
                        Object {
                          "activeElement": Object {
                            "type": "any",
                          },
                          "body": Object {
                            "type": "any",
                          },
                          "getElementById": Object {
                            "type": "func",
                          },
                        },
                      ],
                      "type": "shape",
                    },
                    "removeEventListener": Object {
                      "type": "func",
                    },
                  },
                ],
                "type": "shape",
              },
              "getA11yStatusMessage": Object {
                "type": "func",
              },
              "highlightedIndex": Object {
                "type": "number",
              },
              "id": Object {
                "type": "string",
              },
              "inputValue": Object {
                "type": "string",
              },
              "isOpen": Object {
                "type": "bool",
              },
              "itemCount": Object {
                "type": "number",
              },
              "itemToString": Object {
                "type": "func",
              },
              "onChange": Object {
                "type": "func",
              },
              "onInputValueChange": Object {
                "type": "func",
              },
              "onOuterClick": Object {
                "type": "func",
              },
              "onSelect": Object {
                "type": "func",
              },
              "onStateChange": Object {
                "type": "func",
              },
              "onUserAction": Object {
                "type": "func",
              },
              "render": Object {
                "type": "func",
              },
              "selectedItem": Object {
                "type": "any",
              },
              "selectedItemChanged": Object {
                "type": "func",
              },
              "stateReducer": Object {
                "type": "func",
              },
            },
          ],
          "type": "shape",
        },
        "id": Object {
          "isRequired": true,
          "type": "string",
        },
        "initialSelectedItems": Object {
          "type": "array",
        },
        "invalid": Object {
          "type": "bool",
        },
        "invalidText": Object {
          "type": "string",
        },
        "itemToString": Object {
          "type": "func",
        },
        "items": Object {
          "isRequired": true,
          "type": "array",
        },
        "light": Object {
          "type": "bool",
        },
        "locale": Object {
          "type": "string",
        },
        "onChange": Object {
          "type": "func",
        },
        "open": Object {
          "type": "bool",
        },
        "placeholder": Object {
          "isRequired": true,
          "type": "string",
        },
        "selectionFeedback": Object {
          "args": Array [
            Array [
              "top",
              "fixed",
              "top-after-reopen",
            ],
          ],
          "type": "oneOf",
        },
        "size": Object {
          "args": Array [
            Array [
              "sm",
              "xl",
            ],
          ],
          "type": "oneOf",
        },
        "sortItems": Object {
          "isRequired": true,
          "type": "func",
        },
        "translateWithId": Object {
          "type": "func",
        },
        "useTitleInItem": Object {
          "type": "bool",
        },
      },
    },
    "defaultProps": Object {
      "compareItems": [Function],
      "direction": "bottom",
      "disabled": false,
      "initialSelectedItems": Array [],
      "itemToString": [Function],
      "light": false,
      "locale": "en",
      "open": false,
      "selectionFeedback": "top-after-reopen",
      "sortItems": [Function],
      "title": false,
      "type": "default",
    },
    "propTypes": Object {
      "compareItems": Object {
        "isRequired": true,
        "type": "func",
      },
      "direction": Object {
        "args": Array [
          Array [
            "top",
            "bottom",
          ],
        ],
        "type": "oneOf",
      },
      "disabled": Object {
        "type": "bool",
      },
      "downshiftProps": Object {
        "args": Array [
          Object {
            "breakingChanges": Object {
              "args": Array [
                Object {
                  "resetInputOnSelection": Object {
                    "type": "bool",
                  },
                },
              ],
              "type": "shape",
            },
            "children": Object {
              "type": "func",
            },
            "defaultHighlightedIndex": Object {
              "type": "number",
            },
            "defaultInputValue": Object {
              "type": "string",
            },
            "defaultIsOpen": Object {
              "type": "bool",
            },
            "defaultSelectedItem": Object {
              "type": "any",
            },
            "environment": Object {
              "args": Array [
                Object {
                  "addEventListener": Object {
                    "type": "func",
                  },
                  "document": Object {
                    "args": Array [
                      Object {
                        "activeElement": Object {
                          "type": "any",
                        },
                        "body": Object {
                          "type": "any",
                        },
                        "getElementById": Object {
                          "type": "func",
                        },
                      },
                    ],
                    "type": "shape",
                  },
                  "removeEventListener": Object {
                    "type": "func",
                  },
                },
              ],
              "type": "shape",
            },
            "getA11yStatusMessage": Object {
              "type": "func",
            },
            "highlightedIndex": Object {
              "type": "number",
            },
            "id": Object {
              "type": "string",
            },
            "inputValue": Object {
              "type": "string",
            },
            "isOpen": Object {
              "type": "bool",
            },
            "itemCount": Object {
              "type": "number",
            },
            "itemToString": Object {
              "type": "func",
            },
            "onChange": Object {
              "type": "func",
            },
            "onInputValueChange": Object {
              "type": "func",
            },
            "onOuterClick": Object {
              "type": "func",
            },
            "onSelect": Object {
              "type": "func",
            },
            "onStateChange": Object {
              "type": "func",
            },
            "onUserAction": Object {
              "type": "func",
            },
            "render": Object {
              "type": "func",
            },
            "selectedItem": Object {
              "type": "any",
            },
            "selectedItemChanged": Object {
              "type": "func",
            },
            "stateReducer": Object {
              "type": "func",
            },
          },
        ],
        "type": "shape",
      },
      "id": Object {
        "isRequired": true,
        "type": "string",
      },
      "initialSelectedItems": Object {
        "type": "array",
      },
      "invalid": Object {
        "type": "bool",
      },
      "invalidText": Object {
        "type": "string",
      },
      "itemToString": Object {
        "type": "func",
      },
      "items": Object {
        "isRequired": true,
        "type": "array",
      },
      "label": Object {
        "isRequired": true,
        "type": "node",
      },
      "light": Object {
        "type": "bool",
      },
      "locale": Object {
        "type": "string",
      },
      "onChange": Object {
        "type": "func",
      },
      "open": Object {
        "type": "bool",
      },
      "selectionFeedback": Object {
        "args": Array [
          Array [
            "top",
            "fixed",
            "top-after-reopen",
          ],
        ],
        "type": "oneOf",
      },
      "size": Object {
        "args": Array [
          Array [
            "sm",
            "xl",
          ],
        ],
        "type": "oneOf",
      },
      "sortItems": Object {
        "isRequired": true,
        "type": "func",
      },
      "translateWithId": Object {
        "type": "func",
      },
      "type": Object {
        "args": Array [
          Array [
            "default",
            "inline",
          ],
        ],
        "type": "oneOf",
      },
      "useTitleInItem": Object {
        "type": "bool",
      },
    },
  },
  "ToastNotification" => Object {
    "defaultProps": Object {
      "caption": "provide a caption",
      "hideCloseButton": false,
      "iconDescription": "closes notification",
      "kind": "error",
      "notificationType": "toast",
      "onCloseButtonClick": [Function],
      "role": "alert",
      "timeout": 0,
      "title": "provide a title",
    },
    "propTypes": Object {
      "caption": Object {
        "type": "node",
      },
      "children": Object {
        "type": "node",
      },
      "className": Object {
        "type": "string",
      },
      "hideCloseButton": Object {
        "type": "bool",
      },
      "iconDescription": Object {
        "type": "string",
      },
      "kind": Object {
        "args": Array [
          Array [
            "error",
            "info",
            "success",
            "warning",
          ],
        ],
        "isRequired": true,
        "type": "oneOf",
      },
      "lowContrast": Object {
        "type": "bool",
      },
      "notificationType": Object {
        "type": "string",
      },
      "onCloseButtonClick": Object {
        "type": "func",
      },
      "role": Object {
        "isRequired": true,
        "type": "string",
      },
      "statusIconDescription": Object {
        "type": "string",
      },
      "subtitle": Object {
        "type": "node",
      },
      "timeout": Object {
        "type": "number",
      },
      "title": Object {
        "isRequired": true,
        "type": "string",
      },
    },
  },
  "InlineNotification" => Object {
    "defaultProps": Object {
      "hideCloseButton": false,
      "iconDescription": "closes notification",
      "notificationType": "inline",
      "onCloseButtonClick": [Function],
      "role": "alert",
    },
    "propTypes": Object {
      "actions": Object {
        "type": "node",
      },
      "children": Object {
        "type": "node",
      },
      "className": Object {
        "type": "string",
      },
      "hideCloseButton": Object {
        "type": "bool",
      },
      "iconDescription": Object {
        "type": "string",
      },
      "kind": Object {
        "args": Array [
          Array [
            "error",
            "info",
            "success",
            "warning",
          ],
        ],
        "isRequired": true,
        "type": "oneOf",
      },
      "lowContrast": Object {
        "type": "bool",
      },
      "notificationType": Object {
        "type": "string",
      },
      "onCloseButtonClick": Object {
        "type": "func",
      },
      "role": Object {
        "isRequired": true,
        "type": "string",
      },
      "statusIconDescription": Object {
        "type": "string",
      },
      "subtitle": Object {
        "type": "node",
      },
      "title": Object {
        "isRequired": true,
        "type": "string",
      },
    },
  },
  "NotificationActionButton" => Object {
    "propTypes": Object {
      "children": Object {
        "type": "node",
      },
      "className": Object {
        "type": "string",
      },
      "onClick": Object {
        "type": "func",
      },
    },
  },
  "NotificationButton" => Object {
    "defaultProps": Object {
      "ariaLabel": "close notification",
      "iconDescription": "close icon",
      "notificationType": "toast",
      "renderIcon": Object {
        "$$typeof": Symbol(react.forward_ref),
        "render": [Function],
      },
      "type": "button",
    },
    "propTypes": Object {
      "ariaLabel": Object {
        "type": "string",
      },
      "className": Object {
        "type": "string",
      },
      "iconDescription": Object {
        "type": "string",
      },
      "name": Object {
        "type": "string",
      },
      "notificationType": Object {
        "args": Array [
          Array [
            "toast",
            "inline",
          ],
        ],
        "type": "oneOf",
      },
      "renderIcon": Object {
        "args": Array [
          Array [
            Object {
              "type": "func",
            },
            Object {
              "type": "object",
            },
          ],
        ],
        "type": "oneOfType",
      },
      "type": Object {
        "type": "string",
      },
    },
  },
  "NotificationTextDetails" => Object {
    "defaultProps": Object {
      "caption": "caption",
      "notificationType": "toast",
      "title": "title",
    },
    "propTypes": Object {
      "caption": Object {
        "type": "node",
      },
      "children": Object {
        "type": "node",
      },
      "notificationType": Object {
        "args": Array [
          Array [
            "toast",
            "inline",
          ],
        ],
        "type": "oneOf",
      },
      "subtitle": Object {
        "type": "node",
      },
      "title": Object {
        "type": "string",
      },
    },
  },
  "NumberInput" => Object {
    "$$typeof": Symbol(react.forward_ref),
    "render": [Function],
  },
  "OrderedList" => Object {
    "defaultProps": Object {
      "nested": false,
    },
    "propTypes": Object {
      "children": Object {
        "type": "node",
      },
      "className": Object {
        "type": "string",
      },
      "nested": Object {
        "type": "bool",
      },
    },
  },
  "OverflowMenu" => Object {
    "$$typeof": Symbol(react.forward_ref),
    "render": [Function],
  },
  "OverflowMenuItem" => Object {
    "defaultProps": Object {
      "disabled": false,
      "hasDivider": false,
      "isDelete": false,
      "itemText": "Provide itemText",
      "onClick": [Function],
      "onKeyDown": [Function],
    },
    "propTypes": Object {
      "className": Object {
        "type": "string",
      },
      "closeMenu": Object {
        "type": "func",
      },
      "disabled": Object {
        "type": "bool",
      },
      "hasDivider": Object {
        "type": "bool",
      },
      "href": Object {
        "type": "string",
      },
      "isDelete": Object {
        "type": "bool",
      },
      "itemText": Object {
        "isRequired": true,
        "type": "node",
      },
      "onBlur": Object {
        "type": "func",
      },
      "onClick": Object {
        "type": "func",
      },
      "onFocus": Object {
        "type": "func",
      },
      "onKeyDown": Object {
        "type": "func",
      },
      "onKeyUp": Object {
        "type": "func",
      },
      "onMouseDown": Object {
        "type": "func",
      },
      "onMouseEnter": Object {
        "type": "func",
      },
      "onMouseLeave": Object {
        "type": "func",
      },
      "onMouseUp": Object {
        "type": "func",
      },
      "primaryFocus": Object {
        "type": "bool",
      },
      "requireTitle": Object {
        "type": "bool",
      },
      "wrapperClassName": Object {
        "type": "string",
      },
    },
  },
  "Pagination" => Object {
    "defaultProps": Object {
      "backwardText": "Previous page",
      "disabled": false,
      "forwardText": "Next page",
      "isLastPage": false,
      "itemRangeText": [Function],
      "itemText": [Function],
      "itemsPerPageText": "Items per page:",
      "page": 1,
      "pageInputDisabled": false,
      "pageNumberText": "Page Number",
      "pageRangeText": [Function],
      "pageText": [Function],
      "pagesUnknown": false,
    },
    "propTypes": Object {
      "backwardText": Object {
        "type": "string",
      },
      "className": Object {
        "type": "string",
      },
      "disabled": Object {
        "type": "bool",
      },
      "forwardText": Object {
        "type": "string",
      },
      "id": Object {
        "args": Array [
          Array [
            Object {
              "type": "string",
            },
            Object {
              "type": "number",
            },
          ],
        ],
        "type": "oneOfType",
      },
      "isLastPage": Object {
        "type": "bool",
      },
      "itemRangeText": Object {
        "type": "func",
      },
      "itemText": Object {
        "type": "func",
      },
      "itemsPerPageText": Object {
        "type": "string",
      },
      "onChange": Object {
        "type": "func",
      },
      "page": Object {
        "type": "number",
      },
      "pageInputDisabled": Object {
        "type": "bool",
      },
      "pageNumberText": Object {
        "type": "string",
      },
      "pageRangeText": Object {
        "type": "func",
      },
      "pageSize": Object {
        "type": "number",
      },
      "pageSizes": Object {
        "args": Array [
          Object {
            "type": "number",
          },
        ],
        "isRequired": true,
        "type": "arrayOf",
      },
      "pageText": Object {
        "type": "func",
      },
      "pagesUnknown": Object {
        "type": "bool",
      },
      "totalItems": Object {
        "type": "number",
      },
    },
  },
  "PrimaryButton" => Object {},
  "ProgressStep" => Object {
    "defaultProps": Object {
      "renderLabel": [Function],
      "translateWithId": [Function],
    },
    "propTypes": Object {
      "className": Object {
        "type": "string",
      },
      "complete": Object {
        "type": "bool",
      },
      "current": Object {
        "type": "bool",
      },
      "description": Object {
        "type": "string",
      },
      "disabled": Object {
        "type": "bool",
      },
      "index": Object {
        "type": "number",
      },
      "invalid": Object {
        "type": "bool",
      },
      "label": Object {
        "isRequired": true,
        "type": "node",
      },
      "onClick": Object {
        "type": "func",
      },
      "overflowTooltipProps": Object {
        "type": "object",
      },
      "renderLabel": Object {
        "type": "func",
      },
      "secondaryLabel": Object {
        "type": "string",
      },
      "tooltipId": Object {
        "type": "string",
      },
      "translateWithId": Object {
        "type": "func",
      },
    },
  },
  "RadioButton" => Object {
    "$$typeof": Symbol(react.forward_ref),
    "render": [Function],
  },
  "RadioButtonGroup" => Object {
    "defaultProps": Object {
      "labelPosition": "right",
      "onChange": [Function],
      "orientation": "horizontal",
    },
    "propTypes": Object {
      "children": Object {
        "type": "node",
      },
      "className": Object {
        "type": "string",
      },
      "defaultSelected": Object {
        "args": Array [
          Array [
            Object {
              "type": "string",
            },
            Object {
              "type": "number",
            },
          ],
        ],
        "type": "oneOfType",
      },
      "disabled": Object {
        "type": "bool",
      },
      "labelPosition": Object {
        "args": Array [
          Array [
            "left",
            "right",
          ],
        ],
        "type": "oneOf",
      },
      "name": Object {
        "isRequired": true,
        "type": "string",
      },
      "onChange": Object {
        "type": "func",
      },
      "orientation": Object {
        "args": Array [
          Array [
            "horizontal",
            "vertical",
          ],
        ],
        "type": "oneOf",
      },
      "valueSelected": Object {
        "args": Array [
          Array [
            Object {
              "type": "string",
            },
            Object {
              "type": "number",
            },
          ],
        ],
        "type": "oneOfType",
      },
    },
  },
  "Search" => Object {
    "defaultProps": Object {
      "closeButtonLabelText": "Clear search input",
      "onChange": [Function],
      "placeHolderText": "",
      "type": "text",
    },
    "propTypes": Object {
      "className": Object {
        "type": "string",
      },
      "closeButtonLabelText": Object {
        "type": "string",
      },
      "defaultValue": Object {
        "args": Array [
          Array [
            Object {
              "type": "string",
            },
            Object {
              "type": "number",
            },
          ],
        ],
        "type": "oneOfType",
      },
      "id": Object {
        "type": "string",
      },
      "labelText": Object {
        "isRequired": true,
        "type": "node",
      },
      "light": Object {
        "type": "bool",
      },
      "placeHolderText": Object {
        "type": "string",
      },
      "size": Object {
        "args": Array [
          Array [
            "sm",
            "lg",
            "xl",
          ],
        ],
        "type": "oneOf",
      },
      "small": [Function],
      "type": Object {
        "type": "string",
      },
      "value": Object {
        "args": Array [
          Array [
            Object {
              "type": "string",
            },
            Object {
              "type": "number",
            },
          ],
        ],
        "type": "oneOfType",
      },
    },
  },
  "SearchFilterButton" => Object {
    "defaultProps": Object {
      "iconDescription": "filter",
      "labelText": "Search",
    },
    "propTypes": Object {
      "iconDescription": Object {
        "type": "string",
      },
      "labelText": Object {
        "type": "string",
      },
    },
  },
  "SearchLayoutButton" => Object {
    "defaultProps": Object {
      "iconDescriptionGrid": "grid",
      "iconDescriptionList": "list",
      "labelText": "Filter",
    },
    "propTypes": Object {
      "format": Object {
        "args": Array [
          Array [
            "list",
            "grid",
          ],
        ],
        "type": "oneOf",
      },
      "iconDescriptionGrid": Object {
        "type": "string",
      },
      "iconDescriptionList": Object {
        "type": "string",
      },
      "labelText": Object {
        "type": "string",
      },
      "onChangeFormat": Object {
        "type": "func",
      },
    },
  },
  "SecondaryButton" => Object {},
  "Select" => Object {
    "$$typeof": Symbol(react.forward_ref),
    "defaultProps": Object {
      "disabled": false,
      "helperText": "",
      "inline": false,
      "invalid": false,
      "invalidText": "",
      "labelText": "Select",
      "light": false,
    },
    "displayName": "Select",
    "propTypes": Object {
      "children": Object {
        "type": "node",
      },
      "className": Object {
        "type": "string",
      },
      "defaultValue": Object {
        "type": "any",
      },
      "disabled": Object {
        "type": "bool",
      },
      "helperText": Object {
        "type": "node",
      },
      "hideLabel": Object {
        "type": "bool",
      },
      "iconDescription": [Function],
      "id": Object {
        "isRequired": true,
        "type": "string",
      },
      "inline": Object {
        "type": "bool",
      },
      "invalid": Object {
        "type": "bool",
      },
      "invalidText": Object {
        "type": "string",
      },
      "labelText": Object {
        "type": "node",
      },
      "light": Object {
        "type": "bool",
      },
      "noLabel": Object {
        "type": "bool",
      },
      "onChange": Object {
        "type": "func",
      },
      "size": Object {
        "args": Array [
          Array [
            "sm",
            "xl",
          ],
        ],
        "type": "oneOf",
      },
    },
    "render": [Function],
  },
  "SelectItem" => Object {
    "defaultProps": Object {
      "disabled": false,
      "hidden": false,
      "text": "",
      "value": "",
    },
    "propTypes": Object {
      "className": Object {
        "type": "string",
      },
      "disabled": Object {
        "type": "bool",
      },
      "hidden": Object {
        "type": "bool",
      },
      "text": Object {
        "isRequired": true,
        "type": "string",
      },
      "value": Object {
        "isRequired": true,
        "type": "any",
      },
    },
  },
  "SelectItemGroup" => Object {
    "defaultProps": Object {
      "disabled": false,
      "label": "Provide label",
    },
    "propTypes": Object {
      "children": Object {
        "type": "node",
      },
      "className": Object {
        "type": "string",
      },
      "disabled": Object {
        "type": "bool",
      },
      "label": Object {
        "isRequired": true,
        "type": "string",
      },
    },
  },
  "Switch" => Object {
    "$$typeof": Symbol(react.forward_ref),
    "defaultProps": Object {
      "onClick": [Function],
      "onKeyDown": [Function],
      "selected": false,
      "text": "Provide text",
    },
    "displayName": "Switch",
    "propTypes": Object {
      "className": Object {
        "type": "string",
      },
      "index": Object {
        "type": "number",
      },
      "name": Object {
        "args": Array [
          Array [
            Object {
              "type": "string",
            },
            Object {
              "type": "number",
            },
          ],
        ],
        "type": "oneOfType",
      },
      "onClick": Object {
        "type": "func",
      },
      "onKeyDown": Object {
        "type": "func",
      },
      "selected": Object {
        "type": "bool",
      },
      "text": Object {
        "isRequired": true,
        "type": "string",
      },
    },
    "render": [Function],
  },
  "Slider" => Object {
    "defaultProps": Object {
      "ariaLabelInput": "Slider number input",
      "disabled": false,
      "hideTextInput": false,
      "inputType": "number",
      "light": false,
      "maxLabel": "",
      "minLabel": "",
      "step": 1,
      "stepMultiplier": 4,
    },
    "propTypes": Object {
      "ariaLabelInput": Object {
        "type": "string",
      },
      "children": Object {
        "type": "node",
      },
      "className": Object {
        "type": "string",
      },
      "disabled": Object {
        "type": "bool",
      },
      "formatLabel": Object {
        "type": "func",
      },
      "hideTextInput": Object {
        "type": "bool",
      },
      "id": Object {
        "type": "string",
      },
      "inputType": Object {
        "type": "string",
      },
      "labelText": Object {
        "type": "node",
      },
      "light": Object {
        "type": "bool",
      },
      "max": Object {
        "isRequired": true,
        "type": "number",
      },
      "maxLabel": Object {
        "type": "string",
      },
      "min": Object {
        "isRequired": true,
        "type": "number",
      },
      "minLabel": Object {
        "type": "string",
      },
      "name": Object {
        "type": "string",
      },
      "onChange": Object {
        "type": "func",
      },
      "onRelease": Object {
        "type": "func",
      },
      "step": Object {
        "type": "number",
      },
      "stepMuliplier": [Function],
      "stepMultiplier": Object {
        "type": "number",
      },
      "value": Object {
        "isRequired": true,
        "type": "number",
      },
    },
  },
  "StructuredListWrapper" => Object {
    "defaultProps": Object {
      "ariaLabel": "Structured list section",
      "selection": false,
    },
    "propTypes": Object {
      "ariaLabel": Object {
        "type": "string",
      },
      "border": [Function],
      "children": Object {
        "type": "node",
      },
      "className": Object {
        "type": "string",
      },
      "selection": Object {
        "type": "bool",
      },
    },
  },
  "StructuredListHead" => Object {
    "propTypes": Object {
      "children": Object {
        "type": "node",
      },
      "className": Object {
        "type": "string",
      },
    },
  },
  "StructuredListBody" => Object {
    "defaultProps": Object {
      "onKeyDown": [Function],
    },
    "propTypes": Object {
      "children": Object {
        "type": "node",
      },
      "className": Object {
        "type": "string",
      },
      "head": Object {
        "type": "bool",
      },
      "onKeyDown": Object {
        "type": "func",
      },
    },
  },
  "StructuredListRow" => Object {
    "defaultProps": Object {
      "head": false,
      "label": false,
      "onKeyDown": [Function],
      "tabIndex": 0,
    },
    "propTypes": Object {
      "children": Object {
        "type": "node",
      },
      "className": Object {
        "type": "string",
      },
      "head": Object {
        "type": "bool",
      },
      "label": Object {
        "type": "bool",
      },
      "onKeyDown": Object {
        "type": "func",
      },
      "tabIndex": Object {
        "type": "number",
      },
    },
  },
  "StructuredListInput" => Object {
    "defaultProps": Object {
      "onChange": [Function],
      "title": "title",
      "value": "value",
    },
    "propTypes": Object {
      "className": Object {
        "type": "string",
      },
      "defaultChecked": Object {
        "type": "bool",
      },
      "id": Object {
        "type": "string",
      },
      "name": Object {
        "type": "string",
      },
      "onChange": Object {
        "type": "func",
      },
      "title": Object {
        "type": "string",
      },
      "value": Object {
        "args": Array [
          Array [
            Object {
              "type": "string",
            },
            Object {
              "type": "number",
            },
          ],
        ],
        "isRequired": true,
        "type": "oneOfType",
      },
    },
  },
  "StructuredListCell" => Object {
    "defaultProps": Object {
      "head": false,
      "noWrap": false,
    },
    "propTypes": Object {
      "children": Object {
        "type": "node",
      },
      "className": Object {
        "type": "string",
      },
      "head": Object {
        "type": "bool",
      },
      "noWrap": Object {
        "type": "bool",
      },
    },
  },
  "Tab" => Object {
    "defaultProps": Object {
      "href": "#",
      "label": "provide a label",
      "onClick": [Function],
      "onKeyDown": [Function],
      "renderContent": [Function],
      "role": "presentation",
      "selected": false,
      "tabIndex": 0,
    },
    "propTypes": Object {
      "className": Object {
        "type": "string",
      },
      "disabled": Object {
        "type": "bool",
      },
      "handleTabClick": Object {
        "type": "func",
      },
      "handleTabKeyDown": Object {
        "type": "func",
      },
      "href": Object {
        "isRequired": true,
        "type": "string",
      },
      "id": Object {
        "type": "string",
      },
      "index": Object {
        "type": "number",
      },
      "label": Object {
        "type": "node",
      },
      "onClick": Object {
        "isRequired": true,
        "type": "func",
      },
      "onKeyDown": Object {
        "isRequired": true,
        "type": "func",
      },
      "renderAnchor": Object {
        "type": "func",
      },
      "renderContent": Object {
        "type": "func",
      },
      "role": Object {
        "isRequired": true,
        "type": "string",
      },
      "selected": Object {
        "isRequired": true,
        "type": "bool",
      },
      "tabIndex": Object {
        "isRequired": true,
        "type": "number",
      },
    },
  },
  "TabContent" => Object {
    "defaultProps": Object {
      "selected": false,
    },
    "propTypes": Object {
      "children": Object {
        "type": "node",
      },
      "className": Object {
        "type": "string",
      },
      "selected": Object {
        "type": "bool",
      },
    },
  },
  "Tabs" => Object {
    "defaultProps": Object {
      "ariaLabel": "listbox",
      "iconDescription": "show menu options",
      "role": "navigation",
      "selected": 0,
      "selectionMode": "automatic",
      "triggerHref": "#",
      "type": "default",
    },
    "propTypes": Object {
      "ariaLabel": Object {
        "type": "string",
      },
      "children": Object {
        "type": "node",
      },
      "className": Object {
        "type": "string",
      },
      "hidden": Object {
        "type": "bool",
      },
      "iconDescription": Object {
        "isRequired": true,
        "type": "string",
      },
      "onClick": Object {
        "type": "func",
      },
      "onKeyDown": Object {
        "type": "func",
      },
      "onSelectionChange": Object {
        "type": "func",
      },
      "role": Object {
        "isRequired": true,
        "type": "string",
      },
      "selected": Object {
        "type": "number",
      },
      "selectionMode": Object {
        "args": Array [
          Array [
            "automatic",
            "manual",
          ],
        ],
        "type": "oneOf",
      },
      "tabContentClassName": Object {
        "type": "string",
      },
      "triggerHref": Object {
        "isRequired": true,
        "type": "string",
      },
      "type": Object {
        "args": Array [
          Array [
            "default",
            "container",
          ],
        ],
        "type": "oneOf",
      },
    },
  },
  "Tag" => Object {
    "propTypes": Object {
      "children": Object {
        "type": "node",
      },
      "className": Object {
        "type": "string",
      },
      "disabled": Object {
        "type": "bool",
      },
      "filter": Object {
        "type": "bool",
      },
      "onClose": Object {
        "type": "func",
      },
      "title": Object {
        "type": "string",
      },
      "type": Object {
        "args": Array [
          Array [
            "red",
            "magenta",
            "purple",
            "blue",
            "cyan",
            "teal",
            "green",
            "gray",
            "cool-gray",
            "warm-gray",
            "high-contrast",
          ],
        ],
        "type": "oneOf",
      },
    },
  },
  "TextArea" => Object {
    "$$typeof": Symbol(react.forward_ref),
    "defaultProps": Object {
      "cols": 50,
      "disabled": false,
      "helperText": "",
      "invalid": false,
      "invalidText": "",
      "light": false,
      "onChange": [Function],
      "onClick": [Function],
      "placeholder": "",
      "rows": 4,
    },
    "displayName": "TextArea",
    "propTypes": Object {
      "className": Object {
        "type": "string",
      },
      "cols": Object {
        "type": "number",
      },
      "defaultValue": Object {
        "args": Array [
          Array [
            Object {
              "type": "string",
            },
            Object {
              "type": "number",
            },
          ],
        ],
        "type": "oneOfType",
      },
      "disabled": Object {
        "type": "bool",
      },
      "helperText": Object {
        "type": "node",
      },
      "hideLabel": Object {
        "type": "bool",
      },
      "id": Object {
        "type": "string",
      },
      "invalid": Object {
        "type": "bool",
      },
      "invalidText": Object {
        "type": "string",
      },
      "labelText": Object {
        "isRequired": true,
        "type": "node",
      },
      "light": Object {
        "type": "bool",
      },
      "onChange": Object {
        "type": "func",
      },
      "onClick": Object {
        "type": "func",
      },
      "placeholder": Object {
        "type": "string",
      },
      "rows": Object {
        "type": "number",
      },
      "value": Object {
        "args": Array [
          Array [
            Object {
              "type": "string",
            },
            Object {
              "type": "number",
            },
          ],
        ],
        "type": "oneOfType",
      },
    },
    "render": [Function],
  },
  "TextInput" => Object {
    "$$typeof": Symbol(react.forward_ref),
    "ControlledPasswordInput": Object {
      "$$typeof": Symbol(react.forward_ref),
      "defaultProps": Object {
        "className": "\${prefix}--text__input",
        "disabled": false,
        "helperText": "",
        "invalid": false,
        "invalidText": "",
        "light": false,
        "onChange": [Function],
        "onClick": [Function],
        "size": "",
      },
      "propTypes": Object {
        "className": Object {
          "type": "string",
        },
        "defaultValue": Object {
          "args": Array [
            Array [
              Object {
                "type": "string",
              },
              Object {
                "type": "number",
              },
            ],
          ],
          "type": "oneOfType",
        },
        "disabled": Object {
          "type": "bool",
        },
        "helperText": Object {
          "type": "node",
        },
        "hideLabel": Object {
          "type": "bool",
        },
        "id": Object {
          "isRequired": true,
          "type": "string",
        },
        "invalid": Object {
          "type": "bool",
        },
        "invalidText": Object {
          "type": "string",
        },
        "labelText": Object {
          "isRequired": true,
          "type": "node",
        },
        "light": Object {
          "type": "bool",
        },
        "onChange": Object {
          "type": "func",
        },
        "onClick": Object {
          "type": "func",
        },
        "placeholder": Object {
          "type": "string",
        },
        "size": Object {
          "type": "string",
        },
        "tooltipAlignment": Object {
          "args": Array [
            Array [
              "start",
              "center",
              "end",
            ],
          ],
          "type": "oneOf",
        },
        "tooltipPosition": Object {
          "args": Array [
            Array [
              "top",
              "right",
              "bottom",
              "left",
            ],
          ],
          "type": "oneOf",
        },
        "value": Object {
          "args": Array [
            Array [
              Object {
                "type": "string",
              },
              Object {
                "type": "number",
              },
            ],
          ],
          "type": "oneOfType",
        },
      },
      "render": [Function],
    },
    "PasswordInput": Object {
      "$$typeof": Symbol(react.forward_ref),
      "defaultProps": Object {
        "className": "\${prefix}--text__input",
        "disabled": false,
        "helperText": "",
        "invalid": false,
        "invalidText": "",
        "light": false,
        "onChange": [Function],
        "onClick": [Function],
        "size": "",
      },
      "propTypes": Object {
        "className": Object {
          "type": "string",
        },
        "defaultValue": Object {
          "args": Array [
            Array [
              Object {
                "type": "string",
              },
              Object {
                "type": "number",
              },
            ],
          ],
          "type": "oneOfType",
        },
        "disabled": Object {
          "type": "bool",
        },
        "helperText": Object {
          "type": "node",
        },
        "hideLabel": Object {
          "type": "bool",
        },
        "hidePasswordLabel": Object {
          "type": "string",
        },
        "id": Object {
          "isRequired": true,
          "type": "string",
        },
        "invalid": Object {
          "type": "bool",
        },
        "invalidText": Object {
          "type": "string",
        },
        "labelText": Object {
          "isRequired": true,
          "type": "node",
        },
        "light": Object {
          "type": "bool",
        },
        "onChange": Object {
          "type": "func",
        },
        "onClick": Object {
          "type": "func",
        },
        "placeholder": Object {
          "type": "string",
        },
        "showPasswordLabel": Object {
          "type": "string",
        },
        "size": Object {
          "type": "string",
        },
        "tooltipAlignment": Object {
          "args": Array [
            Array [
              "start",
              "center",
              "end",
            ],
          ],
          "type": "oneOf",
        },
        "tooltipPosition": Object {
          "args": Array [
            Array [
              "top",
              "right",
              "bottom",
              "left",
            ],
          ],
          "type": "oneOf",
        },
        "value": Object {
          "args": Array [
            Array [
              Object {
                "type": "string",
              },
              Object {
                "type": "number",
              },
            ],
          ],
          "type": "oneOfType",
        },
      },
      "render": [Function],
    },
    "defaultProps": Object {
      "disabled": false,
      "helperText": "",
      "invalid": false,
      "invalidText": "",
      "light": false,
      "onChange": [Function],
      "onClick": [Function],
      "type": "text",
    },
    "propTypes": Object {
      "className": Object {
        "type": "string",
      },
      "defaultValue": Object {
        "args": Array [
          Array [
            Object {
              "type": "string",
            },
            Object {
              "type": "number",
            },
          ],
        ],
        "type": "oneOfType",
      },
      "disabled": Object {
        "type": "bool",
      },
      "helperText": Object {
        "type": "node",
      },
      "hideLabel": Object {
        "type": "bool",
      },
      "id": Object {
        "isRequired": true,
        "type": "string",
      },
      "invalid": Object {
        "type": "bool",
      },
      "invalidText": Object {
        "type": "string",
      },
      "labelText": Object {
        "isRequired": true,
        "type": "node",
      },
      "light": Object {
        "type": "bool",
      },
      "onChange": Object {
        "type": "func",
      },
      "onClick": Object {
        "type": "func",
      },
      "placeholder": Object {
        "type": "string",
      },
      "size": Object {
        "args": Array [
          Array [
            "sm",
            "xl",
          ],
        ],
        "type": "oneOf",
      },
      "type": Object {
        "type": "string",
      },
      "value": Object {
        "args": Array [
          Array [
            Object {
              "type": "string",
            },
            Object {
              "type": "number",
            },
          ],
        ],
        "type": "oneOfType",
      },
    },
    "render": [Function],
  },
  "Tile" => Object {
    "defaultProps": Object {
      "light": false,
    },
    "propTypes": Object {
      "children": Object {
        "type": "node",
      },
      "className": Object {
        "type": "string",
      },
      "light": Object {
        "type": "bool",
      },
    },
  },
  "ClickableTile" => Object {
    "defaultProps": Object {
      "clicked": false,
      "handleClick": [Function],
      "handleKeyDown": [Function],
      "light": false,
    },
    "propTypes": Object {
      "children": Object {
        "type": "node",
      },
      "className": Object {
        "type": "string",
      },
      "href": Object {
        "type": "string",
      },
      "light": Object {
        "type": "bool",
      },
      "rel": Object {
        "type": "string",
      },
    },
  },
  "SelectableTile" => Object {
    "defaultProps": Object {
      "handleClick": [Function],
      "handleKeyDown": [Function],
      "light": false,
      "onChange": [Function],
      "selected": false,
      "tabIndex": 0,
      "title": "title",
      "value": "value",
    },
    "propTypes": Object {
      "children": Object {
        "type": "node",
      },
      "className": Object {
        "type": "string",
      },
      "iconDescription": [Function],
      "id": Object {
        "type": "string",
      },
      "light": Object {
        "type": "bool",
      },
      "name": Object {
        "type": "string",
      },
      "onChange": Object {
        "type": "func",
      },
      "selected": Object {
        "type": "bool",
      },
      "tabIndex": Object {
        "type": "number",
      },
      "title": Object {
        "type": "string",
      },
      "value": Object {
        "args": Array [
          Array [
            Object {
              "type": "string",
            },
            Object {
              "type": "number",
            },
          ],
        ],
        "isRequired": true,
        "type": "oneOfType",
      },
    },
  },
  "ExpandableTile" => Object {
    "defaultProps": Object {
      "expanded": false,
      "handleClick": [Function],
      "light": false,
      "onBeforeClick": [Function],
      "tabIndex": 0,
      "tileCollapsedIconText": "Interact to expand Tile",
      "tileExpandedIconText": "Interact to collapse Tile",
      "tileMaxHeight": 0,
      "tilePadding": 0,
    },
    "propTypes": Object {
      "children": Object {
        "type": "node",
      },
      "className": Object {
        "type": "string",
      },
      "expanded": Object {
        "type": "bool",
      },
      "id": Object {
        "type": "string",
      },
      "light": Object {
        "type": "bool",
      },
      "onBeforeClick": Object {
        "type": "func",
      },
      "tabIndex": Object {
        "type": "number",
      },
      "tileCollapsedIconText": Object {
        "type": "string",
      },
      "tileExpandedIconText": Object {
        "type": "string",
      },
    },
  },
  "TileAboveTheFoldContent" => Object {
    "propTypes": Object {
      "children": Object {
        "type": "node",
      },
    },
  },
  "TileBelowTheFoldContent" => Object {
    "propTypes": Object {
      "children": Object {
        "type": "node",
      },
    },
  },
  "RadioTile" => Object {
    "defaultProps": Object {
      "light": false,
      "onChange": [Function],
      "tabIndex": 0,
    },
    "propTypes": Object {
      "checked": Object {
        "type": "bool",
      },
      "className": Object {
        "type": "string",
      },
      "defaultChecked": Object {
        "type": "bool",
      },
      "iconDescription": [Function],
      "id": Object {
        "type": "string",
      },
      "light": Object {
        "type": "bool",
      },
      "name": Object {
        "type": "string",
      },
      "onChange": Object {
        "type": "func",
      },
      "tabIndex": Object {
        "type": "number",
      },
      "value": Object {
        "args": Array [
          Array [
            Object {
              "type": "string",
            },
            Object {
              "type": "number",
            },
          ],
        ],
        "isRequired": true,
        "type": "oneOfType",
      },
    },
  },
  "TileGroup" => Object {
    "defaultProps": Object {
      "onChange": [Function],
    },
    "propTypes": Object {
      "children": Object {
        "type": "node",
      },
      "className": Object {
        "type": "string",
      },
      "defaultSelected": Object {
        "args": Array [
          Array [
            Object {
              "type": "string",
            },
            Object {
              "type": "number",
            },
          ],
        ],
        "type": "oneOfType",
      },
      "disabled": Object {
        "type": "bool",
      },
      "legend": Object {
        "type": "string",
      },
      "name": Object {
        "isRequired": true,
        "type": "string",
      },
      "onChange": Object {
        "type": "func",
      },
      "valueSelected": Object {
        "args": Array [
          Array [
            Object {
              "type": "string",
            },
            Object {
              "type": "number",
            },
          ],
        ],
        "type": "oneOfType",
      },
    },
  },
  "TimePicker" => Object {
    "defaultProps": Object {
      "disabled": false,
      "invalid": false,
      "invalidText": "Invalid time format.",
      "light": false,
      "maxLength": 5,
      "onBlur": [Function],
      "onChange": [Function],
      "onClick": [Function],
      "pattern": "(1[012]|[1-9]):[0-5][0-9](\\\\s)?",
      "placeholder": "hh:mm",
      "type": "text",
    },
    "propTypes": Object {
      "children": Object {
        "type": "node",
      },
      "className": Object {
        "type": "string",
      },
      "disabled": Object {
        "type": "bool",
      },
      "hideLabel": Object {
        "type": "bool",
      },
      "id": Object {
        "isRequired": true,
        "type": "string",
      },
      "invalid": Object {
        "type": "bool",
      },
      "invalidText": Object {
        "type": "string",
      },
      "labelText": Object {
        "type": "node",
      },
      "light": Object {
        "type": "bool",
      },
      "maxLength": Object {
        "type": "number",
      },
      "onBlur": Object {
        "type": "func",
      },
      "onChange": Object {
        "type": "func",
      },
      "onClick": Object {
        "type": "func",
      },
      "pattern": Object {
        "type": "string",
      },
      "placeholder": Object {
        "type": "string",
      },
      "type": Object {
        "type": "string",
      },
      "value": Object {
        "type": "string",
      },
    },
  },
  "TimePickerSelect" => Object {
    "defaultProps": Object {
      "disabled": false,
      "hideLabel": true,
      "iconDescription": "open list of options",
      "inline": true,
    },
    "propTypes": Object {
      "children": Object {
        "type": "node",
      },
      "className": Object {
        "type": "string",
      },
      "defaultValue": Object {
        "type": "any",
      },
      "disabled": Object {
        "type": "bool",
      },
      "hideLabel": [Function],
      "iconDescription": Object {
        "isRequired": true,
        "type": "string",
      },
      "id": Object {
        "isRequired": true,
        "type": "string",
      },
      "inline": Object {
        "type": "bool",
      },
      "labelText": Object {
        "isRequired": true,
        "type": "node",
      },
    },
  },
  "Toggle" => Object {
    "defaultProps": Object {
      "aria-label": "Toggle",
      "defaultToggled": false,
      "labelA": "Off",
      "labelB": "On",
      "onToggle": [Function],
    },
    "propTypes": Object {
      "aria-label": Object {
        "isRequired": true,
        "type": "string",
      },
      "className": Object {
        "type": "string",
      },
      "defaultToggled": Object {
        "type": "bool",
      },
      "id": Object {
        "isRequired": true,
        "type": "string",
      },
      "labelA": Object {
        "isRequired": true,
        "type": "string",
      },
      "labelB": Object {
        "isRequired": true,
        "type": "string",
      },
      "labelText": Object {
        "type": "string",
      },
      "onToggle": Object {
        "type": "func",
      },
      "toggled": Object {
        "type": "bool",
      },
    },
  },
  "ToggleSmall" => Object {
    "defaultProps": Object {
      "defaultToggled": false,
      "labelA": "Off",
      "labelB": "On",
      "onToggle": [Function],
    },
    "propTypes": Object {
      "aria-label": Object {
        "isRequired": true,
        "type": "string",
      },
      "className": Object {
        "type": "string",
      },
      "defaultToggled": Object {
        "type": "bool",
      },
      "id": Object {
        "isRequired": true,
        "type": "string",
      },
      "labelA": Object {
        "isRequired": true,
        "type": "string",
      },
      "labelB": Object {
        "isRequired": true,
        "type": "string",
      },
      "labelText": Object {
        "type": "string",
      },
      "onToggle": Object {
        "type": "func",
      },
      "toggled": Object {
        "type": "bool",
      },
    },
  },
  "Toolbar" => Object {
    "propTypes": Object {
      "children": Object {
        "type": "node",
      },
      "className": Object {
        "type": "string",
      },
    },
  },
  "ToolbarItem" => Object {
    "defaultProps": Object {
      "placeHolderText": "Provide placeHolderText",
    },
    "propTypes": Object {
      "children": Object {
        "type": "node",
      },
      "placeHolderText": Object {
        "type": "string",
      },
      "type": Object {
        "type": "string",
      },
    },
  },
  "ToolbarTitle" => Object {
    "$$typeof": Symbol(react.forward_ref),
    "propTypes": Object {
      "title": Object {
        "type": "string",
      },
    },
    "render": [Function],
  },
  "ToolbarOption" => Object {
    "$$typeof": Symbol(react.forward_ref),
    "propTypes": Object {
      "children": Object {
        "type": "node",
      },
    },
    "render": [Function],
  },
  "ToolbarDivider" => Object {
    "$$typeof": Symbol(react.forward_ref),
    "render": [Function],
  },
  "ToolbarSearch" => Object {
    "defaultProps": Object {
      "id": "search__input",
      "labelId": "search__label",
      "labelText": "",
      "placeHolderText": "",
      "role": "search",
      "type": "search",
    },
    "propTypes": Object {
      "children": Object {
        "type": "node",
      },
      "className": Object {
        "type": "string",
      },
      "id": Object {
        "type": "string",
      },
      "labelText": Object {
        "type": "node",
      },
      "placeHolderText": Object {
        "type": "string",
      },
      "small": Object {
        "type": "bool",
      },
      "type": Object {
        "type": "string",
      },
    },
  },
  "Tooltip" => Object {
    "$$typeof": Symbol(react.forward_ref),
    "render": [Function],
  },
  "TooltipDefinition" => Object {
    "defaultProps": Object {
      "align": "start",
      "direction": "bottom",
    },
    "propTypes": Object {
      "align": Object {
        "args": Array [
          Array [
            "start",
            "center",
            "end",
          ],
        ],
        "type": "oneOf",
      },
      "children": Object {
        "isRequired": true,
        "type": "string",
      },
      "direction": Object {
        "args": Array [
          Array [
            "top",
            "bottom",
          ],
        ],
        "type": "oneOf",
      },
      "id": Object {
        "type": "string",
      },
      "tooltipText": Object {
        "isRequired": true,
        "type": "node",
      },
      "triggerClassName": Object {
        "type": "string",
      },
    },
  },
  "TooltipIcon" => Object {
    "defaultProps": Object {
      "align": "center",
      "direction": "bottom",
    },
    "propTypes": Object {
      "align": Object {
        "args": Array [
          Array [
            "start",
            "center",
            "end",
          ],
        ],
        "type": "oneOf",
      },
      "children": Object {
        "isRequired": true,
        "type": "node",
      },
      "direction": Object {
        "args": Array [
          Array [
            "top",
            "right",
            "left",
            "bottom",
          ],
        ],
        "type": "oneOf",
      },
      "id": Object {
        "type": "string",
      },
      "tooltipText": Object {
        "isRequired": true,
        "type": "string",
      },
    },
  },
  "UnorderedList" => Object {
    "defaultProps": Object {
      "nested": false,
    },
    "propTypes": Object {
      "children": Object {
        "type": "node",
      },
      "className": Object {
        "type": "string",
      },
      "nested": Object {
        "type": "bool",
      },
    },
  },
  "SkeletonText" => Object {
    "defaultProps": Object {
      "heading": false,
      "lineCount": 3,
      "paragraph": false,
      "width": "100%",
    },
    "propTypes": Object {
      "className": Object {
        "type": "string",
      },
      "heading": Object {
        "type": "bool",
      },
      "lineCount": Object {
        "type": "number",
      },
      "paragraph": Object {
        "type": "bool",
      },
      "width": Object {
        "type": "string",
      },
    },
  },
  "SkeletonPlaceholder" => Object {
    "propTypes": Object {
      "className": Object {
        "type": "string",
      },
    },
  },
  "DataTableSkeleton" => Object {
    "defaultProps": Object {
      "columnCount": 5,
      "compact": false,
      "headers": Array [],
      "rowCount": 5,
      "zebra": false,
    },
    "propTypes": Object {
      "className": Object {
        "type": "string",
      },
      "columnCount": Object {
        "type": "number",
      },
      "compact": Object {
        "type": "bool",
      },
      "headers": Object {
        "args": Array [
          Array [
            Object {
              "type": "array",
            },
            Object {
              "args": Array [
                Object {
                  "key": Object {
                    "type": "string",
                  },
                },
              ],
              "type": "shape",
            },
          ],
        ],
        "type": "oneOfType",
      },
      "rowCount": Object {
        "type": "number",
      },
      "zebra": Object {
        "type": "bool",
      },
    },
  },
  "AccordionSkeleton" => Object {
    "defaultProps": Object {
      "align": "end",
      "count": 4,
      "open": true,
    },
    "propTypes": Object {
      "align": Object {
        "args": Array [
          Array [
            "start",
            "end",
          ],
        ],
        "type": "oneOf",
      },
      "className": Object {
        "type": "string",
      },
      "count": Object {
        "type": "number",
      },
      "open": Object {
        "type": "bool",
      },
      "uid": [Function],
    },
  },
  "ButtonSkeleton" => Object {
    "defaultProps": Object {
      "small": false,
    },
    "propTypes": Object {
      "className": Object {
        "type": "string",
      },
      "href": Object {
        "type": "string",
      },
      "small": Object {
        "type": "bool",
      },
    },
  },
  "CheckboxSkeleton" => Object {
    "propTypes": Object {
      "className": Object {
        "type": "string",
      },
    },
  },
  "CodeSnippetSkeleton" => Object {
    "propTypes": Object {
      "className": Object {
        "type": "string",
      },
      "type": Object {
        "args": Array [
          Array [
            "single",
            "multi",
          ],
        ],
        "type": "oneOf",
      },
    },
  },
  "DropdownSkeleton" => Object {
    "defaultProps": Object {
      "inline": false,
    },
    "propTypes": Object {
      "className": Object {
        "type": "string",
      },
      "inline": Object {
        "type": "bool",
      },
    },
  },
  "FileUploaderSkeleton" => Object {
    "propTypes": Object {
      "className": Object {
        "type": "string",
      },
    },
  },
  "NumberInputSkeleton" => Object {
    "propTypes": Object {
      "className": Object {
        "type": "string",
      },
      "hideLabel": Object {
        "type": "bool",
      },
    },
  },
  "ProgressIndicatorSkeleton" => Object {
    "propTypes": Object {
      "className": Object {
        "type": "string",
      },
    },
  },
  "RadioButtonSkeleton" => Object {
    "propTypes": Object {
      "className": Object {
        "type": "string",
      },
    },
  },
  "SearchSkeleton" => Object {
    "defaultProps": Object {
      "small": false,
    },
    "propTypes": Object {
      "className": Object {
        "type": "string",
      },
      "small": Object {
        "type": "bool",
      },
    },
  },
  "SelectSkeleton" => Object {
    "propTypes": Object {
      "className": Object {
        "type": "string",
      },
      "hideLabel": Object {
        "type": "bool",
      },
    },
  },
  "SliderSkeleton" => Object {
    "propTypes": Object {
      "className": Object {
        "type": "string",
      },
      "hideLabel": Object {
        "type": "bool",
      },
    },
  },
  "StructuredListSkeleton" => Object {
    "defaultProps": Object {
      "border": false,
      "rowCount": 5,
    },
    "propTypes": Object {
      "border": Object {
        "type": "bool",
      },
      "className": Object {
        "type": "string",
      },
      "rowCount": Object {
        "type": "number",
      },
    },
  },
  "TabsSkeleton" => Object {
    "propTypes": Object {
      "className": Object {
        "type": "string",
      },
    },
  },
  "TagSkeleton" => Object {
    "propTypes": Object {
      "className": Object {
        "type": "string",
      },
    },
  },
  "TextAreaSkeleton" => Object {
    "propTypes": Object {
      "className": Object {
        "type": "string",
      },
      "hideLabel": Object {
        "type": "bool",
      },
    },
  },
  "TextInputSkeleton" => Object {
    "propTypes": Object {
      "className": Object {
        "type": "string",
      },
      "hideLabel": Object {
        "type": "bool",
      },
    },
  },
  "ToggleSkeleton" => Object {
    "defaultProps": Object {
      "aria-label": "Toggle is loading",
    },
    "propTypes": Object {
      "aria-label": Object {
        "isRequired": true,
        "type": "string",
      },
      "className": Object {
        "type": "string",
      },
      "id": Object {
        "type": "string",
      },
      "labelText": Object {
        "type": "string",
      },
    },
  },
  "ToggleSmallSkeleton" => Object {
    "defaultProps": Object {
      "aria-label": "Toggle is loading",
    },
    "propTypes": Object {
      "aria-label": Object {
        "isRequired": true,
        "type": "string",
      },
      "className": Object {
        "type": "string",
      },
      "id": Object {
        "type": "string",
      },
      "labelText": Object {
        "type": "string",
      },
    },
  },
  "IconSkeleton" => Object {
    "propTypes": Object {
      "className": Object {
        "type": "string",
      },
      "style": Object {
        "type": "object",
      },
    },
  },
  "DatePickerSkeleton" => Object {
    "propTypes": Object {
      "className": Object {
        "type": "string",
      },
      "range": Object {
        "type": "bool",
      },
    },
  },
  "Content" => Object {
    "defaultProps": Object {
      "tagName": "main",
    },
    "propTypes": Object {
      "children": Object {
        "type": "node",
      },
      "className": Object {
        "type": "string",
      },
      "tagName": Object {
        "type": "string",
      },
    },
  },
  "HeaderContainer" => Object {
    "defaultProps": Object {
      "isSideNavExpanded": false,
    },
    "propTypes": Object {
      "isSideNavExpanded": Object {
        "type": "bool",
      },
    },
  },
  "HeaderGlobalAction" => Object {
    "$$typeof": Symbol(react.forward_ref),
    "displayName": "HeaderGlobalAction",
    "propTypes": Object {
      "aria-label": [Function],
      "aria-labelledby": [Function],
      "children": Object {
        "isRequired": true,
        "type": "node",
      },
      "className": Object {
        "type": "string",
      },
      "isActive": Object {
        "type": "bool",
      },
      "onClick": Object {
        "type": "func",
      },
    },
    "render": [Function],
  },
  "HeaderGlobalBar" => Object {
    "displayName": "HeaderGlobalBar",
    "propTypes": Object {
      "className": Object {
        "type": "string",
      },
    },
  },
  "HeaderMenu" => Object {
    "$$typeof": Symbol(react.forward_ref),
    "displayName": "HeaderMenu",
    "render": [Function],
  },
  "HeaderMenuButton" => Object {
    "propTypes": Object {
      "aria-label": [Function],
      "aria-labelledby": [Function],
      "className": Object {
        "type": "string",
      },
      "isActive": Object {
        "type": "bool",
      },
      "onClick": Object {
        "type": "func",
      },
    },
  },
  "HeaderMenuItem" => Object {
    "$$typeof": Symbol(react.forward_ref),
    "propTypes": Object {
      "children": Object {
        "isRequired": true,
        "type": "node",
      },
      "className": Object {
        "type": "string",
      },
      "element": Object {
        "type": "elementType",
      },
      "isCurrentPage": Object {
        "type": "bool",
      },
      "isSideNavExpanded": Object {
        "type": "bool",
      },
      "role": Object {
        "type": "string",
      },
    },
    "render": [Function],
  },
  "HeaderName" => Object {
    "defaultProps": Object {
      "prefix": "IBM",
    },
    "propTypes": Object {
      "children": Object {
        "isRequired": true,
        "type": "node",
      },
      "className": Object {
        "type": "string",
      },
      "element": Object {
        "type": "elementType",
      },
      "href": Object {
        "type": "string",
      },
      "isSideNavExpanded": Object {
        "type": "bool",
      },
      "prefix": Object {
        "type": "string",
      },
    },
  },
  "HeaderNavigation" => Object {
    "propTypes": Object {
      "aria-label": [Function],
      "aria-labelledby": [Function],
      "children": Object {
        "type": "node",
      },
      "className": Object {
        "type": "string",
      },
    },
  },
  "HeaderPanel" => Object {
    "$$typeof": Symbol(react.forward_ref),
    "displayName": "HeaderPanel",
    "propTypes": Object {
      "aria-label": [Function],
      "aria-labelledby": [Function],
      "className": Object {
        "type": "string",
      },
      "expanded": Object {
        "type": "bool",
      },
    },
    "render": [Function],
  },
  "HeaderSideNavItems" => Object {
    "defaultProps": Object {
      "hasDivider": false,
    },
    "propTypes": Object {
      "className": Object {
        "type": "string",
      },
      "hasDivider": Object {
        "type": "bool",
      },
    },
  },
  "Switcher" => Object {
    "$$typeof": Symbol(react.forward_ref),
    "propTypes": Object {
      "aria-label": [Function],
      "aria-labelledby": [Function],
      "children": Object {
        "isRequired": true,
        "type": "node",
      },
      "className": Object {
        "type": "string",
      },
    },
    "render": [Function],
  },
  "SwitcherItem" => Object {
    "$$typeof": Symbol(react.forward_ref),
    "propTypes": Object {
      "aria-label": [Function],
      "aria-labelledby": [Function],
      "children": Object {
        "isRequired": true,
        "type": "node",
      },
      "className": Object {
        "type": "string",
      },
    },
    "render": [Function],
  },
  "SwitcherDivider" => Object {
    "propTypes": Object {
      "className": Object {
        "type": "string",
      },
    },
  },
  "SkipToContent" => Object {
    "defaultProps": Object {
      "children": "Skip to main content",
      "href": "#main-content",
      "tabIndex": "0",
    },
    "propTypes": Object {
      "children": Object {
        "isRequired": true,
        "type": "string",
      },
      "href": Object {
        "isRequired": true,
        "type": "string",
      },
      "tabIndex": Object {
        "type": "string",
      },
    },
  },
  "SideNavDetails" => Object {
    "propTypes": Object {
      "children": Object {
        "type": "node",
      },
      "className": Object {
        "type": "string",
      },
      "title": Object {
        "isRequired": true,
        "type": "string",
      },
    },
  },
  "SideNavFooter" => Object {
    "defaultProps": Object {
      "assistiveText": "Toggle opening or closing the side navigation",
    },
    "propTypes": Object {
      "assistiveText": Object {
        "isRequired": true,
        "type": "string",
      },
      "expanded": Object {
        "isRequired": true,
        "type": "bool",
      },
      "isSideNavExpanded": Object {
        "type": "bool",
      },
      "onToggle": Object {
        "isRequired": true,
        "type": "func",
      },
    },
  },
  "SideNavHeader" => Object {
    "propTypes": Object {
      "className": Object {
        "type": "string",
      },
      "isSideNavExpanded": Object {
        "type": "bool",
      },
      "renderIcon": Object {
        "args": Array [
          Array [
            Object {
              "type": "func",
            },
            Object {
              "type": "object",
            },
          ],
        ],
        "isRequired": true,
        "type": "oneOfType",
      },
    },
  },
  "SideNavIcon" => Object {
    "defaultProps": Object {
      "small": false,
    },
    "propTypes": Object {
      "children": Object {
        "isRequired": true,
        "type": "node",
      },
      "className": Object {
        "type": "string",
      },
      "small": Object {
        "isRequired": true,
        "type": "bool",
      },
    },
  },
  "SideNavItem" => Object {
    "propTypes": Object {
      "children": Object {
        "isRequired": true,
        "type": "node",
      },
      "className": Object {
        "type": "string",
      },
      "large": Object {
        "type": "bool",
      },
    },
  },
  "SideNavItems" => Object {
    "propTypes": Object {
      "children": Object {
        "isRequired": true,
        "type": "node",
      },
      "className": Object {
        "type": "string",
      },
      "isSideNavExpanded": Object {
        "type": "bool",
      },
    },
  },
  "SideNavLink" => Object {
    "defaultProps": Object {
      "element": "a",
      "large": false,
    },
    "propTypes": Object {
      "children": Object {
        "isRequired": true,
        "type": "node",
      },
      "className": Object {
        "type": "string",
      },
      "element": Object {
        "type": "elementType",
      },
      "isSideNavExpanded": Object {
        "type": "bool",
      },
      "large": Object {
        "type": "bool",
      },
      "renderIcon": Object {
        "args": Array [
          Array [
            Object {
              "type": "func",
            },
            Object {
              "type": "object",
            },
          ],
        ],
        "type": "oneOfType",
      },
    },
  },
  "SideNavLinkText" => Object {
    "propTypes": Object {
      "children": Object {
        "isRequired": true,
        "type": "node",
      },
      "className": Object {
        "type": "string",
      },
    },
  },
  "SideNavMenu" => Object {
    "$$typeof": Symbol(react.forward_ref),
    "displayName": "SideNavMenu",
    "render": [Function],
  },
  "SideNavMenuItem" => Object {
    "$$typeof": Symbol(react.forward_ref),
    "propTypes": Object {
      "children": Object {
        "type": "node",
      },
      "className": Object {
        "type": "string",
      },
      "isActive": Object {
        "type": "bool",
      },
    },
    "render": [Function],
  },
  "SideNavSwitcher" => Object {
    "$$typeof": Symbol(react.forward_ref),
    "propTypes": Object {
      "className": Object {
        "type": "string",
      },
      "labelText": Object {
        "isRequired": true,
        "type": "string",
      },
      "onChange": Object {
        "type": "func",
      },
      "options": Object {
        "args": Array [
          Object {
            "type": "string",
          },
        ],
        "isRequired": true,
        "type": "arrayOf",
      },
    },
    "render": [Function],
  },
  "determineCardRange" => Object {},
  "determineMaxValueCardAttributeCount" => Object {},
  "compareGrains" => Object {},
  "formatNumberWithPrecision" => Object {},
  "csvDownloadHandler" => Object {},
  "tableActions" => Object {
    "TABLE_ACTION_APPLY": "TABLE_ACTION_APPLY",
    "TABLE_ACTION_CANCEL": "TABLE_ACTION_CANCEL",
    "TABLE_COLUMN_ORDER": "TABLE_COLUMN_ORDER",
    "TABLE_COLUMN_SORT": "TABLE_COLUMN_SORT",
    "TABLE_EMPTY_STATE_ACTION": "TABLE_EMPTY_STATE_ACTION",
    "TABLE_FILTER_APPLY": "TABLE_FILTER_APPLY",
    "TABLE_FILTER_CLEAR": "TABLE_FILTER_CLEAR",
    "TABLE_LOADING_SET": "TABLE_LOADING_SET",
    "TABLE_PAGE_CHANGE": "TABLE_PAGE_CHANGE",
    "TABLE_REGISTER": "TABLE_REGISTER",
    "TABLE_ROW_ACTION_COMPLETE": "TABLE_ROW_ACTION_COMPLETE",
    "TABLE_ROW_ACTION_EDIT": "TABLE_ROW_ACTION_EDIT",
    "TABLE_ROW_ACTION_ERROR": "TABLE_ROW_ACTION_ERROR",
    "TABLE_ROW_ACTION_START": "TABLE_ROW_ACTION_START",
    "TABLE_ROW_CLICK": "TABLE_ROW_CLICK",
    "TABLE_ROW_EXPAND": "TABLE_ROW_EXPAND",
    "TABLE_ROW_SELECT": "TABLE_ROW_SELECT",
    "TABLE_ROW_SELECT_ALL": "TABLE_ROW_SELECT_ALL",
    "TABLE_SEARCH_APPLY": "TABLE_SEARCH_APPLY",
    "TABLE_TOOLBAR_TOGGLE": "TABLE_TOOLBAR_TOGGLE",
    "tableActionApply": Object {},
    "tableActionCancel": Object {},
    "tableColumnOrder": Object {},
    "tableColumnSort": Object {},
    "tableEmptyStateAction": Object {},
    "tableFilterApply": Object {},
    "tableFilterClear": Object {},
    "tableLoadingSet": Object {},
    "tablePageChange": Object {},
    "tableRegister": Object {},
    "tableRowActionComplete": Object {},
    "tableRowActionEdit": Object {},
    "tableRowActionError": Object {},
    "tableRowActionStart": Object {},
    "tableRowClick": Object {},
    "tableRowExpand": Object {},
    "tableRowSelect": Object {},
    "tableRowSelectAll": Object {},
    "tableSearchApply": Object {},
    "tableToolbarToggle": Object {},
  },
}
`;<|MERGE_RESOLUTION|>--- conflicted
+++ resolved
@@ -5285,11 +5285,7 @@
         "rollingPeriodLabel": "Rolling period",
         "searchPlaceholder": "Search",
         "selectAllAria": "Select all items",
-<<<<<<< HEAD
         "selectDateRangeLabel": "Select time range",
-=======
-        "selectDateRangeLabel": "Select date range",
->>>>>>> 9f8b3c1c
         "selectRowAria": "Select row",
         "selectSeverityPlaceholder": "Select a severity",
         "severityLabel": "Severity",
