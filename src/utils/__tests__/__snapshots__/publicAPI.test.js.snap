// Jest Snapshot v1, https://goo.gl/fbAQLP

exports[`Public API should only change with a semver change 1`] = `
Map {
  "AddCard" => Object {
    "propTypes": Object {
      "onClick": Object {
        "isRequired": true,
        "type": "func",
      },
      "title": Object {
        "isRequired": true,
        "type": "string",
      },
    },
  },
<<<<<<< HEAD
=======
  "AccordionItem" => Object {
    "defaultProps": Object {
      "children": null,
      "className": null,
      "iconDescription": "Open/Close",
      "onClick": [Function],
      "onHeadingClick": [Function],
      "open": false,
      "title": null,
    },
    "propTypes": Object {
      "children": Object {
        "type": "node",
      },
      "className": Object {
        "type": "string",
      },
      "iconDescription": Object {
        "type": "string",
      },
      "onClick": Object {
        "type": "func",
      },
      "onHeadingClick": Object {
        "type": "func",
      },
      "open": Object {
        "type": "bool",
      },
      "renderExpando": Object {
        "type": "func",
      },
      "title": Object {
        "type": "node",
      },
    },
  },
>>>>>>> 506b4630
  "Button" => Object {
    "defaultProps": Object {
      "children": null,
      "className": null,
      "disabled": false,
      "kind": "primary",
      "loading": false,
    },
    "propTypes": Object {
      "children": Object {
        "type": "node",
      },
      "className": Object {
        "type": "string",
      },
      "disabled": Object {
        "type": "bool",
      },
      "kind": Object {
        "args": Array [
          Array [
            "primary",
            "secondary",
            "danger",
            "ghost",
            "danger--primary",
            "tertiary",
          ],
        ],
        "type": "oneOf",
      },
      "loading": Object {
        "type": "bool",
      },
      "onClick": Object {
        "type": "func",
      },
    },
  },
  "Breadcrumb" => Object {
    "defaultProps": Object {
      "aria-label": null,
      "children": null,
      "className": null,
      "hasOverflow": false,
      "noTrailingSlash": false,
    },
    "propTypes": Object {
      "aria-label": Object {
        "type": "string",
      },
      "children": Object {
        "type": "node",
      },
      "className": Object {
        "type": "string",
      },
      "hasOverflow": Object {
        "type": "bool",
      },
      "noTrailingSlash": Object {
        "type": "bool",
      },
    },
  },
  "BreadcrumbItem" => Object {
    "propTypes": Object {
      "children": Object {
        "type": "node",
      },
      "className": Object {
        "type": "string",
      },
      "href": Object {
        "type": "string",
      },
      "isCurrentPage": Object {
        "type": "bool",
      },
    },
  },
  "BreadcrumbSkeleton" => Object {
    "propTypes": Object {
      "className": Object {
        "type": "string",
      },
    },
  },
  "ComposedModal" => Object {
    "defaultProps": Object {
      "children": null,
      "error": null,
      "footer": null,
      "header": Object {},
      "iconDescription": "Close",
      "invalid": false,
      "isFetchingData": false,
      "isLarge": false,
      "onClearError": null,
      "onSubmit": null,
      "open": true,
      "passiveModal": false,
      "sendingData": null,
      "submitFailed": false,
      "type": null,
    },
    "propTypes": Object {
      "children": Object {
        "type": "node",
      },
      "error": Object {
        "type": "string",
      },
      "footer": Object {
        "args": Array [
          Array [
            Object {
              "isRequired": true,
              "type": "element",
            },
            Object {
              "args": Array [
                Object {
                  "isPrimaryButtonDisabled": Object {
                    "type": "bool",
                  },
                  "isPrimaryButtonHidden": Object {
                    "type": "bool",
                  },
                  "primaryButtonLabel": Object {
                    "type": "node",
                  },
                  "secondaryButtonLabel": Object {
                    "type": "node",
                  },
                },
              ],
              "type": "shape",
            },
          ],
        ],
        "type": "oneOfType",
      },
      "header": Object {
        "args": Array [
          Object {
            "helpText": Object {
              "type": "node",
            },
            "label": Object {
              "type": "string",
            },
            "title": Object {
              "type": "string",
            },
          },
        ],
        "type": "shape",
      },
      "iconDescription": Object {
        "type": "string",
      },
      "invalid": Object {
        "type": "bool",
      },
      "isFetchingData": Object {
        "type": "bool",
      },
      "isLarge": Object {
        "type": "bool",
      },
      "onClearError": Object {
        "type": "func",
      },
      "onClose": Object {
        "isRequired": true,
        "type": "func",
      },
      "onSubmit": Object {
        "type": "func",
      },
      "open": Object {
        "type": "bool",
      },
      "passiveModal": Object {
        "type": "bool",
      },
      "sendingData": Object {
        "args": Array [
          Array [
            Object {
              "type": "bool",
            },
            Object {
              "type": "string",
            },
          ],
        ],
        "type": "oneOfType",
      },
      "submitFailed": Object {
        "type": "bool",
      },
      "type": Object {
        "args": Array [
          Array [
            "warn",
            "normal",
          ],
        ],
        "type": "oneOf",
      },
    },
  },
  "EmptyTable" => Object {
    "defaultProps": Object {
      "id": "EmptyTable",
      "onEmptyStateAction": null,
    },
    "propTypes": Object {
      "emptyState": Object {
        "args": Array [
          Array [
            Object {
              "args": Array [
                Object {
                  "buttonLabel": Object {
                    "type": "node",
                  },
                  "buttonLabelWithFilters": Object {
                    "type": "node",
                  },
                  "message": Object {
                    "isRequired": true,
                    "type": "node",
                  },
                  "messageWithFilters": Object {
                    "type": "node",
                  },
                },
              ],
              "type": "shape",
            },
            Object {
              "type": "element",
            },
          ],
        ],
        "isRequired": true,
        "type": "oneOfType",
      },
      "id": Object {
        "type": "string",
      },
      "isFiltered": Object {
        "isRequired": true,
        "type": "bool",
      },
      "onEmptyStateAction": Object {
        "type": "func",
      },
      "totalColumns": Object {
        "isRequired": true,
        "type": "number",
      },
    },
  },
  "Table" => Object {
    "defaultProps": Object {
      "actions": Object {
        "pagination": Object {
          "onChangePage": [Function],
        },
        "table": Object {
          "onApplyRowAction": [Function],
          "onChangeOrdering": [Function],
          "onChangeSort": [Function],
          "onColumnResize": [Function],
          "onColumnSelectionConfig": [Function],
          "onEmptyStateAction": [Function],
          "onRowClicked": [Function],
          "onRowExpanded": [Function],
        },
        "toolbar": Object {
          "onApplyBatchAction": [Function],
          "onCancelBatchAction": [Function],
          "onToggleColumnSelection": [Function],
          "onToggleFilter": [Function],
        },
      },
      "i18n": Object {
        "batchCancel": "Cancel",
        "clearAllFilters": "Clear all filters",
        "clearFilterAria": "Clear filter",
        "clearSelectionAria": "Clear selection",
        "clickToCollapseAria": "Click to collapse content",
        "clickToExpandAria": "Click to expand content",
        "closeMenuAria": "Close menu",
        "columnSelectionButtonAria": "Column Selection",
        "columnSelectionConfig": "Manage Columns",
        "currentPage": [Function],
        "downloadIconDescription": "Download table content",
        "emptyButtonLabel": "Create some data",
        "emptyButtonLabelWithFilters": "Clear all filters",
        "emptyMessage": "There is no data",
        "emptyMessageWithFilters": "No results match the current filters",
        "filterAria": "Filter",
        "filterAscending": "Sort rows by this header in ascending order",
        "filterButtonAria": "Filters",
        "filterDescending": "Sort rows by this header in descending order",
        "filterNone": "Unsort rows by this header",
        "itemSelected": "item selected",
        "itemsPerPage": "Items per page:",
        "itemsRange": [Function],
        "itemsRangeWithTotal": [Function],
        "itemsSelected": "items selected",
        "openMenuAria": "Open menu",
        "overflowMenuAria": "More actions",
        "pageBackwardAria": "Previous page",
        "pageForwardAria": "Next page",
        "pageNumberAria": "Page Number",
        "pageRange": [Function],
        "rowCountInHeader": [Function],
        "searchLabel": "Search",
        "searchPlaceholder": "Search",
        "selectAllAria": "Select all items",
        "selectRowAria": "Select row",
      },
      "id": "Table",
      "lightweight": false,
      "options": Object {
        "hasColumnSelection": false,
        "hasColumnSelectionConfig": false,
        "hasFilter": false,
        "hasOnlyPageData": false,
        "hasPagination": false,
        "hasResize": false,
        "hasRowActions": false,
        "hasRowExpansion": false,
        "hasRowNesting": false,
        "hasRowSelection": false,
        "hasSearch": false,
        "shouldLazyRender": false,
        "useAutoTableLayoutForResize": false,
        "wrapCellText": "always",
      },
      "secondaryTitle": null,
      "title": null,
      "tooltip": null,
      "useZebraStyles": false,
      "view": Object {
        "filters": Array [],
        "pagination": Object {
          "isItemPerPageHidden": false,
          "page": 1,
          "pageSize": 10,
          "pageSizes": Array [
            10,
            20,
            30,
          ],
          "totalItems": undefined,
        },
        "table": Object {
          "expandedIds": Array [],
          "isSelectAllSelected": false,
          "loadingState": Object {
            "rowCount": 5,
          },
          "ordering": undefined,
          "rowActions": Array [],
          "selectedIds": Array [],
          "sort": Object {},
        },
        "toolbar": Object {
          "batchActions": Array [],
          "search": Object {},
        },
      },
    },
    "propTypes": Object {
      "actions": Object {
        "args": Array [
          Object {
            "pagination": Object {
              "args": Array [
                Object {
                  "onChangePage": Object {
                    "type": "func",
                  },
                },
              ],
              "type": "shape",
            },
            "table": Object {
              "args": Array [
                Object {
                  "onApplyRowAction": Object {
                    "type": "func",
                  },
                  "onChangeOrdering": Object {
                    "type": "func",
                  },
                  "onChangeSort": Object {
                    "type": "func",
                  },
                  "onClearRowError": Object {
                    "type": "func",
                  },
                  "onColumnResize": Object {
                    "type": "func",
                  },
                  "onColumnSelectionConfig": Object {
                    "type": "func",
                  },
                  "onEmptyStateAction": Object {
                    "type": "func",
                  },
                  "onRowClicked": Object {
                    "type": "func",
                  },
                  "onRowExpanded": Object {
                    "type": "func",
                  },
                  "onRowSelected": Object {
                    "type": "func",
                  },
                  "onSelectAll": Object {
                    "type": "func",
                  },
                },
              ],
              "isRequired": true,
              "type": "shape",
            },
            "toolbar": Object {
              "args": Array [
                Object {
                  "onApplyBatchAction": Object {
                    "type": "func",
                  },
                  "onApplyFilter": Object {
                    "type": "func",
                  },
                  "onApplySearch": Object {
                    "type": "func",
                  },
                  "onCancelBatchAction": Object {
                    "type": "func",
                  },
                  "onClearAllFilters": Object {
                    "type": "func",
                  },
                  "onDownloadCSV": Object {
                    "type": "func",
                  },
                  "onToggleColumnSelection": Object {
                    "type": "func",
                  },
                  "onToggleFilter": Object {
                    "type": "func",
                  },
                },
              ],
              "type": "shape",
            },
          },
        ],
        "type": "shape",
      },
      "columns": Object {
        "args": Array [
          Object {
            "args": Array [
              Object {
                "align": Object {
                  "args": Array [
                    Array [
                      "start",
                      "center",
                      "end",
                    ],
                  ],
                  "type": "oneOf",
                },
                "filter": Object {
                  "args": Array [
                    Object {
                      "filterFunction": Object {
                        "type": "func",
                      },
                      "options": Object {
                        "args": Array [
                          Object {
                            "args": Array [
                              Object {
                                "id": Object {
                                  "args": Array [
                                    Array [
                                      Object {
                                        "type": "string",
                                      },
                                      Object {
                                        "type": "number",
                                      },
                                      Object {
                                        "type": "bool",
                                      },
                                    ],
                                  ],
                                  "isRequired": true,
                                  "type": "oneOfType",
                                },
                                "text": Object {
                                  "isRequired": true,
                                  "type": "string",
                                },
                              },
                            ],
                            "type": "shape",
                          },
                        ],
                        "type": "arrayOf",
                      },
                      "placeholderText": Object {
                        "type": "string",
                      },
                    },
                  ],
                  "type": "shape",
                },
                "id": Object {
                  "isRequired": true,
                  "type": "string",
                },
                "isSortable": Object {
                  "type": "bool",
                },
                "name": Object {
                  "isRequired": true,
                  "type": "string",
                },
                "renderDataFunction": Object {
                  "type": "func",
                },
                "sortFunction": Object {
                  "type": "func",
                },
                "width": Object {
                  "type": "string",
                },
              },
            ],
            "type": "shape",
          },
        ],
        "isRequired": true,
        "type": "arrayOf",
      },
      "data": Object {
        "args": Array [
          Object {
            "args": Array [
              Object {
                "children": Object {
                  "args": Array [
                    Array [
                      Object {
                        "type": "array",
                      },
                    ],
                  ],
                  "type": "oneOfType",
                },
                "id": Object {
                  "isRequired": true,
                  "type": "string",
                },
                "isSelectable": Object {
                  "type": "bool",
                },
                "rowActions": Object {
                  "args": Array [
                    Object {
                      "args": Array [
                        Object {
                          "disabled": Object {
                            "type": "bool",
                          },
                          "hasDivider": Object {
                            "type": "bool",
                          },
                          "id": Object {
                            "isRequired": true,
                            "type": "string",
                          },
                          "isDelete": Object {
                            "type": "bool",
                          },
                          "isOverflow": Object {
                            "type": "bool",
                          },
                          "labelText": Object {
                            "type": "string",
                          },
                          "renderIcon": Object {
                            "args": Array [
                              Array [
                                Object {
                                  "args": Array [
                                    Object {
                                      "height": Object {
                                        "type": "string",
                                      },
                                      "svgData": Object {
                                        "isRequired": true,
                                        "type": "object",
                                      },
                                      "viewBox": Object {
                                        "isRequired": true,
                                        "type": "string",
                                      },
                                      "width": Object {
                                        "type": "string",
                                      },
                                    },
                                  ],
                                  "type": "shape",
                                },
                                Object {
                                  "type": "string",
                                },
                                Object {
                                  "type": "node",
                                },
                                Object {
                                  "type": "object",
                                },
                                Object {
                                  "type": "func",
                                },
                              ],
                            ],
                            "type": "oneOfType",
                          },
                        },
                      ],
                      "type": "shape",
                    },
                  ],
                  "type": "arrayOf",
                },
                "values": Object {
                  "args": Array [
                    Object {
                      "type": "any",
                    },
                  ],
                  "isRequired": true,
                  "type": "objectOf",
                },
              },
            ],
            "type": "shape",
          },
        ],
        "isRequired": true,
        "type": "arrayOf",
      },
      "expandedData": Object {
        "args": Array [
          Object {
            "args": Array [
              Object {
                "content": Object {
                  "type": "node",
                },
                "rowId": Object {
                  "type": "string",
                },
              },
            ],
            "type": "shape",
          },
        ],
        "type": "arrayOf",
      },
      "i18n": Object {
        "args": Array [
          Object {
            "actionFailedText": Object {
              "type": "string",
            },
            "batchCancel": Object {
              "type": "string",
            },
            "clearAllFilters": Object {
              "type": "string",
            },
            "clearFilterAria": Object {
              "type": "string",
            },
            "clearSelectionAria": Object {
              "type": "string",
            },
            "clickToCollapseAria": Object {
              "type": "string",
            },
            "clickToExpandAria": Object {
              "type": "string",
            },
            "closeMenuAria": Object {
              "type": "string",
            },
            "columnSelectionButtonAria": Object {
              "type": "string",
            },
            "columnSelectionConfig": Object {
              "type": "string",
            },
            "currentPage": Object {
              "type": "func",
            },
            "dismissText": Object {
              "type": "string",
            },
            "downloadIconDescription": Object {
              "type": "string",
            },
            "filterAria": Object {
              "type": "string",
            },
            "filterAscending": Object {
              "type": "string",
            },
            "filterButtonAria": Object {
              "type": "string",
            },
            "filterDescending": Object {
              "type": "string",
            },
            "filterNone": Object {
              "type": "string",
            },
            "inProgressText": Object {
              "type": "string",
            },
            "itemSelected": Object {
              "type": "string",
            },
            "itemsPerPage": Object {
              "type": "string",
            },
            "itemsRange": Object {
              "type": "func",
            },
            "itemsRangeWithTotal": Object {
              "type": "func",
            },
            "itemsSelected": Object {
              "type": "string",
            },
            "learnMoreText": Object {
              "type": "string",
            },
            "openMenuAria": Object {
              "type": "string",
            },
            "overflowMenuAria": Object {
              "type": "string",
            },
            "pageBackwardAria": Object {
              "type": "string",
            },
            "pageForwardAria": Object {
              "type": "string",
            },
            "pageNumberAria": Object {
              "type": "string",
            },
            "pageRange": Object {
              "type": "func",
            },
            "rowCountInHeader": Object {
              "type": "func",
            },
            "searchLabel": Object {
              "type": "string",
            },
            "searchPlaceholder": Object {
              "type": "string",
            },
            "selectAllAria": Object {
              "type": "string",
            },
            "selectRowAria": Object {
              "type": "string",
            },
          },
        ],
        "type": "shape",
      },
      "id": Object {
        "type": "string",
      },
      "lightweight": Object {
        "type": "bool",
      },
      "options": Object {
        "args": Array [
          Object {
            "hasColumnSelection": Object {
              "type": "bool",
            },
            "hasColumnSelectionConfig": Object {
              "type": "bool",
            },
            "hasFilter": Object {
              "type": "bool",
            },
            "hasOnlyPageData": Object {
              "type": "bool",
            },
            "hasPagination": Object {
              "type": "bool",
            },
            "hasResize": Object {
              "type": "bool",
            },
            "hasRowActions": Object {
              "type": "bool",
            },
            "hasRowCountInHeader": Object {
              "type": "bool",
            },
            "hasRowExpansion": Object {
              "type": "bool",
            },
            "hasRowNesting": Object {
              "type": "bool",
            },
            "hasRowSelection": Object {
              "args": Array [
                Array [
                  "multi",
                  "single",
                  false,
                ],
              ],
              "type": "oneOf",
            },
            "hasSearch": Object {
              "type": "bool",
            },
            "shouldLazyRender": Object {
              "type": "bool",
            },
            "useAutoTableLayoutForResize": Object {
              "type": "bool",
            },
            "wrapCellText": Object {
              "args": Array [
                Array [
                  "always",
                  "never",
                  "auto",
                ],
              ],
              "type": "oneOf",
            },
          },
        ],
        "type": "shape",
      },
      "secondaryTitle": Object {
        "type": "string",
      },
      "tooltip": Object {
        "type": "node",
      },
      "useZebraStyles": Object {
        "type": "bool",
      },
      "view": Object {
        "args": Array [
          Object {
            "filters": Object {
              "args": Array [
                Object {
                  "args": Array [
                    Object {
                      "columnId": Object {
                        "isRequired": true,
                        "type": "string",
                      },
                      "value": Object {
                        "args": Array [
                          Array [
                            Object {
                              "type": "string",
                            },
                            Object {
                              "type": "number",
                            },
                            Object {
                              "type": "bool",
                            },
                          ],
                        ],
                        "isRequired": true,
                        "type": "oneOfType",
                      },
                    },
                  ],
                  "type": "shape",
                },
              ],
              "type": "arrayOf",
            },
            "pagination": Object {
              "args": Array [
                Object {
                  "isItemPerPageHidden": Object {
                    "type": "bool",
                  },
                  "page": Object {
                    "type": "number",
                  },
                  "pageSize": Object {
                    "type": "number",
                  },
                  "pageSizes": Object {
                    "args": Array [
                      Object {
                        "type": "number",
                      },
                    ],
                    "type": "arrayOf",
                  },
                  "totalItems": Object {
                    "type": "number",
                  },
                },
              ],
              "type": "shape",
            },
            "table": Object {
              "args": Array [
                Object {
                  "emptyState": Object {
                    "args": Array [
                      Array [
                        Object {
                          "args": Array [
                            Object {
                              "buttonLabel": Object {
                                "type": "node",
                              },
                              "buttonLabelWithFilters": Object {
                                "type": "node",
                              },
                              "message": Object {
                                "isRequired": true,
                                "type": "node",
                              },
                              "messageWithFilters": Object {
                                "type": "node",
                              },
                            },
                          ],
                          "type": "shape",
                        },
                        Object {
                          "type": "element",
                        },
                      ],
                    ],
                    "type": "oneOfType",
                  },
                  "expandedIds": Object {
                    "args": Array [
                      Object {
                        "type": "string",
                      },
                    ],
                    "type": "arrayOf",
                  },
                  "isSelectAllIndeterminate": Object {
                    "type": "bool",
                  },
                  "isSelectAllSelected": Object {
                    "type": "bool",
                  },
                  "loadingState": Object {
                    "args": Array [
                      Object {
                        "isLoading": Object {
                          "type": "bool",
                        },
                        "rowCount": Object {
                          "type": "number",
                        },
                      },
                    ],
                    "type": "shape",
                  },
                  "ordering": Object {
                    "args": Array [
                      Object {
                        "args": Array [
                          Object {
                            "columnId": Object {
                              "isRequired": true,
                              "type": "string",
                            },
                            "isHidden": Object {
                              "type": "bool",
                            },
                          },
                        ],
                        "type": "shape",
                      },
                    ],
                    "type": "arrayOf",
                  },
                  "rowActions": Object {
                    "args": Array [
                      Object {
                        "args": Array [
                          Object {
                            "error": Object {
                              "args": Array [
                                Object {
                                  "learnMoreURL": Object {
                                    "type": "string",
                                  },
                                  "message": Object {
                                    "type": "node",
                                  },
                                  "title": Object {
                                    "type": "node",
                                  },
                                },
                              ],
                              "type": "shape",
                            },
                            "isRunning": Object {
                              "type": "bool",
                            },
                            "rowId": Object {
                              "type": "string",
                            },
                          },
                        ],
                        "type": "shape",
                      },
                    ],
                    "type": "arrayOf",
                  },
                  "selectedIds": Object {
                    "args": Array [
                      Object {
                        "type": "string",
                      },
                    ],
                    "type": "arrayOf",
                  },
                  "sort": Object {
                    "args": Array [
                      Object {
                        "columnId": Object {
                          "type": "string",
                        },
                        "direction": Object {
                          "args": Array [
                            Array [
                              "NONE",
                              "ASC",
                              "DESC",
                            ],
                          ],
                          "type": "oneOf",
                        },
                      },
                    ],
                    "type": "shape",
                  },
                },
              ],
              "type": "shape",
            },
            "toolbar": Object {
              "args": Array [
                Object {
                  "activeBar": Object {
                    "args": Array [
                      Array [
                        "filter",
                        "column",
                      ],
                    ],
                    "type": "oneOf",
                  },
                  "batchActions": Object {
                    "args": Array [
                      Object {
                        "args": Array [
                          Object {
                            "icon": Object {
                              "type": "element",
                            },
                            "iconDescription": Object {
                              "type": "string",
                            },
                            "id": Object {
                              "isRequired": true,
                              "type": "string",
                            },
                            "labelText": Object {
                              "isRequired": true,
                              "type": "string",
                            },
                          },
                        ],
                        "type": "shape",
                      },
                    ],
                    "type": "arrayOf",
                  },
                  "customToolbarContent": Object {
                    "type": "node",
                  },
                  "isDisabled": Object {
                    "type": "bool",
                  },
                  "search": Object {
                    "args": Array [
                      Object {
                        "defaultExpanded": Object {
                          "type": "bool",
                        },
                        "defaultValue": Object {
                          "type": "string",
                        },
                        "onChange": Object {
                          "type": "func",
                        },
                        "onExpand": Object {
                          "type": "func",
                        },
                        "value": [Function],
                      },
                    ],
                    "type": "shape",
                  },
                },
              ],
              "type": "shape",
            },
          },
        ],
        "type": "shape",
      },
    },
  },
  "TableHead" => Object {
    "defaultProps": Object {
      "clearFilterText": "Clear filter",
      "clearSelectionText": "Clear selection",
      "closeMenuText": "Close menu",
      "filterText": "Filter",
      "i18n": Object {
        "batchCancel": "Cancel",
        "clearAllFilters": "Clear all filters",
        "clearFilterAria": "Clear filter",
        "clearSelectionAria": "Clear selection",
        "clickToCollapseAria": "Click to collapse content",
        "clickToExpandAria": "Click to expand content",
        "closeMenuAria": "Close menu",
        "columnSelectionButtonAria": "Column Selection",
        "columnSelectionConfig": "Manage columns",
        "currentPage": [Function],
        "emptyButtonLabel": "Create some data",
        "emptyButtonLabelWithFilters": "Clear all filters",
        "emptyMessage": "There is no data",
        "emptyMessageWithFilters": "No results match the current filters",
        "filterAria": "Filter",
        "filterAscending": "Sort rows by this header in ascending order",
        "filterButtonAria": "Filters",
        "filterDescending": "Sort rows by this header in descending order",
        "filterNone": "Unsort rows by this header",
        "itemSelected": "item selected",
        "itemsPerPage": "Items per page:",
        "itemsRange": [Function],
        "itemsRangeWithTotal": [Function],
        "itemsSelected": "items selected",
        "openMenuAria": "Open menu",
        "overflowMenuAria": "More actions",
        "pageBackwardAria": "Previous page",
        "pageForwardAria": "Next page",
        "pageNumberAria": "Page Number",
        "pageRange": [Function],
        "rowCountInHeader": [Function],
        "searchLabel": "Search",
        "searchPlaceholder": "Search",
        "selectAllAria": "Select all items",
        "selectRowAria": "Select row",
      },
      "lightweight": false,
      "openMenuText": "Open menu",
      "options": Object {},
      "selectAllText": "Select all",
    },
    "propTypes": Object {
      "actions": Object {
        "args": Array [
          Object {
            "onApplyFilter": Object {
              "type": "func",
            },
            "onChangeOrdering": Object {
              "type": "func",
            },
            "onChangeSort": Object {
              "type": "func",
            },
            "onColumnResize": Object {
              "type": "func",
            },
            "onColumnSelectionConfig": Object {
              "type": "func",
            },
            "onSelectAll": Object {
              "type": "func",
            },
          },
        ],
        "isRequired": true,
        "type": "shape",
      },
      "clearFilterText": Object {
        "type": "string",
      },
      "clearSelectionText": Object {
        "type": "string",
      },
      "closeMenuText": Object {
        "type": "string",
      },
      "columns": Object {
        "args": Array [
          Object {
            "args": Array [
              Object {
                "align": Object {
                  "args": Array [
                    Array [
                      "start",
                      "center",
                      "end",
                    ],
                  ],
                  "type": "oneOf",
                },
                "filter": Object {
                  "args": Array [
                    Object {
                      "filterFunction": Object {
                        "type": "func",
                      },
                      "options": Object {
                        "args": Array [
                          Object {
                            "args": Array [
                              Object {
                                "id": Object {
                                  "args": Array [
                                    Array [
                                      Object {
                                        "type": "string",
                                      },
                                      Object {
                                        "type": "number",
                                      },
                                      Object {
                                        "type": "bool",
                                      },
                                    ],
                                  ],
                                  "isRequired": true,
                                  "type": "oneOfType",
                                },
                                "text": Object {
                                  "isRequired": true,
                                  "type": "string",
                                },
                              },
                            ],
                            "type": "shape",
                          },
                        ],
                        "type": "arrayOf",
                      },
                      "placeholderText": Object {
                        "type": "string",
                      },
                    },
                  ],
                  "type": "shape",
                },
                "id": Object {
                  "isRequired": true,
                  "type": "string",
                },
                "isSortable": Object {
                  "type": "bool",
                },
                "name": Object {
                  "isRequired": true,
                  "type": "string",
                },
                "renderDataFunction": Object {
                  "type": "func",
                },
                "sortFunction": Object {
                  "type": "func",
                },
                "width": Object {
                  "type": "string",
                },
              },
            ],
            "type": "shape",
          },
        ],
        "isRequired": true,
        "type": "arrayOf",
      },
      "filterText": Object {
        "type": "string",
      },
      "i18n": Object {
        "args": Array [
          Object {
            "actionFailedText": Object {
              "type": "string",
            },
            "batchCancel": Object {
              "type": "string",
            },
            "clearAllFilters": Object {
              "type": "string",
            },
            "clearFilterAria": Object {
              "type": "string",
            },
            "clearSelectionAria": Object {
              "type": "string",
            },
            "clickToCollapseAria": Object {
              "type": "string",
            },
            "clickToExpandAria": Object {
              "type": "string",
            },
            "closeMenuAria": Object {
              "type": "string",
            },
            "columnSelectionButtonAria": Object {
              "type": "string",
            },
            "columnSelectionConfig": Object {
              "type": "string",
            },
            "currentPage": Object {
              "type": "func",
            },
            "dismissText": Object {
              "type": "string",
            },
            "downloadIconDescription": Object {
              "type": "string",
            },
            "filterAria": Object {
              "type": "string",
            },
            "filterAscending": Object {
              "type": "string",
            },
            "filterButtonAria": Object {
              "type": "string",
            },
            "filterDescending": Object {
              "type": "string",
            },
            "filterNone": Object {
              "type": "string",
            },
            "inProgressText": Object {
              "type": "string",
            },
            "itemSelected": Object {
              "type": "string",
            },
            "itemsPerPage": Object {
              "type": "string",
            },
            "itemsRange": Object {
              "type": "func",
            },
            "itemsRangeWithTotal": Object {
              "type": "func",
            },
            "itemsSelected": Object {
              "type": "string",
            },
            "learnMoreText": Object {
              "type": "string",
            },
            "openMenuAria": Object {
              "type": "string",
            },
            "overflowMenuAria": Object {
              "type": "string",
            },
            "pageBackwardAria": Object {
              "type": "string",
            },
            "pageForwardAria": Object {
              "type": "string",
            },
            "pageNumberAria": Object {
              "type": "string",
            },
            "pageRange": Object {
              "type": "func",
            },
            "rowCountInHeader": Object {
              "type": "func",
            },
            "searchLabel": Object {
              "type": "string",
            },
            "searchPlaceholder": Object {
              "type": "string",
            },
            "selectAllAria": Object {
              "type": "string",
            },
            "selectRowAria": Object {
              "type": "string",
            },
          },
        ],
        "type": "shape",
      },
      "lightweight": Object {
        "type": "bool",
      },
      "openMenuText": Object {
        "type": "string",
      },
      "options": Object {
        "args": Array [
          Object {
            "hasResize": Object {
              "type": "bool",
            },
            "hasRowActions": Object {
              "type": "bool",
            },
            "hasRowExpansion": Object {
              "type": "bool",
            },
            "hasRowSelection": Object {
              "args": Array [
                Array [
                  "multi",
                  "single",
                  false,
                ],
              ],
              "type": "oneOf",
            },
            "truncateCellText": Object {
              "isRequired": true,
              "type": "bool",
            },
            "wrapCellText": Object {
              "args": Array [
                Array [
                  "always",
                  "never",
                  "auto",
                ],
              ],
              "isRequired": true,
              "type": "oneOf",
            },
          },
        ],
        "type": "shape",
      },
      "selectAllText": Object {
        "type": "string",
      },
      "tableState": Object {
        "args": Array [
          Object {
            "activeBar": Object {
              "args": Array [
                Array [
                  "column",
                  "filter",
                ],
              ],
              "type": "oneOf",
            },
            "filters": Object {
              "args": Array [
                Object {
                  "args": Array [
                    Object {
                      "columnId": Object {
                        "isRequired": true,
                        "type": "string",
                      },
                      "value": Object {
                        "args": Array [
                          Array [
                            Object {
                              "type": "string",
                            },
                            Object {
                              "type": "number",
                            },
                            Object {
                              "type": "bool",
                            },
                          ],
                        ],
                        "isRequired": true,
                        "type": "oneOfType",
                      },
                    },
                  ],
                  "type": "shape",
                },
              ],
              "type": "arrayOf",
            },
            "ordering": Object {
              "args": Array [
                Object {
                  "args": Array [
                    Object {
                      "columnId": Object {
                        "isRequired": true,
                        "type": "string",
                      },
                      "isHidden": Object {
                        "type": "bool",
                      },
                    },
                  ],
                  "type": "shape",
                },
              ],
              "isRequired": true,
              "type": "arrayOf",
            },
            "selection": Object {
              "args": Array [
                Object {
                  "isSelectAllIndeterminate": Object {
                    "type": "bool",
                  },
                  "isSelectAllSelected": Object {
                    "type": "bool",
                  },
                },
              ],
              "isRequired": true,
              "type": "shape",
            },
            "sort": Object {
              "args": Array [
                Object {
                  "column": Object {
                    "type": "string",
                  },
                  "direction": Object {
                    "type": "string",
                  },
                },
              ],
              "isRequired": true,
              "type": "shape",
            },
          },
        ],
        "isRequired": true,
        "type": "shape",
      },
    },
  },
  "TableBody" => Object {
    "defaultProps": Object {
      "clickToCollapseAria": "Click to collapse.",
      "clickToExpandAria": "Click to expand.",
      "columns": Array [],
      "expandedIds": Array [],
      "expandedRows": Array [],
      "hasRowActions": false,
      "hasRowExpansion": false,
      "hasRowNesting": false,
      "hasRowSelection": false,
      "overflowMenuAria": "More actions",
      "rowActionsState": Array [],
      "rows": Array [],
      "selectRowAria": "Select row",
      "selectedIds": Array [],
      "shouldExpandOnRowClick": false,
      "shouldLazyRender": false,
      "totalColumns": 0,
    },
    "propTypes": Object {
      "actionFailedText": Object {
        "type": "string",
      },
      "actions": Object {
        "args": Array [
          Object {
            "onApplyRowActions": Object {
              "type": "func",
            },
            "onRowClicked": Object {
              "type": "func",
            },
            "onRowExpanded": Object {
              "type": "func",
            },
            "onRowSelected": Object {
              "type": "func",
            },
          },
        ],
        "isRequired": true,
        "type": "shape",
      },
      "clickToCollapseAria": Object {
        "type": "string",
      },
      "clickToExpandAria": Object {
        "type": "string",
      },
      "columns": Object {
        "args": Array [
          Object {
            "args": Array [
              Object {
                "align": Object {
                  "args": Array [
                    Array [
                      "start",
                      "center",
                      "end",
                    ],
                  ],
                  "type": "oneOf",
                },
                "filter": Object {
                  "args": Array [
                    Object {
                      "filterFunction": Object {
                        "type": "func",
                      },
                      "options": Object {
                        "args": Array [
                          Object {
                            "args": Array [
                              Object {
                                "id": Object {
                                  "args": Array [
                                    Array [
                                      Object {
                                        "type": "string",
                                      },
                                      Object {
                                        "type": "number",
                                      },
                                      Object {
                                        "type": "bool",
                                      },
                                    ],
                                  ],
                                  "isRequired": true,
                                  "type": "oneOfType",
                                },
                                "text": Object {
                                  "isRequired": true,
                                  "type": "string",
                                },
                              },
                            ],
                            "type": "shape",
                          },
                        ],
                        "type": "arrayOf",
                      },
                      "placeholderText": Object {
                        "type": "string",
                      },
                    },
                  ],
                  "type": "shape",
                },
                "id": Object {
                  "isRequired": true,
                  "type": "string",
                },
                "isSortable": Object {
                  "type": "bool",
                },
                "name": Object {
                  "isRequired": true,
                  "type": "string",
                },
                "renderDataFunction": Object {
                  "type": "func",
                },
                "sortFunction": Object {
                  "type": "func",
                },
                "width": Object {
                  "type": "string",
                },
              },
            ],
            "type": "shape",
          },
        ],
        "type": "arrayOf",
      },
      "dismissText": Object {
        "type": "string",
      },
      "expandedIds": Object {
        "args": Array [
          Object {
            "type": "string",
          },
        ],
        "type": "arrayOf",
      },
      "expandedRows": Object {
        "args": Array [
          Object {
            "args": Array [
              Object {
                "content": Object {
                  "type": "node",
                },
                "rowId": Object {
                  "type": "string",
                },
              },
            ],
            "type": "shape",
          },
        ],
        "type": "arrayOf",
      },
      "hasRowActions": Object {
        "type": "bool",
      },
      "hasRowExpansion": Object {
        "type": "bool",
      },
      "hasRowNesting": Object {
        "type": "bool",
      },
      "hasRowSelection": Object {
        "args": Array [
          Array [
            "multi",
            "single",
            false,
          ],
        ],
        "type": "oneOf",
      },
      "inProgressText": Object {
        "type": "string",
      },
      "learnMoreText": Object {
        "type": "string",
      },
      "ordering": Object {
        "args": Array [
          Object {
            "args": Array [
              Object {
                "columnId": Object {
                  "isRequired": true,
                  "type": "string",
                },
                "isHidden": Object {
                  "type": "bool",
                },
              },
            ],
            "type": "shape",
          },
        ],
        "isRequired": true,
        "type": "arrayOf",
      },
      "overflowMenuAria": Object {
        "type": "string",
      },
      "rowActionsState": Object {
        "args": Array [
          Object {
            "args": Array [
              Object {
                "error": Object {
                  "args": Array [
                    Object {
                      "learnMoreURL": Object {
                        "type": "string",
                      },
                      "message": Object {
                        "type": "node",
                      },
                      "title": Object {
                        "type": "node",
                      },
                    },
                  ],
                  "type": "shape",
                },
                "isRunning": Object {
                  "type": "bool",
                },
                "rowId": Object {
                  "type": "string",
                },
              },
            ],
            "type": "shape",
          },
        ],
        "type": "arrayOf",
      },
      "rows": Object {
        "args": Array [
          Object {
            "args": Array [
              Object {
                "children": Object {
                  "args": Array [
                    Array [
                      Object {
                        "type": "array",
                      },
                    ],
                  ],
                  "type": "oneOfType",
                },
                "id": Object {
                  "isRequired": true,
                  "type": "string",
                },
                "isSelectable": Object {
                  "type": "bool",
                },
                "rowActions": Object {
                  "args": Array [
                    Object {
                      "args": Array [
                        Object {
                          "disabled": Object {
                            "type": "bool",
                          },
                          "hasDivider": Object {
                            "type": "bool",
                          },
                          "id": Object {
                            "isRequired": true,
                            "type": "string",
                          },
                          "isDelete": Object {
                            "type": "bool",
                          },
                          "isOverflow": Object {
                            "type": "bool",
                          },
                          "labelText": Object {
                            "type": "string",
                          },
                          "renderIcon": Object {
                            "args": Array [
                              Array [
                                Object {
                                  "args": Array [
                                    Object {
                                      "height": Object {
                                        "type": "string",
                                      },
                                      "svgData": Object {
                                        "isRequired": true,
                                        "type": "object",
                                      },
                                      "viewBox": Object {
                                        "isRequired": true,
                                        "type": "string",
                                      },
                                      "width": Object {
                                        "type": "string",
                                      },
                                    },
                                  ],
                                  "type": "shape",
                                },
                                Object {
                                  "type": "string",
                                },
                                Object {
                                  "type": "node",
                                },
                                Object {
                                  "type": "object",
                                },
                                Object {
                                  "type": "func",
                                },
                              ],
                            ],
                            "type": "oneOfType",
                          },
                        },
                      ],
                      "type": "shape",
                    },
                  ],
                  "type": "arrayOf",
                },
                "values": Object {
                  "args": Array [
                    Object {
                      "type": "any",
                    },
                  ],
                  "isRequired": true,
                  "type": "objectOf",
                },
              },
            ],
            "type": "shape",
          },
        ],
        "type": "arrayOf",
      },
      "selectRowAria": Object {
        "type": "string",
      },
      "selectedIds": Object {
        "args": Array [
          Object {
            "type": "string",
          },
        ],
        "type": "arrayOf",
      },
      "shouldExpandOnRowClick": Object {
        "type": "bool",
      },
      "shouldLazyRender": Object {
        "type": "bool",
      },
      "tableId": Object {
        "isRequired": true,
        "type": "string",
      },
      "totalColumns": Object {
        "type": "number",
      },
      "truncateCellText": Object {
        "isRequired": true,
        "type": "bool",
      },
      "wrapCellText": Object {
        "args": Array [
          Array [
            "always",
            "never",
            "auto",
          ],
        ],
        "isRequired": true,
        "type": "oneOf",
      },
    },
  },
  "TableSkeletonWithHeaders" => Object {
    "defaultProps": Object {
      "columns": Array [],
      "hasRowActions": false,
      "hasRowExpansion": false,
      "hasRowSelection": false,
      "rowCount": 10,
    },
    "propTypes": Object {
      "columns": Object {
        "args": Array [
          Object {
            "args": Array [
              Object {
                "id": Object {
                  "isRequired": true,
                  "type": "string",
                },
              },
            ],
            "type": "shape",
          },
        ],
        "type": "arrayOf",
      },
      "hasRowActions": Object {
        "type": "bool",
      },
      "hasRowExpansion": Object {
        "type": "bool",
      },
      "hasRowSelection": Object {
        "args": Array [
          Array [
            "multi",
            "single",
            false,
          ],
        ],
        "type": "oneOf",
      },
      "rowCount": Object {
        "type": "number",
      },
    },
  },
  "TableToolbar" => Object {
    "defaultProps": Object {
      "i18n": Object {
        "batchCancel": "Cancel",
        "clearAllFilters": "Clear all filters",
        "clearFilterAria": "Clear filter",
        "clearSelectionAria": "Clear selection",
        "clickToCollapseAria": "Click to collapse content",
        "clickToExpandAria": "Click to expand content",
        "closeMenuAria": "Close menu",
        "columnSelectionButtonAria": "Column Selection",
        "columnSelectionConfig": "Manage columns",
        "currentPage": [Function],
        "emptyButtonLabel": "Create some data",
        "emptyButtonLabelWithFilters": "Clear all filters",
        "emptyMessage": "There is no data",
        "emptyMessageWithFilters": "No results match the current filters",
        "filterAria": "Filter",
        "filterAscending": "Sort rows by this header in ascending order",
        "filterButtonAria": "Filters",
        "filterDescending": "Sort rows by this header in descending order",
        "filterNone": "Unsort rows by this header",
        "itemSelected": "item selected",
        "itemsPerPage": "Items per page:",
        "itemsRange": [Function],
        "itemsRangeWithTotal": [Function],
        "itemsSelected": "items selected",
        "openMenuAria": "Open menu",
        "overflowMenuAria": "More actions",
        "pageBackwardAria": "Previous page",
        "pageForwardAria": "Next page",
        "pageNumberAria": "Page Number",
        "pageRange": [Function],
        "rowCountInHeader": [Function],
        "searchLabel": "Search",
        "searchPlaceholder": "Search",
        "selectAllAria": "Select all items",
        "selectRowAria": "Select row",
      },
      "secondaryTitle": null,
      "tooltip": null,
    },
    "propTypes": Object {
      "actions": Object {
        "args": Array [
          Object {
            "onApplyBatchAction": Object {
              "type": "func",
            },
            "onCancelBatchAction": Object {
              "type": "func",
            },
            "onClearAllFilters": Object {
              "type": "func",
            },
            "onToggleColumnSelection": Object {
              "type": "func",
            },
            "onToggleFilter": Object {
              "type": "func",
            },
          },
        ],
        "isRequired": true,
        "type": "shape",
      },
      "i18n": Object {
        "args": Array [
          Object {
            "batchCancel": Object {
              "type": "string",
            },
            "clearAllFilters": Object {
              "type": "string",
            },
            "columnSelectionButtonAria": Object {
              "type": "string",
            },
            "filterAscending": Object {
              "type": "string",
            },
            "filterButtonAria": Object {
              "type": "string",
            },
            "filterDescending": Object {
              "type": "string",
            },
            "filterNone": Object {
              "type": "string",
            },
            "itemSelected": Object {
              "type": "string",
            },
            "itemsSelected": Object {
              "type": "string",
            },
            "searchLabel": Object {
              "type": "string",
            },
            "searchPlaceholder": Object {
              "type": "string",
            },
          },
        ],
        "type": "shape",
      },
      "options": Object {
        "args": Array [
          Object {
            "hasColumnSelection": Object {
              "type": "bool",
            },
            "hasFilter": Object {
              "type": "bool",
            },
            "hasRowCountInHeader": [Function],
            "hasSearch": Object {
              "type": "bool",
            },
          },
        ],
        "isRequired": true,
        "type": "shape",
      },
      "secondaryTitle": Object {
        "type": "string",
      },
      "tableId": Object {
        "isRequired": true,
        "type": "string",
      },
      "tableState": Object {
        "args": Array [
          Object {
            "activeBar": Object {
              "args": Array [
                Array [
                  "column",
                  "filter",
                ],
              ],
              "type": "oneOf",
            },
            "batchActions": Object {
              "args": Array [
                Object {
                  "args": Array [
                    Object {
                      "icon": Object {
                        "type": "node",
                      },
                      "iconDescription": Object {
                        "type": "string",
                      },
                      "id": Object {
                        "isRequired": true,
                        "type": "string",
                      },
                      "labelText": Object {
                        "isRequired": true,
                        "type": "string",
                      },
                    },
                  ],
                  "type": "shape",
                },
              ],
              "type": "arrayOf",
            },
            "customToolbarContent": Object {
              "type": "node",
            },
            "hasRowSelection": Object {
              "args": Array [
                Array [
                  "multi",
                  "single",
                  false,
                ],
              ],
              "type": "oneOf",
            },
            "isDisabled": Object {
              "type": "bool",
            },
            "search": Object {
              "args": Array [
                Object {
                  "defaultExpanded": Object {
                    "type": "bool",
                  },
                  "defaultValue": Object {
                    "type": "string",
                  },
                  "onChange": Object {
                    "type": "func",
                  },
                  "onExpand": Object {
                    "type": "func",
                  },
                  "value": [Function],
                },
              ],
              "type": "shape",
            },
            "totalItemsCount": Object {
              "type": "number",
            },
            "totalSelected": Object {
              "type": "number",
            },
          },
        ],
        "isRequired": true,
        "type": "shape",
      },
      "tooltip": Object {
        "type": "node",
      },
    },
  },
  "TableToolbarSearch" => Object {
    "defaultProps": Object {
      "defaultExpanded": false,
      "defaultValue": "",
      "onChange": null,
      "onExpand": null,
      "value": "",
    },
    "propTypes": Object {
      "defaultExpanded": Object {
        "type": "bool",
      },
      "defaultValue": Object {
        "type": "string",
      },
      "onChange": Object {
        "type": "func",
      },
      "onExpand": Object {
        "type": "func",
      },
      "value": Object {
        "type": "string",
      },
    },
  },
  "WizardModal" => Object {
    "defaultProps": Object {
      "currentStepIndex": 0,
      "footer": Object {
        "cancelButtonLabel": "Cancel",
        "leftContent": null,
        "nextButtonLabel": "Next",
        "previousButtonLabel": "Previous",
        "submitButtonLabel": "Submit",
      },
    },
    "propTypes": Object {
      "currentStepIndex": Object {
        "type": "number",
      },
      "footer": Object {
        "args": Array [
          Object {
            "cancelButtonLabel": Object {
              "type": "node",
            },
            "leftContent": Object {
              "type": "node",
            },
            "nextButtonLabel": Object {
              "type": "node",
            },
            "previousButtonLabel": Object {
              "type": "node",
            },
            "submitButtonLabel": Object {
              "type": "node",
            },
          },
        ],
        "type": "shape",
      },
      "header": Object {
        "args": Array [
          Object {
            "helpText": Object {
              "type": "string",
            },
            "label": Object {
              "type": "string",
            },
            "title": Object {
              "isRequired": true,
              "type": "string",
            },
          },
        ],
        "isRequired": true,
        "type": "shape",
      },
      "onSubmit": Object {
        "isRequired": true,
        "type": "func",
      },
      "steps": Object {
        "args": Array [
          Object {
            "args": Array [
              Object {
                "content": Object {
                  "isRequired": true,
                  "type": "node",
                },
                "label": Object {
                  "isRequired": true,
                  "type": "node",
                },
                "onValidate": Object {
                  "type": "func",
                },
              },
            ],
            "type": "shape",
          },
        ],
        "isRequired": true,
        "type": "arrayOf",
      },
    },
  },
  "WizardInline" => Object {
    "defaultProps": Object {
      "backLabel": "Back",
      "blurb": null,
      "breadcrumb": null,
      "cancelLabel": "Cancel",
      "closeButtonTitle": "Close",
      "currentItemId": null,
      "description": null,
      "error": null,
      "footerLeftContent": null,
      "nextDisabled": false,
      "nextLabel": "Next",
      "onBack": null,
      "onClearError": null,
      "onClose": null,
      "onNext": null,
      "onSubmit": null,
      "sendingData": false,
      "setItem": null,
      "showCloseButton": true,
      "showLabels": true,
      "sidebar": null,
      "stepWidth": 8,
      "submitLabel": "Add",
      "title": null,
    },
    "propTypes": Object {
      "backLabel": Object {
        "type": "node",
      },
      "blurb": [Function],
      "breadcrumb": Object {
        "args": Array [
          Object {
            "type": "node",
          },
        ],
        "type": "arrayOf",
      },
      "cancelLabel": Object {
        "type": "node",
      },
      "closeButtonTitle": Object {
        "type": "string",
      },
      "currentItemId": Object {
        "type": "string",
      },
      "description": Object {
        "type": "string",
      },
      "error": Object {
        "type": "string",
      },
      "footerLeftContent": Object {
        "type": "element",
      },
      "items": Object {
        "args": Array [
          Object {
            "args": Array [
              Object {
                "component": Object {
                  "isRequired": true,
                  "type": "node",
                },
                "id": Object {
                  "isRequired": true,
                  "type": "string",
                },
                "name": Object {
                  "isRequired": true,
                  "type": "string",
                },
                "onValidate": Object {
                  "type": "func",
                },
              },
            ],
            "type": "shape",
          },
        ],
        "isRequired": true,
        "type": "arrayOf",
      },
      "nextDisabled": Object {
        "type": "bool",
      },
      "nextLabel": Object {
        "type": "node",
      },
      "onBack": Object {
        "type": "func",
      },
      "onClearError": Object {
        "type": "func",
      },
      "onClose": Object {
        "type": "func",
      },
      "onNext": Object {
        "type": "func",
      },
      "onSubmit": Object {
        "type": "func",
      },
      "sendingData": Object {
        "type": "bool",
      },
      "setItem": Object {
        "type": "func",
      },
      "showCloseButton": Object {
        "type": "bool",
      },
      "showLabels": Object {
        "type": "bool",
      },
      "sidebar": Object {
        "type": "element",
      },
      "stepWidth": Object {
        "type": "number",
      },
      "submitLabel": Object {
        "type": "node",
      },
      "title": Object {
        "type": "string",
      },
    },
  },
  "StatefulWizardInline" => Object {
    "defaultProps": Object {
      "backLabel": "Back",
      "blurb": null,
      "breadcrumb": null,
      "cancelLabel": "Cancel",
      "closeButtonTitle": "Close",
      "currentItemId": null,
      "description": null,
      "error": null,
      "footerLeftContent": null,
      "nextDisabled": false,
      "nextLabel": "Next",
      "onBack": null,
      "onClearError": null,
      "onClose": null,
      "onNext": null,
      "onSubmit": null,
      "sendingData": false,
      "setItem": null,
      "showCloseButton": true,
      "showLabels": true,
      "sidebar": null,
      "stepWidth": 8,
      "submitLabel": "Add",
      "title": null,
    },
    "propTypes": Object {
      "backLabel": Object {
        "type": "node",
      },
      "blurb": [Function],
      "breadcrumb": Object {
        "args": Array [
          Object {
            "type": "node",
          },
        ],
        "type": "arrayOf",
      },
      "cancelLabel": Object {
        "type": "node",
      },
      "closeButtonTitle": Object {
        "type": "string",
      },
      "currentItemId": Object {
        "type": "string",
      },
      "description": Object {
        "type": "string",
      },
      "error": Object {
        "type": "string",
      },
      "footerLeftContent": Object {
        "type": "element",
      },
      "items": Object {
        "args": Array [
          Object {
            "args": Array [
              Object {
                "component": Object {
                  "isRequired": true,
                  "type": "node",
                },
                "id": Object {
                  "isRequired": true,
                  "type": "string",
                },
                "name": Object {
                  "isRequired": true,
                  "type": "string",
                },
                "onValidate": Object {
                  "type": "func",
                },
              },
            ],
            "type": "shape",
          },
        ],
        "isRequired": true,
        "type": "arrayOf",
      },
      "nextDisabled": Object {
        "type": "bool",
      },
      "nextLabel": Object {
        "type": "node",
      },
      "onBack": Object {
        "type": "func",
      },
      "onClearError": Object {
        "type": "func",
      },
      "onClose": Object {
        "type": "func",
      },
      "onNext": Object {
        "type": "func",
      },
      "onSubmit": Object {
        "type": "func",
      },
      "sendingData": Object {
        "type": "bool",
      },
      "setItem": Object {
        "type": "func",
      },
      "showCloseButton": Object {
        "type": "bool",
      },
      "showLabels": Object {
        "type": "bool",
      },
      "sidebar": Object {
        "type": "element",
      },
      "stepWidth": Object {
        "type": "number",
      },
      "submitLabel": Object {
        "type": "node",
      },
      "title": Object {
        "type": "string",
      },
    },
  },
  "StatefulTable" => Object {},
  "TileCatalog" => Object {
    "defaultProps": Object {
      "error": null,
      "isLoading": false,
      "pagination": null,
      "search": null,
      "selectedTileId": null,
      "title": null,
    },
    "propTypes": Object {
      "error": Object {
        "type": "string",
      },
      "id": Object {
        "isRequired": true,
        "type": "string",
      },
      "isLoading": Object {
        "type": "bool",
      },
      "onSelection": Object {
        "isRequired": true,
        "type": "func",
      },
      "pagination": Object {
        "args": Array [
          Object {
            "nextPageText": Object {
              "type": "string",
            },
            "onPage": Object {
              "type": "func",
            },
            "page": Object {
              "type": "number",
            },
            "pageOfPagesText": Object {
              "type": "func",
            },
            "pageSize": Object {
              "type": "number",
            },
            "pageText": Object {
              "type": "string",
            },
            "prevPageText": Object {
              "type": "string",
            },
            "totalItems": Object {
              "type": "number",
            },
          },
        ],
        "type": "shape",
      },
      "search": Object {
        "args": Array [
          Object {
            "noMatchesFoundText": Object {
              "type": "string",
            },
            "onSearch": Object {
              "type": "func",
            },
            "placeHolderText": Object {
              "type": "string",
            },
            "value": Object {
              "type": "string",
            },
          },
        ],
        "type": "shape",
      },
      "selectedTileId": Object {
        "type": "string",
      },
      "tiles": Object {
        "args": Array [
          Object {
            "args": Array [
              Object {
                "className": Object {
                  "type": "string",
                },
                "id": Object {
                  "isRequired": true,
                  "type": "string",
                },
                "renderContent": Object {
                  "type": "func",
                },
                "values": Object {
                  "args": Array [
                    Array [
                      Object {
                        "type": "object",
                      },
                      Object {
                        "type": "string",
                      },
                    ],
                  ],
                  "isRequired": true,
                  "type": "oneOfType",
                },
              },
            ],
            "type": "shape",
          },
        ],
        "isRequired": true,
        "type": "arrayOf",
      },
      "title": Object {
        "type": "node",
      },
    },
  },
  "StatefulTileCatalog" => Object {
    "defaultProps": Object {
      "isSelectedByDefault": true,
    },
    "propTypes": Object {
      "error": Object {
        "type": "string",
      },
      "id": Object {
        "isRequired": true,
        "type": "string",
      },
      "isLoading": Object {
        "type": "bool",
      },
      "isSelectedByDefault": Object {
        "type": "bool",
      },
      "onSelection": Object {
        "isRequired": true,
        "type": "func",
      },
      "pagination": Object {
        "args": Array [
          Object {
            "nextPageText": Object {
              "type": "string",
            },
            "onPage": Object {
              "type": "func",
            },
            "page": Object {
              "type": "number",
            },
            "pageOfPagesText": Object {
              "type": "func",
            },
            "pageSize": Object {
              "type": "number",
            },
            "pageText": Object {
              "type": "string",
            },
            "prevPageText": Object {
              "type": "string",
            },
            "totalItems": Object {
              "type": "number",
            },
          },
        ],
        "type": "shape",
      },
      "search": Object {
        "args": Array [
          Object {
            "noMatchesFoundText": Object {
              "type": "string",
            },
            "onSearch": Object {
              "type": "func",
            },
            "placeHolderText": Object {
              "type": "string",
            },
            "value": Object {
              "type": "string",
            },
          },
        ],
        "type": "shape",
      },
      "selectedTileId": Object {
        "type": "string",
      },
      "tiles": Object {
        "args": Array [
          Object {
            "args": Array [
              Object {
                "className": Object {
                  "type": "string",
                },
                "id": Object {
                  "isRequired": true,
                  "type": "string",
                },
                "renderContent": Object {
                  "type": "func",
                },
                "values": Object {
                  "args": Array [
                    Array [
                      Object {
                        "type": "object",
                      },
                      Object {
                        "type": "string",
                      },
                    ],
                  ],
                  "isRequired": true,
                  "type": "oneOfType",
                },
              },
            ],
            "type": "shape",
          },
        ],
        "isRequired": true,
        "type": "arrayOf",
      },
      "title": Object {
        "type": "node",
      },
    },
  },
  "CatalogContent" => Object {
    "defaultProps": Object {
      "description": null,
      "icon": null,
    },
    "propTypes": Object {
      "description": Object {
        "type": "string",
      },
      "icon": Object {
        "type": "node",
      },
      "title": Object {
        "isRequired": true,
        "type": "string",
      },
    },
  },
  "SimplePagination" => Object {
    "defaultProps": Object {
      "nextPageText": "Next page",
      "pageOfPagesText": [Function],
      "pageText": null,
      "prevPageText": "Prev page",
    },
    "propTypes": Object {
      "maxPage": Object {
        "isRequired": true,
        "type": "number",
      },
      "nextPageText": Object {
        "type": "string",
      },
      "onPage": Object {
        "isRequired": true,
        "type": "func",
      },
      "page": Object {
        "isRequired": true,
        "type": "number",
      },
      "pageOfPagesText": Object {
        "type": "func",
      },
      "pageText": Object {
        "type": "string",
      },
      "prevPageText": Object {
        "type": "string",
      },
    },
  },
  "ProgressIndicator" => Object {
    "defaultProps": Object {
      "currentItemId": null,
      "isVerticalMode": false,
      "onClickItem": null,
      "showLabels": true,
      "stepWidth": null,
    },
    "propTypes": Object {
      "currentItemId": Object {
        "args": Array [
          Array [
            Object {
              "type": "string",
            },
            Object {
              "type": "number",
            },
          ],
        ],
        "type": "oneOfType",
      },
      "isVerticalMode": Object {
        "type": "bool",
      },
      "items": Object {
        "args": Array [
          Object {
            "args": Array [
              Object {
                "id": Object {
                  "args": Array [
                    Array [
                      Object {
                        "type": "string",
                      },
                      Object {
                        "type": "number",
                      },
                    ],
                  ],
                  "type": "oneOfType",
                },
                "label": Object {
                  "isRequired": true,
                  "type": "string",
                },
              },
            ],
            "type": "shape",
          },
        ],
        "isRequired": true,
        "type": "arrayOf",
      },
      "onClickItem": Object {
        "type": "func",
      },
      "showLabels": Object {
        "type": "bool",
      },
      "stepWidth": Object {
        "type": "number",
      },
    },
  },
  "ComposedStructuredList" => Object {
    "defaultProps": Object {
      "StructuredListHeadClassName": null,
      "StructuredListInputProps": null,
      "StructuredListWrapperProps": null,
      "design": "mini",
      "isFixedWidth": false,
      "loadingDataLabel": "",
    },
    "propTypes": Object {
      "StructuredListHeadClassName": Object {
        "type": "string",
      },
      "StructuredListInputProps": Object {
        "args": Array [
          Object {
            "className": Object {
              "type": "string",
            },
            "onChange": Object {
              "type": "func",
            },
          },
        ],
        "type": "shape",
      },
      "StructuredListWrapperProps": Object {
        "args": Array [
          Object {
            "ariaLabel": Object {
              "type": "string",
            },
            "border": Object {
              "type": "bool",
            },
            "className": Object {
              "type": "string",
            },
            "selection": Object {
              "type": "bool",
            },
          },
        ],
        "type": "shape",
      },
      "columns": Object {
        "args": Array [
          Object {
            "args": Array [
              Object {
                "id": Object {
                  "isRequired": true,
                  "type": "string",
                },
                "renderDataFunction": Object {
                  "type": "func",
                },
                "title": Object {
                  "isRequired": true,
                  "type": "string",
                },
                "width": Object {
                  "type": "string",
                },
              },
            ],
            "type": "shape",
          },
        ],
        "isRequired": true,
        "type": "arrayOf",
      },
      "data": Object {
        "args": Array [
          Object {
            "args": Array [
              Object {
                "id": Object {
                  "isRequired": true,
                  "type": "string",
                },
                "values": Object {
                  "args": Array [
                    Object {
                      "isRequired": true,
                      "type": "string",
                    },
                  ],
                  "isRequired": true,
                  "type": "shape",
                },
              },
            ],
            "type": "shape",
          },
        ],
        "isRequired": true,
        "type": "arrayOf",
      },
      "design": Object {
        "args": Array [
          Array [
            "normal",
            "mini",
          ],
        ],
        "type": "oneOf",
      },
      "isFixedWidth": Object {
        "type": "bool",
      },
      "loadingDataLabel": Object {
        "type": "string",
      },
      "onRowClick": Object {
        "isRequired": true,
        "type": "func",
      },
    },
  },
  "ResourceList" => Object {
    "defaultProps": Object {
      "currentItemId": null,
      "customAction": null,
      "design": "normal",
      "extraContent": null,
      "onRowClick": [Function],
    },
    "displayName": "ResourceList",
    "propTypes": Object {
      "currentItemId": Object {
        "type": "string",
      },
      "customAction": Object {
        "args": Array [
          Object {
            "label": Object {
              "isRequired": true,
              "type": "string",
            },
            "onClick": Object {
              "isRequired": true,
              "type": "func",
            },
          },
        ],
        "type": "shape",
      },
      "data": Object {
        "args": Array [
          Object {
            "args": Array [
              Object {
                "description": Object {
                  "isRequired": true,
                  "type": "string",
                },
                "id": Object {
                  "isRequired": true,
                  "type": "string",
                },
                "title": Object {
                  "isRequired": true,
                  "type": "string",
                },
              },
            ],
            "type": "shape",
          },
        ],
        "isRequired": true,
        "type": "arrayOf",
      },
      "design": Object {
        "args": Array [
          Array [
            "normal",
            "inline",
          ],
        ],
        "type": "oneOf",
      },
      "extraContent": Object {
        "args": Array [
          Object {
            "type": "node",
          },
        ],
        "type": "arrayOf",
      },
      "onRowClick": Object {
        "type": "func",
      },
    },
  },
  "FileDrop" => Object {
    "defaultProps": Object {
      "accept": Array [],
      "buttonLabel": "Add files",
      "description": null,
      "dragAndDropLabel": "Drag and drop your file here or ",
      "fileType": "BINARY",
      "id": "FileUploader",
      "kind": "browse",
      "multiple": true,
      "onData": [Function],
      "onError": [Function],
      "showFiles": true,
      "title": null,
    },
    "propTypes": Object {
      "accept": Object {
        "args": Array [
          Object {
            "type": "string",
          },
        ],
        "type": "arrayOf",
      },
      "buttonLabel": Object {
        "type": "string",
      },
      "description": Object {
        "type": "string",
      },
      "dragAndDropLabel": Object {
        "type": "string",
      },
      "fileType": Object {
        "args": Array [
          Array [
            "TEXT",
            "BINARY",
          ],
        ],
        "type": "oneOf",
      },
      "id": Object {
        "type": "string",
      },
      "kind": Object {
        "args": Array [
          Array [
            "browse",
            "drag-and-drop",
          ],
        ],
        "type": "oneOf",
      },
      "multiple": Object {
        "type": "bool",
      },
      "onData": Object {
        "type": "func",
      },
      "onError": Object {
        "type": "func",
      },
      "showFiles": Object {
        "type": "bool",
      },
      "title": Object {
        "type": "string",
      },
    },
  },
  "PageTitleBar" => Object {
    "defaultProps": Object {
      "breadcrumb": null,
      "className": null,
      "collapsed": false,
      "content": undefined,
      "description": null,
      "editable": false,
      "extraContent": undefined,
      "i18n": Object {
        "editIconDescription": "Edit page title",
      },
      "isLoading": false,
      "onEdit": null,
      "rightContent": undefined,
      "tabs": undefined,
    },
    "propTypes": Object {
      "breadcrumb": Object {
        "args": Array [
          Object {
            "type": "node",
          },
        ],
        "type": "arrayOf",
      },
      "className": Object {
        "type": "string",
      },
      "collapsed": Object {
        "type": "bool",
      },
      "content": Object {
        "type": "node",
      },
      "description": Object {
        "args": Array [
          Object {
            "type": "element",
          },
          Object {
            "type": "string",
          },
        ],
        "type": "oneOf",
      },
      "editable": Object {
        "type": "bool",
      },
      "extraContent": Object {
        "type": "node",
      },
      "i18n": Object {
        "args": Array [
          Object {
            "editIconDescription": Object {
              "type": "string",
            },
          },
        ],
        "type": "shape",
      },
      "isLoading": Object {
        "type": "bool",
      },
      "onEdit": Object {
        "type": "func",
      },
      "rightContent": [Function],
      "tabs": [Function],
      "title": Object {
        "isRequired": true,
        "type": "node",
      },
    },
  },
  "HierarchyList" => Object {
    "defaultProps": Object {
      "buttons": null,
      "defaultSelectedId": null,
      "hasMultiSelect": false,
      "hasPagination": true,
      "hasSearch": false,
      "i18n": Object {
        "close": "Close",
        "expand": "Expand",
        "searchPlaceHolderText": "Enter a value",
      },
      "isFullHeight": false,
      "isLoading": false,
      "onSelect": null,
      "pageSize": null,
      "title": null,
    },
    "propTypes": Object {
      "buttons": Object {
        "args": Array [
          Object {
            "type": "node",
          },
        ],
        "type": "arrayOf",
      },
      "defaultSelectedId": Object {
        "type": "string",
      },
      "hasMultiSelect": Object {
        "type": "bool",
      },
      "hasPagination": Object {
        "type": "bool",
      },
      "hasSearch": Object {
        "type": "bool",
      },
      "i18n": Object {
        "args": Array [
          Object {
            "close": Object {
              "type": "string",
            },
            "expand": Object {
              "type": "string",
            },
            "searchPlaceHolderText": Object {
              "type": "string",
            },
          },
        ],
        "type": "shape",
      },
      "isFullHeight": Object {
        "type": "bool",
      },
      "isLoading": Object {
        "type": "bool",
      },
      "items": Object {
        "args": Array [
          Object {
            "type": "any",
          },
        ],
        "isRequired": true,
        "type": "arrayOf",
      },
      "onSelect": Object {
        "type": "func",
      },
      "pageSize": Object {
        "type": "string",
      },
      "title": Object {
        "type": "string",
      },
    },
  },
  "BarChartCard" => Object {
    "defaultProps": Object {
      "size": "MEDIUMWIDE",
    },
    "propTypes": Object {
      "availableActions": Object {
        "args": Array [
          Object {
            "clone": Object {
              "type": "bool",
            },
            "delete": Object {
              "type": "bool",
            },
            "edit": Object {
              "type": "bool",
            },
            "expand": Object {
              "type": "bool",
            },
            "range": Object {
              "type": "bool",
            },
          },
        ],
        "type": "shape",
      },
      "breakpoint": Object {
        "args": Array [
          Array [
            "lg",
            "max",
            "md",
            "sm",
            "xl",
            "xs",
          ],
        ],
        "type": "oneOf",
      },
      "cardDimensions": Object {
        "args": Array [
          Object {
            "LARGE": Object {
              "args": Array [
                Object {
                  "lg": Object {
                    "args": Array [
                      Object {
                        "h": Object {
                          "type": "number",
                        },
                        "w": Object {
                          "type": "number",
                        },
                      },
                    ],
                    "type": "shape",
                  },
                  "md": Object {
                    "args": Array [
                      Object {
                        "h": Object {
                          "type": "number",
                        },
                        "w": Object {
                          "type": "number",
                        },
                      },
                    ],
                    "type": "shape",
                  },
                  "sm": Object {
                    "args": Array [
                      Object {
                        "h": Object {
                          "type": "number",
                        },
                        "w": Object {
                          "type": "number",
                        },
                      },
                    ],
                    "type": "shape",
                  },
                  "xs": Object {
                    "args": Array [
                      Object {
                        "h": Object {
                          "type": "number",
                        },
                        "w": Object {
                          "type": "number",
                        },
                      },
                    ],
                    "type": "shape",
                  },
                },
              ],
              "type": "shape",
            },
            "MEDIUM": Object {
              "args": Array [
                Object {
                  "lg": Object {
                    "args": Array [
                      Object {
                        "h": Object {
                          "type": "number",
                        },
                        "w": Object {
                          "type": "number",
                        },
                      },
                    ],
                    "type": "shape",
                  },
                  "md": Object {
                    "args": Array [
                      Object {
                        "h": Object {
                          "type": "number",
                        },
                        "w": Object {
                          "type": "number",
                        },
                      },
                    ],
                    "type": "shape",
                  },
                  "sm": Object {
                    "args": Array [
                      Object {
                        "h": Object {
                          "type": "number",
                        },
                        "w": Object {
                          "type": "number",
                        },
                      },
                    ],
                    "type": "shape",
                  },
                  "xs": Object {
                    "args": Array [
                      Object {
                        "h": Object {
                          "type": "number",
                        },
                        "w": Object {
                          "type": "number",
                        },
                      },
                    ],
                    "type": "shape",
                  },
                },
              ],
              "type": "shape",
            },
            "SMALL": Object {
              "args": Array [
                Object {
                  "lg": Object {
                    "args": Array [
                      Object {
                        "h": Object {
                          "type": "number",
                        },
                        "w": Object {
                          "type": "number",
                        },
                      },
                    ],
                    "type": "shape",
                  },
                  "md": Object {
                    "args": Array [
                      Object {
                        "h": Object {
                          "type": "number",
                        },
                        "w": Object {
                          "type": "number",
                        },
                      },
                    ],
                    "type": "shape",
                  },
                  "sm": Object {
                    "args": Array [
                      Object {
                        "h": Object {
                          "type": "number",
                        },
                        "w": Object {
                          "type": "number",
                        },
                      },
                    ],
                    "type": "shape",
                  },
                  "xs": Object {
                    "args": Array [
                      Object {
                        "h": Object {
                          "type": "number",
                        },
                        "w": Object {
                          "type": "number",
                        },
                      },
                    ],
                    "type": "shape",
                  },
                },
              ],
              "type": "shape",
            },
            "TALL": Object {
              "args": Array [
                Object {
                  "lg": Object {
                    "args": Array [
                      Object {
                        "h": Object {
                          "type": "number",
                        },
                        "w": Object {
                          "type": "number",
                        },
                      },
                    ],
                    "type": "shape",
                  },
                  "md": Object {
                    "args": Array [
                      Object {
                        "h": Object {
                          "type": "number",
                        },
                        "w": Object {
                          "type": "number",
                        },
                      },
                    ],
                    "type": "shape",
                  },
                  "sm": Object {
                    "args": Array [
                      Object {
                        "h": Object {
                          "type": "number",
                        },
                        "w": Object {
                          "type": "number",
                        },
                      },
                    ],
                    "type": "shape",
                  },
                  "xs": Object {
                    "args": Array [
                      Object {
                        "h": Object {
                          "type": "number",
                        },
                        "w": Object {
                          "type": "number",
                        },
                      },
                    ],
                    "type": "shape",
                  },
                },
              ],
              "type": "shape",
            },
            "WIDE": Object {
              "args": Array [
                Object {
                  "lg": Object {
                    "args": Array [
                      Object {
                        "h": Object {
                          "type": "number",
                        },
                        "w": Object {
                          "type": "number",
                        },
                      },
                    ],
                    "type": "shape",
                  },
                  "md": Object {
                    "args": Array [
                      Object {
                        "h": Object {
                          "type": "number",
                        },
                        "w": Object {
                          "type": "number",
                        },
                      },
                    ],
                    "type": "shape",
                  },
                  "sm": Object {
                    "args": Array [
                      Object {
                        "h": Object {
                          "type": "number",
                        },
                        "w": Object {
                          "type": "number",
                        },
                      },
                    ],
                    "type": "shape",
                  },
                  "xs": Object {
                    "args": Array [
                      Object {
                        "h": Object {
                          "type": "number",
                        },
                        "w": Object {
                          "type": "number",
                        },
                      },
                    ],
                    "type": "shape",
                  },
                },
              ],
              "type": "shape",
            },
            "XLARGE": Object {
              "args": Array [
                Object {
                  "lg": Object {
                    "args": Array [
                      Object {
                        "h": Object {
                          "type": "number",
                        },
                        "w": Object {
                          "type": "number",
                        },
                      },
                    ],
                    "type": "shape",
                  },
                  "md": Object {
                    "args": Array [
                      Object {
                        "h": Object {
                          "type": "number",
                        },
                        "w": Object {
                          "type": "number",
                        },
                      },
                    ],
                    "type": "shape",
                  },
                  "sm": Object {
                    "args": Array [
                      Object {
                        "h": Object {
                          "type": "number",
                        },
                        "w": Object {
                          "type": "number",
                        },
                      },
                    ],
                    "type": "shape",
                  },
                  "xs": Object {
                    "args": Array [
                      Object {
                        "h": Object {
                          "type": "number",
                        },
                        "w": Object {
                          "type": "number",
                        },
                      },
                    ],
                    "type": "shape",
                  },
                },
              ],
              "type": "shape",
            },
            "XSMALL": Object {
              "args": Array [
                Object {
                  "lg": Object {
                    "args": Array [
                      Object {
                        "h": Object {
                          "type": "number",
                        },
                        "w": Object {
                          "type": "number",
                        },
                      },
                    ],
                    "type": "shape",
                  },
                  "md": Object {
                    "args": Array [
                      Object {
                        "h": Object {
                          "type": "number",
                        },
                        "w": Object {
                          "type": "number",
                        },
                      },
                    ],
                    "type": "shape",
                  },
                  "sm": Object {
                    "args": Array [
                      Object {
                        "h": Object {
                          "type": "number",
                        },
                        "w": Object {
                          "type": "number",
                        },
                      },
                    ],
                    "type": "shape",
                  },
                  "xs": Object {
                    "args": Array [
                      Object {
                        "h": Object {
                          "type": "number",
                        },
                        "w": Object {
                          "type": "number",
                        },
                      },
                    ],
                    "type": "shape",
                  },
                },
              ],
              "type": "shape",
            },
          },
        ],
        "type": "shape",
      },
      "content": Object {
        "args": Array [
          Object {
            "layout": Object {
              "args": Array [
                Array [
                  "HORIZONTAL",
                  "VERTICAL",
                ],
              ],
              "type": "oneOf",
            },
            "series": Object {
              "args": Array [
                Object {
                  "colors": Object {
                    "args": Array [
                      Object {
                        "type": "string",
                      },
                    ],
                    "type": "arrayOf",
                  },
                  "dataSourceId": Object {
                    "type": "string",
                  },
                  "groupDataSourceId": Object {
                    "type": "string",
                  },
                  "labelDataSourceId": Object {
                    "type": "string",
                  },
                  "timeDataSourceId": Object {
                    "type": "string",
                  },
                },
              ],
              "type": "shape",
            },
            "type": Object {
              "args": Array [
                Array [
                  "SIMPLE",
                  "GROUPED",
                  "STACKED",
                ],
              ],
              "type": "oneOf",
            },
            "xLabel": Object {
              "type": "string",
            },
            "yLabel": Object {
              "type": "string",
            },
          },
        ],
        "isRequired": true,
        "type": "shape",
      },
      "dashboardBreakpoints": Object {
        "args": Array [
          Object {
            "lg": Object {
              "type": "number",
            },
            "md": Object {
              "type": "number",
            },
            "sm": Object {
              "type": "number",
            },
            "xs": Object {
              "type": "number",
            },
          },
        ],
        "type": "shape",
      },
      "dashboardColumns": Object {
        "args": Array [
          Object {
            "lg": Object {
              "type": "number",
            },
            "md": Object {
              "type": "number",
            },
            "sm": Object {
              "type": "number",
            },
            "xs": Object {
              "type": "number",
            },
          },
        ],
        "type": "shape",
      },
      "hideHeader": Object {
        "type": "bool",
      },
      "i18n": Object {
        "args": Array [
          Object {
            "alertDetected": Object {
              "type": "string",
            },
          },
        ],
        "type": "shape",
      },
      "id": Object {
        "type": "string",
      },
      "interval": Object {
        "args": Array [
          Array [
            "minute",
            "hour",
            "day",
            "week",
            "quarter",
            "month",
            "year",
          ],
        ],
        "type": "oneOf",
      },
      "isEditable": Object {
        "type": "bool",
      },
      "isEmpty": Object {
        "type": "bool",
      },
      "isExpanded": Object {
        "type": "bool",
      },
      "isLoading": Object {
        "type": "bool",
      },
      "layout": Object {
        "args": Array [
          Array [
            "HORIZONTAL",
            "VERTICAL",
          ],
        ],
        "type": "oneOf",
      },
      "onMouseDown": Object {
        "type": "func",
      },
      "onMouseUp": Object {
        "type": "func",
      },
      "onScroll": Object {
        "type": "func",
      },
      "onTouchEnd": Object {
        "type": "func",
      },
      "onTouchStart": Object {
        "type": "func",
      },
      "renderIconByName": Object {
        "type": "func",
      },
      "rowHeight": Object {
        "args": Array [
          Object {
            "lg": Object {
              "type": "number",
            },
            "md": Object {
              "type": "number",
            },
            "sm": Object {
              "type": "number",
            },
            "xs": Object {
              "type": "number",
            },
          },
        ],
        "type": "shape",
      },
      "showOverflow": [Function],
      "size": Object {
        "args": Array [
          Array [
            "SMALL",
            "SMALLWIDE",
            "MEDIUMTHIN",
            "MEDIUM",
            "MEDIUMWIDE",
            "LARGETHIN",
            "LARGE",
            "LARGEWIDE",
          ],
        ],
        "type": "oneOf",
      },
      "testID": Object {
        "type": "string",
      },
      "timeRange": Object {
        "args": Array [
          Array [
            "last24Hours",
            "last7Days",
            "lastMonth",
            "lastQuarter",
            "lastYear",
            "thisWeek",
            "thisMonth",
            "thisQuarter",
            "thisYear",
            "",
          ],
        ],
        "type": "oneOf",
      },
      "title": Object {
        "type": "string",
      },
      "toolbar": Object {
        "type": "element",
      },
      "tooltip": Object {
        "type": "element",
      },
      "values": Object {
        "args": Array [
          Object {
            "type": "object",
          },
        ],
        "type": "arrayOf",
      },
    },
  },
  "TileCatalogNew" => Object {
    "defaultProps": Object {
      "hasSearch": false,
      "hasSort": false,
      "i18n": Object {
        "searchPlaceHolderText": "Enter a value",
      },
      "numColumns": 1,
      "numRows": 1,
      "onSearch": [Function],
      "onSort": [Function],
      "selectedSortOption": "",
      "sortOptions": Array [],
    },
    "propTypes": Object {
      "hasSearch": Object {
        "type": "bool",
      },
      "hasSort": Object {
        "type": "bool",
      },
      "i18n": Object {
        "args": Array [
          Object {
            "placeHolderText": Object {
              "type": "string",
            },
          },
        ],
        "type": "shape",
      },
      "numColumns": Object {
        "type": "number",
      },
      "numRows": Object {
        "type": "number",
      },
      "onSearch": Object {
        "type": "func",
      },
      "onSort": Object {
        "type": "func",
      },
      "selectedSortOption": Object {
        "type": "string",
      },
      "sortOptions": Object {
        "args": Array [
          Object {
            "type": "node",
          },
        ],
        "type": "arrayOf",
      },
      "tiles": Object {
        "args": Array [
          Object {
            "type": "node",
          },
        ],
        "isRequired": true,
        "type": "arrayOf",
      },
      "title": Object {
        "isRequired": true,
        "type": "string",
      },
    },
  },
  "TimePickerSpinner" => Object {
    "defaultProps": Object {
      "children": null,
      "defaultTimegroup": "HOURS",
      "disabled": false,
      "is12hour": false,
      "onChange": null,
      "onClick": null,
      "spinner": false,
      "value": "",
    },
    "propTypes": Object {
      "children": Object {
        "args": Array [
          Array [
            Object {
              "args": Array [
                Object {
                  "type": "node",
                },
              ],
              "type": "arrayOf",
            },
            Object {
              "type": "node",
            },
          ],
        ],
        "type": "oneOfType",
      },
      "defaultTimegroup": Object {
        "args": Array [
          Array [
            "HOURS",
            "MINUTES",
          ],
        ],
        "type": "oneOf",
      },
      "disabled": Object {
        "type": "bool",
      },
      "is12hour": Object {
        "type": "bool",
      },
      "onChange": Object {
        "type": "func",
      },
      "onClick": Object {
        "type": "func",
      },
      "spinner": Object {
        "type": "bool",
      },
      "value": Object {
        "type": "string",
      },
    },
  },
  "__unstableDateTimePicker" => Object {
    "defaultProps": Object {
      "dateTimeMask": "YYYY-MM-DD HH:mm",
      "defaultValue": null,
      "disabled": false,
      "expanded": false,
      "i18n": Object {
        "absoluteLabel": "Absolute",
        "applyBtnLabel": "Apply",
        "backBtnLabel": "Back",
        "calendarLabel": "Calendar",
        "cancelBtnLabel": "Cancel",
        "customRangeLabel": "Custom range",
        "customRangeLinkLabel": "Custom Range",
        "endTimeLabel": "End time",
        "intervalLabels": Array [
          "minutes",
          "hours",
          "days",
          "weeks",
          "months",
          "years",
        ],
        "invalidNumberLabel": "Number is not valid",
        "lastLabel": "Last",
        "presetLabels": Array [
          "Last 30 minutes",
          "Last 1 hour",
          "Last 6 hours",
          "Last 12 hours",
          "Last 24 hours",
        ],
        "relativeLabel": "Relative",
        "relativeLabels": Array [
          "Yesterday",
          "Today",
        ],
        "relativeToLabel": "Relative to",
        "startTimeLabel": "Start time",
        "toLabel": "to",
        "toNowLabel": "to Now",
      },
      "intervals": Array [
        Object {
          "label": "minutes",
          "value": "MINUTES",
        },
        Object {
          "label": "hours",
          "value": "HOURS",
        },
        Object {
          "label": "days",
          "value": "DAYS",
        },
        Object {
          "label": "weeks",
          "value": "WEEKS",
        },
        Object {
          "label": "months",
          "value": "MONTHS",
        },
        Object {
          "label": "years",
          "value": "YEARS",
        },
      ],
      "onApply": null,
      "onCancel": null,
      "presets": Array [
        Object {
          "label": "Last 30 minutes",
          "offset": 30,
        },
        Object {
          "label": "Last 1 hour",
          "offset": 60,
        },
        Object {
          "label": "Last 6 hours",
          "offset": 360,
        },
        Object {
          "label": "Last 12 hours",
          "offset": 720,
        },
        Object {
          "label": "Last 24 hours",
          "offset": 1440,
        },
      ],
      "relatives": Array [
        Object {
          "label": "Yesterday",
          "value": "YESTERDAY",
        },
        Object {
          "label": "Today",
          "value": "TODAY",
        },
        Object {
          "label": "",
          "value": "",
        },
      ],
      "showRelativeOption": true,
    },
    "propTypes": Object {
      "dateTimeMask": Object {
        "type": "string",
      },
      "defaultValue": Object {
        "args": Array [
          Object {
            "absolute": Object {
              "args": Array [
                Object {
                  "endDate": Object {
                    "args": Array [
                      [Function],
                    ],
                    "type": "instanceOf",
                  },
                  "endTime": Object {
                    "type": "string",
                  },
                  "startDate": Object {
                    "args": Array [
                      [Function],
                    ],
                    "type": "instanceOf",
                  },
                  "startTime": Object {
                    "type": "string",
                  },
                },
              ],
              "type": "shape",
            },
            "kind": Object {
              "args": Array [
                Array [
                  "PRESET",
                  "RELATIVE",
                  "ABSOLUTE",
                ],
              ],
              "type": "oneOf",
            },
            "preset": Object {
              "args": Array [
                Object {
                  "label": Object {
                    "type": "string",
                  },
                  "offset": Object {
                    "type": "number",
                  },
                },
              ],
              "type": "shape",
            },
            "relative": Object {
              "args": Array [
                Object {
                  "lastInterval": Object {
                    "type": "string",
                  },
                  "lastNumber": Object {
                    "type": "number",
                  },
                  "relativeToTime": Object {
                    "type": "string",
                  },
                  "relativeToWhen": Object {
                    "type": "string",
                  },
                },
              ],
              "type": "shape",
            },
          },
        ],
        "type": "shape",
      },
      "disabled": Object {
        "type": "bool",
      },
      "expanded": Object {
        "type": "bool",
      },
      "i18n": Object {
        "args": Array [
          Object {
            "absoluteLabel": Object {
              "type": "string",
            },
            "applyBtnLabel": Object {
              "type": "string",
            },
            "backBtnLabel": Object {
              "type": "string",
            },
            "calendarLabel": Object {
              "type": "string",
            },
            "cancelBtnLabel": Object {
              "type": "string",
            },
            "customRangeLabel": Object {
              "type": "string",
            },
            "customRangeLinkLabel": Object {
              "type": "string",
            },
            "endTimeLabel": Object {
              "type": "string",
            },
            "intervalLabels": Object {
              "args": Array [
                Object {
                  "type": "string",
                },
              ],
              "type": "arrayOf",
            },
            "invalidNumberLabel": Object {
              "type": "string",
            },
            "lastLabel": Object {
              "type": "string",
            },
            "presetLabels": Object {
              "args": Array [
                Object {
                  "type": "string",
                },
              ],
              "type": "arrayOf",
            },
            "relativeLabel": Object {
              "type": "string",
            },
            "relativeLabels": Object {
              "args": Array [
                Object {
                  "type": "string",
                },
              ],
              "type": "arrayOf",
            },
            "relativeToLabel": Object {
              "type": "string",
            },
            "startTimeLabel": Object {
              "type": "string",
            },
            "toLabel": Object {
              "type": "string",
            },
            "toNowLabel": Object {
              "type": "string",
            },
          },
        ],
        "type": "shape",
      },
      "intervals": Object {
        "args": Array [
          Object {
            "args": Array [
              Object {
                "label": Object {
                  "type": "string",
                },
                "value": Object {
                  "type": "string",
                },
              },
            ],
            "type": "shape",
          },
        ],
        "type": "arrayOf",
      },
      "onApply": Object {
        "type": "func",
      },
      "onCancel": Object {
        "type": "func",
      },
      "presets": Object {
        "args": Array [
          Object {
            "args": Array [
              Object {
                "label": Object {
                  "type": "string",
                },
                "offset": Object {
                  "type": "number",
                },
              },
            ],
            "type": "shape",
          },
        ],
        "type": "arrayOf",
      },
      "relatives": Object {
        "args": Array [
          Object {
            "args": Array [
              Object {
                "label": Object {
                  "type": "string",
                },
                "value": Object {
                  "type": "string",
                },
              },
            ],
            "type": "shape",
          },
        ],
        "type": "arrayOf",
      },
      "showRelativeOption": Object {
        "type": "bool",
      },
    },
  },
  "baseTableReducer" => Object {},
  "tableReducer" => Object {},
  "tileCatalogReducer" => Object {},
  "PageHero" => Object {
    "defaultProps": Object {
      "big": false,
      "blurb": null,
      "className": null,
      "crumb": null,
      "leftContent": null,
      "rightContent": null,
      "section": null,
      "switcher": null,
      "title": null,
    },
    "propTypes": Object {
      "big": Object {
        "type": "bool",
      },
      "blurb": Object {
        "type": "node",
      },
      "className": Object {
        "type": "string",
      },
      "crumb": [Function],
      "leftContent": Object {
        "type": "node",
      },
      "rightContent": Object {
        "type": "node",
      },
      "section": Object {
        "type": "node",
      },
      "switcher": Object {
        "args": Array [
          Object {
            "onChange": Object {
              "type": "func",
            },
            "options": Object {
              "args": Array [
                Object {
                  "args": Array [
                    Object {
                      "disabled": Object {
                        "type": "bool",
                      },
                      "id": Object {
                        "type": "string",
                      },
                      "onClick": Object {
                        "type": "func",
                      },
                      "text": Object {
                        "type": "string",
                      },
                    },
                  ],
                  "type": "shape",
                },
              ],
              "isRequired": true,
              "type": "arrayOf",
            },
            "selectedIndex": Object {
              "type": "number",
            },
          },
        ],
        "type": "shape",
      },
      "title": Object {
        "type": "node",
      },
    },
  },
  "PageWorkArea" => Object {
    "defaultProps": Object {
      "isOpen": false,
    },
    "propTypes": Object {
      "children": Object {
        "isRequired": true,
        "type": "node",
      },
      "isOpen": Object {
        "type": "bool",
      },
    },
  },
  "EditPage" => Object {
    "defaultProps": Object {
      "className": null,
      "i18n": Object {
        "cancelLabel": "Cancel",
        "closeLabel": "Close,",
        "saveLabel": "Save",
      },
      "isLoading": false,
    },
    "propTypes": Object {
      "breadcrumb": Object {
        "args": Array [
          Object {
            "type": "node",
          },
        ],
        "type": "arrayOf",
      },
      "children": Object {
        "isRequired": true,
        "type": "node",
      },
      "className": Object {
        "type": "string",
      },
      "description": Object {
        "type": "node",
      },
      "i18n": Object {
        "args": Array [
          Object {
            "cancelLabel": Object {
              "type": "string",
            },
            "closeLabel": Object {
              "type": "string",
            },
            "saveLabel": Object {
              "type": "string",
            },
          },
        ],
        "type": "shape",
      },
      "isLoading": Object {
        "type": "bool",
      },
      "onClose": Object {
        "isRequired": true,
        "type": "func",
      },
      "onSave": Object {
        "isRequired": true,
        "type": "func",
      },
      "rightContent": Object {
        "type": "node",
      },
      "rightContentBreadcrumb": Object {
        "type": "node",
      },
      "title": Object {
        "type": "node",
      },
      "tooltip": Object {
        "args": Array [
          Object {
            "href": Object {
              "type": "string",
            },
            "linkLabel": Object {
              "type": "string",
            },
            "message": Object {
              "isRequired": true,
              "type": "string",
            },
          },
        ],
        "type": "shape",
      },
    },
  },
  "NavigationBar" => Object {
    "defaultProps": Object {
      "actions": Array [],
      "hero": null,
      "hidden": false,
      "onSelectionChange": null,
      "workArea": null,
    },
    "propTypes": Object {
      "actions": Object {
        "args": Array [
          Object {
            "args": Array [
              Object {
                "children": Object {
                  "type": "node",
                },
                "id": Object {
                  "isRequired": true,
                  "type": "string",
                },
                "kind": Object {
                  "type": "string",
                },
                "onClick": Object {
                  "type": "func",
                },
              },
            ],
            "type": "shape",
          },
        ],
        "type": "arrayOf",
      },
      "hero": Object {
        "type": "node",
      },
      "hidden": Object {
        "type": "bool",
      },
      "onSelectionChange": Object {
        "type": "func",
      },
      "tabs": Object {
        "args": Array [
          Object {
            "args": Array [
              Object {
                "children": Object {
                  "type": "node",
                },
                "id": Object {
                  "isRequired": true,
                  "type": "string",
                },
                "label": Object {
                  "type": "node",
                },
              },
            ],
            "type": "shape",
          },
        ],
        "isRequired": true,
        "type": "arrayOf",
      },
      "workArea": Object {
        "type": "node",
      },
    },
  },
  "Header" => Object {
    "defaultProps": Object {
      "className": "main-header",
      "hasSideNav": true,
      "headerPanel": null,
      "onClickSideNavExpand": null,
      "prefix": "IBM",
      "skipto": "#main-content",
      "url": "#",
    },
    "propTypes": Object {
      "actionItems": Object {
        "args": Array [
          Object {
            "args": Array [
              Object {
                "btnContent": Object {
                  "isRequired": true,
                  "type": "node",
                },
                "childContent": Object {
                  "args": Array [
                    Object {
                      "args": Array [
                        Object {
                          "content": Object {
                            "type": "node",
                          },
                          "metaData": Object {
                            "args": Array [
                              Object {
                                "element": Object {
                                  "type": "string",
                                },
                              },
                            ],
                            "type": "shape",
                          },
                        },
                      ],
                      "type": "shape",
                    },
                  ],
                  "type": "arrayOf",
                },
                "hasHeaderPanel": Object {
                  "type": "bool",
                },
                "label": Object {
                  "isRequired": true,
                  "type": "string",
                },
                "onClick": Object {
                  "type": "func",
                },
              },
            ],
            "type": "shape",
          },
        ],
        "isRequired": true,
        "type": "arrayOf",
      },
      "appName": Object {
        "isRequired": true,
        "type": "string",
      },
      "className": Object {
        "type": "string",
      },
      "hasSideNav": Object {
        "type": "bool",
      },
      "headerPanel": Object {
        "args": Array [
          Object {
            "className": Object {
              "type": "string",
            },
            "content": Object {
              "type": "any",
            },
          },
        ],
        "type": "shape",
      },
      "onClickSideNavExpand": Object {
        "type": "func",
      },
      "prefix": Object {
        "type": "string",
      },
      "skipto": Object {
        "type": "string",
      },
      "url": Object {
        "type": "string",
      },
    },
  },
  "SideNav" => Object {
    "defaultProps": Object {
      "defaultExpanded": false,
      "i18n": Object {
        "closeText": "Close",
        "openText": "Open",
      },
      "isSideNavExpanded": false,
    },
    "propTypes": Object {
      "defaultExpanded": Object {
        "type": "bool",
      },
      "i18n": Object {
        "args": Array [
          Object {
            "closeText": Object {
              "type": "string",
            },
            "openText": Object {
              "type": "string",
            },
          },
        ],
        "type": "shape",
      },
      "isSideNavExpanded": Object {
        "type": "bool",
      },
      "links": Object {
        "args": Array [
          Object {
            "args": Array [
              Object {
                "childContent": Object {
                  "args": Array [
                    Object {
                      "args": Array [
                        Object {
                          "content": Object {
                            "isRequired": true,
                            "type": "any",
                          },
                          "metaData": Object {
                            "type": "object",
                          },
                        },
                      ],
                      "type": "shape",
                    },
                  ],
                  "type": "arrayOf",
                },
                "current": Object {
                  "type": "bool",
                },
                "icon": Object {
                  "isRequired": true,
                  "type": "any",
                },
                "isEnabled": Object {
                  "type": "bool",
                },
                "linkContent": Object {
                  "type": "string",
                },
                "metaData": Object {
                  "type": "object",
                },
              },
            ],
            "type": "shape",
          },
        ],
        "isRequired": true,
        "type": "arrayOf",
      },
    },
  },
  "Dashboard" => Object {
    "defaultProps": Object {
      "actions": Array [],
      "description": null,
      "filter": null,
      "hasLastUpdated": true,
      "i18n": Object {
        "actionFailedText": "Action Failed",
        "alertDetected": "Alert detected: ",
        "clearAllFilters": "Clear all filters",
        "clearFilterAria": "Clear filter",
        "clearSelectionAria": "Clear selection",
        "clickToCollapseAria": "Click to collapse content",
        "clickToExpandAria": "Click to expand content",
        "cloneCardLabel": "Clone card",
        "closeMenuAria": "Close menu",
        "columnSelectionButtonAria": "Column Selection",
        "criticalLabel": "Critical",
        "currentPage": [Function],
        "dailyLabel": "Daily",
        "defaultFilterStringPlaceholdText": "Type and hit enter to apply",
        "defaultLabel": "Default",
        "deleteCardLabel": "Delete card",
        "dismissText": "Dismiss",
        "downloadIconDescription": "Download table content",
        "editCardLabel": "Edit card",
        "emptyButtonLabel": "Create some data",
        "emptyButtonLabelWithFilters": "Clear all filters",
        "emptyMessage": "There are no alerts in this range.",
        "emptyMessageWithFilters": "No results match the current filters",
        "errorLoadingDataLabel": "Error loading data for this card: ",
        "errorLoadingDataShortLabel": "Data error.",
        "expandLabel": "Expand to fullscreen",
        "filterAria": "Filter",
        "filterButtonAria": "Filters",
        "hourlyLabel": "Hourly",
        "inProgressText": "In Progress",
        "itemsPerPage": "Items per page:",
        "itemsRangeWithTotal": [Function],
        "last24HoursLabel": "Last 24 hrs",
        "last7DaysLabel": "Last 7 days",
        "lastMonthLabel": "Last month",
        "lastQuarterLabel": "Last quarter",
        "lastUpdatedLabel": "Last updated: ",
        "lastYearLabel": "Last year",
        "learnMoreText": "Learn More",
        "lowLabel": "Low",
        "moderateLabel": "Moderate",
        "monthlyLabel": "Monthly",
        "noDataLabel": "No data is available for this time range.",
        "noDataShortLabel": "No data",
        "openMenuAria": "Open menu",
        "overflowMenuAria": "More actions",
        "overflowMenuDescription": "Open and close list of options",
        "pageBackwardAria": "Previous page",
        "pageForwardAria": "Next page",
        "pageNumberAria": "Page Number",
        "pageRange": [Function],
        "periodToDateLabel": "Period to date",
        "rollingPeriodLabel": "Rolling period",
        "searchPlaceholder": "Search",
        "selectAllAria": "Select all items",
        "selectRowAria": "Select row",
        "selectSeverityPlaceholder": "Select a severity",
        "severityLabel": "Severity",
        "thisMonthLabel": "This month",
        "thisQuarterLabel": "This quarter",
        "thisWeekLabel": "This week",
        "thisYearLabel": "This year",
        "weeklyLabel": "Weekly",
      },
      "isLoading": false,
      "onDashboardAction": null,
      "onFetchData": null,
      "onSetupCard": null,
      "renderIconByName": null,
      "setIsLoading": null,
      "sidebar": null,
      "timeGrain": null,
      "title": null,
    },
    "propTypes": Object {
      "actions": Object {
        "args": Array [
          Object {
            "args": Array [
              Object {
                "icon": Object {
                  "args": Array [
                    Array [
                      Object {
                        "args": Array [
                          Object {
                            "height": Object {
                              "type": "string",
                            },
                            "svgData": Object {
                              "isRequired": true,
                              "type": "object",
                            },
                            "viewBox": Object {
                              "isRequired": true,
                              "type": "string",
                            },
                            "width": Object {
                              "type": "string",
                            },
                          },
                        ],
                        "type": "shape",
                      },
                      Object {
                        "type": "string",
                      },
                      Object {
                        "type": "node",
                      },
                    ],
                  ],
                  "type": "oneOfType",
                },
                "id": Object {
                  "isRequired": true,
                  "type": "string",
                },
                "labelText": Object {
                  "type": "string",
                },
              },
            ],
            "type": "shape",
          },
        ],
        "type": "arrayOf",
      },
      "cards": Object {
        "args": Array [
          Object {
            "args": Array [
              Object {
                "content": Object {
                  "args": Array [
                    Array [
                      Object {
                        "type": "object",
                      },
                      Object {
                        "type": "func",
                      },
                    ],
                  ],
                  "type": "oneOfType",
                },
                "error": Object {
                  "type": "node",
                },
                "isLoading": Object {
                  "type": "bool",
                },
                "values": Object {
                  "args": Array [
                    Array [
                      Object {
                        "type": "object",
                      },
                      Object {
                        "type": "array",
                      },
                    ],
                  ],
                  "type": "oneOfType",
                },
              },
            ],
            "type": "shape",
          },
        ],
        "isRequired": true,
        "type": "arrayOf",
      },
      "description": Object {
        "type": "string",
      },
      "filter": Object {
        "type": "node",
      },
      "hasLastUpdated": Object {
        "type": "bool",
      },
      "i18n": Object {
        "args": Array [
          Object {
            "actionFailedText": Object {
              "type": "string",
            },
            "alertDetected": Object {
              "type": "string",
            },
            "clearAllFilters": Object {
              "type": "string",
            },
            "clearFilterAria": Object {
              "type": "string",
            },
            "clearSelectionAria": Object {
              "type": "string",
            },
            "clickToCollapseAria": Object {
              "type": "string",
            },
            "clickToExpandAria": Object {
              "type": "string",
            },
            "cloneCardLabel": Object {
              "type": "string",
            },
            "closeMenuAria": Object {
              "type": "string",
            },
            "columnSelectionButtonAria": Object {
              "type": "string",
            },
            "criticalLabel": Object {
              "type": "string",
            },
            "currentPage": Object {
              "type": "func",
            },
            "dailyLabel": Object {
              "type": "string",
            },
            "defaultFilterStringPlaceholdText": Object {
              "type": "string",
            },
            "defaultLabel": Object {
              "type": "string",
            },
            "deleteCardLabel": Object {
              "type": "string",
            },
            "dismissText": Object {
              "type": "string",
            },
            "downloadIconDescription": Object {
              "type": "string",
            },
            "editCardLabel": Object {
              "type": "string",
            },
            "emptyButtonLabelWithFilters": Object {
              "type": "string",
            },
            "emptyMessage": Object {
              "type": "string",
            },
            "emptyMessageWithFilters": Object {
              "type": "string",
            },
            "errorLoadingDataLabel": Object {
              "type": "string",
            },
            "errorLoadingDataShortLabel": Object {
              "type": "string",
            },
            "expandLabel": Object {
              "type": "string",
            },
            "filterAria": Object {
              "type": "string",
            },
            "hourlyLabel": Object {
              "type": "string",
            },
            "inProgressText": Object {
              "type": "string",
            },
            "itemsPerPage": Object {
              "type": "string",
            },
            "itemsRangeWithTotal": Object {
              "type": "func",
            },
            "last24HoursLabel": Object {
              "type": "string",
            },
            "last7DaysLabel": Object {
              "type": "string",
            },
            "lastMonthLabel": Object {
              "type": "string",
            },
            "lastQuarterLabel": Object {
              "type": "string",
            },
            "lastUpdatedLabel": Object {
              "type": "string",
            },
            "lastYearLabel": Object {
              "type": "string",
            },
            "learnMoreText": Object {
              "type": "string",
            },
            "lowLabel": Object {
              "type": "string",
            },
            "moderateLabel": Object {
              "type": "string",
            },
            "monthlyLabel": Object {
              "type": "string",
            },
            "noDataLabel": Object {
              "type": "string",
            },
            "noDataShortLabel": Object {
              "type": "string",
            },
            "openMenuAria": Object {
              "type": "string",
            },
            "overflowMenuAria": Object {
              "type": "string",
            },
            "overflowMenuDescription": Object {
              "type": "string",
            },
            "pageBackwardAria": Object {
              "type": "string",
            },
            "pageForwardAria": Object {
              "type": "string",
            },
            "pageNumberAria": Object {
              "type": "string",
            },
            "pageRange": Object {
              "type": "func",
            },
            "periodToDateLabel": Object {
              "type": "string",
            },
            "rollingPeriodLabel": Object {
              "type": "string",
            },
            "selectAllAria": Object {
              "type": "string",
            },
            "selectRowAria": Object {
              "type": "string",
            },
            "selectSeverityPlaceholder": Object {
              "type": "string",
            },
            "severityLabel": Object {
              "type": "string",
            },
            "thisMonthLabel": Object {
              "type": "string",
            },
            "thisQuarterLabel": Object {
              "type": "string",
            },
            "thisWeekLabel": Object {
              "type": "string",
            },
            "thisYearLabel": Object {
              "type": "string",
            },
            "weeklyLabel": Object {
              "type": "string",
            },
            "zoomIn": Object {
              "type": "string",
            },
            "zoomOut": Object {
              "type": "string",
            },
            "zoomToFit": Object {
              "type": "string",
            },
          },
        ],
        "type": "shape",
      },
      "isEditable": Object {
        "type": "bool",
      },
      "isLoading": Object {
        "type": "bool",
      },
      "layouts": Object {
        "args": Array [
          Object {
            "lg": Object {
              "args": Array [
                Object {
                  "args": Array [
                    Object {
                      "h": Object {
                        "type": "number",
                      },
                      "i": Object {
                        "type": "any",
                      },
                      "w": Object {
                        "type": "number",
                      },
                      "x": Object {
                        "type": "number",
                      },
                      "y": Object {
                        "type": "number",
                      },
                    },
                  ],
                  "type": "shape",
                },
              ],
              "type": "arrayOf",
            },
            "max": Object {
              "args": Array [
                Object {
                  "args": Array [
                    Object {
                      "h": Object {
                        "type": "number",
                      },
                      "i": Object {
                        "type": "any",
                      },
                      "w": Object {
                        "type": "number",
                      },
                      "x": Object {
                        "type": "number",
                      },
                      "y": Object {
                        "type": "number",
                      },
                    },
                  ],
                  "type": "shape",
                },
              ],
              "type": "arrayOf",
            },
            "md": Object {
              "args": Array [
                Object {
                  "args": Array [
                    Object {
                      "h": Object {
                        "type": "number",
                      },
                      "i": Object {
                        "type": "any",
                      },
                      "w": Object {
                        "type": "number",
                      },
                      "x": Object {
                        "type": "number",
                      },
                      "y": Object {
                        "type": "number",
                      },
                    },
                  ],
                  "type": "shape",
                },
              ],
              "type": "arrayOf",
            },
            "sm": Object {
              "args": Array [
                Object {
                  "args": Array [
                    Object {
                      "h": Object {
                        "type": "number",
                      },
                      "i": Object {
                        "type": "any",
                      },
                      "w": Object {
                        "type": "number",
                      },
                      "x": Object {
                        "type": "number",
                      },
                      "y": Object {
                        "type": "number",
                      },
                    },
                  ],
                  "type": "shape",
                },
              ],
              "type": "arrayOf",
            },
            "xl": Object {
              "args": Array [
                Object {
                  "args": Array [
                    Object {
                      "h": Object {
                        "type": "number",
                      },
                      "i": Object {
                        "type": "any",
                      },
                      "w": Object {
                        "type": "number",
                      },
                      "x": Object {
                        "type": "number",
                      },
                      "y": Object {
                        "type": "number",
                      },
                    },
                  ],
                  "type": "shape",
                },
              ],
              "type": "arrayOf",
            },
            "xs": Object {
              "args": Array [
                Object {
                  "args": Array [
                    Object {
                      "h": Object {
                        "type": "number",
                      },
                      "i": Object {
                        "type": "any",
                      },
                      "w": Object {
                        "type": "number",
                      },
                      "x": Object {
                        "type": "number",
                      },
                      "y": Object {
                        "type": "number",
                      },
                    },
                  ],
                  "type": "shape",
                },
              ],
              "type": "arrayOf",
            },
          },
        ],
        "type": "shape",
      },
      "onBreakpointChange": Object {
        "type": "func",
      },
      "onDashboardAction": Object {
        "type": "func",
      },
      "onFetchData": Object {
        "type": "func",
      },
      "onLayoutChange": Object {
        "type": "func",
      },
      "onSetupCard": Object {
        "type": "func",
      },
      "renderIconByName": Object {
        "type": "func",
      },
      "setIsLoading": Object {
        "type": "func",
      },
      "sidebar": Object {
        "type": "node",
      },
      "timeGrain": Object {
        "type": "string",
      },
      "title": Object {
        "type": "string",
      },
    },
  },
  "DashboardGrid" => Object {
    "defaultProps": Object {
      "breakpoint": "lg",
      "isEditable": false,
      "layouts": Object {},
      "onBreakpointChange": null,
      "onLayoutChange": null,
    },
    "propTypes": Object {
      "breakpoint": Object {
        "args": Array [
          Array [
            "max",
            "xl",
            "lg",
            "md",
            "sm",
            "xs",
          ],
        ],
        "type": "oneOf",
      },
      "children": Object {
        "args": Array [
          Object {
            "type": "node",
          },
        ],
        "isRequired": true,
        "type": "arrayOf",
      },
      "isEditable": Object {
        "type": "bool",
      },
      "layouts": Object {
        "args": Array [
          Object {
            "lg": Object {
              "args": Array [
                Object {
                  "args": Array [
                    Object {
                      "h": Object {
                        "type": "number",
                      },
                      "i": Object {
                        "type": "any",
                      },
                      "w": Object {
                        "type": "number",
                      },
                      "x": Object {
                        "type": "number",
                      },
                      "y": Object {
                        "type": "number",
                      },
                    },
                  ],
                  "type": "shape",
                },
              ],
              "type": "arrayOf",
            },
            "max": Object {
              "args": Array [
                Object {
                  "args": Array [
                    Object {
                      "h": Object {
                        "type": "number",
                      },
                      "i": Object {
                        "type": "any",
                      },
                      "w": Object {
                        "type": "number",
                      },
                      "x": Object {
                        "type": "number",
                      },
                      "y": Object {
                        "type": "number",
                      },
                    },
                  ],
                  "type": "shape",
                },
              ],
              "type": "arrayOf",
            },
            "md": Object {
              "args": Array [
                Object {
                  "args": Array [
                    Object {
                      "h": Object {
                        "type": "number",
                      },
                      "i": Object {
                        "type": "any",
                      },
                      "w": Object {
                        "type": "number",
                      },
                      "x": Object {
                        "type": "number",
                      },
                      "y": Object {
                        "type": "number",
                      },
                    },
                  ],
                  "type": "shape",
                },
              ],
              "type": "arrayOf",
            },
            "sm": Object {
              "args": Array [
                Object {
                  "args": Array [
                    Object {
                      "h": Object {
                        "type": "number",
                      },
                      "i": Object {
                        "type": "any",
                      },
                      "w": Object {
                        "type": "number",
                      },
                      "x": Object {
                        "type": "number",
                      },
                      "y": Object {
                        "type": "number",
                      },
                    },
                  ],
                  "type": "shape",
                },
              ],
              "type": "arrayOf",
            },
            "xl": Object {
              "args": Array [
                Object {
                  "args": Array [
                    Object {
                      "h": Object {
                        "type": "number",
                      },
                      "i": Object {
                        "type": "any",
                      },
                      "w": Object {
                        "type": "number",
                      },
                      "x": Object {
                        "type": "number",
                      },
                      "y": Object {
                        "type": "number",
                      },
                    },
                  ],
                  "type": "shape",
                },
              ],
              "type": "arrayOf",
            },
            "xs": Object {
              "args": Array [
                Object {
                  "args": Array [
                    Object {
                      "h": Object {
                        "type": "number",
                      },
                      "i": Object {
                        "type": "any",
                      },
                      "w": Object {
                        "type": "number",
                      },
                      "x": Object {
                        "type": "number",
                      },
                      "y": Object {
                        "type": "number",
                      },
                    },
                  ],
                  "type": "shape",
                },
              ],
              "type": "arrayOf",
            },
          },
        ],
        "type": "shape",
      },
      "onBreakpointChange": Object {
        "type": "func",
      },
      "onLayoutChange": Object {
        "type": "func",
      },
    },
  },
  "Card" => Object {
    "defaultProps": Object {
      "availableActions": Object {
        "clone": false,
        "delete": false,
        "edit": false,
        "expand": false,
        "range": false,
      },
      "breakpoint": "lg",
      "cardDimensions": Object {
        "LARGE": Object {
          "lg": Object {
            "h": 4,
            "w": 8,
          },
          "max": Object {
            "h": 4,
            "w": 8,
          },
          "md": Object {
            "h": 4,
            "w": 8,
          },
          "sm": Object {
            "h": 4,
            "w": 4,
          },
          "xl": Object {
            "h": 4,
            "w": 8,
          },
          "xs": Object {
            "h": 4,
            "w": 4,
          },
        },
        "LARGETHIN": Object {
          "lg": Object {
            "h": 4,
            "w": 4,
          },
          "max": Object {
            "h": 4,
            "w": 4,
          },
          "md": Object {
            "h": 4,
            "w": 4,
          },
          "sm": Object {
            "h": 4,
            "w": 4,
          },
          "xl": Object {
            "h": 4,
            "w": 4,
          },
          "xs": Object {
            "h": 4,
            "w": 4,
          },
        },
        "LARGEWIDE": Object {
          "lg": Object {
            "h": 4,
            "w": 16,
          },
          "max": Object {
            "h": 4,
            "w": 16,
          },
          "md": Object {
            "h": 4,
            "w": 8,
          },
          "sm": Object {
            "h": 4,
            "w": 4,
          },
          "xl": Object {
            "h": 4,
            "w": 16,
          },
          "xs": Object {
            "h": 4,
            "w": 4,
          },
        },
        "MEDIUM": Object {
          "lg": Object {
            "h": 2,
            "w": 4,
          },
          "max": Object {
            "h": 2,
            "w": 4,
          },
          "md": Object {
            "h": 2,
            "w": 4,
          },
          "sm": Object {
            "h": 2,
            "w": 4,
          },
          "xl": Object {
            "h": 2,
            "w": 4,
          },
          "xs": Object {
            "h": 2,
            "w": 4,
          },
        },
        "MEDIUMTHIN": Object {
          "lg": Object {
            "h": 2,
            "w": 4,
          },
          "max": Object {
            "h": 2,
            "w": 2,
          },
          "md": Object {
            "h": 2,
            "w": 2,
          },
          "sm": Object {
            "h": 2,
            "w": 2,
          },
          "xl": Object {
            "h": 2,
            "w": 2,
          },
          "xs": Object {
            "h": 2,
            "w": 4,
          },
        },
        "MEDIUMWIDE": Object {
          "lg": Object {
            "h": 2,
            "w": 8,
          },
          "max": Object {
            "h": 2,
            "w": 8,
          },
          "md": Object {
            "h": 2,
            "w": 8,
          },
          "sm": Object {
            "h": 2,
            "w": 4,
          },
          "xl": Object {
            "h": 2,
            "w": 8,
          },
          "xs": Object {
            "h": 2,
            "w": 4,
          },
        },
        "SMALL": Object {
          "lg": Object {
            "h": 1,
            "w": 4,
          },
          "max": Object {
            "h": 1,
            "w": 2,
          },
          "md": Object {
            "h": 1,
            "w": 4,
          },
          "sm": Object {
            "h": 1,
            "w": 2,
          },
          "xl": Object {
            "h": 1,
            "w": 2,
          },
          "xs": Object {
            "h": 1,
            "w": 4,
          },
        },
        "SMALLWIDE": Object {
          "lg": Object {
            "h": 1,
            "w": 4,
          },
          "max": Object {
            "h": 1,
            "w": 4,
          },
          "md": Object {
            "h": 1,
            "w": 4,
          },
          "sm": Object {
            "h": 2,
            "w": 4,
          },
          "xl": Object {
            "h": 1,
            "w": 4,
          },
          "xs": Object {
            "h": 1,
            "w": 4,
          },
        },
        "TALL": Object {
          "lg": Object {
            "h": 4,
            "w": 4,
          },
          "max": Object {
            "h": 4,
            "w": 4,
          },
          "md": Object {
            "h": 4,
            "w": 4,
          },
          "sm": Object {
            "h": 4,
            "w": 4,
          },
          "xl": Object {
            "h": 4,
            "w": 4,
          },
          "xs": Object {
            "h": 4,
            "w": 4,
          },
        },
        "WIDE": Object {
          "lg": Object {
            "h": 2,
            "w": 8,
          },
          "max": Object {
            "h": 2,
            "w": 8,
          },
          "md": Object {
            "h": 2,
            "w": 8,
          },
          "sm": Object {
            "h": 2,
            "w": 4,
          },
          "xl": Object {
            "h": 2,
            "w": 8,
          },
          "xs": Object {
            "h": 2,
            "w": 4,
          },
        },
        "XLARGE": Object {
          "lg": Object {
            "h": 4,
            "w": 16,
          },
          "max": Object {
            "h": 4,
            "w": 16,
          },
          "md": Object {
            "h": 4,
            "w": 8,
          },
          "sm": Object {
            "h": 4,
            "w": 4,
          },
          "xl": Object {
            "h": 4,
            "w": 16,
          },
          "xs": Object {
            "h": 4,
            "w": 4,
          },
        },
        "XSMALL": Object {
          "lg": Object {
            "h": 1,
            "w": 4,
          },
          "max": Object {
            "h": 1,
            "w": 2,
          },
          "md": Object {
            "h": 1,
            "w": 4,
          },
          "sm": Object {
            "h": 1,
            "w": 2,
          },
          "xl": Object {
            "h": 1,
            "w": 2,
          },
          "xs": Object {
            "h": 1,
            "w": 4,
          },
        },
        "XSMALLWIDE": Object {
          "lg": Object {
            "h": 1,
            "w": 4,
          },
          "max": Object {
            "h": 1,
            "w": 4,
          },
          "md": Object {
            "h": 1,
            "w": 4,
          },
          "sm": Object {
            "h": 2,
            "w": 4,
          },
          "xl": Object {
            "h": 1,
            "w": 4,
          },
          "xs": Object {
            "h": 1,
            "w": 4,
          },
        },
      },
      "dashboardBreakpoints": Object {
        "lg": 1056,
        "max": 1584,
        "md": 672,
        "sm": 480,
        "xl": 1312,
        "xs": 320,
      },
      "dashboardColumns": Object {
        "lg": 16,
        "max": 16,
        "md": 8,
        "sm": 4,
        "xl": 16,
        "xs": 4,
      },
      "hideHeader": false,
      "i18n": Object {
        "cloneCardLabel": "Clone card",
        "closeLabel": "Close",
        "dailyLabel": "Daily",
        "defaultLabel": "Default",
        "deleteCardLabel": "Delete card",
        "editCardLabel": "Edit card",
        "errorLoadingDataLabel": "Error loading data for this card: ",
        "errorLoadingDataShortLabel": "Data error.",
        "expandLabel": "Expand to fullscreen",
        "hourlyLabel": "Hourly",
        "last24HoursLabel": "Last 24 hrs",
        "last7DaysLabel": "Last 7 days",
        "lastMonthLabel": "Last month",
        "lastQuarterLabel": "Last quarter",
        "lastYearLabel": "Last year",
        "monthlyLabel": "Monthly",
        "noDataLabel": "No data is available for this time range.",
        "noDataShortLabel": "No data",
        "overflowMenuDescription": "Open and close list of options",
        "periodToDateLabel": "Period to date",
        "rollingPeriodLabel": "Rolling period",
        "thisMonthLabel": "This month",
        "thisQuarterLabel": "This quarter",
        "thisWeekLabel": "This week",
        "thisYearLabel": "This year",
        "timeRangeLabel": "Time range",
        "weeklyLabel": "Weekly",
      },
      "isEditable": false,
      "isEmpty": false,
      "isExpanded": false,
      "isLazyLoading": false,
      "isLoading": false,
      "layout": "HORIZONTAL",
      "onMouseDown": undefined,
      "onMouseUp": undefined,
      "onScroll": undefined,
      "onTouchEnd": undefined,
      "onTouchStart": undefined,
      "rowHeight": Object {
        "lg": 144,
        "max": 144,
        "md": 144,
        "sm": 144,
        "xl": 144,
        "xs": 144,
      },
      "showOverflow": false,
      "size": "MEDIUM",
      "testID": "Card",
      "timeRange": undefined,
      "title": undefined,
      "toolbar": undefined,
    },
    "propTypes": Object {
      "availableActions": Object {
        "args": Array [
          Object {
            "clone": Object {
              "type": "bool",
            },
            "delete": Object {
              "type": "bool",
            },
            "edit": Object {
              "type": "bool",
            },
            "expand": Object {
              "type": "bool",
            },
            "range": Object {
              "type": "bool",
            },
          },
        ],
        "type": "shape",
      },
      "breakpoint": Object {
        "args": Array [
          Array [
            "lg",
            "max",
            "md",
            "sm",
            "xl",
            "xs",
          ],
        ],
        "type": "oneOf",
      },
      "cardDimensions": Object {
        "args": Array [
          Object {
            "LARGE": Object {
              "args": Array [
                Object {
                  "lg": Object {
                    "args": Array [
                      Object {
                        "h": Object {
                          "type": "number",
                        },
                        "w": Object {
                          "type": "number",
                        },
                      },
                    ],
                    "type": "shape",
                  },
                  "md": Object {
                    "args": Array [
                      Object {
                        "h": Object {
                          "type": "number",
                        },
                        "w": Object {
                          "type": "number",
                        },
                      },
                    ],
                    "type": "shape",
                  },
                  "sm": Object {
                    "args": Array [
                      Object {
                        "h": Object {
                          "type": "number",
                        },
                        "w": Object {
                          "type": "number",
                        },
                      },
                    ],
                    "type": "shape",
                  },
                  "xs": Object {
                    "args": Array [
                      Object {
                        "h": Object {
                          "type": "number",
                        },
                        "w": Object {
                          "type": "number",
                        },
                      },
                    ],
                    "type": "shape",
                  },
                },
              ],
              "type": "shape",
            },
            "MEDIUM": Object {
              "args": Array [
                Object {
                  "lg": Object {
                    "args": Array [
                      Object {
                        "h": Object {
                          "type": "number",
                        },
                        "w": Object {
                          "type": "number",
                        },
                      },
                    ],
                    "type": "shape",
                  },
                  "md": Object {
                    "args": Array [
                      Object {
                        "h": Object {
                          "type": "number",
                        },
                        "w": Object {
                          "type": "number",
                        },
                      },
                    ],
                    "type": "shape",
                  },
                  "sm": Object {
                    "args": Array [
                      Object {
                        "h": Object {
                          "type": "number",
                        },
                        "w": Object {
                          "type": "number",
                        },
                      },
                    ],
                    "type": "shape",
                  },
                  "xs": Object {
                    "args": Array [
                      Object {
                        "h": Object {
                          "type": "number",
                        },
                        "w": Object {
                          "type": "number",
                        },
                      },
                    ],
                    "type": "shape",
                  },
                },
              ],
              "type": "shape",
            },
            "SMALL": Object {
              "args": Array [
                Object {
                  "lg": Object {
                    "args": Array [
                      Object {
                        "h": Object {
                          "type": "number",
                        },
                        "w": Object {
                          "type": "number",
                        },
                      },
                    ],
                    "type": "shape",
                  },
                  "md": Object {
                    "args": Array [
                      Object {
                        "h": Object {
                          "type": "number",
                        },
                        "w": Object {
                          "type": "number",
                        },
                      },
                    ],
                    "type": "shape",
                  },
                  "sm": Object {
                    "args": Array [
                      Object {
                        "h": Object {
                          "type": "number",
                        },
                        "w": Object {
                          "type": "number",
                        },
                      },
                    ],
                    "type": "shape",
                  },
                  "xs": Object {
                    "args": Array [
                      Object {
                        "h": Object {
                          "type": "number",
                        },
                        "w": Object {
                          "type": "number",
                        },
                      },
                    ],
                    "type": "shape",
                  },
                },
              ],
              "type": "shape",
            },
            "TALL": Object {
              "args": Array [
                Object {
                  "lg": Object {
                    "args": Array [
                      Object {
                        "h": Object {
                          "type": "number",
                        },
                        "w": Object {
                          "type": "number",
                        },
                      },
                    ],
                    "type": "shape",
                  },
                  "md": Object {
                    "args": Array [
                      Object {
                        "h": Object {
                          "type": "number",
                        },
                        "w": Object {
                          "type": "number",
                        },
                      },
                    ],
                    "type": "shape",
                  },
                  "sm": Object {
                    "args": Array [
                      Object {
                        "h": Object {
                          "type": "number",
                        },
                        "w": Object {
                          "type": "number",
                        },
                      },
                    ],
                    "type": "shape",
                  },
                  "xs": Object {
                    "args": Array [
                      Object {
                        "h": Object {
                          "type": "number",
                        },
                        "w": Object {
                          "type": "number",
                        },
                      },
                    ],
                    "type": "shape",
                  },
                },
              ],
              "type": "shape",
            },
            "WIDE": Object {
              "args": Array [
                Object {
                  "lg": Object {
                    "args": Array [
                      Object {
                        "h": Object {
                          "type": "number",
                        },
                        "w": Object {
                          "type": "number",
                        },
                      },
                    ],
                    "type": "shape",
                  },
                  "md": Object {
                    "args": Array [
                      Object {
                        "h": Object {
                          "type": "number",
                        },
                        "w": Object {
                          "type": "number",
                        },
                      },
                    ],
                    "type": "shape",
                  },
                  "sm": Object {
                    "args": Array [
                      Object {
                        "h": Object {
                          "type": "number",
                        },
                        "w": Object {
                          "type": "number",
                        },
                      },
                    ],
                    "type": "shape",
                  },
                  "xs": Object {
                    "args": Array [
                      Object {
                        "h": Object {
                          "type": "number",
                        },
                        "w": Object {
                          "type": "number",
                        },
                      },
                    ],
                    "type": "shape",
                  },
                },
              ],
              "type": "shape",
            },
            "XLARGE": Object {
              "args": Array [
                Object {
                  "lg": Object {
                    "args": Array [
                      Object {
                        "h": Object {
                          "type": "number",
                        },
                        "w": Object {
                          "type": "number",
                        },
                      },
                    ],
                    "type": "shape",
                  },
                  "md": Object {
                    "args": Array [
                      Object {
                        "h": Object {
                          "type": "number",
                        },
                        "w": Object {
                          "type": "number",
                        },
                      },
                    ],
                    "type": "shape",
                  },
                  "sm": Object {
                    "args": Array [
                      Object {
                        "h": Object {
                          "type": "number",
                        },
                        "w": Object {
                          "type": "number",
                        },
                      },
                    ],
                    "type": "shape",
                  },
                  "xs": Object {
                    "args": Array [
                      Object {
                        "h": Object {
                          "type": "number",
                        },
                        "w": Object {
                          "type": "number",
                        },
                      },
                    ],
                    "type": "shape",
                  },
                },
              ],
              "type": "shape",
            },
            "XSMALL": Object {
              "args": Array [
                Object {
                  "lg": Object {
                    "args": Array [
                      Object {
                        "h": Object {
                          "type": "number",
                        },
                        "w": Object {
                          "type": "number",
                        },
                      },
                    ],
                    "type": "shape",
                  },
                  "md": Object {
                    "args": Array [
                      Object {
                        "h": Object {
                          "type": "number",
                        },
                        "w": Object {
                          "type": "number",
                        },
                      },
                    ],
                    "type": "shape",
                  },
                  "sm": Object {
                    "args": Array [
                      Object {
                        "h": Object {
                          "type": "number",
                        },
                        "w": Object {
                          "type": "number",
                        },
                      },
                    ],
                    "type": "shape",
                  },
                  "xs": Object {
                    "args": Array [
                      Object {
                        "h": Object {
                          "type": "number",
                        },
                        "w": Object {
                          "type": "number",
                        },
                      },
                    ],
                    "type": "shape",
                  },
                },
              ],
              "type": "shape",
            },
          },
        ],
        "type": "shape",
      },
      "dashboardBreakpoints": Object {
        "args": Array [
          Object {
            "lg": Object {
              "type": "number",
            },
            "md": Object {
              "type": "number",
            },
            "sm": Object {
              "type": "number",
            },
            "xs": Object {
              "type": "number",
            },
          },
        ],
        "type": "shape",
      },
      "dashboardColumns": Object {
        "args": Array [
          Object {
            "lg": Object {
              "type": "number",
            },
            "md": Object {
              "type": "number",
            },
            "sm": Object {
              "type": "number",
            },
            "xs": Object {
              "type": "number",
            },
          },
        ],
        "type": "shape",
      },
      "hideHeader": Object {
        "type": "bool",
      },
      "i18n": Object {
        "args": Array [
          Object {
            "cloneCardLabel": Object {
              "type": "string",
            },
            "closeLabel": Object {
              "type": "string",
            },
            "dailyLabel": Object {
              "type": "string",
            },
            "deleteCardLabel": Object {
              "type": "string",
            },
            "editCardLabel": Object {
              "type": "string",
            },
            "errorLoadingDataLabel": Object {
              "type": "string",
            },
            "errorLoadingDataShortLabel": Object {
              "type": "string",
            },
            "expandLabel": Object {
              "type": "string",
            },
            "hourlyLabel": Object {
              "type": "string",
            },
            "last24HoursLabel": Object {
              "type": "string",
            },
            "last7DaysLabel": Object {
              "type": "string",
            },
            "lastMonthLabel": Object {
              "type": "string",
            },
            "lastQuarterLabel": Object {
              "type": "string",
            },
            "lastYearLabel": Object {
              "type": "string",
            },
            "loadingDataLabel": Object {
              "type": "string",
            },
            "monthlyLabel": Object {
              "type": "string",
            },
            "noDataLabel": Object {
              "type": "string",
            },
            "noDataShortLabel": Object {
              "type": "string",
            },
            "overflowMenuDescription": Object {
              "type": "string",
            },
            "periodToDateLabel": Object {
              "type": "string",
            },
            "rollingPeriodLabel": Object {
              "type": "string",
            },
            "thisMonthLabel": Object {
              "type": "string",
            },
            "thisQuarterLabel": Object {
              "type": "string",
            },
            "thisWeekLabel": Object {
              "type": "string",
            },
            "thisYearLabel": Object {
              "type": "string",
            },
            "weeklyLabel": Object {
              "type": "string",
            },
          },
        ],
        "type": "shape",
      },
      "id": Object {
        "type": "string",
      },
      "interval": Object {
        "args": Array [
          Array [
            "minute",
            "hour",
            "day",
            "week",
            "quarter",
            "month",
            "year",
          ],
        ],
        "type": "oneOf",
      },
      "isEditable": Object {
        "type": "bool",
      },
      "isEmpty": Object {
        "type": "bool",
      },
      "isExpanded": Object {
        "type": "bool",
      },
      "isLoading": Object {
        "type": "bool",
      },
      "layout": Object {
        "args": Array [
          Array [
            "HORIZONTAL",
            "VERTICAL",
          ],
        ],
        "type": "oneOf",
      },
      "onMouseDown": Object {
        "type": "func",
      },
      "onMouseUp": Object {
        "type": "func",
      },
      "onScroll": Object {
        "type": "func",
      },
      "onTouchEnd": Object {
        "type": "func",
      },
      "onTouchStart": Object {
        "type": "func",
      },
      "renderIconByName": Object {
        "type": "func",
      },
      "rowHeight": Object {
        "args": Array [
          Object {
            "lg": Object {
              "type": "number",
            },
            "md": Object {
              "type": "number",
            },
            "sm": Object {
              "type": "number",
            },
            "xs": Object {
              "type": "number",
            },
          },
        ],
        "type": "shape",
      },
      "showOverflow": [Function],
      "size": Object {
        "args": Array [
          Array [
            "XSMALL",
            "XSMALLWIDE",
            "TALL",
            "WIDE",
            "XLARGE",
            "SMALL",
            "SMALLWIDE",
            "MEDIUMTHIN",
            "MEDIUM",
            "MEDIUMWIDE",
            "LARGETHIN",
            "LARGE",
            "LARGEWIDE",
          ],
        ],
        "type": "oneOf",
      },
      "testID": Object {
        "type": "string",
      },
      "timeRange": Object {
        "args": Array [
          Array [
            "last24Hours",
            "last7Days",
            "lastMonth",
            "lastQuarter",
            "lastYear",
            "thisWeek",
            "thisMonth",
            "thisQuarter",
            "thisYear",
            "",
          ],
        ],
        "type": "oneOf",
      },
      "title": Object {
        "type": "string",
      },
      "toolbar": Object {
        "type": "element",
      },
      "tooltip": Object {
        "type": "element",
      },
    },
  },
  "ValueCard" => Object {
    "defaultProps": Object {
      "size": "MEDIUM",
    },
    "propTypes": Object {
      "availableActions": Object {
        "args": Array [
          Object {
            "clone": Object {
              "type": "bool",
            },
            "delete": Object {
              "type": "bool",
            },
            "edit": Object {
              "type": "bool",
            },
            "expand": Object {
              "type": "bool",
            },
            "range": Object {
              "type": "bool",
            },
          },
        ],
        "type": "shape",
      },
      "breakpoint": Object {
        "args": Array [
          Array [
            "lg",
            "max",
            "md",
            "sm",
            "xl",
            "xs",
          ],
        ],
        "type": "oneOf",
      },
      "cardDimensions": Object {
        "args": Array [
          Object {
            "LARGE": Object {
              "args": Array [
                Object {
                  "lg": Object {
                    "args": Array [
                      Object {
                        "h": Object {
                          "type": "number",
                        },
                        "w": Object {
                          "type": "number",
                        },
                      },
                    ],
                    "type": "shape",
                  },
                  "md": Object {
                    "args": Array [
                      Object {
                        "h": Object {
                          "type": "number",
                        },
                        "w": Object {
                          "type": "number",
                        },
                      },
                    ],
                    "type": "shape",
                  },
                  "sm": Object {
                    "args": Array [
                      Object {
                        "h": Object {
                          "type": "number",
                        },
                        "w": Object {
                          "type": "number",
                        },
                      },
                    ],
                    "type": "shape",
                  },
                  "xs": Object {
                    "args": Array [
                      Object {
                        "h": Object {
                          "type": "number",
                        },
                        "w": Object {
                          "type": "number",
                        },
                      },
                    ],
                    "type": "shape",
                  },
                },
              ],
              "type": "shape",
            },
            "MEDIUM": Object {
              "args": Array [
                Object {
                  "lg": Object {
                    "args": Array [
                      Object {
                        "h": Object {
                          "type": "number",
                        },
                        "w": Object {
                          "type": "number",
                        },
                      },
                    ],
                    "type": "shape",
                  },
                  "md": Object {
                    "args": Array [
                      Object {
                        "h": Object {
                          "type": "number",
                        },
                        "w": Object {
                          "type": "number",
                        },
                      },
                    ],
                    "type": "shape",
                  },
                  "sm": Object {
                    "args": Array [
                      Object {
                        "h": Object {
                          "type": "number",
                        },
                        "w": Object {
                          "type": "number",
                        },
                      },
                    ],
                    "type": "shape",
                  },
                  "xs": Object {
                    "args": Array [
                      Object {
                        "h": Object {
                          "type": "number",
                        },
                        "w": Object {
                          "type": "number",
                        },
                      },
                    ],
                    "type": "shape",
                  },
                },
              ],
              "type": "shape",
            },
            "SMALL": Object {
              "args": Array [
                Object {
                  "lg": Object {
                    "args": Array [
                      Object {
                        "h": Object {
                          "type": "number",
                        },
                        "w": Object {
                          "type": "number",
                        },
                      },
                    ],
                    "type": "shape",
                  },
                  "md": Object {
                    "args": Array [
                      Object {
                        "h": Object {
                          "type": "number",
                        },
                        "w": Object {
                          "type": "number",
                        },
                      },
                    ],
                    "type": "shape",
                  },
                  "sm": Object {
                    "args": Array [
                      Object {
                        "h": Object {
                          "type": "number",
                        },
                        "w": Object {
                          "type": "number",
                        },
                      },
                    ],
                    "type": "shape",
                  },
                  "xs": Object {
                    "args": Array [
                      Object {
                        "h": Object {
                          "type": "number",
                        },
                        "w": Object {
                          "type": "number",
                        },
                      },
                    ],
                    "type": "shape",
                  },
                },
              ],
              "type": "shape",
            },
            "TALL": Object {
              "args": Array [
                Object {
                  "lg": Object {
                    "args": Array [
                      Object {
                        "h": Object {
                          "type": "number",
                        },
                        "w": Object {
                          "type": "number",
                        },
                      },
                    ],
                    "type": "shape",
                  },
                  "md": Object {
                    "args": Array [
                      Object {
                        "h": Object {
                          "type": "number",
                        },
                        "w": Object {
                          "type": "number",
                        },
                      },
                    ],
                    "type": "shape",
                  },
                  "sm": Object {
                    "args": Array [
                      Object {
                        "h": Object {
                          "type": "number",
                        },
                        "w": Object {
                          "type": "number",
                        },
                      },
                    ],
                    "type": "shape",
                  },
                  "xs": Object {
                    "args": Array [
                      Object {
                        "h": Object {
                          "type": "number",
                        },
                        "w": Object {
                          "type": "number",
                        },
                      },
                    ],
                    "type": "shape",
                  },
                },
              ],
              "type": "shape",
            },
            "WIDE": Object {
              "args": Array [
                Object {
                  "lg": Object {
                    "args": Array [
                      Object {
                        "h": Object {
                          "type": "number",
                        },
                        "w": Object {
                          "type": "number",
                        },
                      },
                    ],
                    "type": "shape",
                  },
                  "md": Object {
                    "args": Array [
                      Object {
                        "h": Object {
                          "type": "number",
                        },
                        "w": Object {
                          "type": "number",
                        },
                      },
                    ],
                    "type": "shape",
                  },
                  "sm": Object {
                    "args": Array [
                      Object {
                        "h": Object {
                          "type": "number",
                        },
                        "w": Object {
                          "type": "number",
                        },
                      },
                    ],
                    "type": "shape",
                  },
                  "xs": Object {
                    "args": Array [
                      Object {
                        "h": Object {
                          "type": "number",
                        },
                        "w": Object {
                          "type": "number",
                        },
                      },
                    ],
                    "type": "shape",
                  },
                },
              ],
              "type": "shape",
            },
            "XLARGE": Object {
              "args": Array [
                Object {
                  "lg": Object {
                    "args": Array [
                      Object {
                        "h": Object {
                          "type": "number",
                        },
                        "w": Object {
                          "type": "number",
                        },
                      },
                    ],
                    "type": "shape",
                  },
                  "md": Object {
                    "args": Array [
                      Object {
                        "h": Object {
                          "type": "number",
                        },
                        "w": Object {
                          "type": "number",
                        },
                      },
                    ],
                    "type": "shape",
                  },
                  "sm": Object {
                    "args": Array [
                      Object {
                        "h": Object {
                          "type": "number",
                        },
                        "w": Object {
                          "type": "number",
                        },
                      },
                    ],
                    "type": "shape",
                  },
                  "xs": Object {
                    "args": Array [
                      Object {
                        "h": Object {
                          "type": "number",
                        },
                        "w": Object {
                          "type": "number",
                        },
                      },
                    ],
                    "type": "shape",
                  },
                },
              ],
              "type": "shape",
            },
            "XSMALL": Object {
              "args": Array [
                Object {
                  "lg": Object {
                    "args": Array [
                      Object {
                        "h": Object {
                          "type": "number",
                        },
                        "w": Object {
                          "type": "number",
                        },
                      },
                    ],
                    "type": "shape",
                  },
                  "md": Object {
                    "args": Array [
                      Object {
                        "h": Object {
                          "type": "number",
                        },
                        "w": Object {
                          "type": "number",
                        },
                      },
                    ],
                    "type": "shape",
                  },
                  "sm": Object {
                    "args": Array [
                      Object {
                        "h": Object {
                          "type": "number",
                        },
                        "w": Object {
                          "type": "number",
                        },
                      },
                    ],
                    "type": "shape",
                  },
                  "xs": Object {
                    "args": Array [
                      Object {
                        "h": Object {
                          "type": "number",
                        },
                        "w": Object {
                          "type": "number",
                        },
                      },
                    ],
                    "type": "shape",
                  },
                },
              ],
              "type": "shape",
            },
          },
        ],
        "type": "shape",
      },
      "content": Object {
        "args": Array [
          Object {
            "attributes": Object {
              "args": Array [
                Object {
                  "args": Array [
                    Object {
                      "dataFilter": Object {
                        "args": Array [
                          Object {
                            "type": "any",
                          },
                        ],
                        "type": "objectOf",
                      },
                      "dataSourceId": Object {
                        "isRequired": true,
                        "type": "string",
                      },
                      "label": Object {
                        "type": "string",
                      },
                      "secondaryValue": Object {
                        "args": Array [
                          Object {
                            "color": Object {
                              "type": "string",
                            },
                            "dataSourceId": Object {
                              "isRequired": true,
                              "type": "string",
                            },
                            "trend": Object {
                              "args": Array [
                                Array [
                                  "up",
                                  "down",
                                ],
                              ],
                              "type": "oneOf",
                            },
                          },
                        ],
                        "type": "shape",
                      },
                      "thresholds": Object {
                        "args": Array [
                          Object {
                            "args": Array [
                              Object {
                                "color": Object {
                                  "type": "string",
                                },
                                "comparison": Object {
                                  "args": Array [
                                    Array [
                                      "<",
                                      ">",
                                      "=",
                                      "<=",
                                      ">=",
                                    ],
                                  ],
                                  "isRequired": true,
                                  "type": "oneOf",
                                },
                                "icon": Object {
                                  "type": "string",
                                },
                                "value": Object {
                                  "args": Array [
                                    Array [
                                      Object {
                                        "type": "string",
                                      },
                                      Object {
                                        "type": "number",
                                      },
                                    ],
                                  ],
                                  "isRequired": true,
                                  "type": "oneOfType",
                                },
                              },
                            ],
                            "type": "shape",
                          },
                        ],
                        "type": "arrayOf",
                      },
                      "unit": Object {
                        "type": "string",
                      },
                    },
                  ],
                  "type": "shape",
                },
              ],
              "isRequired": true,
              "type": "arrayOf",
            },
          },
        ],
        "type": "shape",
      },
      "dashboardBreakpoints": Object {
        "args": Array [
          Object {
            "lg": Object {
              "type": "number",
            },
            "md": Object {
              "type": "number",
            },
            "sm": Object {
              "type": "number",
            },
            "xs": Object {
              "type": "number",
            },
          },
        ],
        "type": "shape",
      },
      "dashboardColumns": Object {
        "args": Array [
          Object {
            "lg": Object {
              "type": "number",
            },
            "md": Object {
              "type": "number",
            },
            "sm": Object {
              "type": "number",
            },
            "xs": Object {
              "type": "number",
            },
          },
        ],
        "type": "shape",
      },
      "dataState": Object {
        "args": Array [
          Object {
            "description": Object {
              "isRequired": true,
              "type": "string",
            },
            "extraTooltipText": Object {
              "type": "string",
            },
            "icon": Object {
              "type": "element",
            },
            "label": Object {
              "isRequired": true,
              "type": "string",
            },
            "learnMoreElement": Object {
              "type": "element",
            },
            "type": Object {
              "args": Array [
                Array [
                  "NO_DATA",
                  "ERROR",
                ],
              ],
              "isRequired": true,
              "type": "oneOf",
            },
          },
        ],
        "type": "shape",
      },
      "hideHeader": Object {
        "type": "bool",
      },
      "i18n": Object {
        "args": Array [
          Object {
            "cloneCardLabel": Object {
              "type": "string",
            },
            "closeLabel": Object {
              "type": "string",
            },
            "dailyLabel": Object {
              "type": "string",
            },
            "deleteCardLabel": Object {
              "type": "string",
            },
            "editCardLabel": Object {
              "type": "string",
            },
            "errorLoadingDataLabel": Object {
              "type": "string",
            },
            "errorLoadingDataShortLabel": Object {
              "type": "string",
            },
            "expandLabel": Object {
              "type": "string",
            },
            "hourlyLabel": Object {
              "type": "string",
            },
            "last24HoursLabel": Object {
              "type": "string",
            },
            "last7DaysLabel": Object {
              "type": "string",
            },
            "lastMonthLabel": Object {
              "type": "string",
            },
            "lastQuarterLabel": Object {
              "type": "string",
            },
            "lastYearLabel": Object {
              "type": "string",
            },
            "loadingDataLabel": Object {
              "type": "string",
            },
            "monthlyLabel": Object {
              "type": "string",
            },
            "noDataLabel": Object {
              "type": "string",
            },
            "noDataShortLabel": Object {
              "type": "string",
            },
            "overflowMenuDescription": Object {
              "type": "string",
            },
            "periodToDateLabel": Object {
              "type": "string",
            },
            "rollingPeriodLabel": Object {
              "type": "string",
            },
            "thisMonthLabel": Object {
              "type": "string",
            },
            "thisQuarterLabel": Object {
              "type": "string",
            },
            "thisWeekLabel": Object {
              "type": "string",
            },
            "thisYearLabel": Object {
              "type": "string",
            },
            "weeklyLabel": Object {
              "type": "string",
            },
          },
        ],
        "type": "shape",
      },
      "id": Object {
        "type": "string",
      },
      "interval": Object {
        "args": Array [
          Array [
            "minute",
            "hour",
            "day",
            "week",
            "quarter",
            "month",
            "year",
          ],
        ],
        "type": "oneOf",
      },
      "isEditable": Object {
        "type": "bool",
      },
      "isEmpty": Object {
        "type": "bool",
      },
      "isExpanded": Object {
        "type": "bool",
      },
      "isLoading": Object {
        "type": "bool",
      },
      "layout": Object {
        "args": Array [
          Array [
            "HORIZONTAL",
            "VERTICAL",
          ],
        ],
        "type": "oneOf",
      },
      "onMouseDown": Object {
        "type": "func",
      },
      "onMouseUp": Object {
        "type": "func",
      },
      "onScroll": Object {
        "type": "func",
      },
      "onTouchEnd": Object {
        "type": "func",
      },
      "onTouchStart": Object {
        "type": "func",
      },
      "renderIconByName": Object {
        "type": "func",
      },
      "rowHeight": Object {
        "args": Array [
          Object {
            "lg": Object {
              "type": "number",
            },
            "md": Object {
              "type": "number",
            },
            "sm": Object {
              "type": "number",
            },
            "xs": Object {
              "type": "number",
            },
          },
        ],
        "type": "shape",
      },
      "showOverflow": [Function],
      "size": Object {
        "args": Array [
          Array [
            "XSMALL",
            "XSMALLWIDE",
            "TALL",
            "WIDE",
            "XLARGE",
            "SMALL",
            "SMALLWIDE",
            "MEDIUMTHIN",
            "MEDIUM",
            "MEDIUMWIDE",
            "LARGETHIN",
            "LARGE",
            "LARGEWIDE",
          ],
        ],
        "type": "oneOf",
      },
      "testID": Object {
        "type": "string",
      },
      "timeRange": Object {
        "args": Array [
          Array [
            "last24Hours",
            "last7Days",
            "lastMonth",
            "lastQuarter",
            "lastYear",
            "thisWeek",
            "thisMonth",
            "thisQuarter",
            "thisYear",
            "",
          ],
        ],
        "type": "oneOf",
      },
      "title": Object {
        "type": "string",
      },
      "toolbar": Object {
        "type": "element",
      },
      "tooltip": Object {
        "type": "element",
      },
      "values": Object {
        "args": Array [
          Array [
            Object {
              "type": "object",
            },
            Object {
              "args": Array [
                Object {
                  "type": "object",
                },
              ],
              "type": "arrayOf",
            },
          ],
        ],
        "type": "oneOfType",
      },
    },
  },
  "TimeSeriesCard" => Object {
    "defaultProps": Object {
      "chartType": "LINE",
      "content": Object {
        "includeZeroOnXaxis": false,
        "includeZeroOnYaxis": false,
      },
      "i18n": Object {
        "alertDetected": "Alert detected:",
      },
      "locale": "en",
      "size": "MEDIUM",
      "values": Array [],
    },
    "propTypes": Object {
      "availableActions": Object {
        "args": Array [
          Object {
            "clone": Object {
              "type": "bool",
            },
            "delete": Object {
              "type": "bool",
            },
            "edit": Object {
              "type": "bool",
            },
            "expand": Object {
              "type": "bool",
            },
            "range": Object {
              "type": "bool",
            },
          },
        ],
        "type": "shape",
      },
      "breakpoint": Object {
        "args": Array [
          Array [
            "lg",
            "max",
            "md",
            "sm",
            "xl",
            "xs",
          ],
        ],
        "type": "oneOf",
      },
      "cardDimensions": Object {
        "args": Array [
          Object {
            "LARGE": Object {
              "args": Array [
                Object {
                  "lg": Object {
                    "args": Array [
                      Object {
                        "h": Object {
                          "type": "number",
                        },
                        "w": Object {
                          "type": "number",
                        },
                      },
                    ],
                    "type": "shape",
                  },
                  "md": Object {
                    "args": Array [
                      Object {
                        "h": Object {
                          "type": "number",
                        },
                        "w": Object {
                          "type": "number",
                        },
                      },
                    ],
                    "type": "shape",
                  },
                  "sm": Object {
                    "args": Array [
                      Object {
                        "h": Object {
                          "type": "number",
                        },
                        "w": Object {
                          "type": "number",
                        },
                      },
                    ],
                    "type": "shape",
                  },
                  "xs": Object {
                    "args": Array [
                      Object {
                        "h": Object {
                          "type": "number",
                        },
                        "w": Object {
                          "type": "number",
                        },
                      },
                    ],
                    "type": "shape",
                  },
                },
              ],
              "type": "shape",
            },
            "MEDIUM": Object {
              "args": Array [
                Object {
                  "lg": Object {
                    "args": Array [
                      Object {
                        "h": Object {
                          "type": "number",
                        },
                        "w": Object {
                          "type": "number",
                        },
                      },
                    ],
                    "type": "shape",
                  },
                  "md": Object {
                    "args": Array [
                      Object {
                        "h": Object {
                          "type": "number",
                        },
                        "w": Object {
                          "type": "number",
                        },
                      },
                    ],
                    "type": "shape",
                  },
                  "sm": Object {
                    "args": Array [
                      Object {
                        "h": Object {
                          "type": "number",
                        },
                        "w": Object {
                          "type": "number",
                        },
                      },
                    ],
                    "type": "shape",
                  },
                  "xs": Object {
                    "args": Array [
                      Object {
                        "h": Object {
                          "type": "number",
                        },
                        "w": Object {
                          "type": "number",
                        },
                      },
                    ],
                    "type": "shape",
                  },
                },
              ],
              "type": "shape",
            },
            "SMALL": Object {
              "args": Array [
                Object {
                  "lg": Object {
                    "args": Array [
                      Object {
                        "h": Object {
                          "type": "number",
                        },
                        "w": Object {
                          "type": "number",
                        },
                      },
                    ],
                    "type": "shape",
                  },
                  "md": Object {
                    "args": Array [
                      Object {
                        "h": Object {
                          "type": "number",
                        },
                        "w": Object {
                          "type": "number",
                        },
                      },
                    ],
                    "type": "shape",
                  },
                  "sm": Object {
                    "args": Array [
                      Object {
                        "h": Object {
                          "type": "number",
                        },
                        "w": Object {
                          "type": "number",
                        },
                      },
                    ],
                    "type": "shape",
                  },
                  "xs": Object {
                    "args": Array [
                      Object {
                        "h": Object {
                          "type": "number",
                        },
                        "w": Object {
                          "type": "number",
                        },
                      },
                    ],
                    "type": "shape",
                  },
                },
              ],
              "type": "shape",
            },
            "TALL": Object {
              "args": Array [
                Object {
                  "lg": Object {
                    "args": Array [
                      Object {
                        "h": Object {
                          "type": "number",
                        },
                        "w": Object {
                          "type": "number",
                        },
                      },
                    ],
                    "type": "shape",
                  },
                  "md": Object {
                    "args": Array [
                      Object {
                        "h": Object {
                          "type": "number",
                        },
                        "w": Object {
                          "type": "number",
                        },
                      },
                    ],
                    "type": "shape",
                  },
                  "sm": Object {
                    "args": Array [
                      Object {
                        "h": Object {
                          "type": "number",
                        },
                        "w": Object {
                          "type": "number",
                        },
                      },
                    ],
                    "type": "shape",
                  },
                  "xs": Object {
                    "args": Array [
                      Object {
                        "h": Object {
                          "type": "number",
                        },
                        "w": Object {
                          "type": "number",
                        },
                      },
                    ],
                    "type": "shape",
                  },
                },
              ],
              "type": "shape",
            },
            "WIDE": Object {
              "args": Array [
                Object {
                  "lg": Object {
                    "args": Array [
                      Object {
                        "h": Object {
                          "type": "number",
                        },
                        "w": Object {
                          "type": "number",
                        },
                      },
                    ],
                    "type": "shape",
                  },
                  "md": Object {
                    "args": Array [
                      Object {
                        "h": Object {
                          "type": "number",
                        },
                        "w": Object {
                          "type": "number",
                        },
                      },
                    ],
                    "type": "shape",
                  },
                  "sm": Object {
                    "args": Array [
                      Object {
                        "h": Object {
                          "type": "number",
                        },
                        "w": Object {
                          "type": "number",
                        },
                      },
                    ],
                    "type": "shape",
                  },
                  "xs": Object {
                    "args": Array [
                      Object {
                        "h": Object {
                          "type": "number",
                        },
                        "w": Object {
                          "type": "number",
                        },
                      },
                    ],
                    "type": "shape",
                  },
                },
              ],
              "type": "shape",
            },
            "XLARGE": Object {
              "args": Array [
                Object {
                  "lg": Object {
                    "args": Array [
                      Object {
                        "h": Object {
                          "type": "number",
                        },
                        "w": Object {
                          "type": "number",
                        },
                      },
                    ],
                    "type": "shape",
                  },
                  "md": Object {
                    "args": Array [
                      Object {
                        "h": Object {
                          "type": "number",
                        },
                        "w": Object {
                          "type": "number",
                        },
                      },
                    ],
                    "type": "shape",
                  },
                  "sm": Object {
                    "args": Array [
                      Object {
                        "h": Object {
                          "type": "number",
                        },
                        "w": Object {
                          "type": "number",
                        },
                      },
                    ],
                    "type": "shape",
                  },
                  "xs": Object {
                    "args": Array [
                      Object {
                        "h": Object {
                          "type": "number",
                        },
                        "w": Object {
                          "type": "number",
                        },
                      },
                    ],
                    "type": "shape",
                  },
                },
              ],
              "type": "shape",
            },
            "XSMALL": Object {
              "args": Array [
                Object {
                  "lg": Object {
                    "args": Array [
                      Object {
                        "h": Object {
                          "type": "number",
                        },
                        "w": Object {
                          "type": "number",
                        },
                      },
                    ],
                    "type": "shape",
                  },
                  "md": Object {
                    "args": Array [
                      Object {
                        "h": Object {
                          "type": "number",
                        },
                        "w": Object {
                          "type": "number",
                        },
                      },
                    ],
                    "type": "shape",
                  },
                  "sm": Object {
                    "args": Array [
                      Object {
                        "h": Object {
                          "type": "number",
                        },
                        "w": Object {
                          "type": "number",
                        },
                      },
                    ],
                    "type": "shape",
                  },
                  "xs": Object {
                    "args": Array [
                      Object {
                        "h": Object {
                          "type": "number",
                        },
                        "w": Object {
                          "type": "number",
                        },
                      },
                    ],
                    "type": "shape",
                  },
                },
              ],
              "type": "shape",
            },
          },
        ],
        "type": "shape",
      },
      "content": Object {
        "args": Array [
          Object {
            "chartType": Object {
              "args": Array [
                Array [
                  "BAR",
                  "LINE",
                ],
              ],
              "type": "oneOf",
            },
            "includeZeroOnXaxis": Object {
              "type": "bool",
            },
            "includeZeroOnYaxis": Object {
              "type": "bool",
            },
            "series": Object {
              "args": Array [
                Array [
                  Object {
                    "args": Array [
                      Object {
                        "color": Object {
                          "type": "string",
                        },
                        "dataFilter": Object {
                          "args": Array [
                            Object {
                              "type": "any",
                            },
                          ],
                          "type": "objectOf",
                        },
                        "dataSourceId": Object {
                          "isRequired": true,
                          "type": "string",
                        },
                        "label": Object {
                          "isRequired": true,
                          "type": "string",
                        },
                        "unit": Object {
                          "type": "string",
                        },
                      },
                    ],
                    "type": "shape",
                  },
                  Object {
                    "args": Array [
                      Object {
                        "args": Array [
                          Object {
                            "color": Object {
                              "type": "string",
                            },
                            "dataFilter": Object {
                              "args": Array [
                                Object {
                                  "type": "any",
                                },
                              ],
                              "type": "objectOf",
                            },
                            "dataSourceId": Object {
                              "isRequired": true,
                              "type": "string",
                            },
                            "label": Object {
                              "isRequired": true,
                              "type": "string",
                            },
                            "unit": Object {
                              "type": "string",
                            },
                          },
                        ],
                        "type": "shape",
                      },
                    ],
                    "type": "arrayOf",
                  },
                ],
              ],
              "isRequired": true,
              "type": "oneOfType",
            },
            "timeDataSourceId": Object {
              "type": "string",
            },
            "xLabel": Object {
              "type": "string",
            },
            "yLabel": Object {
              "type": "string",
            },
          },
        ],
        "isRequired": true,
        "type": "shape",
      },
      "dashboardBreakpoints": Object {
        "args": Array [
          Object {
            "lg": Object {
              "type": "number",
            },
            "md": Object {
              "type": "number",
            },
            "sm": Object {
              "type": "number",
            },
            "xs": Object {
              "type": "number",
            },
          },
        ],
        "type": "shape",
      },
      "dashboardColumns": Object {
        "args": Array [
          Object {
            "lg": Object {
              "type": "number",
            },
            "md": Object {
              "type": "number",
            },
            "sm": Object {
              "type": "number",
            },
            "xs": Object {
              "type": "number",
            },
          },
        ],
        "type": "shape",
      },
      "hideHeader": Object {
        "type": "bool",
      },
      "i18n": Object {
        "args": Array [
          Object {
            "alertDetected": Object {
              "type": "string",
            },
          },
        ],
        "type": "shape",
      },
      "id": Object {
        "type": "string",
      },
      "interval": Object {
        "args": Array [
          Array [
            "minute",
            "hour",
            "day",
            "week",
            "quarter",
            "month",
            "year",
          ],
        ],
        "type": "oneOf",
      },
      "isEditable": Object {
        "type": "bool",
      },
      "isEmpty": Object {
        "type": "bool",
      },
      "isExpanded": Object {
        "type": "bool",
      },
      "isLoading": Object {
        "type": "bool",
      },
      "layout": Object {
        "args": Array [
          Array [
            "HORIZONTAL",
            "VERTICAL",
          ],
        ],
        "type": "oneOf",
      },
      "onMouseDown": Object {
        "type": "func",
      },
      "onMouseUp": Object {
        "type": "func",
      },
      "onScroll": Object {
        "type": "func",
      },
      "onTouchEnd": Object {
        "type": "func",
      },
      "onTouchStart": Object {
        "type": "func",
      },
      "renderIconByName": Object {
        "type": "func",
      },
      "rowHeight": Object {
        "args": Array [
          Object {
            "lg": Object {
              "type": "number",
            },
            "md": Object {
              "type": "number",
            },
            "sm": Object {
              "type": "number",
            },
            "xs": Object {
              "type": "number",
            },
          },
        ],
        "type": "shape",
      },
      "showOverflow": [Function],
      "size": Object {
        "args": Array [
          Array [
            "XSMALL",
            "XSMALLWIDE",
            "TALL",
            "WIDE",
            "XLARGE",
            "SMALL",
            "SMALLWIDE",
            "MEDIUMTHIN",
            "MEDIUM",
            "MEDIUMWIDE",
            "LARGETHIN",
            "LARGE",
            "LARGEWIDE",
          ],
        ],
        "type": "oneOf",
      },
      "testID": Object {
        "type": "string",
      },
      "timeRange": Object {
        "args": Array [
          Array [
            "last24Hours",
            "last7Days",
            "lastMonth",
            "lastQuarter",
            "lastYear",
            "thisWeek",
            "thisMonth",
            "thisQuarter",
            "thisYear",
            "",
          ],
        ],
        "type": "oneOf",
      },
      "title": Object {
        "type": "string",
      },
      "toolbar": Object {
        "type": "element",
      },
      "tooltip": Object {
        "type": "element",
      },
      "values": Object {
        "args": Array [
          Object {
            "type": "object",
          },
        ],
        "type": "arrayOf",
      },
    },
  },
  "ImageCard" => Object {
    "defaultProps": Object {
      "i18n": Object {
        "loadingDataLabel": "Loading hotspot data",
      },
    },
    "propTypes": Object {
      "availableActions": Object {
        "args": Array [
          Object {
            "clone": Object {
              "type": "bool",
            },
            "delete": Object {
              "type": "bool",
            },
            "edit": Object {
              "type": "bool",
            },
            "expand": Object {
              "type": "bool",
            },
            "range": Object {
              "type": "bool",
            },
          },
        ],
        "type": "shape",
      },
      "breakpoint": Object {
        "args": Array [
          Array [
            "lg",
            "max",
            "md",
            "sm",
            "xl",
            "xs",
          ],
        ],
        "type": "oneOf",
      },
      "cardDimensions": Object {
        "args": Array [
          Object {
            "LARGE": Object {
              "args": Array [
                Object {
                  "lg": Object {
                    "args": Array [
                      Object {
                        "h": Object {
                          "type": "number",
                        },
                        "w": Object {
                          "type": "number",
                        },
                      },
                    ],
                    "type": "shape",
                  },
                  "md": Object {
                    "args": Array [
                      Object {
                        "h": Object {
                          "type": "number",
                        },
                        "w": Object {
                          "type": "number",
                        },
                      },
                    ],
                    "type": "shape",
                  },
                  "sm": Object {
                    "args": Array [
                      Object {
                        "h": Object {
                          "type": "number",
                        },
                        "w": Object {
                          "type": "number",
                        },
                      },
                    ],
                    "type": "shape",
                  },
                  "xs": Object {
                    "args": Array [
                      Object {
                        "h": Object {
                          "type": "number",
                        },
                        "w": Object {
                          "type": "number",
                        },
                      },
                    ],
                    "type": "shape",
                  },
                },
              ],
              "type": "shape",
            },
            "MEDIUM": Object {
              "args": Array [
                Object {
                  "lg": Object {
                    "args": Array [
                      Object {
                        "h": Object {
                          "type": "number",
                        },
                        "w": Object {
                          "type": "number",
                        },
                      },
                    ],
                    "type": "shape",
                  },
                  "md": Object {
                    "args": Array [
                      Object {
                        "h": Object {
                          "type": "number",
                        },
                        "w": Object {
                          "type": "number",
                        },
                      },
                    ],
                    "type": "shape",
                  },
                  "sm": Object {
                    "args": Array [
                      Object {
                        "h": Object {
                          "type": "number",
                        },
                        "w": Object {
                          "type": "number",
                        },
                      },
                    ],
                    "type": "shape",
                  },
                  "xs": Object {
                    "args": Array [
                      Object {
                        "h": Object {
                          "type": "number",
                        },
                        "w": Object {
                          "type": "number",
                        },
                      },
                    ],
                    "type": "shape",
                  },
                },
              ],
              "type": "shape",
            },
            "SMALL": Object {
              "args": Array [
                Object {
                  "lg": Object {
                    "args": Array [
                      Object {
                        "h": Object {
                          "type": "number",
                        },
                        "w": Object {
                          "type": "number",
                        },
                      },
                    ],
                    "type": "shape",
                  },
                  "md": Object {
                    "args": Array [
                      Object {
                        "h": Object {
                          "type": "number",
                        },
                        "w": Object {
                          "type": "number",
                        },
                      },
                    ],
                    "type": "shape",
                  },
                  "sm": Object {
                    "args": Array [
                      Object {
                        "h": Object {
                          "type": "number",
                        },
                        "w": Object {
                          "type": "number",
                        },
                      },
                    ],
                    "type": "shape",
                  },
                  "xs": Object {
                    "args": Array [
                      Object {
                        "h": Object {
                          "type": "number",
                        },
                        "w": Object {
                          "type": "number",
                        },
                      },
                    ],
                    "type": "shape",
                  },
                },
              ],
              "type": "shape",
            },
            "TALL": Object {
              "args": Array [
                Object {
                  "lg": Object {
                    "args": Array [
                      Object {
                        "h": Object {
                          "type": "number",
                        },
                        "w": Object {
                          "type": "number",
                        },
                      },
                    ],
                    "type": "shape",
                  },
                  "md": Object {
                    "args": Array [
                      Object {
                        "h": Object {
                          "type": "number",
                        },
                        "w": Object {
                          "type": "number",
                        },
                      },
                    ],
                    "type": "shape",
                  },
                  "sm": Object {
                    "args": Array [
                      Object {
                        "h": Object {
                          "type": "number",
                        },
                        "w": Object {
                          "type": "number",
                        },
                      },
                    ],
                    "type": "shape",
                  },
                  "xs": Object {
                    "args": Array [
                      Object {
                        "h": Object {
                          "type": "number",
                        },
                        "w": Object {
                          "type": "number",
                        },
                      },
                    ],
                    "type": "shape",
                  },
                },
              ],
              "type": "shape",
            },
            "WIDE": Object {
              "args": Array [
                Object {
                  "lg": Object {
                    "args": Array [
                      Object {
                        "h": Object {
                          "type": "number",
                        },
                        "w": Object {
                          "type": "number",
                        },
                      },
                    ],
                    "type": "shape",
                  },
                  "md": Object {
                    "args": Array [
                      Object {
                        "h": Object {
                          "type": "number",
                        },
                        "w": Object {
                          "type": "number",
                        },
                      },
                    ],
                    "type": "shape",
                  },
                  "sm": Object {
                    "args": Array [
                      Object {
                        "h": Object {
                          "type": "number",
                        },
                        "w": Object {
                          "type": "number",
                        },
                      },
                    ],
                    "type": "shape",
                  },
                  "xs": Object {
                    "args": Array [
                      Object {
                        "h": Object {
                          "type": "number",
                        },
                        "w": Object {
                          "type": "number",
                        },
                      },
                    ],
                    "type": "shape",
                  },
                },
              ],
              "type": "shape",
            },
            "XLARGE": Object {
              "args": Array [
                Object {
                  "lg": Object {
                    "args": Array [
                      Object {
                        "h": Object {
                          "type": "number",
                        },
                        "w": Object {
                          "type": "number",
                        },
                      },
                    ],
                    "type": "shape",
                  },
                  "md": Object {
                    "args": Array [
                      Object {
                        "h": Object {
                          "type": "number",
                        },
                        "w": Object {
                          "type": "number",
                        },
                      },
                    ],
                    "type": "shape",
                  },
                  "sm": Object {
                    "args": Array [
                      Object {
                        "h": Object {
                          "type": "number",
                        },
                        "w": Object {
                          "type": "number",
                        },
                      },
                    ],
                    "type": "shape",
                  },
                  "xs": Object {
                    "args": Array [
                      Object {
                        "h": Object {
                          "type": "number",
                        },
                        "w": Object {
                          "type": "number",
                        },
                      },
                    ],
                    "type": "shape",
                  },
                },
              ],
              "type": "shape",
            },
            "XSMALL": Object {
              "args": Array [
                Object {
                  "lg": Object {
                    "args": Array [
                      Object {
                        "h": Object {
                          "type": "number",
                        },
                        "w": Object {
                          "type": "number",
                        },
                      },
                    ],
                    "type": "shape",
                  },
                  "md": Object {
                    "args": Array [
                      Object {
                        "h": Object {
                          "type": "number",
                        },
                        "w": Object {
                          "type": "number",
                        },
                      },
                    ],
                    "type": "shape",
                  },
                  "sm": Object {
                    "args": Array [
                      Object {
                        "h": Object {
                          "type": "number",
                        },
                        "w": Object {
                          "type": "number",
                        },
                      },
                    ],
                    "type": "shape",
                  },
                  "xs": Object {
                    "args": Array [
                      Object {
                        "h": Object {
                          "type": "number",
                        },
                        "w": Object {
                          "type": "number",
                        },
                      },
                    ],
                    "type": "shape",
                  },
                },
              ],
              "type": "shape",
            },
          },
        ],
        "type": "shape",
      },
      "content": Object {
        "args": Array [
          Object {
            "content": Object {
              "type": "object",
            },
            "title": Object {
              "type": "string",
            },
          },
        ],
        "isRequired": true,
        "type": "shape",
      },
      "dashboardBreakpoints": Object {
        "args": Array [
          Object {
            "lg": Object {
              "type": "number",
            },
            "md": Object {
              "type": "number",
            },
            "sm": Object {
              "type": "number",
            },
            "xs": Object {
              "type": "number",
            },
          },
        ],
        "type": "shape",
      },
      "dashboardColumns": Object {
        "args": Array [
          Object {
            "lg": Object {
              "type": "number",
            },
            "md": Object {
              "type": "number",
            },
            "sm": Object {
              "type": "number",
            },
            "xs": Object {
              "type": "number",
            },
          },
        ],
        "type": "shape",
      },
      "hideHeader": Object {
        "type": "bool",
      },
      "i18n": Object {
        "args": Array [
          Object {
            "cloneCardLabel": Object {
              "type": "string",
            },
            "closeLabel": Object {
              "type": "string",
            },
            "dailyLabel": Object {
              "type": "string",
            },
            "deleteCardLabel": Object {
              "type": "string",
            },
            "editCardLabel": Object {
              "type": "string",
            },
            "errorLoadingDataLabel": Object {
              "type": "string",
            },
            "errorLoadingDataShortLabel": Object {
              "type": "string",
            },
            "expandLabel": Object {
              "type": "string",
            },
            "hourlyLabel": Object {
              "type": "string",
            },
            "last24HoursLabel": Object {
              "type": "string",
            },
            "last7DaysLabel": Object {
              "type": "string",
            },
            "lastMonthLabel": Object {
              "type": "string",
            },
            "lastQuarterLabel": Object {
              "type": "string",
            },
            "lastYearLabel": Object {
              "type": "string",
            },
            "loadingDataLabel": Object {
              "type": "string",
            },
            "monthlyLabel": Object {
              "type": "string",
            },
            "noDataLabel": Object {
              "type": "string",
            },
            "noDataShortLabel": Object {
              "type": "string",
            },
            "overflowMenuDescription": Object {
              "type": "string",
            },
            "periodToDateLabel": Object {
              "type": "string",
            },
            "rollingPeriodLabel": Object {
              "type": "string",
            },
            "thisMonthLabel": Object {
              "type": "string",
            },
            "thisQuarterLabel": Object {
              "type": "string",
            },
            "thisWeekLabel": Object {
              "type": "string",
            },
            "thisYearLabel": Object {
              "type": "string",
            },
            "weeklyLabel": Object {
              "type": "string",
            },
          },
        ],
        "type": "shape",
      },
      "id": Object {
        "type": "string",
      },
      "interval": Object {
        "args": Array [
          Array [
            "minute",
            "hour",
            "day",
            "week",
            "quarter",
            "month",
            "year",
          ],
        ],
        "type": "oneOf",
      },
      "isEditable": Object {
        "type": "bool",
      },
      "isEmpty": Object {
        "type": "bool",
      },
      "isExpanded": Object {
        "type": "bool",
      },
      "isLoading": Object {
        "type": "bool",
      },
      "layout": Object {
        "args": Array [
          Array [
            "HORIZONTAL",
            "VERTICAL",
          ],
        ],
        "type": "oneOf",
      },
      "onMouseDown": Object {
        "type": "func",
      },
      "onMouseUp": Object {
        "type": "func",
      },
      "onScroll": Object {
        "type": "func",
      },
      "onTouchEnd": Object {
        "type": "func",
      },
      "onTouchStart": Object {
        "type": "func",
      },
      "renderIconByName": Object {
        "type": "func",
      },
      "rowHeight": Object {
        "args": Array [
          Object {
            "lg": Object {
              "type": "number",
            },
            "md": Object {
              "type": "number",
            },
            "sm": Object {
              "type": "number",
            },
            "xs": Object {
              "type": "number",
            },
          },
        ],
        "type": "shape",
      },
      "showOverflow": [Function],
      "size": Object {
        "args": Array [
          Array [
            "XSMALL",
            "XSMALLWIDE",
            "TALL",
            "WIDE",
            "XLARGE",
            "SMALL",
            "SMALLWIDE",
            "MEDIUMTHIN",
            "MEDIUM",
            "MEDIUMWIDE",
            "LARGETHIN",
            "LARGE",
            "LARGEWIDE",
          ],
        ],
        "type": "oneOf",
      },
      "testID": Object {
        "type": "string",
      },
      "timeRange": Object {
        "args": Array [
          Array [
            "last24Hours",
            "last7Days",
            "lastMonth",
            "lastQuarter",
            "lastYear",
            "thisWeek",
            "thisMonth",
            "thisQuarter",
            "thisYear",
            "",
          ],
        ],
        "type": "oneOf",
      },
      "title": Object {
        "type": "string",
      },
      "toolbar": Object {
        "type": "element",
      },
      "tooltip": Object {
        "type": "element",
      },
      "values": Object {
        "args": Array [
          Object {
            "hotspots": Object {
              "type": "array",
            },
          },
        ],
        "type": "shape",
      },
    },
  },
  "TableCard" => Object {
    "defaultProps": Object {
      "i18n": Object {
        "cloneCardLabel": "Clone card",
        "closeLabel": "Close",
        "criticalLabel": "Critical",
        "dailyLabel": "Daily",
        "defaultFilterStringPlaceholdText": "Type and hit enter to apply",
        "defaultLabel": "Default",
        "deleteCardLabel": "Delete card",
        "downloadIconDescription": "Download table content",
        "editCardLabel": "Edit card",
        "emptyMessage": "There is no data for this time range.",
        "errorLoadingDataLabel": "Error loading data for this card: ",
        "errorLoadingDataShortLabel": "Data error.",
        "expandLabel": "Expand to fullscreen",
        "filterButtonAria": "Filters",
        "hourlyLabel": "Hourly",
        "last24HoursLabel": "Last 24 hrs",
        "last7DaysLabel": "Last 7 days",
        "lastMonthLabel": "Last month",
        "lastQuarterLabel": "Last quarter",
        "lastYearLabel": "Last year",
        "lowLabel": "Low",
        "moderateLabel": "Moderate",
        "monthlyLabel": "Monthly",
        "noDataLabel": "No data is available for this time range.",
        "noDataShortLabel": "No data",
        "overflowMenuDescription": "Open and close list of options",
        "periodToDateLabel": "Period to date",
        "rollingPeriodLabel": "Rolling period",
        "searchPlaceholder": "Search",
        "selectSeverityPlaceholder": "Select a severity",
        "severityLabel": "Severity",
        "thisMonthLabel": "This month",
        "thisQuarterLabel": "This quarter",
        "thisWeekLabel": "This week",
        "thisYearLabel": "This year",
        "timeRangeLabel": "Time range",
        "weeklyLabel": "Weekly",
      },
      "size": "LARGE",
      "values": Array [],
    },
    "displayName": "TableCard",
    "propTypes": Object {
      "availableActions": Object {
        "args": Array [
          Object {
            "clone": Object {
              "type": "bool",
            },
            "delete": Object {
              "type": "bool",
            },
            "edit": Object {
              "type": "bool",
            },
            "expand": Object {
              "type": "bool",
            },
            "range": Object {
              "type": "bool",
            },
          },
        ],
        "type": "shape",
      },
      "breakpoint": Object {
        "args": Array [
          Array [
            "lg",
            "max",
            "md",
            "sm",
            "xl",
            "xs",
          ],
        ],
        "type": "oneOf",
      },
      "cardDimensions": Object {
        "args": Array [
          Object {
            "LARGE": Object {
              "args": Array [
                Object {
                  "lg": Object {
                    "args": Array [
                      Object {
                        "h": Object {
                          "type": "number",
                        },
                        "w": Object {
                          "type": "number",
                        },
                      },
                    ],
                    "type": "shape",
                  },
                  "md": Object {
                    "args": Array [
                      Object {
                        "h": Object {
                          "type": "number",
                        },
                        "w": Object {
                          "type": "number",
                        },
                      },
                    ],
                    "type": "shape",
                  },
                  "sm": Object {
                    "args": Array [
                      Object {
                        "h": Object {
                          "type": "number",
                        },
                        "w": Object {
                          "type": "number",
                        },
                      },
                    ],
                    "type": "shape",
                  },
                  "xs": Object {
                    "args": Array [
                      Object {
                        "h": Object {
                          "type": "number",
                        },
                        "w": Object {
                          "type": "number",
                        },
                      },
                    ],
                    "type": "shape",
                  },
                },
              ],
              "type": "shape",
            },
            "MEDIUM": Object {
              "args": Array [
                Object {
                  "lg": Object {
                    "args": Array [
                      Object {
                        "h": Object {
                          "type": "number",
                        },
                        "w": Object {
                          "type": "number",
                        },
                      },
                    ],
                    "type": "shape",
                  },
                  "md": Object {
                    "args": Array [
                      Object {
                        "h": Object {
                          "type": "number",
                        },
                        "w": Object {
                          "type": "number",
                        },
                      },
                    ],
                    "type": "shape",
                  },
                  "sm": Object {
                    "args": Array [
                      Object {
                        "h": Object {
                          "type": "number",
                        },
                        "w": Object {
                          "type": "number",
                        },
                      },
                    ],
                    "type": "shape",
                  },
                  "xs": Object {
                    "args": Array [
                      Object {
                        "h": Object {
                          "type": "number",
                        },
                        "w": Object {
                          "type": "number",
                        },
                      },
                    ],
                    "type": "shape",
                  },
                },
              ],
              "type": "shape",
            },
            "SMALL": Object {
              "args": Array [
                Object {
                  "lg": Object {
                    "args": Array [
                      Object {
                        "h": Object {
                          "type": "number",
                        },
                        "w": Object {
                          "type": "number",
                        },
                      },
                    ],
                    "type": "shape",
                  },
                  "md": Object {
                    "args": Array [
                      Object {
                        "h": Object {
                          "type": "number",
                        },
                        "w": Object {
                          "type": "number",
                        },
                      },
                    ],
                    "type": "shape",
                  },
                  "sm": Object {
                    "args": Array [
                      Object {
                        "h": Object {
                          "type": "number",
                        },
                        "w": Object {
                          "type": "number",
                        },
                      },
                    ],
                    "type": "shape",
                  },
                  "xs": Object {
                    "args": Array [
                      Object {
                        "h": Object {
                          "type": "number",
                        },
                        "w": Object {
                          "type": "number",
                        },
                      },
                    ],
                    "type": "shape",
                  },
                },
              ],
              "type": "shape",
            },
            "TALL": Object {
              "args": Array [
                Object {
                  "lg": Object {
                    "args": Array [
                      Object {
                        "h": Object {
                          "type": "number",
                        },
                        "w": Object {
                          "type": "number",
                        },
                      },
                    ],
                    "type": "shape",
                  },
                  "md": Object {
                    "args": Array [
                      Object {
                        "h": Object {
                          "type": "number",
                        },
                        "w": Object {
                          "type": "number",
                        },
                      },
                    ],
                    "type": "shape",
                  },
                  "sm": Object {
                    "args": Array [
                      Object {
                        "h": Object {
                          "type": "number",
                        },
                        "w": Object {
                          "type": "number",
                        },
                      },
                    ],
                    "type": "shape",
                  },
                  "xs": Object {
                    "args": Array [
                      Object {
                        "h": Object {
                          "type": "number",
                        },
                        "w": Object {
                          "type": "number",
                        },
                      },
                    ],
                    "type": "shape",
                  },
                },
              ],
              "type": "shape",
            },
            "WIDE": Object {
              "args": Array [
                Object {
                  "lg": Object {
                    "args": Array [
                      Object {
                        "h": Object {
                          "type": "number",
                        },
                        "w": Object {
                          "type": "number",
                        },
                      },
                    ],
                    "type": "shape",
                  },
                  "md": Object {
                    "args": Array [
                      Object {
                        "h": Object {
                          "type": "number",
                        },
                        "w": Object {
                          "type": "number",
                        },
                      },
                    ],
                    "type": "shape",
                  },
                  "sm": Object {
                    "args": Array [
                      Object {
                        "h": Object {
                          "type": "number",
                        },
                        "w": Object {
                          "type": "number",
                        },
                      },
                    ],
                    "type": "shape",
                  },
                  "xs": Object {
                    "args": Array [
                      Object {
                        "h": Object {
                          "type": "number",
                        },
                        "w": Object {
                          "type": "number",
                        },
                      },
                    ],
                    "type": "shape",
                  },
                },
              ],
              "type": "shape",
            },
            "XLARGE": Object {
              "args": Array [
                Object {
                  "lg": Object {
                    "args": Array [
                      Object {
                        "h": Object {
                          "type": "number",
                        },
                        "w": Object {
                          "type": "number",
                        },
                      },
                    ],
                    "type": "shape",
                  },
                  "md": Object {
                    "args": Array [
                      Object {
                        "h": Object {
                          "type": "number",
                        },
                        "w": Object {
                          "type": "number",
                        },
                      },
                    ],
                    "type": "shape",
                  },
                  "sm": Object {
                    "args": Array [
                      Object {
                        "h": Object {
                          "type": "number",
                        },
                        "w": Object {
                          "type": "number",
                        },
                      },
                    ],
                    "type": "shape",
                  },
                  "xs": Object {
                    "args": Array [
                      Object {
                        "h": Object {
                          "type": "number",
                        },
                        "w": Object {
                          "type": "number",
                        },
                      },
                    ],
                    "type": "shape",
                  },
                },
              ],
              "type": "shape",
            },
            "XSMALL": Object {
              "args": Array [
                Object {
                  "lg": Object {
                    "args": Array [
                      Object {
                        "h": Object {
                          "type": "number",
                        },
                        "w": Object {
                          "type": "number",
                        },
                      },
                    ],
                    "type": "shape",
                  },
                  "md": Object {
                    "args": Array [
                      Object {
                        "h": Object {
                          "type": "number",
                        },
                        "w": Object {
                          "type": "number",
                        },
                      },
                    ],
                    "type": "shape",
                  },
                  "sm": Object {
                    "args": Array [
                      Object {
                        "h": Object {
                          "type": "number",
                        },
                        "w": Object {
                          "type": "number",
                        },
                      },
                    ],
                    "type": "shape",
                  },
                  "xs": Object {
                    "args": Array [
                      Object {
                        "h": Object {
                          "type": "number",
                        },
                        "w": Object {
                          "type": "number",
                        },
                      },
                    ],
                    "type": "shape",
                  },
                },
              ],
              "type": "shape",
            },
          },
        ],
        "type": "shape",
      },
      "content": Object {
        "args": Array [
          Object {
            "columns": Object {
              "args": Array [
                Object {
                  "args": Array [
                    Object {
                      "dataSourceId": Object {
                        "isRequired": true,
                        "type": "string",
                      },
                      "label": Object {
                        "type": "string",
                      },
                      "priority": Object {
                        "type": "number",
                      },
                      "renderDataFunction": Object {
                        "type": "func",
                      },
                      "type": Object {
                        "type": "string",
                      },
                      "width": Object {
                        "type": "number",
                      },
                    },
                  ],
                  "type": "shape",
                },
              ],
              "isRequired": true,
              "type": "arrayOf",
            },
            "emptyMessage": Object {
              "type": "node",
            },
            "expandedRows": Object {
              "args": Array [
                Object {
                  "args": Array [
                    Object {
                      "id": Object {
                        "type": "string",
                      },
                      "label": Object {
                        "type": "string",
                      },
                    },
                  ],
                  "type": "shape",
                },
              ],
              "type": "arrayOf",
            },
            "showHeader": Object {
              "type": "bool",
            },
            "sort": Object {
              "args": Array [
                Array [
                  "ASC",
                  "DESC",
                ],
              ],
              "type": "oneOf",
            },
            "thresholds": Object {
              "args": Array [
                Object {
                  "args": Array [
                    Object {
                      "color": Object {
                        "type": "string",
                      },
                      "comparison": Object {
                        "args": Array [
                          Array [
                            "<",
                            ">",
                            "=",
                            "<=",
                            ">=",
                          ],
                        ],
                        "isRequired": true,
                        "type": "oneOf",
                      },
                      "dataSourceId": Object {
                        "isRequired": true,
                        "type": "string",
                      },
                      "icon": Object {
                        "type": "string",
                      },
                      "label": Object {
                        "type": "string",
                      },
                      "severity": Object {
                        "args": Array [
                          Array [
                            1,
                            2,
                            3,
                          ],
                        ],
                        "type": "oneOf",
                      },
                      "severityLabel": Object {
                        "type": "string",
                      },
                      "showOnContent": Object {
                        "type": "bool",
                      },
                      "showSeverityLabel": Object {
                        "type": "bool",
                      },
                      "value": Object {
                        "args": Array [
                          Array [
                            Object {
                              "type": "string",
                            },
                            Object {
                              "type": "number",
                            },
                          ],
                        ],
                        "isRequired": true,
                        "type": "oneOfType",
                      },
                    },
                  ],
                  "type": "shape",
                },
              ],
              "type": "arrayOf",
            },
          },
        ],
        "isRequired": true,
        "type": "shape",
      },
      "dashboardBreakpoints": Object {
        "args": Array [
          Object {
            "lg": Object {
              "type": "number",
            },
            "md": Object {
              "type": "number",
            },
            "sm": Object {
              "type": "number",
            },
            "xs": Object {
              "type": "number",
            },
          },
        ],
        "type": "shape",
      },
      "dashboardColumns": Object {
        "args": Array [
          Object {
            "lg": Object {
              "type": "number",
            },
            "md": Object {
              "type": "number",
            },
            "sm": Object {
              "type": "number",
            },
            "xs": Object {
              "type": "number",
            },
          },
        ],
        "type": "shape",
      },
      "hideHeader": Object {
        "type": "bool",
      },
      "i18n": Object {
        "args": Array [
          Object {
            "criticalLabel": Object {
              "type": "string",
            },
            "defaultFilterStringPlaceholdText": Object {
              "type": "string",
            },
            "downloadIconDescription": Object {
              "type": "string",
            },
            "filterButtonAria": Object {
              "type": "string",
            },
            "lowLabel": Object {
              "type": "string",
            },
            "moderateLabel": Object {
              "type": "string",
            },
            "searchPlaceholder": Object {
              "type": "string",
            },
            "selectSeverityPlaceholder": Object {
              "type": "string",
            },
          },
        ],
        "type": "shape",
      },
      "id": Object {
        "type": "string",
      },
      "interval": Object {
        "args": Array [
          Array [
            "minute",
            "hour",
            "day",
            "week",
            "quarter",
            "month",
            "year",
          ],
        ],
        "type": "oneOf",
      },
      "isEditable": Object {
        "type": "bool",
      },
      "isEmpty": Object {
        "type": "bool",
      },
      "isExpanded": Object {
        "type": "bool",
      },
      "isLoading": Object {
        "type": "bool",
      },
      "layout": Object {
        "args": Array [
          Array [
            "HORIZONTAL",
            "VERTICAL",
          ],
        ],
        "type": "oneOf",
      },
      "onMouseDown": Object {
        "type": "func",
      },
      "onMouseUp": Object {
        "type": "func",
      },
      "onScroll": Object {
        "type": "func",
      },
      "onTouchEnd": Object {
        "type": "func",
      },
      "onTouchStart": Object {
        "type": "func",
      },
      "renderIconByName": Object {
        "type": "func",
      },
      "rowHeight": Object {
        "args": Array [
          Object {
            "lg": Object {
              "type": "number",
            },
            "md": Object {
              "type": "number",
            },
            "sm": Object {
              "type": "number",
            },
            "xs": Object {
              "type": "number",
            },
          },
        ],
        "type": "shape",
      },
      "showOverflow": [Function],
      "size": Object {
        "args": Array [
          Array [
            "LARGE",
            "LARGEWIDE",
          ],
        ],
        "type": "oneOf",
      },
      "testID": Object {
        "type": "string",
      },
      "timeRange": Object {
        "args": Array [
          Array [
            "last24Hours",
            "last7Days",
            "lastMonth",
            "lastQuarter",
            "lastYear",
            "thisWeek",
            "thisMonth",
            "thisQuarter",
            "thisYear",
            "",
          ],
        ],
        "type": "oneOf",
      },
      "title": Object {
        "type": "string",
      },
      "toolbar": Object {
        "type": "element",
      },
      "tooltip": Object {
        "type": "node",
      },
      "value": Object {
        "args": Array [
          Object {
            "args": Array [
              Object {
                "actions": Object {
                  "args": Array [
                    Object {
                      "args": Array [
                        Object {
                          "icon": Object {
                            "args": Array [
                              Array [
                                Object {
                                  "args": Array [
                                    Array [
                                      "caretUp",
                                      "caretDown",
                                      "edit",
                                      "close",
                                      "checkmark",
                                      "warning",
                                      "arrowUp",
                                      "arrowDown",
                                      "user",
                                      "info",
                                      "help",
                                    ],
                                  ],
                                  "type": "oneOf",
                                },
                                Object {
                                  "args": Array [
                                    Object {
                                      "height": Object {
                                        "type": "string",
                                      },
                                      "svgData": Object {
                                        "isRequired": true,
                                        "type": "object",
                                      },
                                      "viewBox": Object {
                                        "isRequired": true,
                                        "type": "string",
                                      },
                                      "width": Object {
                                        "type": "string",
                                      },
                                    },
                                  ],
                                  "type": "shape",
                                },
                              ],
                            ],
                            "type": "oneOfType",
                          },
                          "id": Object {
                            "isRequired": true,
                            "type": "string",
                          },
                          "label": Object {
                            "type": "string",
                          },
                        },
                      ],
                      "type": "shape",
                    },
                  ],
                  "type": "arrayOf",
                },
                "id": Object {
                  "isRequired": true,
                  "type": "string",
                },
                "values": Object {
                  "isRequired": true,
                  "type": "object",
                },
              },
            ],
            "type": "shape",
          },
        ],
        "type": "arrayOf",
      },
    },
  },
  "findMatchingThresholds" => Object {},
  "GaugeCard" => Object {
    "defaultProps": Object {
      "content": Object {
        "gauges": Array [
          Object {
            "backgroundColor": "gray",
            "color": "yellow",
            "dataSourceId": null,
            "maximumValue": 100,
            "minimumValue": 0,
            "renderValueFunction": null,
            "shape": "circle",
            "thresholds": null,
            "trend": null,
            "units": "%",
          },
        ],
      },
      "description": null,
      "isLoading": false,
      "values": Array [],
    },
    "displayName": "GaugeCard",
    "propTypes": Object {
      "availableActions": Object {
        "args": Array [
          Object {
            "clone": Object {
              "type": "bool",
            },
            "delete": Object {
              "type": "bool",
            },
            "edit": Object {
              "type": "bool",
            },
            "expand": Object {
              "type": "bool",
            },
            "range": Object {
              "type": "bool",
            },
          },
        ],
        "type": "shape",
      },
      "breakpoint": Object {
        "args": Array [
          Array [
            "lg",
            "max",
            "md",
            "sm",
            "xl",
            "xs",
          ],
        ],
        "type": "oneOf",
      },
      "cardDimensions": Object {
        "args": Array [
          Object {
            "LARGE": Object {
              "args": Array [
                Object {
                  "lg": Object {
                    "args": Array [
                      Object {
                        "h": Object {
                          "type": "number",
                        },
                        "w": Object {
                          "type": "number",
                        },
                      },
                    ],
                    "type": "shape",
                  },
                  "md": Object {
                    "args": Array [
                      Object {
                        "h": Object {
                          "type": "number",
                        },
                        "w": Object {
                          "type": "number",
                        },
                      },
                    ],
                    "type": "shape",
                  },
                  "sm": Object {
                    "args": Array [
                      Object {
                        "h": Object {
                          "type": "number",
                        },
                        "w": Object {
                          "type": "number",
                        },
                      },
                    ],
                    "type": "shape",
                  },
                  "xs": Object {
                    "args": Array [
                      Object {
                        "h": Object {
                          "type": "number",
                        },
                        "w": Object {
                          "type": "number",
                        },
                      },
                    ],
                    "type": "shape",
                  },
                },
              ],
              "type": "shape",
            },
            "MEDIUM": Object {
              "args": Array [
                Object {
                  "lg": Object {
                    "args": Array [
                      Object {
                        "h": Object {
                          "type": "number",
                        },
                        "w": Object {
                          "type": "number",
                        },
                      },
                    ],
                    "type": "shape",
                  },
                  "md": Object {
                    "args": Array [
                      Object {
                        "h": Object {
                          "type": "number",
                        },
                        "w": Object {
                          "type": "number",
                        },
                      },
                    ],
                    "type": "shape",
                  },
                  "sm": Object {
                    "args": Array [
                      Object {
                        "h": Object {
                          "type": "number",
                        },
                        "w": Object {
                          "type": "number",
                        },
                      },
                    ],
                    "type": "shape",
                  },
                  "xs": Object {
                    "args": Array [
                      Object {
                        "h": Object {
                          "type": "number",
                        },
                        "w": Object {
                          "type": "number",
                        },
                      },
                    ],
                    "type": "shape",
                  },
                },
              ],
              "type": "shape",
            },
            "SMALL": Object {
              "args": Array [
                Object {
                  "lg": Object {
                    "args": Array [
                      Object {
                        "h": Object {
                          "type": "number",
                        },
                        "w": Object {
                          "type": "number",
                        },
                      },
                    ],
                    "type": "shape",
                  },
                  "md": Object {
                    "args": Array [
                      Object {
                        "h": Object {
                          "type": "number",
                        },
                        "w": Object {
                          "type": "number",
                        },
                      },
                    ],
                    "type": "shape",
                  },
                  "sm": Object {
                    "args": Array [
                      Object {
                        "h": Object {
                          "type": "number",
                        },
                        "w": Object {
                          "type": "number",
                        },
                      },
                    ],
                    "type": "shape",
                  },
                  "xs": Object {
                    "args": Array [
                      Object {
                        "h": Object {
                          "type": "number",
                        },
                        "w": Object {
                          "type": "number",
                        },
                      },
                    ],
                    "type": "shape",
                  },
                },
              ],
              "type": "shape",
            },
            "TALL": Object {
              "args": Array [
                Object {
                  "lg": Object {
                    "args": Array [
                      Object {
                        "h": Object {
                          "type": "number",
                        },
                        "w": Object {
                          "type": "number",
                        },
                      },
                    ],
                    "type": "shape",
                  },
                  "md": Object {
                    "args": Array [
                      Object {
                        "h": Object {
                          "type": "number",
                        },
                        "w": Object {
                          "type": "number",
                        },
                      },
                    ],
                    "type": "shape",
                  },
                  "sm": Object {
                    "args": Array [
                      Object {
                        "h": Object {
                          "type": "number",
                        },
                        "w": Object {
                          "type": "number",
                        },
                      },
                    ],
                    "type": "shape",
                  },
                  "xs": Object {
                    "args": Array [
                      Object {
                        "h": Object {
                          "type": "number",
                        },
                        "w": Object {
                          "type": "number",
                        },
                      },
                    ],
                    "type": "shape",
                  },
                },
              ],
              "type": "shape",
            },
            "WIDE": Object {
              "args": Array [
                Object {
                  "lg": Object {
                    "args": Array [
                      Object {
                        "h": Object {
                          "type": "number",
                        },
                        "w": Object {
                          "type": "number",
                        },
                      },
                    ],
                    "type": "shape",
                  },
                  "md": Object {
                    "args": Array [
                      Object {
                        "h": Object {
                          "type": "number",
                        },
                        "w": Object {
                          "type": "number",
                        },
                      },
                    ],
                    "type": "shape",
                  },
                  "sm": Object {
                    "args": Array [
                      Object {
                        "h": Object {
                          "type": "number",
                        },
                        "w": Object {
                          "type": "number",
                        },
                      },
                    ],
                    "type": "shape",
                  },
                  "xs": Object {
                    "args": Array [
                      Object {
                        "h": Object {
                          "type": "number",
                        },
                        "w": Object {
                          "type": "number",
                        },
                      },
                    ],
                    "type": "shape",
                  },
                },
              ],
              "type": "shape",
            },
            "XLARGE": Object {
              "args": Array [
                Object {
                  "lg": Object {
                    "args": Array [
                      Object {
                        "h": Object {
                          "type": "number",
                        },
                        "w": Object {
                          "type": "number",
                        },
                      },
                    ],
                    "type": "shape",
                  },
                  "md": Object {
                    "args": Array [
                      Object {
                        "h": Object {
                          "type": "number",
                        },
                        "w": Object {
                          "type": "number",
                        },
                      },
                    ],
                    "type": "shape",
                  },
                  "sm": Object {
                    "args": Array [
                      Object {
                        "h": Object {
                          "type": "number",
                        },
                        "w": Object {
                          "type": "number",
                        },
                      },
                    ],
                    "type": "shape",
                  },
                  "xs": Object {
                    "args": Array [
                      Object {
                        "h": Object {
                          "type": "number",
                        },
                        "w": Object {
                          "type": "number",
                        },
                      },
                    ],
                    "type": "shape",
                  },
                },
              ],
              "type": "shape",
            },
            "XSMALL": Object {
              "args": Array [
                Object {
                  "lg": Object {
                    "args": Array [
                      Object {
                        "h": Object {
                          "type": "number",
                        },
                        "w": Object {
                          "type": "number",
                        },
                      },
                    ],
                    "type": "shape",
                  },
                  "md": Object {
                    "args": Array [
                      Object {
                        "h": Object {
                          "type": "number",
                        },
                        "w": Object {
                          "type": "number",
                        },
                      },
                    ],
                    "type": "shape",
                  },
                  "sm": Object {
                    "args": Array [
                      Object {
                        "h": Object {
                          "type": "number",
                        },
                        "w": Object {
                          "type": "number",
                        },
                      },
                    ],
                    "type": "shape",
                  },
                  "xs": Object {
                    "args": Array [
                      Object {
                        "h": Object {
                          "type": "number",
                        },
                        "w": Object {
                          "type": "number",
                        },
                      },
                    ],
                    "type": "shape",
                  },
                },
              ],
              "type": "shape",
            },
          },
        ],
        "type": "shape",
      },
      "content": Object {
        "args": Array [
          Object {
            "gauges": Object {
              "args": Array [
                Object {
                  "args": Array [
                    Object {
                      "backgroundColor": Object {
                        "type": "string",
                      },
                      "color": Object {
                        "type": "string",
                      },
                      "dataSourceId": Object {
                        "type": "string",
                      },
                      "maximumValue": Object {
                        "type": "number",
                      },
                      "minimumValue": Object {
                        "type": "number",
                      },
                      "renderValueFunction": Object {
                        "type": "func",
                      },
                      "shape": Object {
                        "args": Array [
                          Array [
                            "half-circle",
                            "line",
                            "circle",
                          ],
                        ],
                        "type": "oneOf",
                      },
                      "thresholds": Object {
                        "args": Array [
                          Object {
                            "args": Array [
                              Object {
                                "color": Object {
                                  "type": "string",
                                },
                                "comparison": Object {
                                  "args": Array [
                                    Array [
                                      "<",
                                      ">",
                                      "=",
                                      "<=",
                                      ">=",
                                    ],
                                  ],
                                  "type": "oneOf",
                                },
                                "label": Object {
                                  "type": "string",
                                },
                                "value": Object {
                                  "type": "number",
                                },
                              },
                            ],
                            "type": "shape",
                          },
                        ],
                        "type": "arrayOf",
                      },
                      "trend": Object {
                        "args": Array [
                          Object {
                            "color": Object {
                              "type": "string",
                            },
                            "dataSourceId": Object {
                              "type": "string",
                            },
                            "trend": Object {
                              "args": Array [
                                Array [
                                  "up",
                                  "down",
                                ],
                              ],
                              "type": "oneOf",
                            },
                          },
                        ],
                        "type": "shape",
                      },
                      "units": Object {
                        "type": "string",
                      },
                    },
                  ],
                  "type": "shape",
                },
              ],
              "type": "arrayOf",
            },
          },
        ],
        "type": "shape",
      },
      "dashboardBreakpoints": Object {
        "args": Array [
          Object {
            "lg": Object {
              "type": "number",
            },
            "md": Object {
              "type": "number",
            },
            "sm": Object {
              "type": "number",
            },
            "xs": Object {
              "type": "number",
            },
          },
        ],
        "type": "shape",
      },
      "dashboardColumns": Object {
        "args": Array [
          Object {
            "lg": Object {
              "type": "number",
            },
            "md": Object {
              "type": "number",
            },
            "sm": Object {
              "type": "number",
            },
            "xs": Object {
              "type": "number",
            },
          },
        ],
        "type": "shape",
      },
      "hideHeader": Object {
        "type": "bool",
      },
      "i18n": Object {
        "args": Array [
          Object {
            "cloneCardLabel": Object {
              "type": "string",
            },
            "closeLabel": Object {
              "type": "string",
            },
            "dailyLabel": Object {
              "type": "string",
            },
            "deleteCardLabel": Object {
              "type": "string",
            },
            "editCardLabel": Object {
              "type": "string",
            },
            "errorLoadingDataLabel": Object {
              "type": "string",
            },
            "errorLoadingDataShortLabel": Object {
              "type": "string",
            },
            "expandLabel": Object {
              "type": "string",
            },
            "hourlyLabel": Object {
              "type": "string",
            },
            "last24HoursLabel": Object {
              "type": "string",
            },
            "last7DaysLabel": Object {
              "type": "string",
            },
            "lastMonthLabel": Object {
              "type": "string",
            },
            "lastQuarterLabel": Object {
              "type": "string",
            },
            "lastYearLabel": Object {
              "type": "string",
            },
            "loadingDataLabel": Object {
              "type": "string",
            },
            "monthlyLabel": Object {
              "type": "string",
            },
            "noDataLabel": Object {
              "type": "string",
            },
            "noDataShortLabel": Object {
              "type": "string",
            },
            "overflowMenuDescription": Object {
              "type": "string",
            },
            "periodToDateLabel": Object {
              "type": "string",
            },
            "rollingPeriodLabel": Object {
              "type": "string",
            },
            "thisMonthLabel": Object {
              "type": "string",
            },
            "thisQuarterLabel": Object {
              "type": "string",
            },
            "thisWeekLabel": Object {
              "type": "string",
            },
            "thisYearLabel": Object {
              "type": "string",
            },
            "weeklyLabel": Object {
              "type": "string",
            },
          },
        ],
        "type": "shape",
      },
      "id": Object {
        "type": "string",
      },
      "interval": Object {
        "args": Array [
          Array [
            "minute",
            "hour",
            "day",
            "week",
            "quarter",
            "month",
            "year",
          ],
        ],
        "type": "oneOf",
      },
      "isEditable": Object {
        "type": "bool",
      },
      "isEmpty": Object {
        "type": "bool",
      },
      "isExpanded": Object {
        "type": "bool",
      },
      "isLoading": Object {
        "type": "bool",
      },
      "layout": Object {
        "args": Array [
          Array [
            "HORIZONTAL",
            "VERTICAL",
          ],
        ],
        "type": "oneOf",
      },
      "onMouseDown": Object {
        "type": "func",
      },
      "onMouseUp": Object {
        "type": "func",
      },
      "onScroll": Object {
        "type": "func",
      },
      "onTouchEnd": Object {
        "type": "func",
      },
      "onTouchStart": Object {
        "type": "func",
      },
      "renderIconByName": Object {
        "type": "func",
      },
      "rowHeight": Object {
        "args": Array [
          Object {
            "lg": Object {
              "type": "number",
            },
            "md": Object {
              "type": "number",
            },
            "sm": Object {
              "type": "number",
            },
            "xs": Object {
              "type": "number",
            },
          },
        ],
        "type": "shape",
      },
      "showOverflow": [Function],
      "size": Object {
        "args": Array [
          Array [
            "XSMALL",
            "XSMALLWIDE",
            "TALL",
            "WIDE",
            "XLARGE",
            "SMALL",
            "SMALLWIDE",
            "MEDIUMTHIN",
            "MEDIUM",
            "MEDIUMWIDE",
            "LARGETHIN",
            "LARGE",
            "LARGEWIDE",
          ],
        ],
        "type": "oneOf",
      },
      "testID": Object {
        "type": "string",
      },
      "timeRange": Object {
        "args": Array [
          Array [
            "last24Hours",
            "last7Days",
            "lastMonth",
            "lastQuarter",
            "lastYear",
            "thisWeek",
            "thisMonth",
            "thisQuarter",
            "thisYear",
            "",
          ],
        ],
        "type": "oneOf",
      },
      "title": Object {
        "type": "string",
      },
      "toolbar": Object {
        "type": "element",
      },
      "tooltip": Object {
        "type": "element",
      },
      "values": Object {
        "args": Array [
          Object {
            "temperature": Object {
              "type": "number",
            },
            "temperatureTrend": Object {
              "type": "number",
            },
          },
        ],
        "type": "shape",
      },
    },
  },
  "CARD_TYPES" => Object {
    "BAR": "BAR",
    "CUSTOM": "CUSTOM",
    "DONUT": "DONUT",
    "GAUGE": "GAUGE",
    "IMAGE": "IMAGE",
    "LIST": "LIST",
    "PIE": "PIE",
    "TABLE": "TABLE",
    "TIMESERIES": "TIMESERIES",
    "VALUE": "VALUE",
  },
  "CARD_SIZES" => Object {
    "LARGE": "LARGE",
    "LARGETHIN": "LARGETHIN",
    "LARGEWIDE": "LARGEWIDE",
    "MEDIUM": "MEDIUM",
    "MEDIUMTHIN": "MEDIUMTHIN",
    "MEDIUMWIDE": "MEDIUMWIDE",
    "SMALL": "SMALL",
    "SMALLWIDE": "SMALLWIDE",
  },
  "CARD_ACTIONS" => Object {
    "CHANGE_TIME_RANGE": "CHANGE_TIME_RANGE",
    "CLONE_CARD": "CLONE_CARD",
    "CLOSE_EXPANDED_CARD": "CLOSE_EXPANDED_CARD",
    "DELETE_CARD": "DELETE_CARD",
    "EDIT_CARD": "EDIT_CARD",
    "OPEN_EXPANDED_CARD": "OPEN_EXPANDED_CARD",
    "UPDATE_DATA": "UPDATE_DATA",
  },
  "DASHBOARD_BREAKPOINTS" => Object {
    "lg": 1056,
    "max": 1584,
    "md": 672,
    "sm": 480,
    "xl": 1312,
    "xs": 320,
  },
  "DASHBOARD_SIZES" => Object {
    "LARGE": "lg",
    "MAX": "max",
    "MEDIUM": "md",
    "SMALL": "sm",
    "XLARGE": "xl",
    "XSMALL": "xs",
  },
  "TIME_SERIES_TYPES" => Object {
    "BAR": "BAR",
    "LINE": "LINE",
  },
  "ListCard" => Object {
    "defaultProps": Object {
      "hasMoreData": false,
      "isLoading": false,
      "layout": "",
    },
    "displayName": "ListCard",
    "propTypes": Object {
      "availableActions": Object {
        "args": Array [
          Object {
            "clone": Object {
              "type": "bool",
            },
            "delete": Object {
              "type": "bool",
            },
            "edit": Object {
              "type": "bool",
            },
            "expand": Object {
              "type": "bool",
            },
            "range": Object {
              "type": "bool",
            },
          },
        ],
        "type": "shape",
      },
      "breakpoint": Object {
        "args": Array [
          Array [
            "lg",
            "max",
            "md",
            "sm",
            "xl",
            "xs",
          ],
        ],
        "type": "oneOf",
      },
      "cardDimensions": Object {
        "args": Array [
          Object {
            "LARGE": Object {
              "args": Array [
                Object {
                  "lg": Object {
                    "args": Array [
                      Object {
                        "h": Object {
                          "type": "number",
                        },
                        "w": Object {
                          "type": "number",
                        },
                      },
                    ],
                    "type": "shape",
                  },
                  "md": Object {
                    "args": Array [
                      Object {
                        "h": Object {
                          "type": "number",
                        },
                        "w": Object {
                          "type": "number",
                        },
                      },
                    ],
                    "type": "shape",
                  },
                  "sm": Object {
                    "args": Array [
                      Object {
                        "h": Object {
                          "type": "number",
                        },
                        "w": Object {
                          "type": "number",
                        },
                      },
                    ],
                    "type": "shape",
                  },
                  "xs": Object {
                    "args": Array [
                      Object {
                        "h": Object {
                          "type": "number",
                        },
                        "w": Object {
                          "type": "number",
                        },
                      },
                    ],
                    "type": "shape",
                  },
                },
              ],
              "type": "shape",
            },
            "MEDIUM": Object {
              "args": Array [
                Object {
                  "lg": Object {
                    "args": Array [
                      Object {
                        "h": Object {
                          "type": "number",
                        },
                        "w": Object {
                          "type": "number",
                        },
                      },
                    ],
                    "type": "shape",
                  },
                  "md": Object {
                    "args": Array [
                      Object {
                        "h": Object {
                          "type": "number",
                        },
                        "w": Object {
                          "type": "number",
                        },
                      },
                    ],
                    "type": "shape",
                  },
                  "sm": Object {
                    "args": Array [
                      Object {
                        "h": Object {
                          "type": "number",
                        },
                        "w": Object {
                          "type": "number",
                        },
                      },
                    ],
                    "type": "shape",
                  },
                  "xs": Object {
                    "args": Array [
                      Object {
                        "h": Object {
                          "type": "number",
                        },
                        "w": Object {
                          "type": "number",
                        },
                      },
                    ],
                    "type": "shape",
                  },
                },
              ],
              "type": "shape",
            },
            "SMALL": Object {
              "args": Array [
                Object {
                  "lg": Object {
                    "args": Array [
                      Object {
                        "h": Object {
                          "type": "number",
                        },
                        "w": Object {
                          "type": "number",
                        },
                      },
                    ],
                    "type": "shape",
                  },
                  "md": Object {
                    "args": Array [
                      Object {
                        "h": Object {
                          "type": "number",
                        },
                        "w": Object {
                          "type": "number",
                        },
                      },
                    ],
                    "type": "shape",
                  },
                  "sm": Object {
                    "args": Array [
                      Object {
                        "h": Object {
                          "type": "number",
                        },
                        "w": Object {
                          "type": "number",
                        },
                      },
                    ],
                    "type": "shape",
                  },
                  "xs": Object {
                    "args": Array [
                      Object {
                        "h": Object {
                          "type": "number",
                        },
                        "w": Object {
                          "type": "number",
                        },
                      },
                    ],
                    "type": "shape",
                  },
                },
              ],
              "type": "shape",
            },
            "TALL": Object {
              "args": Array [
                Object {
                  "lg": Object {
                    "args": Array [
                      Object {
                        "h": Object {
                          "type": "number",
                        },
                        "w": Object {
                          "type": "number",
                        },
                      },
                    ],
                    "type": "shape",
                  },
                  "md": Object {
                    "args": Array [
                      Object {
                        "h": Object {
                          "type": "number",
                        },
                        "w": Object {
                          "type": "number",
                        },
                      },
                    ],
                    "type": "shape",
                  },
                  "sm": Object {
                    "args": Array [
                      Object {
                        "h": Object {
                          "type": "number",
                        },
                        "w": Object {
                          "type": "number",
                        },
                      },
                    ],
                    "type": "shape",
                  },
                  "xs": Object {
                    "args": Array [
                      Object {
                        "h": Object {
                          "type": "number",
                        },
                        "w": Object {
                          "type": "number",
                        },
                      },
                    ],
                    "type": "shape",
                  },
                },
              ],
              "type": "shape",
            },
            "WIDE": Object {
              "args": Array [
                Object {
                  "lg": Object {
                    "args": Array [
                      Object {
                        "h": Object {
                          "type": "number",
                        },
                        "w": Object {
                          "type": "number",
                        },
                      },
                    ],
                    "type": "shape",
                  },
                  "md": Object {
                    "args": Array [
                      Object {
                        "h": Object {
                          "type": "number",
                        },
                        "w": Object {
                          "type": "number",
                        },
                      },
                    ],
                    "type": "shape",
                  },
                  "sm": Object {
                    "args": Array [
                      Object {
                        "h": Object {
                          "type": "number",
                        },
                        "w": Object {
                          "type": "number",
                        },
                      },
                    ],
                    "type": "shape",
                  },
                  "xs": Object {
                    "args": Array [
                      Object {
                        "h": Object {
                          "type": "number",
                        },
                        "w": Object {
                          "type": "number",
                        },
                      },
                    ],
                    "type": "shape",
                  },
                },
              ],
              "type": "shape",
            },
            "XLARGE": Object {
              "args": Array [
                Object {
                  "lg": Object {
                    "args": Array [
                      Object {
                        "h": Object {
                          "type": "number",
                        },
                        "w": Object {
                          "type": "number",
                        },
                      },
                    ],
                    "type": "shape",
                  },
                  "md": Object {
                    "args": Array [
                      Object {
                        "h": Object {
                          "type": "number",
                        },
                        "w": Object {
                          "type": "number",
                        },
                      },
                    ],
                    "type": "shape",
                  },
                  "sm": Object {
                    "args": Array [
                      Object {
                        "h": Object {
                          "type": "number",
                        },
                        "w": Object {
                          "type": "number",
                        },
                      },
                    ],
                    "type": "shape",
                  },
                  "xs": Object {
                    "args": Array [
                      Object {
                        "h": Object {
                          "type": "number",
                        },
                        "w": Object {
                          "type": "number",
                        },
                      },
                    ],
                    "type": "shape",
                  },
                },
              ],
              "type": "shape",
            },
            "XSMALL": Object {
              "args": Array [
                Object {
                  "lg": Object {
                    "args": Array [
                      Object {
                        "h": Object {
                          "type": "number",
                        },
                        "w": Object {
                          "type": "number",
                        },
                      },
                    ],
                    "type": "shape",
                  },
                  "md": Object {
                    "args": Array [
                      Object {
                        "h": Object {
                          "type": "number",
                        },
                        "w": Object {
                          "type": "number",
                        },
                      },
                    ],
                    "type": "shape",
                  },
                  "sm": Object {
                    "args": Array [
                      Object {
                        "h": Object {
                          "type": "number",
                        },
                        "w": Object {
                          "type": "number",
                        },
                      },
                    ],
                    "type": "shape",
                  },
                  "xs": Object {
                    "args": Array [
                      Object {
                        "h": Object {
                          "type": "number",
                        },
                        "w": Object {
                          "type": "number",
                        },
                      },
                    ],
                    "type": "shape",
                  },
                },
              ],
              "type": "shape",
            },
          },
        ],
        "type": "shape",
      },
      "dashboardBreakpoints": Object {
        "args": Array [
          Object {
            "lg": Object {
              "type": "number",
            },
            "md": Object {
              "type": "number",
            },
            "sm": Object {
              "type": "number",
            },
            "xs": Object {
              "type": "number",
            },
          },
        ],
        "type": "shape",
      },
      "dashboardColumns": Object {
        "args": Array [
          Object {
            "lg": Object {
              "type": "number",
            },
            "md": Object {
              "type": "number",
            },
            "sm": Object {
              "type": "number",
            },
            "xs": Object {
              "type": "number",
            },
          },
        ],
        "type": "shape",
      },
      "data": Object {
        "args": Array [
          Object {
            "args": Array [
              Object {
                "extraContent": Object {
                  "type": "element",
                },
                "id": Object {
                  "isRequired": true,
                  "type": "string",
                },
                "link": Object {
                  "type": "string",
                },
                "value": Object {
                  "isRequired": true,
                  "type": "string",
                },
              },
            ],
            "type": "shape",
          },
        ],
        "isRequired": true,
        "type": "arrayOf",
      },
      "hasMoreData": Object {
        "type": "bool",
      },
      "hideHeader": Object {
        "type": "bool",
      },
      "i18n": Object {
        "args": Array [
          Object {
            "cloneCardLabel": Object {
              "type": "string",
            },
            "closeLabel": Object {
              "type": "string",
            },
            "dailyLabel": Object {
              "type": "string",
            },
            "deleteCardLabel": Object {
              "type": "string",
            },
            "editCardLabel": Object {
              "type": "string",
            },
            "errorLoadingDataLabel": Object {
              "type": "string",
            },
            "errorLoadingDataShortLabel": Object {
              "type": "string",
            },
            "expandLabel": Object {
              "type": "string",
            },
            "hourlyLabel": Object {
              "type": "string",
            },
            "last24HoursLabel": Object {
              "type": "string",
            },
            "last7DaysLabel": Object {
              "type": "string",
            },
            "lastMonthLabel": Object {
              "type": "string",
            },
            "lastQuarterLabel": Object {
              "type": "string",
            },
            "lastYearLabel": Object {
              "type": "string",
            },
            "loadingDataLabel": Object {
              "type": "string",
            },
            "monthlyLabel": Object {
              "type": "string",
            },
            "noDataLabel": Object {
              "type": "string",
            },
            "noDataShortLabel": Object {
              "type": "string",
            },
            "overflowMenuDescription": Object {
              "type": "string",
            },
            "periodToDateLabel": Object {
              "type": "string",
            },
            "rollingPeriodLabel": Object {
              "type": "string",
            },
            "thisMonthLabel": Object {
              "type": "string",
            },
            "thisQuarterLabel": Object {
              "type": "string",
            },
            "thisWeekLabel": Object {
              "type": "string",
            },
            "thisYearLabel": Object {
              "type": "string",
            },
            "weeklyLabel": Object {
              "type": "string",
            },
          },
        ],
        "type": "shape",
      },
      "id": Object {
        "type": "string",
      },
      "interval": Object {
        "args": Array [
          Array [
            "minute",
            "hour",
            "day",
            "week",
            "quarter",
            "month",
            "year",
          ],
        ],
        "type": "oneOf",
      },
      "isEditable": Object {
        "type": "bool",
      },
      "isEmpty": Object {
        "type": "bool",
      },
      "isExpanded": Object {
        "type": "bool",
      },
      "isLoading": Object {
        "type": "bool",
      },
      "layout": Object {
        "type": "string",
      },
      "loadData": Object {
        "isRequired": true,
        "type": "func",
      },
      "onMouseDown": Object {
        "type": "func",
      },
      "onMouseUp": Object {
        "type": "func",
      },
      "onScroll": Object {
        "type": "func",
      },
      "onTouchEnd": Object {
        "type": "func",
      },
      "onTouchStart": Object {
        "type": "func",
      },
      "renderIconByName": Object {
        "type": "func",
      },
      "rowHeight": Object {
        "args": Array [
          Object {
            "lg": Object {
              "type": "number",
            },
            "md": Object {
              "type": "number",
            },
            "sm": Object {
              "type": "number",
            },
            "xs": Object {
              "type": "number",
            },
          },
        ],
        "type": "shape",
      },
      "showOverflow": [Function],
      "size": Object {
        "args": Array [
          Array [
            "XSMALL",
            "XSMALLWIDE",
            "TALL",
            "WIDE",
            "XLARGE",
            "SMALL",
            "SMALLWIDE",
            "MEDIUMTHIN",
            "MEDIUM",
            "MEDIUMWIDE",
            "LARGETHIN",
            "LARGE",
            "LARGEWIDE",
          ],
        ],
        "type": "oneOf",
      },
      "testID": Object {
        "type": "string",
      },
      "timeRange": Object {
        "args": Array [
          Array [
            "last24Hours",
            "last7Days",
            "lastMonth",
            "lastQuarter",
            "lastYear",
            "thisWeek",
            "thisMonth",
            "thisQuarter",
            "thisYear",
            "",
          ],
        ],
        "type": "oneOf",
      },
      "title": Object {
        "type": "string",
      },
      "toolbar": Object {
        "type": "element",
      },
      "tooltip": Object {
        "type": "element",
      },
    },
  },
  "PageWizard" => Object {
    "defaultProps": Object {
      "beforeFooterContent": null,
      "children": Array [],
      "currentStepId": null,
      "error": null,
      "hasStickyFooter": false,
      "i18n": Object {
        "back": "Back",
        "cancel": "Cancel",
        "close": "Close",
        "next": "Next",
        "submit": "Submit",
      },
      "isProgressIndicatorVertical": true,
      "nextDisabled": false,
      "onBack": null,
      "onNext": null,
      "sendingData": false,
      "setStep": null,
    },
    "propTypes": Object {
      "beforeFooterContent": Object {
        "type": "node",
      },
      "children": Object {
        "args": Array [
          Array [
            Object {
              "args": Array [
                Object {
                  "type": "node",
                },
              ],
              "type": "arrayOf",
            },
            Object {
              "type": "node",
            },
          ],
        ],
        "type": "oneOfType",
      },
      "currentStepId": Object {
        "type": "string",
      },
      "error": Object {
        "type": "string",
      },
      "hasStickyFooter": Object {
        "type": "bool",
      },
      "i18n": Object {
        "args": Array [
          Object {
            "back": Object {
              "type": "string",
            },
            "cancel": Object {
              "type": "string",
            },
            "close": Object {
              "type": "string",
            },
            "next": Object {
              "type": "string",
            },
            "submit": Object {
              "type": "string",
            },
          },
        ],
        "type": "shape",
      },
      "isProgressIndicatorVertical": Object {
        "type": "bool",
      },
      "nextDisabled": Object {
        "type": "bool",
      },
      "onBack": Object {
        "type": "func",
      },
      "onClearError": Object {
        "isRequired": true,
        "type": "func",
      },
      "onClose": Object {
        "isRequired": true,
        "type": "func",
      },
      "onNext": Object {
        "type": "func",
      },
      "onSubmit": Object {
        "isRequired": true,
        "type": "func",
      },
      "sendingData": Object {
        "type": "bool",
      },
      "setStep": Object {
        "type": "func",
      },
    },
  },
  "PageWizardStep" => Object {
    "defaultProps": Object {
      "beforeFooterContent": null,
      "children": Array [],
      "error": null,
      "hasNext": false,
      "hasPrev": false,
      "hasStickyFooter": false,
      "i18n": Object {
        "back": "Back",
        "cancel": "Cancel",
        "close": "Close",
        "next": "Next",
        "submit": "Submit",
      },
      "nextDisabled": false,
      "onBack": null,
      "onClearError": null,
      "onNext": null,
      "onValidate": [Function],
      "sendingData": false,
    },
    "propTypes": Object {
      "beforeFooterContent": Object {
        "type": "node",
      },
      "children": Object {
        "args": Array [
          Array [
            Object {
              "args": Array [
                Object {
                  "type": "node",
                },
              ],
              "type": "arrayOf",
            },
            Object {
              "type": "node",
            },
          ],
        ],
        "type": "oneOfType",
      },
      "error": Object {
        "type": "node",
      },
      "hasNext": Object {
        "type": "bool",
      },
      "hasPrev": Object {
        "type": "bool",
      },
      "hasStickyFooter": Object {
        "type": "bool",
      },
      "i18n": Object {
        "args": Array [
          Object {
            "type": "string",
          },
        ],
        "type": "objectOf",
      },
      "id": Object {
        "isRequired": true,
        "type": "string",
      },
      "nextDisabled": Object {
        "type": "bool",
      },
      "onBack": Object {
        "type": "func",
      },
      "onClearError": Object {
        "type": "func",
      },
      "onClose": Object {
        "isRequired": true,
        "type": "func",
      },
      "onNext": Object {
        "type": "func",
      },
      "onSubmit": Object {
        "isRequired": true,
        "type": "func",
      },
      "onValidate": Object {
        "type": "func",
      },
      "sendingData": Object {
        "type": "bool",
      },
    },
  },
  "PageWizardStepContent" => Object {
    "defaultProps": Object {
      "children": Array [],
    },
    "propTypes": Object {
      "children": Object {
        "args": Array [
          Array [
            Object {
              "args": Array [
                Object {
                  "type": "node",
                },
              ],
              "type": "arrayOf",
            },
            Object {
              "type": "node",
            },
          ],
        ],
        "type": "oneOfType",
      },
    },
  },
  "PageWizardStepDescription" => Object {
    "defaultProps": Object {
      "children": Array [],
    },
    "propTypes": Object {
      "children": Object {
        "args": Array [
          Array [
            Object {
              "args": Array [
                Object {
                  "type": "node",
                },
              ],
              "type": "arrayOf",
            },
            Object {
              "type": "node",
            },
          ],
        ],
        "type": "oneOfType",
      },
    },
  },
  "PageWizardStepExtraContent" => Object {
    "defaultProps": Object {
      "children": Array [],
    },
    "propTypes": Object {
      "children": Object {
        "args": Array [
          Array [
            Object {
              "args": Array [
                Object {
                  "type": "node",
                },
              ],
              "type": "arrayOf",
            },
            Object {
              "type": "node",
            },
          ],
        ],
        "type": "oneOfType",
      },
    },
  },
  "PageWizardStepTitle" => Object {
    "defaultProps": Object {
      "children": Array [],
    },
    "propTypes": Object {
      "children": Object {
        "args": Array [
          Array [
            Object {
              "args": Array [
                Object {
                  "type": "node",
                },
              ],
              "type": "arrayOf",
            },
            Object {
              "type": "node",
            },
          ],
        ],
        "type": "oneOfType",
      },
    },
  },
  "StatefulPageWizard" => Object {
    "defaultProps": Object {
      "beforeFooterContent": null,
      "children": Array [],
      "currentStepId": null,
      "error": null,
      "hasStickyFooter": false,
      "i18n": Object {
        "back": "Back",
        "cancel": "Cancel",
        "close": "Close",
        "next": "Next",
        "submit": "Submit",
      },
      "isProgressIndicatorVertical": true,
      "nextDisabled": false,
      "onBack": null,
      "onNext": null,
      "sendingData": false,
    },
    "propTypes": Object {
      "beforeFooterContent": Object {
        "type": "node",
      },
      "children": Object {
        "args": Array [
          Array [
            Object {
              "args": Array [
                Object {
                  "type": "node",
                },
              ],
              "type": "arrayOf",
            },
            Object {
              "type": "node",
            },
          ],
        ],
        "type": "oneOfType",
      },
      "currentStepId": Object {
        "type": "string",
      },
      "error": Object {
        "type": "string",
      },
      "hasStickyFooter": Object {
        "type": "bool",
      },
      "i18n": Object {
        "args": Array [
          Object {
            "back": Object {
              "type": "string",
            },
            "cancel": Object {
              "type": "string",
            },
            "close": Object {
              "type": "string",
            },
            "next": Object {
              "type": "string",
            },
            "submit": Object {
              "type": "string",
            },
          },
        ],
        "type": "shape",
      },
      "isProgressIndicatorVertical": Object {
        "type": "bool",
      },
      "nextDisabled": Object {
        "type": "bool",
      },
      "onBack": Object {
        "type": "func",
      },
      "onClearError": Object {
        "isRequired": true,
        "type": "func",
      },
      "onClose": Object {
        "isRequired": true,
        "type": "func",
      },
      "onNext": Object {
        "type": "func",
      },
      "onSubmit": Object {
        "isRequired": true,
        "type": "func",
      },
      "sendingData": Object {
        "type": "bool",
      },
      "setStep": Object {
        "isRequired": true,
        "type": "func",
      },
    },
  },
  "TileGallery" => Object {
    "defaultProps": Object {},
    "propTypes": Object {
      "children": Object {
        "args": Array [
          Object {
            "args": Array [
              Object {
                "type": Object {
                  "args": Array [
                    Array [
                      [Function],
                    ],
                  ],
                  "type": "oneOf",
                },
              },
            ],
            "type": "shape",
          },
        ],
        "isRequired": true,
        "type": "arrayOf",
      },
    },
  },
  "TileGallerySection" => Object {
    "defaultProps": Object {
      "i18n": Object {
        "arrowIconDescription": "Expand/Collapse",
      },
      "isOpen": true,
      "onClick": [Function],
      "title": null,
    },
    "propTypes": Object {
      "children": Object {
        "isRequired": true,
        "type": "node",
      },
      "i18n": Object {
        "args": Array [
          Object {
            "arrowIconDescription": Object {
              "type": "string",
            },
          },
        ],
        "type": "shape",
      },
      "isOpen": Object {
        "type": "bool",
      },
      "onClick": Object {
        "type": "func",
      },
      "title": Object {
        "type": "string",
      },
    },
  },
  "TileGalleryItem" => Object {
    "defaultProps": Object {
      "afterContent": null,
      "className": null,
      "description": "Some description",
      "icon": null,
      "mode": "grid",
      "onClick": [Function],
      "thumbnail": null,
    },
    "propTypes": Object {
      "afterContent": Object {
        "type": "node",
      },
      "className": Object {
        "type": "string",
      },
      "description": Object {
        "args": Array [
          Array [
            Object {
              "type": "string",
            },
            Object {
              "type": "node",
            },
          ],
        ],
        "type": "oneOfType",
      },
      "icon": Object {
        "args": Array [
          Array [
            Object {
              "args": Array [
                Object {
                  "height": Object {
                    "type": "string",
                  },
                  "svgData": Object {
                    "isRequired": true,
                    "type": "object",
                  },
                  "viewBox": Object {
                    "isRequired": true,
                    "type": "string",
                  },
                  "width": Object {
                    "type": "string",
                  },
                },
              ],
              "type": "shape",
            },
            Object {
              "type": "node",
            },
          ],
        ],
        "type": "oneOfType",
      },
      "mode": Object {
        "args": Array [
          Array [
            "grid",
            "list",
          ],
        ],
        "type": "oneOf",
      },
      "onClick": Object {
        "type": "func",
      },
      "thumbnail": Object {
        "type": "node",
      },
      "title": Object {
        "isRequired": true,
        "type": "string",
      },
    },
  },
  "TileGalleryViewSwitcher" => Object {
    "defaultProps": Object {
      "i18n": Object {
        "gridText": "Grid",
        "listText": "List",
      },
      "onChange": [Function],
      "selectedIndex": 0,
    },
    "propTypes": Object {
      "i18n": Object {
        "args": Array [
          Object {
            "gridText": Object {
              "type": "string",
            },
            "listText": Object {
              "type": "string",
            },
          },
        ],
        "type": "shape",
      },
      "onChange": Object {
        "type": "func",
      },
      "selectedIndex": Object {
        "type": "number",
      },
    },
  },
  "TileGallerySearch" => Object {
    "defaultProps": Object {
      "i18n": Object {
        "closeButtonText": "Clear search input",
        "iconDescription": "Search",
        "placeHolderText": "",
      },
      "onChange": [Function],
      "searchValue": "",
      "width": "304px",
    },
    "propTypes": Object {
      "i18n": Object {
        "args": Array [
          Object {
            "closeButtonText": Object {
              "type": "string",
            },
            "iconDescription": Object {
              "type": "string",
            },
            "placeHolderText": Object {
              "type": "string",
            },
          },
        ],
        "type": "shape",
      },
      "onChange": Object {
        "type": "func",
      },
      "searchValue": Object {
        "type": "string",
      },
      "width": Object {
        "type": "string",
      },
    },
  },
  "StatefulTileGallery" => Object {
    "defaultProps": Object {
      "buttonClassName": null,
      "buttonKind": "primary",
      "buttonText": null,
      "className": null,
      "classNameGalleryItem": null,
      "description": null,
      "hasButton": false,
      "hasSearch": false,
      "hasSwitcher": false,
      "i18n": Object {
        "arrowIconDescription": "Expand/Collapse",
        "gridText": "Grid",
        "listText": "List",
        "searchCloseButtonText": "Clear search",
        "searchIconDescription": "Search",
        "searchPlaceHolderText": "Search for something",
      },
      "isButtonDisabled": false,
    },
    "propTypes": Object {
      "buttonClassName": Object {
        "type": "string",
      },
      "buttonKind": Object {
        "args": Array [
          Array [
            "primary",
            "secondary",
            "danger",
            "ghost",
            "danger--primary",
            "tertiary",
          ],
        ],
        "type": "oneOf",
      },
      "buttonText": Object {
        "type": "string",
      },
      "className": Object {
        "type": "string",
      },
      "classNameGalleryItem": Object {
        "type": "string",
      },
      "description": Object {
        "type": "node",
      },
      "galleryData": Object {
        "args": Array [
          Object {
            "args": Array [
              Object {
                "galleryItems": Object {
                  "args": Array [
                    Object {
                      "args": Array [
                        Object {
                          "afterContent": Object {
                            "type": "node",
                          },
                          "description": Object {
                            "type": "string",
                          },
                          "href": Object {
                            "type": "string",
                          },
                          "icon": Object {
                            "args": Array [
                              Array [
                                Object {
                                  "args": Array [
                                    Object {
                                      "height": Object {
                                        "type": "string",
                                      },
                                      "svgData": Object {
                                        "isRequired": true,
                                        "type": "object",
                                      },
                                      "viewBox": Object {
                                        "isRequired": true,
                                        "type": "string",
                                      },
                                      "width": Object {
                                        "type": "string",
                                      },
                                    },
                                  ],
                                  "type": "shape",
                                },
                                Object {
                                  "type": "node",
                                },
                              ],
                            ],
                            "type": "oneOfType",
                          },
                          "moreInfoLink": Object {
                            "type": "string",
                          },
                          "thumbnail": Object {
                            "type": "node",
                          },
                          "title": Object {
                            "isRequired": true,
                            "type": "string",
                          },
                        },
                      ],
                      "type": "shape",
                    },
                  ],
                  "type": "arrayOf",
                },
                "id": Object {
                  "isRequired": true,
                  "type": "string",
                },
                "sectionTitle": Object {
                  "type": "string",
                },
              },
            ],
            "type": "shape",
          },
        ],
        "isRequired": true,
        "type": "arrayOf",
      },
      "hasButton": Object {
        "type": "bool",
      },
      "hasSearch": Object {
        "type": "bool",
      },
      "hasSwitcher": Object {
        "type": "bool",
      },
      "i18n": Object {
        "args": Array [
          Object {
            "arrowIconDescription": Object {
              "type": "string",
            },
            "descriptionMoreInfo": Object {
              "type": "string",
            },
            "gridText": Object {
              "type": "string",
            },
            "listText": Object {
              "type": "string",
            },
            "searchCloseButtonText": Object {
              "type": "string",
            },
            "searchIconDescription": Object {
              "type": "string",
            },
            "searchPlaceHolderText": Object {
              "type": "string",
            },
          },
        ],
        "type": "shape",
      },
      "isButtonDisabled": Object {
        "type": "bool",
      },
      "title": Object {
        "isRequired": true,
        "type": "string",
      },
    },
  },
  "List" => Object {
    "$$typeof": Symbol(react.forward_ref),
    "defaultProps": Object {
      "buttons": Array [],
      "expandedIds": Array [],
      "handleSelect": [Function],
      "i18n": Object {
        "close": "Close",
        "expand": "Expand",
        "searchPlaceHolderText": "Enter a value",
      },
      "iconPosition": "left",
      "isFullHeight": false,
      "isLargeRow": false,
      "isLoading": false,
      "pagination": null,
      "search": null,
      "selectedId": null,
      "selectedIds": Array [],
      "title": null,
      "toggleExpansion": [Function],
    },
    "propTypes": Object {
      "buttons": Object {
        "args": Array [
          Object {
            "type": "node",
          },
        ],
        "type": "arrayOf",
      },
      "expandedIds": Object {
        "args": Array [
          Object {
            "type": "string",
          },
        ],
        "type": "arrayOf",
      },
      "handleSelect": Object {
        "type": "func",
      },
      "i18n": Object {
        "args": Array [
          Object {
            "close": Object {
              "type": "string",
            },
            "expand": Object {
              "type": "string",
            },
            "searchPlaceHolderText": Object {
              "type": "string",
            },
          },
        ],
        "type": "shape",
      },
      "iconPosition": Object {
        "args": Array [
          Array [
            "left",
            "right",
          ],
        ],
        "type": "oneOf",
      },
      "isFullHeight": Object {
        "type": "bool",
      },
      "isLargeRow": Object {
        "type": "bool",
      },
      "isLoading": Object {
        "type": "bool",
      },
      "items": Object {
        "args": Array [
          Object {
            "args": Array [
              Object {
                "children": Object {
                  "args": Array [
                    Object {
                      "type": "object",
                    },
                  ],
                  "type": "arrayOf",
                },
                "content": Object {
                  "args": Array [
                    Object {
                      "icon": Object {
                        "type": "node",
                      },
                      "value": Object {
                        "type": "string",
                      },
                    },
                  ],
                  "type": "shape",
                },
                "id": Object {
                  "type": "string",
                },
                "isSelectable": Object {
                  "type": "bool",
                },
              },
            ],
            "type": "shape",
          },
        ],
        "isRequired": true,
        "type": "arrayOf",
      },
      "pagination": Object {
        "args": Array [
          Object {
            "maxPage": Object {
              "isRequired": true,
              "type": "number",
            },
            "nextPageText": Object {
              "type": "string",
            },
            "onPage": Object {
              "isRequired": true,
              "type": "func",
            },
            "page": Object {
              "isRequired": true,
              "type": "number",
            },
            "pageOfPagesText": Object {
              "type": "func",
            },
            "pageText": Object {
              "type": "string",
            },
            "prevPageText": Object {
              "type": "string",
            },
          },
        ],
        "type": "shape",
      },
      "search": Object {
        "args": Array [
          Object {
            "onChange": Object {
              "type": "func",
            },
            "value": Object {
              "type": "string",
            },
          },
        ],
        "type": "shape",
      },
      "selectedId": Object {
        "type": "string",
      },
      "selectedIds": Object {
        "args": Array [
          Object {
            "type": "string",
          },
        ],
        "type": "arrayOf",
      },
      "title": Object {
        "type": "string",
      },
      "toggleExpansion": Object {
        "type": "func",
      },
    },
    "render": [Function],
  },
  "SimpleList" => Object {
    "defaultProps": Object {
      "buttons": Array [],
      "hasSearch": false,
      "i18n": Object {
        "pageOfPagesText": [Function],
        "searchPlaceHolderText": "Enter a value",
      },
      "isFullHeight": false,
      "isLargeRow": false,
      "isLoading": false,
      "pageSize": null,
    },
    "propTypes": Object {
      "buttons": Object {
        "args": Array [
          Object {
            "type": "node",
          },
        ],
        "type": "arrayOf",
      },
      "hasSearch": Object {
        "type": "bool",
      },
      "i18n": Object {
        "args": Array [
          Object {
            "close": Object {
              "type": "string",
            },
            "expand": Object {
              "type": "string",
            },
            "pageOfPagesText": Object {
              "type": "func",
            },
            "searchPlaceHolderText": Object {
              "type": "string",
            },
          },
        ],
        "type": "shape",
      },
      "isFullHeight": Object {
        "type": "bool",
      },
      "isLargeRow": Object {
        "type": "bool",
      },
      "isLoading": Object {
        "type": "bool",
      },
      "items": Object {
        "args": Array [
          Object {
            "args": Array [
              Object {
                "children": Object {
                  "args": Array [
                    Object {
                      "type": "any",
                    },
                  ],
                  "type": "arrayOf",
                },
                "content": Object {
                  "args": Array [
                    Object {
                      "icon": Object {
                        "type": "node",
                      },
                      "value": Object {
                        "type": "string",
                      },
                    },
                  ],
                  "type": "shape",
                },
                "id": Object {
                  "type": "string",
                },
                "isSelectable": Object {
                  "type": "bool",
                },
              },
            ],
            "type": "shape",
          },
        ],
        "isRequired": true,
        "type": "arrayOf",
      },
      "pageSize": Object {
        "type": "string",
      },
      "title": Object {
        "isRequired": true,
        "type": "string",
      },
    },
  },
  "IconSwitch" => Object {
    "$$typeof": Symbol(react.forward_ref),
    "defaultProps": Object {
      "className": undefined,
      "name": "",
      "selected": false,
      "size": "default",
    },
    "propTypes": Object {
      "className": Object {
        "type": "string",
      },
      "index": Object {
        "isRequired": true,
        "type": "number",
      },
      "name": Object {
        "args": Array [
          Array [
            Object {
              "type": "string",
            },
            Object {
              "type": "number",
            },
          ],
        ],
        "type": "oneOfType",
      },
      "onClick": Object {
        "isRequired": true,
        "type": "func",
      },
      "onKeyDown": Object {
        "isRequired": true,
        "type": "func",
      },
      "renderIcon": Object {
        "args": Array [
          Array [
            Object {
              "type": "func",
            },
            Object {
              "type": "object",
            },
          ],
        ],
        "isRequired": true,
        "type": "oneOfType",
      },
      "selected": Object {
        "type": "bool",
      },
      "size": Object {
        "args": Array [
          Array [
            "small",
            "default",
            "large",
          ],
        ],
        "type": "oneOf",
      },
      "text": Object {
        "isRequired": true,
        "type": "string",
      },
    },
    "render": [Function],
  },
  "ICON_SWITCH_SIZES" => Object {
    "default": "default",
    "large": "large",
    "small": "small",
  },
  "AccordionItemDefer" => Object {
    "defaultProps": undefined,
    "propTypes": Object {
      "children": Object {
        "type": "node",
      },
      "className": Object {
        "type": "string",
      },
      "iconDescription": Object {
        "type": "string",
      },
      "onClick": Object {
        "type": "func",
      },
      "onHeadingClick": Object {
        "type": "func",
      },
      "open": Object {
        "type": "bool",
      },
      "renderExpando": Object {
        "type": "func",
      },
      "title": Object {
        "type": "node",
      },
    },
  },
  "Accordion" => Object {
    "defaultProps": Object {
      "align": "end",
    },
    "propTypes": Object {
      "align": Object {
        "args": Array [
          Array [
            "start",
            "end",
          ],
        ],
        "type": "oneOf",
      },
      "children": Object {
        "type": "node",
      },
      "className": Object {
        "type": "string",
      },
    },
  },
  "AccordionItem" => Object {
    "propTypes": Object {
      "children": Object {
        "type": "node",
      },
      "className": Object {
        "type": "string",
      },
      "iconDescription": Object {
        "type": "string",
      },
      "onClick": Object {
        "type": "func",
      },
      "onHeadingClick": Object {
        "type": "func",
      },
      "open": Object {
        "type": "bool",
      },
      "renderExpando": Object {
        "type": "func",
      },
      "title": Object {
        "type": "node",
      },
    },
  },
  "Checkbox" => Object {
    "$$typeof": Symbol(react.forward_ref),
    "defaultProps": Object {
      "indeterminate": false,
      "onChange": [Function],
    },
    "displayName": "Checkbox",
    "propTypes": Object {
      "checked": Object {
        "type": "bool",
      },
      "className": Object {
        "type": "string",
      },
      "defaultChecked": Object {
        "type": "bool",
      },
      "disabled": Object {
        "type": "bool",
      },
      "hideLabel": Object {
        "type": "bool",
      },
      "id": Object {
        "isRequired": true,
        "type": "string",
      },
      "indeterminate": Object {
        "type": "bool",
      },
      "labelText": Object {
        "isRequired": true,
        "type": "node",
      },
      "onChange": Object {
        "type": "func",
      },
      "title": Object {
        "type": "string",
      },
      "wrapperClassName": Object {
        "type": "string",
      },
    },
    "render": [Function],
  },
  "CodeSnippet" => Object {
    "defaultProps": Object {
      "showLessText": "Show less",
      "showMoreText": "Show more",
      "type": "single",
    },
    "propTypes": Object {
      "ariaLabel": Object {
        "type": "string",
      },
      "children": Object {
        "type": "string",
      },
      "className": Object {
        "type": "string",
      },
      "copyButtonDescription": Object {
        "type": "string",
      },
      "copyLabel": Object {
        "type": "string",
      },
      "feedback": Object {
        "type": "string",
      },
      "light": Object {
        "type": "bool",
      },
      "onClick": Object {
        "type": "func",
      },
      "showLessText": Object {
        "type": "string",
      },
      "showMoreText": Object {
        "type": "string",
      },
      "type": Object {
        "args": Array [
          Array [
            "single",
            "inline",
            "multi",
          ],
        ],
        "type": "oneOf",
      },
    },
  },
  "ComboBox" => Object {
    "defaultProps": Object {
      "ariaLabel": "Choose an item",
      "disabled": false,
      "itemToElement": null,
      "itemToString": [Function],
      "light": false,
      "shouldFilterItem": [Function],
      "type": "default",
    },
    "propTypes": Object {
      "ariaLabel": Object {
        "type": "string",
      },
      "className": Object {
        "type": "string",
      },
      "disabled": Object {
        "type": "bool",
      },
      "downshiftProps": Object {
        "args": Array [
          Object {
            "breakingChanges": Object {
              "args": Array [
                Object {
                  "resetInputOnSelection": Object {
                    "type": "bool",
                  },
                },
              ],
              "type": "shape",
            },
            "children": Object {
              "type": "func",
            },
            "defaultHighlightedIndex": Object {
              "type": "number",
            },
            "defaultInputValue": Object {
              "type": "string",
            },
            "defaultIsOpen": Object {
              "type": "bool",
            },
            "defaultSelectedItem": Object {
              "type": "any",
            },
            "environment": Object {
              "args": Array [
                Object {
                  "addEventListener": Object {
                    "type": "func",
                  },
                  "document": Object {
                    "args": Array [
                      Object {
                        "activeElement": Object {
                          "type": "any",
                        },
                        "body": Object {
                          "type": "any",
                        },
                        "getElementById": Object {
                          "type": "func",
                        },
                      },
                    ],
                    "type": "shape",
                  },
                  "removeEventListener": Object {
                    "type": "func",
                  },
                },
              ],
              "type": "shape",
            },
            "getA11yStatusMessage": Object {
              "type": "func",
            },
            "highlightedIndex": Object {
              "type": "number",
            },
            "id": Object {
              "type": "string",
            },
            "inputValue": Object {
              "type": "string",
            },
            "isOpen": Object {
              "type": "bool",
            },
            "itemCount": Object {
              "type": "number",
            },
            "itemToString": Object {
              "type": "func",
            },
            "onChange": Object {
              "type": "func",
            },
            "onInputValueChange": Object {
              "type": "func",
            },
            "onOuterClick": Object {
              "type": "func",
            },
            "onSelect": Object {
              "type": "func",
            },
            "onStateChange": Object {
              "type": "func",
            },
            "onUserAction": Object {
              "type": "func",
            },
            "render": Object {
              "type": "func",
            },
            "selectedItem": Object {
              "type": "any",
            },
            "selectedItemChanged": Object {
              "type": "func",
            },
            "stateReducer": Object {
              "type": "func",
            },
          },
        ],
        "type": "shape",
      },
      "id": Object {
        "isRequired": true,
        "type": "string",
      },
      "initialSelectedItem": Object {
        "args": Array [
          Array [
            Object {
              "type": "object",
            },
            Object {
              "type": "string",
            },
          ],
        ],
        "type": "oneOfType",
      },
      "invalid": Object {
        "type": "bool",
      },
      "invalidText": Object {
        "type": "string",
      },
      "itemToElement": Object {
        "type": "func",
      },
      "itemToString": Object {
        "type": "func",
      },
      "items": Object {
        "isRequired": true,
        "type": "array",
      },
      "light": Object {
        "type": "bool",
      },
      "onChange": Object {
        "isRequired": true,
        "type": "func",
      },
      "onInputChange": Object {
        "type": "func",
      },
      "placeholder": Object {
        "isRequired": true,
        "type": "string",
      },
      "selectedItem": Object {
        "args": Array [
          Array [
            Object {
              "type": "object",
            },
            Object {
              "type": "string",
            },
          ],
        ],
        "type": "oneOfType",
      },
      "shouldFilterItem": Object {
        "type": "func",
      },
      "size": Object {
        "args": Array [
          Array [
            "sm",
            "xl",
          ],
        ],
        "type": "oneOf",
      },
      "translateWithId": Object {
        "type": "func",
      },
      "type": Object {
        "args": Array [
          Array [
            "default",
            "inline",
          ],
        ],
        "type": "oneOf",
      },
    },
  },
  "ModalHeader" => Object {
    "defaultProps": Object {
      "buttonOnClick": [Function],
      "iconDescription": "Close",
    },
    "propTypes": Object {
      "buttonOnClick": Object {
        "type": "func",
      },
      "children": Object {
        "type": "node",
      },
      "className": Object {
        "type": "string",
      },
      "closeClassName": Object {
        "type": "string",
      },
      "closeIconClassName": Object {
        "type": "string",
      },
      "closeModal": Object {
        "type": "func",
      },
      "iconDescription": Object {
        "type": "string",
      },
      "label": Object {
        "type": "node",
      },
      "labelClassName": Object {
        "type": "string",
      },
      "title": Object {
        "type": "node",
      },
      "titleClassName": Object {
        "type": "string",
      },
    },
  },
  "ModalBody" => Object {
    "propTypes": Object {
      "aria-label": [Function],
      "className": Object {
        "type": "string",
      },
      "hasForm": Object {
        "type": "bool",
      },
      "hasScrollingContent": Object {
        "type": "bool",
      },
    },
  },
  "ModalFooter" => Object {
    "defaultProps": Object {
      "onRequestClose": [Function],
      "onRequestSubmit": [Function],
    },
    "propTypes": Object {
      "children": Object {
        "type": "node",
      },
      "className": Object {
        "type": "string",
      },
      "closeModal": Object {
        "type": "func",
      },
      "onRequestClose": Object {
        "type": "func",
      },
      "onRequestSubmit": Object {
        "type": "func",
      },
      "primaryButtonDisabled": Object {
        "type": "bool",
      },
      "primaryButtonText": Object {
        "type": "string",
      },
      "primaryClassName": Object {
        "type": "string",
      },
      "secondaryButtonText": Object {
        "type": "string",
      },
      "secondaryClassName": Object {
        "type": "string",
      },
    },
  },
  "ContentSwitcher" => Object {
    "defaultProps": Object {
      "selectedIndex": 0,
    },
    "propTypes": Object {
      "children": Object {
        "type": "node",
      },
      "className": Object {
        "type": "string",
      },
      "onChange": Object {
        "isRequired": true,
        "type": "func",
      },
      "selectedIndex": Object {
        "type": "number",
      },
    },
  },
  "Copy" => Object {
    "defaultProps": Object {
      "feedback": "Copied!",
      "feedbackTimeout": 2000,
      "onClick": [Function],
    },
    "propTypes": Object {
      "children": Object {
        "type": "node",
      },
      "className": Object {
        "type": "string",
      },
      "feedback": Object {
        "type": "string",
      },
      "feedbackTimeout": Object {
        "type": "number",
      },
      "onClick": Object {
        "type": "func",
      },
    },
  },
  "CopyButton" => Object {
    "defaultProps": Object {
      "feedback": "Copied!",
      "feedbackTimeout": 2000,
      "iconDescription": "Copy to clipboard",
      "onClick": [Function],
    },
    "propTypes": Object {
      "className": Object {
        "type": "string",
      },
      "feedback": Object {
        "type": "string",
      },
      "feedbackTimeout": Object {
        "type": "number",
      },
      "iconDescription": Object {
        "type": "string",
      },
      "onClick": Object {
        "type": "func",
      },
    },
  },
  "DangerButton" => Object {},
  "DataTable" => Object {
    "Table": Object {
      "defaultProps": Object {
        "isSortable": false,
      },
      "propTypes": Object {
        "className": Object {
          "type": "string",
        },
        "isSortable": Object {
          "type": "bool",
        },
        "shouldShowBorder": Object {
          "type": "bool",
        },
        "size": Object {
          "args": Array [
            Array [
              "compact",
              "short",
              "normal",
              "tall",
            ],
          ],
          "type": "oneOf",
        },
        "stickyHeader": Object {
          "type": "bool",
        },
        "useStaticWidth": Object {
          "type": "bool",
        },
        "useZebraStyles": Object {
          "type": "bool",
        },
      },
    },
    "TableActionList": Object {
      "displayName": "TableActionList",
      "propTypes": Object {
        "className": Object {
          "type": "string",
        },
      },
    },
    "TableBatchAction": Object {
      "defaultProps": Object {
        "renderIcon": Object {
          "$$typeof": Symbol(react.forward_ref),
          "render": [Function],
        },
      },
      "propTypes": Object {
        "hasIconOnly": Object {
          "type": "bool",
        },
        "iconDescription": [Function],
        "renderIcon": Object {
          "args": Array [
            Array [
              Object {
                "type": "func",
              },
              Object {
                "type": "object",
              },
            ],
          ],
          "type": "oneOfType",
        },
      },
    },
    "TableBatchActions": Object {
      "defaultProps": Object {
        "translateWithId": [Function],
      },
      "propTypes": Object {
        "children": Object {
          "type": "node",
        },
        "className": Object {
          "type": "string",
        },
        "onCancel": Object {
          "isRequired": true,
          "type": "func",
        },
        "shouldShowBatchActions": Object {
          "type": "bool",
        },
        "totalSelected": Object {
          "isRequired": true,
          "type": "number",
        },
        "translateWithId": Object {
          "type": "func",
        },
      },
      "translationKeys": Array [
        "carbon.table.batch.cancel",
        "carbon.table.batch.items.selected",
        "carbon.table.batch.item.selected",
      ],
    },
    "TableBody": Object {
      "defaultProps": Object {
        "aria-live": "polite",
      },
      "propTypes": Object {
        "aria-live": Object {
          "args": Array [
            Array [
              "polite",
              "assertive",
              "off",
            ],
          ],
          "type": "oneOf",
        },
        "children": Object {
          "type": "node",
        },
        "className": Object {
          "type": "string",
        },
      },
    },
    "TableCell": Object {
      "displayName": "TableCell",
      "propTypes": Object {
        "className": Object {
          "type": "string",
        },
      },
    },
    "TableContainer": Object {
      "propTypes": Object {
        "children": Object {
          "type": "node",
        },
        "className": Object {
          "type": "string",
        },
        "description": Object {
          "type": "node",
        },
        "title": Object {
          "type": "node",
        },
      },
    },
    "TableExpandHeader": Object {
      "propTypes": Object {
        "ariaLabel": [Function],
        "children": Object {
          "type": "node",
        },
        "className": Object {
          "type": "string",
        },
        "expandIconDescription": Object {
          "type": "string",
        },
        "isExpanded": [Function],
        "onExpand": [Function],
      },
    },
    "TableExpandRow": Object {
      "defaultProps": Object {
        "expandHeader": "expand",
      },
      "propTypes": Object {
        "ariaLabel": Object {
          "isRequired": true,
          "type": "string",
        },
        "children": Object {
          "type": "node",
        },
        "className": Object {
          "type": "string",
        },
        "expandHeader": Object {
          "type": "string",
        },
        "expandIconDescription": Object {
          "type": "string",
        },
        "isExpanded": Object {
          "isRequired": true,
          "type": "bool",
        },
        "onExpand": Object {
          "isRequired": true,
          "type": "func",
        },
      },
    },
    "TableExpandedRow": Object {
      "propTypes": Object {
        "children": Object {
          "type": "node",
        },
        "className": Object {
          "type": "string",
        },
        "colSpan": Object {
          "isRequired": true,
          "type": "number",
        },
      },
    },
    "TableHead": Object {
      "displayName": "TableHead",
      "propTypes": Object {
        "className": Object {
          "type": "string",
        },
      },
    },
    "TableHeader": Object {
      "$$typeof": Symbol(react.forward_ref),
      "defaultProps": Object {
        "isSortable": false,
        "scope": "col",
        "translateWithId": [Function],
      },
      "displayName": "TableHeader",
      "propTypes": Object {
        "children": Object {
          "type": "node",
        },
        "className": Object {
          "type": "string",
        },
        "colSpan": Object {
          "type": "number",
        },
        "isSortHeader": Object {
          "type": "bool",
        },
        "isSortable": Object {
          "type": "bool",
        },
        "onClick": Object {
          "type": "func",
        },
        "scope": Object {
          "isRequired": true,
          "type": "string",
        },
        "sortDirection": Object {
          "args": Array [
            Array [
              "NONE",
              "DESC",
              "ASC",
            ],
          ],
          "type": "oneOf",
        },
        "translateWithId": Object {
          "type": "func",
        },
      },
      "render": [Function],
      "translationKeys": Array [
        "carbon.table.header.icon.description",
      ],
    },
    "TableRow": Object {
      "propTypes": Object {
        "className": Object {
          "type": "string",
        },
      },
    },
    "TableSelectAll": Object {
      "defaultProps": Object {
        "ariaLabel": "Select all rows in the table",
      },
      "propTypes": Object {
        "ariaLabel": Object {
          "isRequired": true,
          "type": "string",
        },
        "checked": Object {
          "isRequired": true,
          "type": "bool",
        },
        "className": Object {
          "type": "string",
        },
        "id": Object {
          "isRequired": true,
          "type": "string",
        },
        "indeterminate": Object {
          "type": "bool",
        },
        "name": Object {
          "isRequired": true,
          "type": "string",
        },
        "onSelect": Object {
          "isRequired": true,
          "type": "func",
        },
      },
    },
    "TableSelectRow": Object {
      "propTypes": Object {
        "ariaLabel": Object {
          "isRequired": true,
          "type": "string",
        },
        "checked": Object {
          "isRequired": true,
          "type": "bool",
        },
        "className": Object {
          "type": "string",
        },
        "disabled": Object {
          "type": "bool",
        },
        "id": Object {
          "isRequired": true,
          "type": "string",
        },
        "name": Object {
          "isRequired": true,
          "type": "string",
        },
        "onSelect": Object {
          "isRequired": true,
          "type": "func",
        },
        "radio": Object {
          "type": "bool",
        },
      },
    },
    "TableToolbar": Object {
      "defaultProps": Object {
        "aria-label": "data table toolbar",
      },
      "propTypes": Object {
        "aria-label": [Function],
        "aria-labelledby": [Function],
        "children": Object {
          "type": "node",
        },
      },
    },
    "TableToolbarAction": Object {
      "$$typeof": Symbol(react.forward_ref),
      "displayName": "TableToolbarAction",
      "propTypes": Object {
        "children": Object {
          "type": "node",
        },
        "className": Object {
          "type": "string",
        },
        "onClick": Object {
          "isRequired": true,
          "type": "func",
        },
      },
      "render": [Function],
    },
    "TableToolbarContent": Object {
      "displayName": "TableToolbarContent",
      "propTypes": Object {
        "className": Object {
          "type": "string",
        },
      },
    },
    "TableToolbarMenu": Object {
      "defaultProps": Object {
        "iconDescription": "Settings",
        "renderIcon": Object {
          "$$typeof": Symbol(react.forward_ref),
          "render": [Function],
        },
      },
      "propTypes": Object {
        "children": Object {
          "isRequired": true,
          "type": "node",
        },
        "className": Object {
          "type": "string",
        },
        "iconDescription": Object {
          "isRequired": true,
          "type": "string",
        },
        "renderIcon": Object {
          "args": Array [
            Array [
              Object {
                "type": "func",
              },
              Object {
                "type": "object",
              },
            ],
          ],
          "type": "oneOfType",
        },
      },
    },
    "TableToolbarSearch": Object {
      "defaultProps": Object {
        "persistent": false,
        "tabIndex": "0",
        "translateWithId": [Function],
      },
      "propTypes": Object {
        "children": Object {
          "type": "node",
        },
        "className": Object {
          "type": "string",
        },
        "defaultValue": Object {
          "type": "string",
        },
        "id": Object {
          "type": "string",
        },
        "labelText": Object {
          "type": "string",
        },
        "onChange": Object {
          "type": "func",
        },
        "persistant": [Function],
        "persistent": Object {
          "type": "bool",
        },
        "placeHolderText": Object {
          "type": "string",
        },
        "searchContainerClasses": Object {
          "type": "string",
        },
        "tabIndex": Object {
          "args": Array [
            Array [
              Object {
                "type": "number",
              },
              Object {
                "type": "string",
              },
            ],
          ],
          "type": "oneOfType",
        },
        "translateWithId": Object {
          "isRequired": true,
          "type": "func",
        },
      },
    },
    "defaultProps": Object {
      "filterRows": [Function],
      "locale": "en",
      "sortRow": [Function],
      "translateWithId": [Function],
    },
    "propTypes": Object {
      "filterRows": Object {
        "type": "func",
      },
      "headers": Object {
        "args": Array [
          Object {
            "args": Array [
              Object {
                "header": Object {
                  "isRequired": true,
                  "type": "node",
                },
                "key": Object {
                  "isRequired": true,
                  "type": "string",
                },
              },
            ],
            "type": "shape",
          },
        ],
        "isRequired": true,
        "type": "arrayOf",
      },
      "isSortable": Object {
        "type": "bool",
      },
      "locale": Object {
        "type": "string",
      },
      "radio": Object {
        "type": "bool",
      },
      "rows": Object {
        "args": Array [
          Object {
            "args": Array [
              Object {
                "disabled": Object {
                  "type": "bool",
                },
                "id": Object {
                  "isRequired": true,
                  "type": "string",
                },
                "isExpanded": Object {
                  "type": "bool",
                },
                "isSelected": Object {
                  "type": "bool",
                },
              },
            ],
            "type": "shape",
          },
        ],
        "isRequired": true,
        "type": "arrayOf",
      },
      "sortRow": Object {
        "type": "func",
      },
      "stickyHeader": Object {
        "type": "bool",
      },
      "translateWithId": Object {
        "type": "func",
      },
    },
    "translationKeys": Array [
      "carbon.table.row.expand",
      "carbon.table.row.collapse",
      "carbon.table.all.expand",
      "carbon.table.all.collapse",
      "carbon.table.all.select",
      "carbon.table.all.unselect",
      "carbon.table.row.select",
      "carbon.table.row.unselect",
    ],
  },
  "DatePicker" => Object {
    "defaultProps": Object {
      "dateFormat": "m/d/Y",
      "light": false,
      "locale": "en",
      "short": false,
    },
    "propTypes": Object {
      "appendTo": Object {
        "type": "object",
      },
      "children": Object {
        "type": "node",
      },
      "className": Object {
        "type": "string",
      },
      "dateFormat": Object {
        "type": "string",
      },
      "datePickerType": Object {
        "args": Array [
          Array [
            "simple",
            "single",
            "range",
          ],
        ],
        "type": "oneOf",
      },
      "light": Object {
        "type": "bool",
      },
      "locale": Object {
        "args": Array [
          Array [
            "ar",
            "at",
            "be",
            "bg",
            "bn",
            "cat",
            "cs",
            "cy",
            "da",
            "de",
            "en",
            "en",
            "eo",
            "es",
            "et",
            "fa",
            "fi",
            "fr",
            "gr",
            "he",
            "hi",
            "hr",
            "hu",
            "id",
            "it",
            "ja",
            "ko",
            "lt",
            "lv",
            "mk",
            "mn",
            "ms",
            "my",
            "nl",
            "no",
            "pa",
            "pl",
            "pt",
            "ro",
            "ru",
            "si",
            "sk",
            "sl",
            "sq",
            "sr",
            "sv",
            "th",
            "tr",
            "uk",
            "vn",
            "zh",
          ],
        ],
        "type": "oneOf",
      },
      "maxDate": Object {
        "type": "string",
      },
      "minDate": Object {
        "type": "string",
      },
      "onChange": Object {
        "type": "func",
      },
      "onClose": Object {
        "type": "func",
      },
      "short": Object {
        "type": "bool",
      },
      "value": Object {
        "args": Array [
          Array [
            Object {
              "type": "string",
            },
            Object {
              "args": Array [
                Object {
                  "args": Array [
                    Array [
                      Object {
                        "type": "string",
                      },
                      Object {
                        "type": "number",
                      },
                      Object {
                        "type": "object",
                      },
                    ],
                  ],
                  "type": "oneOfType",
                },
              ],
              "type": "arrayOf",
            },
            Object {
              "type": "object",
            },
            Object {
              "type": "number",
            },
          ],
        ],
        "type": "oneOfType",
      },
    },
  },
  "DatePickerInput" => Object {
    "defaultProps": Object {
      "disabled": false,
      "invalid": false,
      "onChange": [Function],
      "onClick": [Function],
      "pattern": "\\\\d{1,2}\\\\/\\\\d{1,2}\\\\/\\\\d{4}",
      "type": "text",
    },
    "propTypes": Object {
      "disabled": Object {
        "type": "bool",
      },
      "iconDescription": Object {
        "type": "string",
      },
      "id": Object {
        "isRequired": true,
        "type": "string",
      },
      "invalid": Object {
        "type": "bool",
      },
      "labelText": Object {
        "isRequired": true,
        "type": "node",
      },
      "onChange": Object {
        "type": "func",
      },
      "onClick": Object {
        "type": "func",
      },
      "pattern": [Function],
      "type": Object {
        "type": "string",
      },
    },
  },
  "Dropdown" => Object {
    "defaultProps": Object {
      "disabled": false,
      "helperText": "",
      "itemToElement": null,
      "itemToString": [Function],
      "light": false,
      "titleText": "",
      "type": "default",
    },
    "propTypes": Object {
      "ariaLabel": Object {
        "type": "string",
      },
      "disabled": Object {
        "type": "bool",
      },
      "downshiftProps": Object {
        "args": Array [
          Object {
            "breakingChanges": Object {
              "args": Array [
                Object {
                  "resetInputOnSelection": Object {
                    "type": "bool",
                  },
                },
              ],
              "type": "shape",
            },
            "children": Object {
              "type": "func",
            },
            "defaultHighlightedIndex": Object {
              "type": "number",
            },
            "defaultInputValue": Object {
              "type": "string",
            },
            "defaultIsOpen": Object {
              "type": "bool",
            },
            "defaultSelectedItem": Object {
              "type": "any",
            },
            "environment": Object {
              "args": Array [
                Object {
                  "addEventListener": Object {
                    "type": "func",
                  },
                  "document": Object {
                    "args": Array [
                      Object {
                        "activeElement": Object {
                          "type": "any",
                        },
                        "body": Object {
                          "type": "any",
                        },
                        "getElementById": Object {
                          "type": "func",
                        },
                      },
                    ],
                    "type": "shape",
                  },
                  "removeEventListener": Object {
                    "type": "func",
                  },
                },
              ],
              "type": "shape",
            },
            "getA11yStatusMessage": Object {
              "type": "func",
            },
            "highlightedIndex": Object {
              "type": "number",
            },
            "id": Object {
              "type": "string",
            },
            "inputValue": Object {
              "type": "string",
            },
            "isOpen": Object {
              "type": "bool",
            },
            "itemCount": Object {
              "type": "number",
            },
            "itemToString": Object {
              "type": "func",
            },
            "onChange": Object {
              "type": "func",
            },
            "onInputValueChange": Object {
              "type": "func",
            },
            "onOuterClick": Object {
              "type": "func",
            },
            "onSelect": Object {
              "type": "func",
            },
            "onStateChange": Object {
              "type": "func",
            },
            "onUserAction": Object {
              "type": "func",
            },
            "render": Object {
              "type": "func",
            },
            "selectedItem": Object {
              "type": "any",
            },
            "selectedItemChanged": Object {
              "type": "func",
            },
            "stateReducer": Object {
              "type": "func",
            },
          },
        ],
        "type": "shape",
      },
      "helperText": Object {
        "args": Array [
          Array [
            Object {
              "type": "string",
            },
            Object {
              "type": "node",
            },
          ],
        ],
        "type": "oneOfType",
      },
      "id": Object {
        "isRequired": true,
        "type": "string",
      },
      "initialSelectedItem": Object {
        "args": Array [
          Array [
            Object {
              "type": "object",
            },
            Object {
              "type": "string",
            },
          ],
        ],
        "type": "oneOfType",
      },
      "inline": Object {
        "type": "bool",
      },
      "invalid": Object {
        "type": "bool",
      },
      "invalidText": Object {
        "type": "string",
      },
      "itemToElement": Object {
        "type": "func",
      },
      "itemToString": Object {
        "type": "func",
      },
      "items": Object {
        "isRequired": true,
        "type": "array",
      },
      "label": Object {
        "isRequired": true,
        "type": "node",
      },
      "light": Object {
        "type": "bool",
      },
      "onChange": Object {
        "type": "func",
      },
      "selectedItem": Object {
        "args": Array [
          Array [
            Object {
              "type": "object",
            },
            Object {
              "type": "string",
            },
          ],
        ],
        "type": "oneOfType",
      },
      "size": Object {
        "args": Array [
          Array [
            "sm",
            "xl",
          ],
        ],
        "type": "oneOf",
      },
      "titleText": Object {
        "args": Array [
          Array [
            Object {
              "type": "string",
            },
            Object {
              "type": "node",
            },
          ],
        ],
        "type": "oneOfType",
      },
      "translateWithId": Object {
        "type": "func",
      },
      "type": Object {
        "args": Array [
          Array [
            "default",
            "inline",
          ],
        ],
        "type": "oneOf",
      },
    },
  },
  "Filename" => Object {
    "defaultProps": Object {
      "iconDescription": "Uploading file",
      "status": "uploading",
      "tabIndex": "0",
    },
    "propTypes": Object {
      "iconDescription": Object {
        "type": "string",
      },
      "status": Object {
        "args": Array [
          Array [
            "edit",
            "complete",
            "uploading",
          ],
        ],
        "type": "oneOf",
      },
      "tabIndex": Object {
        "type": "string",
      },
    },
  },
  "FileUploader" => Object {
    "defaultProps": Object {
      "accept": Array [],
      "buttonKind": "primary",
      "buttonLabel": "",
      "filenameStatus": "uploading",
      "iconDescription": "Provide icon description",
      "multiple": false,
      "onClick": [Function],
    },
    "propTypes": Object {
      "accept": Object {
        "args": Array [
          Object {
            "type": "string",
          },
        ],
        "type": "arrayOf",
      },
      "buttonKind": Object {
        "args": Array [
          Array [
            "primary",
            "secondary",
            "danger",
            "ghost",
            "danger--primary",
            "tertiary",
          ],
        ],
        "type": "oneOf",
      },
      "buttonLabel": Object {
        "type": "string",
      },
      "className": Object {
        "type": "string",
      },
      "filenameStatus": Object {
        "args": Array [
          Array [
            "edit",
            "complete",
            "uploading",
          ],
        ],
        "isRequired": true,
        "type": "oneOf",
      },
      "iconDescription": Object {
        "type": "string",
      },
      "labelDescription": Object {
        "type": "string",
      },
      "labelTitle": Object {
        "type": "string",
      },
      "multiple": Object {
        "type": "bool",
      },
      "name": Object {
        "type": "string",
      },
      "onChange": Object {
        "type": "func",
      },
      "onClick": Object {
        "type": "func",
      },
    },
  },
  "FileUploaderButton" => Object {
    "defaultProps": Object {
      "accept": Array [],
      "buttonKind": "primary",
      "disableLabelChanges": false,
      "disabled": false,
      "labelText": "Add file",
      "multiple": false,
      "onChange": [Function],
      "onClick": [Function],
      "role": "button",
      "tabIndex": 0,
    },
    "propTypes": Object {
      "accept": Object {
        "args": Array [
          Object {
            "type": "string",
          },
        ],
        "type": "arrayOf",
      },
      "buttonKind": Object {
        "args": Array [
          Array [
            "primary",
            "secondary",
            "danger",
            "ghost",
            "danger--primary",
            "tertiary",
          ],
        ],
        "type": "oneOf",
      },
      "className": Object {
        "type": "string",
      },
      "disableLabelChanges": Object {
        "type": "bool",
      },
      "disabled": Object {
        "type": "bool",
      },
      "id": Object {
        "type": "string",
      },
      "labelText": Object {
        "type": "node",
      },
      "listFiles": Object {
        "type": "bool",
      },
      "multiple": Object {
        "type": "bool",
      },
      "name": Object {
        "type": "string",
      },
      "onChange": Object {
        "type": "func",
      },
      "onClick": Object {
        "type": "func",
      },
      "role": Object {
        "type": "string",
      },
      "tabIndex": Object {
        "type": "number",
      },
    },
  },
  "FileUploaderDropContainer" => Object {
    "defaultProps": Object {
      "accept": Array [],
      "labelText": "Add file",
      "multiple": false,
      "onAddFiles": [Function],
      "tabIndex": 0,
    },
    "propTypes": Object {
      "accept": Object {
        "args": Array [
          Object {
            "type": "string",
          },
        ],
        "type": "arrayOf",
      },
      "className": Object {
        "type": "string",
      },
      "disabled": Object {
        "type": "bool",
      },
      "id": Object {
        "type": "string",
      },
      "labelText": Object {
        "isRequired": true,
        "type": "string",
      },
      "multiple": Object {
        "type": "bool",
      },
      "name": Object {
        "type": "string",
      },
      "onAddFiles": Object {
        "type": "func",
      },
      "role": Object {
        "type": "string",
      },
      "tabIndex": Object {
        "type": "number",
      },
    },
  },
  "FileUploaderItem" => Object {
    "defaultProps": Object {
      "onDelete": [Function],
      "status": "uploading",
      "uuid": "id1",
    },
    "propTypes": Object {
      "errorBody": Object {
        "type": "string",
      },
      "errorSubject": Object {
        "type": "string",
      },
      "iconDescription": Object {
        "type": "string",
      },
      "invalid": Object {
        "type": "bool",
      },
      "name": Object {
        "type": "string",
      },
      "onDelete": Object {
        "type": "func",
      },
      "status": Object {
        "args": Array [
          Array [
            "uploading",
            "edit",
            "complete",
          ],
        ],
        "type": "oneOf",
      },
      "uuid": Object {
        "isRequired": true,
        "type": "string",
      },
    },
  },
  "Form" => Object {
    "propTypes": Object {
      "children": Object {
        "type": "node",
      },
      "className": Object {
        "type": "string",
      },
    },
  },
  "FormGroup" => Object {
    "defaultProps": Object {
      "invalid": false,
      "message": false,
      "messageText": "",
    },
    "propTypes": Object {
      "children": Object {
        "type": "node",
      },
      "className": Object {
        "type": "string",
      },
      "invalid": Object {
        "type": "bool",
      },
      "legendText": Object {
        "isRequired": true,
        "type": "string",
      },
      "message": Object {
        "type": "bool",
      },
      "messageText": Object {
        "type": "string",
      },
    },
  },
  "FormItem" => Object {
    "propTypes": Object {
      "children": Object {
        "type": "node",
      },
      "className": Object {
        "type": "string",
      },
    },
  },
  "FormLabel" => Object {
    "propTypes": Object {
      "children": Object {
        "type": "node",
      },
      "className": Object {
        "type": "string",
      },
      "id": Object {
        "type": "string",
      },
    },
  },
  "Icon" => Object {
    "defaultProps": Object {
      "fillRule": "evenodd",
      "role": "img",
    },
    "propTypes": Object {
      "className": Object {
        "type": "string",
      },
      "description": Object {
        "isRequired": true,
        "type": "string",
      },
      "fill": Object {
        "type": "string",
      },
      "fillRule": Object {
        "type": "string",
      },
      "height": Object {
        "type": "string",
      },
      "icon": Object {
        "args": Array [
          Object {
            "height": Object {
              "type": "string",
            },
            "svgData": Object {
              "isRequired": true,
              "type": "object",
            },
            "viewBox": Object {
              "isRequired": true,
              "type": "string",
            },
            "width": Object {
              "type": "string",
            },
          },
        ],
        "type": "shape",
      },
      "iconRef": Object {
        "type": "func",
      },
      "iconTitle": Object {
        "type": "string",
      },
      "role": Object {
        "type": "string",
      },
      "style": Object {
        "type": "object",
      },
      "viewBox": Object {
        "type": "string",
      },
      "width": Object {
        "type": "string",
      },
    },
  },
  "InlineLoading" => Object {
    "defaultProps": Object {
      "successDelay": 1500,
    },
    "propTypes": Object {
      "className": Object {
        "type": "string",
      },
      "description": Object {
        "type": "node",
      },
      "iconDescription": Object {
        "type": "string",
      },
      "onSuccess": Object {
        "type": "func",
      },
      "status": Object {
        "args": Array [
          Array [
            "inactive",
            "active",
            "finished",
            "error",
          ],
        ],
        "type": "oneOf",
      },
      "success": [Function],
      "successDelay": Object {
        "type": "number",
      },
    },
  },
  "Link" => Object {
    "propTypes": Object {
      "children": Object {
        "type": "node",
      },
      "className": Object {
        "type": "string",
      },
      "disabled": Object {
        "type": "bool",
      },
      "href": Object {
        "type": "string",
      },
      "inline": Object {
        "type": "bool",
      },
      "visited": Object {
        "type": "bool",
      },
    },
  },
  "ListItem" => Object {
    "propTypes": Object {
      "children": Object {
        "type": "node",
      },
      "className": Object {
        "type": "string",
      },
    },
  },
  "Loading" => Object {
    "defaultProps": Object {
      "active": true,
      "description": "Active loading indicator",
      "small": false,
      "withOverlay": true,
    },
    "propTypes": Object {
      "active": Object {
        "type": "bool",
      },
      "className": Object {
        "type": "string",
      },
      "description": Object {
        "type": "string",
      },
      "small": Object {
        "type": "bool",
      },
      "withOverlay": Object {
        "type": "bool",
      },
    },
  },
  "Modal" => Object {
    "defaultProps": Object {
      "hasScrollingContent": false,
      "iconDescription": "close the modal",
      "modalHeading": "",
      "modalLabel": "",
      "onKeyDown": [Function],
      "onRequestClose": [Function],
      "onRequestSubmit": [Function],
      "passiveModal": false,
      "primaryButtonDisabled": false,
      "selectorPrimaryFocus": "[data-modal-primary-focus]",
    },
    "propTypes": Object {
      "aria-label": [Function],
      "children": Object {
        "type": "node",
      },
      "className": Object {
        "type": "string",
      },
      "danger": Object {
        "type": "bool",
      },
      "focusTrap": [Function],
      "hasForm": Object {
        "type": "bool",
      },
      "hasScrollingContent": Object {
        "type": "bool",
      },
      "iconDescription": Object {
        "type": "string",
      },
      "id": Object {
        "type": "string",
      },
      "modalAriaLabel": Object {
        "type": "string",
      },
      "modalHeading": Object {
        "type": "node",
      },
      "modalLabel": Object {
        "type": "node",
      },
      "onKeyDown": Object {
        "type": "func",
      },
      "onRequestClose": Object {
        "type": "func",
      },
      "onRequestSubmit": Object {
        "type": "func",
      },
      "onSecondarySubmit": Object {
        "type": "func",
      },
      "open": Object {
        "type": "bool",
      },
      "passiveModal": Object {
        "type": "bool",
      },
      "primaryButtonDisabled": Object {
        "type": "bool",
      },
      "primaryButtonText": Object {
        "type": "string",
      },
      "secondaryButtonText": Object {
        "type": "string",
      },
      "selectorPrimaryFocus": Object {
        "type": "string",
      },
      "selectorsFloatingMenus": Object {
        "args": Array [
          Object {
            "type": "string",
          },
        ],
        "type": "arrayOf",
      },
      "shouldSubmitOnEnter": Object {
        "type": "bool",
      },
      "size": Object {
        "args": Array [
          Array [
            "xs",
            "sm",
            "lg",
          ],
        ],
        "type": "oneOf",
      },
    },
  },
  "ModalWrapper" => Object {
    "defaultProps": Object {
      "disabled": false,
      "onKeyDown": [Function],
      "primaryButtonText": "Save",
      "secondaryButtonText": "Cancel",
      "selectorPrimaryFocus": "[data-modal-primary-focus]",
      "triggerButtonIconDescription": "Provide icon description if icon is used",
      "triggerButtonKind": "primary",
    },
    "propTypes": Object {
      "buttonTriggerClassName": Object {
        "type": "string",
      },
      "buttonTriggerText": Object {
        "type": "node",
      },
      "children": Object {
        "type": "node",
      },
      "disabled": Object {
        "type": "bool",
      },
      "handleOpen": Object {
        "type": "func",
      },
      "handleSubmit": Object {
        "type": "func",
      },
      "id": Object {
        "type": "string",
      },
      "modalBeforeContent": Object {
        "type": "bool",
      },
      "modalHeading": Object {
        "type": "string",
      },
      "modalLabel": Object {
        "type": "string",
      },
      "modalText": Object {
        "type": "string",
      },
      "passiveModal": Object {
        "type": "bool",
      },
      "primaryButtonText": Object {
        "type": "string",
      },
      "renderTriggerButtonIcon": Object {
        "args": Array [
          Array [
            Object {
              "type": "func",
            },
            Object {
              "type": "object",
            },
          ],
        ],
        "type": "oneOfType",
      },
      "secondaryButtonText": Object {
        "type": "string",
      },
      "shouldCloseAfterSubmit": Object {
        "type": "bool",
      },
      "status": Object {
        "type": "string",
      },
      "triggerButtonIconDescription": Object {
        "type": "string",
      },
      "triggerButtonKind": Object {
        "args": Array [
          Array [
            "primary",
            "secondary",
            "danger",
            "ghost",
            "danger--primary",
            "tertiary",
          ],
        ],
        "type": "oneOf",
      },
      "withHeader": Object {
        "type": "bool",
      },
    },
  },
  "MultiSelect" => Object {
    "Filterable": Object {
      "defaultProps": Object {
        "ariaLabel": "Choose an item",
        "compareItems": [Function],
        "disabled": false,
        "filterItems": [Function],
        "initialSelectedItems": Array [],
        "itemToString": [Function],
        "light": false,
        "locale": "en",
        "open": false,
        "selectionFeedback": "top-after-reopen",
        "sortItems": [Function],
      },
      "displayName": "MultiSelect.Filterable",
      "propTypes": Object {
        "ariaLabel": Object {
          "type": "string",
        },
        "compareItems": Object {
          "isRequired": true,
          "type": "func",
        },
        "disabled": Object {
          "type": "bool",
        },
        "downshiftProps": Object {
          "args": Array [
            Object {
              "breakingChanges": Object {
                "args": Array [
                  Object {
                    "resetInputOnSelection": Object {
                      "type": "bool",
                    },
                  },
                ],
                "type": "shape",
              },
              "children": Object {
                "type": "func",
              },
              "defaultHighlightedIndex": Object {
                "type": "number",
              },
              "defaultInputValue": Object {
                "type": "string",
              },
              "defaultIsOpen": Object {
                "type": "bool",
              },
              "defaultSelectedItem": Object {
                "type": "any",
              },
              "environment": Object {
                "args": Array [
                  Object {
                    "addEventListener": Object {
                      "type": "func",
                    },
                    "document": Object {
                      "args": Array [
                        Object {
                          "activeElement": Object {
                            "type": "any",
                          },
                          "body": Object {
                            "type": "any",
                          },
                          "getElementById": Object {
                            "type": "func",
                          },
                        },
                      ],
                      "type": "shape",
                    },
                    "removeEventListener": Object {
                      "type": "func",
                    },
                  },
                ],
                "type": "shape",
              },
              "getA11yStatusMessage": Object {
                "type": "func",
              },
              "highlightedIndex": Object {
                "type": "number",
              },
              "id": Object {
                "type": "string",
              },
              "inputValue": Object {
                "type": "string",
              },
              "isOpen": Object {
                "type": "bool",
              },
              "itemCount": Object {
                "type": "number",
              },
              "itemToString": Object {
                "type": "func",
              },
              "onChange": Object {
                "type": "func",
              },
              "onInputValueChange": Object {
                "type": "func",
              },
              "onOuterClick": Object {
                "type": "func",
              },
              "onSelect": Object {
                "type": "func",
              },
              "onStateChange": Object {
                "type": "func",
              },
              "onUserAction": Object {
                "type": "func",
              },
              "render": Object {
                "type": "func",
              },
              "selectedItem": Object {
                "type": "any",
              },
              "selectedItemChanged": Object {
                "type": "func",
              },
              "stateReducer": Object {
                "type": "func",
              },
            },
          ],
          "type": "shape",
        },
        "id": Object {
          "isRequired": true,
          "type": "string",
        },
        "initialSelectedItems": Object {
          "type": "array",
        },
        "invalid": Object {
          "type": "bool",
        },
        "invalidText": Object {
          "type": "string",
        },
        "itemToString": Object {
          "type": "func",
        },
        "items": Object {
          "isRequired": true,
          "type": "array",
        },
        "light": Object {
          "type": "bool",
        },
        "locale": Object {
          "type": "string",
        },
        "onChange": Object {
          "type": "func",
        },
        "open": Object {
          "type": "bool",
        },
        "placeholder": Object {
          "isRequired": true,
          "type": "string",
        },
        "selectionFeedback": Object {
          "args": Array [
            Array [
              "top",
              "fixed",
              "top-after-reopen",
            ],
          ],
          "type": "oneOf",
        },
        "size": Object {
          "args": Array [
            Array [
              "sm",
              "xl",
            ],
          ],
          "type": "oneOf",
        },
        "sortItems": Object {
          "isRequired": true,
          "type": "func",
        },
        "translateWithId": Object {
          "type": "func",
        },
        "useTitleInItem": Object {
          "type": "bool",
        },
      },
    },
    "defaultProps": Object {
      "compareItems": [Function],
      "disabled": false,
      "initialSelectedItems": Array [],
      "itemToString": [Function],
      "light": false,
      "locale": "en",
      "open": false,
      "selectionFeedback": "top-after-reopen",
      "sortItems": [Function],
      "title": false,
      "type": "default",
    },
    "propTypes": Object {
      "compareItems": Object {
        "isRequired": true,
        "type": "func",
      },
      "disabled": Object {
        "type": "bool",
      },
      "downshiftProps": Object {
        "args": Array [
          Object {
            "breakingChanges": Object {
              "args": Array [
                Object {
                  "resetInputOnSelection": Object {
                    "type": "bool",
                  },
                },
              ],
              "type": "shape",
            },
            "children": Object {
              "type": "func",
            },
            "defaultHighlightedIndex": Object {
              "type": "number",
            },
            "defaultInputValue": Object {
              "type": "string",
            },
            "defaultIsOpen": Object {
              "type": "bool",
            },
            "defaultSelectedItem": Object {
              "type": "any",
            },
            "environment": Object {
              "args": Array [
                Object {
                  "addEventListener": Object {
                    "type": "func",
                  },
                  "document": Object {
                    "args": Array [
                      Object {
                        "activeElement": Object {
                          "type": "any",
                        },
                        "body": Object {
                          "type": "any",
                        },
                        "getElementById": Object {
                          "type": "func",
                        },
                      },
                    ],
                    "type": "shape",
                  },
                  "removeEventListener": Object {
                    "type": "func",
                  },
                },
              ],
              "type": "shape",
            },
            "getA11yStatusMessage": Object {
              "type": "func",
            },
            "highlightedIndex": Object {
              "type": "number",
            },
            "id": Object {
              "type": "string",
            },
            "inputValue": Object {
              "type": "string",
            },
            "isOpen": Object {
              "type": "bool",
            },
            "itemCount": Object {
              "type": "number",
            },
            "itemToString": Object {
              "type": "func",
            },
            "onChange": Object {
              "type": "func",
            },
            "onInputValueChange": Object {
              "type": "func",
            },
            "onOuterClick": Object {
              "type": "func",
            },
            "onSelect": Object {
              "type": "func",
            },
            "onStateChange": Object {
              "type": "func",
            },
            "onUserAction": Object {
              "type": "func",
            },
            "render": Object {
              "type": "func",
            },
            "selectedItem": Object {
              "type": "any",
            },
            "selectedItemChanged": Object {
              "type": "func",
            },
            "stateReducer": Object {
              "type": "func",
            },
          },
        ],
        "type": "shape",
      },
      "id": Object {
        "isRequired": true,
        "type": "string",
      },
      "initialSelectedItems": Object {
        "type": "array",
      },
      "invalid": Object {
        "type": "bool",
      },
      "invalidText": Object {
        "type": "string",
      },
      "itemToString": Object {
        "type": "func",
      },
      "items": Object {
        "isRequired": true,
        "type": "array",
      },
      "label": Object {
        "isRequired": true,
        "type": "node",
      },
      "light": Object {
        "type": "bool",
      },
      "locale": Object {
        "type": "string",
      },
      "onChange": Object {
        "type": "func",
      },
      "open": Object {
        "type": "bool",
      },
      "selectionFeedback": Object {
        "args": Array [
          Array [
            "top",
            "fixed",
            "top-after-reopen",
          ],
        ],
        "type": "oneOf",
      },
      "size": Object {
        "args": Array [
          Array [
            "sm",
            "xl",
          ],
        ],
        "type": "oneOf",
      },
      "sortItems": Object {
        "isRequired": true,
        "type": "func",
      },
      "translateWithId": Object {
        "type": "func",
      },
      "type": Object {
        "args": Array [
          Array [
            "default",
            "inline",
          ],
        ],
        "type": "oneOf",
      },
      "useTitleInItem": Object {
        "type": "bool",
      },
    },
  },
  "ToastNotification" => Object {
    "defaultProps": Object {
      "caption": "provide a caption",
      "hideCloseButton": false,
      "iconDescription": "closes notification",
      "kind": "error",
      "notificationType": "toast",
      "onCloseButtonClick": [Function],
      "role": "alert",
      "timeout": 0,
      "title": "provide a title",
    },
    "propTypes": Object {
      "caption": Object {
        "type": "node",
      },
      "children": Object {
        "type": "node",
      },
      "className": Object {
        "type": "string",
      },
      "hideCloseButton": Object {
        "type": "bool",
      },
      "iconDescription": Object {
        "type": "string",
      },
      "kind": Object {
        "args": Array [
          Array [
            "error",
            "info",
            "success",
            "warning",
          ],
        ],
        "isRequired": true,
        "type": "oneOf",
      },
      "lowContrast": Object {
        "type": "bool",
      },
      "notificationType": Object {
        "type": "string",
      },
      "onCloseButtonClick": Object {
        "type": "func",
      },
      "role": Object {
        "isRequired": true,
        "type": "string",
      },
      "statusIconDescription": Object {
        "type": "string",
      },
      "subtitle": Object {
        "type": "node",
      },
      "timeout": Object {
        "type": "number",
      },
      "title": Object {
        "isRequired": true,
        "type": "string",
      },
    },
  },
  "InlineNotification" => Object {
    "defaultProps": Object {
      "hideCloseButton": false,
      "iconDescription": "closes notification",
      "notificationType": "inline",
      "onCloseButtonClick": [Function],
      "role": "alert",
    },
    "propTypes": Object {
      "actions": Object {
        "type": "node",
      },
      "children": Object {
        "type": "node",
      },
      "className": Object {
        "type": "string",
      },
      "hideCloseButton": Object {
        "type": "bool",
      },
      "iconDescription": Object {
        "type": "string",
      },
      "kind": Object {
        "args": Array [
          Array [
            "error",
            "info",
            "success",
            "warning",
          ],
        ],
        "isRequired": true,
        "type": "oneOf",
      },
      "lowContrast": Object {
        "type": "bool",
      },
      "notificationType": Object {
        "type": "string",
      },
      "onCloseButtonClick": Object {
        "type": "func",
      },
      "role": Object {
        "isRequired": true,
        "type": "string",
      },
      "statusIconDescription": Object {
        "type": "string",
      },
      "subtitle": Object {
        "type": "node",
      },
      "title": Object {
        "isRequired": true,
        "type": "string",
      },
    },
  },
  "NotificationActionButton" => Object {
    "propTypes": Object {
      "children": Object {
        "type": "node",
      },
      "className": Object {
        "type": "string",
      },
      "onClick": Object {
        "type": "func",
      },
    },
  },
  "NotificationButton" => Object {
    "defaultProps": Object {
      "ariaLabel": "close notification",
      "iconDescription": "close icon",
      "notificationType": "toast",
      "renderIcon": Object {
        "$$typeof": Symbol(react.forward_ref),
        "render": [Function],
      },
      "type": "button",
    },
    "propTypes": Object {
      "ariaLabel": Object {
        "type": "string",
      },
      "className": Object {
        "type": "string",
      },
      "iconDescription": Object {
        "type": "string",
      },
      "name": Object {
        "type": "string",
      },
      "notificationType": Object {
        "args": Array [
          Array [
            "toast",
            "inline",
          ],
        ],
        "type": "oneOf",
      },
      "renderIcon": Object {
        "args": Array [
          Array [
            Object {
              "type": "func",
            },
            Object {
              "type": "object",
            },
          ],
        ],
        "type": "oneOfType",
      },
      "type": Object {
        "type": "string",
      },
    },
  },
  "NotificationTextDetails" => Object {
    "defaultProps": Object {
      "caption": "caption",
      "notificationType": "toast",
      "title": "title",
    },
    "propTypes": Object {
      "caption": Object {
        "type": "node",
      },
      "children": Object {
        "type": "node",
      },
      "notificationType": Object {
        "args": Array [
          Array [
            "toast",
            "inline",
          ],
        ],
        "type": "oneOf",
      },
      "subtitle": Object {
        "type": "node",
      },
      "title": Object {
        "type": "string",
      },
    },
  },
  "NumberInput" => Object {
    "$$typeof": Symbol(react.forward_ref),
    "render": [Function],
  },
  "OrderedList" => Object {
    "defaultProps": Object {
      "nested": false,
    },
    "propTypes": Object {
      "children": Object {
        "type": "node",
      },
      "className": Object {
        "type": "string",
      },
      "nested": Object {
        "type": "bool",
      },
    },
  },
  "OverflowMenu" => Object {
    "$$typeof": Symbol(react.forward_ref),
    "render": [Function],
  },
  "OverflowMenuItem" => Object {
    "defaultProps": Object {
      "disabled": false,
      "hasDivider": false,
      "isDelete": false,
      "itemText": "Provide itemText",
      "onClick": [Function],
      "onKeyDown": [Function],
    },
    "propTypes": Object {
      "className": Object {
        "type": "string",
      },
      "closeMenu": Object {
        "type": "func",
      },
      "disabled": Object {
        "type": "bool",
      },
      "hasDivider": Object {
        "type": "bool",
      },
      "href": Object {
        "type": "string",
      },
      "isDelete": Object {
        "type": "bool",
      },
      "itemText": Object {
        "isRequired": true,
        "type": "node",
      },
      "onBlur": Object {
        "type": "func",
      },
      "onClick": Object {
        "type": "func",
      },
      "onFocus": Object {
        "type": "func",
      },
      "onKeyDown": Object {
        "type": "func",
      },
      "onKeyUp": Object {
        "type": "func",
      },
      "onMouseDown": Object {
        "type": "func",
      },
      "onMouseEnter": Object {
        "type": "func",
      },
      "onMouseLeave": Object {
        "type": "func",
      },
      "onMouseUp": Object {
        "type": "func",
      },
      "primaryFocus": Object {
        "type": "bool",
      },
      "requireTitle": Object {
        "type": "bool",
      },
      "wrapperClassName": Object {
        "type": "string",
      },
    },
  },
  "Pagination" => Object {
    "defaultProps": Object {
      "backwardText": "Previous page",
      "disabled": false,
      "forwardText": "Next page",
      "isLastPage": false,
      "itemRangeText": [Function],
      "itemText": [Function],
      "itemsPerPageText": "Items per page:",
      "page": 1,
      "pageInputDisabled": false,
      "pageNumberText": "Page Number",
      "pageRangeText": [Function],
      "pageText": [Function],
      "pagesUnknown": false,
    },
    "propTypes": Object {
      "backwardText": Object {
        "type": "string",
      },
      "className": Object {
        "type": "string",
      },
      "disabled": Object {
        "type": "bool",
      },
      "forwardText": Object {
        "type": "string",
      },
      "id": Object {
        "args": Array [
          Array [
            Object {
              "type": "string",
            },
            Object {
              "type": "number",
            },
          ],
        ],
        "type": "oneOfType",
      },
      "isLastPage": Object {
        "type": "bool",
      },
      "itemRangeText": Object {
        "type": "func",
      },
      "itemText": Object {
        "type": "func",
      },
      "itemsPerPageText": Object {
        "type": "string",
      },
      "onChange": Object {
        "type": "func",
      },
      "page": Object {
        "type": "number",
      },
      "pageInputDisabled": Object {
        "type": "bool",
      },
      "pageNumberText": Object {
        "type": "string",
      },
      "pageRangeText": Object {
        "type": "func",
      },
      "pageSize": Object {
        "type": "number",
      },
      "pageSizes": Object {
        "args": Array [
          Object {
            "type": "number",
          },
        ],
        "isRequired": true,
        "type": "arrayOf",
      },
      "pageText": Object {
        "type": "func",
      },
      "pagesUnknown": Object {
        "type": "bool",
      },
      "totalItems": Object {
        "type": "number",
      },
    },
  },
  "PrimaryButton" => Object {},
  "ProgressStep" => Object {
    "defaultProps": Object {
      "renderLabel": [Function],
      "translateWithId": [Function],
    },
    "propTypes": Object {
      "className": Object {
        "type": "string",
      },
      "complete": Object {
        "type": "bool",
      },
      "current": Object {
        "type": "bool",
      },
      "description": Object {
        "type": "string",
      },
      "disabled": Object {
        "type": "bool",
      },
      "index": Object {
        "type": "number",
      },
      "invalid": Object {
        "type": "bool",
      },
      "label": Object {
        "isRequired": true,
        "type": "node",
      },
      "onClick": Object {
        "type": "func",
      },
      "overflowTooltipProps": Object {
        "type": "object",
      },
      "renderLabel": Object {
        "type": "func",
      },
      "secondaryLabel": Object {
        "type": "string",
      },
      "tooltipId": Object {
        "type": "string",
      },
      "translateWithId": Object {
        "type": "func",
      },
    },
  },
  "RadioButton" => Object {
    "$$typeof": Symbol(react.forward_ref),
    "render": [Function],
  },
  "RadioButtonGroup" => Object {
    "defaultProps": Object {
      "labelPosition": "right",
      "onChange": [Function],
      "orientation": "horizontal",
    },
    "propTypes": Object {
      "children": Object {
        "type": "node",
      },
      "className": Object {
        "type": "string",
      },
      "defaultSelected": Object {
        "args": Array [
          Array [
            Object {
              "type": "string",
            },
            Object {
              "type": "number",
            },
          ],
        ],
        "type": "oneOfType",
      },
      "disabled": Object {
        "type": "bool",
      },
      "labelPosition": Object {
        "args": Array [
          Array [
            "left",
            "right",
          ],
        ],
        "type": "oneOf",
      },
      "name": Object {
        "isRequired": true,
        "type": "string",
      },
      "onChange": Object {
        "type": "func",
      },
      "orientation": Object {
        "args": Array [
          Array [
            "horizontal",
            "vertical",
          ],
        ],
        "type": "oneOf",
      },
      "valueSelected": Object {
        "args": Array [
          Array [
            Object {
              "type": "string",
            },
            Object {
              "type": "number",
            },
          ],
        ],
        "type": "oneOfType",
      },
    },
  },
  "Search" => Object {
    "defaultProps": Object {
      "closeButtonLabelText": "Clear search input",
      "onChange": [Function],
      "placeHolderText": "",
      "type": "text",
    },
    "propTypes": Object {
      "className": Object {
        "type": "string",
      },
      "closeButtonLabelText": Object {
        "type": "string",
      },
      "defaultValue": Object {
        "args": Array [
          Array [
            Object {
              "type": "string",
            },
            Object {
              "type": "number",
            },
          ],
        ],
        "type": "oneOfType",
      },
      "id": Object {
        "type": "string",
      },
      "labelText": Object {
        "isRequired": true,
        "type": "node",
      },
      "light": Object {
        "type": "bool",
      },
      "placeHolderText": Object {
        "type": "string",
      },
      "size": Object {
        "args": Array [
          Array [
            "sm",
            "lg",
            "xl",
          ],
        ],
        "type": "oneOf",
      },
      "small": [Function],
      "type": Object {
        "type": "string",
      },
      "value": Object {
        "args": Array [
          Array [
            Object {
              "type": "string",
            },
            Object {
              "type": "number",
            },
          ],
        ],
        "type": "oneOfType",
      },
    },
  },
  "SearchFilterButton" => Object {
    "defaultProps": Object {
      "iconDescription": "filter",
      "labelText": "Search",
    },
    "propTypes": Object {
      "iconDescription": Object {
        "type": "string",
      },
      "labelText": Object {
        "type": "string",
      },
    },
  },
  "SearchLayoutButton" => Object {
    "defaultProps": Object {
      "iconDescriptionGrid": "grid",
      "iconDescriptionList": "list",
      "labelText": "Filter",
    },
    "propTypes": Object {
      "format": Object {
        "args": Array [
          Array [
            "list",
            "grid",
          ],
        ],
        "type": "oneOf",
      },
      "iconDescriptionGrid": Object {
        "type": "string",
      },
      "iconDescriptionList": Object {
        "type": "string",
      },
      "labelText": Object {
        "type": "string",
      },
      "onChangeFormat": Object {
        "type": "func",
      },
    },
  },
  "SecondaryButton" => Object {},
  "Select" => Object {
    "$$typeof": Symbol(react.forward_ref),
    "defaultProps": Object {
      "disabled": false,
      "helperText": "",
      "inline": false,
      "invalid": false,
      "invalidText": "",
      "labelText": "Select",
      "light": false,
    },
    "displayName": "Select",
    "propTypes": Object {
      "children": Object {
        "type": "node",
      },
      "className": Object {
        "type": "string",
      },
      "defaultValue": Object {
        "type": "any",
      },
      "disabled": Object {
        "type": "bool",
      },
      "helperText": Object {
        "type": "node",
      },
      "hideLabel": Object {
        "type": "bool",
      },
      "iconDescription": [Function],
      "id": Object {
        "isRequired": true,
        "type": "string",
      },
      "inline": Object {
        "type": "bool",
      },
      "invalid": Object {
        "type": "bool",
      },
      "invalidText": Object {
        "type": "string",
      },
      "labelText": Object {
        "type": "node",
      },
      "light": Object {
        "type": "bool",
      },
      "noLabel": Object {
        "type": "bool",
      },
      "onChange": Object {
        "type": "func",
      },
      "size": Object {
        "args": Array [
          Array [
            "sm",
            "xl",
          ],
        ],
        "type": "oneOf",
      },
    },
    "render": [Function],
  },
  "SelectItem" => Object {
    "defaultProps": Object {
      "disabled": false,
      "hidden": false,
      "text": "",
      "value": "",
    },
    "propTypes": Object {
      "className": Object {
        "type": "string",
      },
      "disabled": Object {
        "type": "bool",
      },
      "hidden": Object {
        "type": "bool",
      },
      "text": Object {
        "isRequired": true,
        "type": "string",
      },
      "value": Object {
        "isRequired": true,
        "type": "any",
      },
    },
  },
  "SelectItemGroup" => Object {
    "defaultProps": Object {
      "disabled": false,
      "label": "Provide label",
    },
    "propTypes": Object {
      "children": Object {
        "type": "node",
      },
      "className": Object {
        "type": "string",
      },
      "disabled": Object {
        "type": "bool",
      },
      "label": Object {
        "isRequired": true,
        "type": "string",
      },
    },
  },
  "Switch" => Object {
    "$$typeof": Symbol(react.forward_ref),
    "defaultProps": Object {
      "onClick": [Function],
      "onKeyDown": [Function],
      "selected": false,
      "text": "Provide text",
    },
    "displayName": "Switch",
    "propTypes": Object {
      "className": Object {
        "type": "string",
      },
      "index": Object {
        "type": "number",
      },
      "name": Object {
        "args": Array [
          Array [
            Object {
              "type": "string",
            },
            Object {
              "type": "number",
            },
          ],
        ],
        "type": "oneOfType",
      },
      "onClick": Object {
        "type": "func",
      },
      "onKeyDown": Object {
        "type": "func",
      },
      "selected": Object {
        "type": "bool",
      },
      "text": Object {
        "isRequired": true,
        "type": "string",
      },
    },
    "render": [Function],
  },
  "Slider" => Object {
    "defaultProps": Object {
      "ariaLabelInput": "Slider number input",
      "disabled": false,
      "hideTextInput": false,
      "inputType": "number",
      "light": false,
      "maxLabel": "",
      "minLabel": "",
      "step": 1,
      "stepMultiplier": 4,
    },
    "propTypes": Object {
      "ariaLabelInput": Object {
        "type": "string",
      },
      "children": Object {
        "type": "node",
      },
      "className": Object {
        "type": "string",
      },
      "disabled": Object {
        "type": "bool",
      },
      "formatLabel": Object {
        "type": "func",
      },
      "hideTextInput": Object {
        "type": "bool",
      },
      "id": Object {
        "type": "string",
      },
      "inputType": Object {
        "type": "string",
      },
      "labelText": Object {
        "type": "node",
      },
      "light": Object {
        "type": "bool",
      },
      "max": Object {
        "isRequired": true,
        "type": "number",
      },
      "maxLabel": Object {
        "type": "string",
      },
      "min": Object {
        "isRequired": true,
        "type": "number",
      },
      "minLabel": Object {
        "type": "string",
      },
      "name": Object {
        "type": "string",
      },
      "onChange": Object {
        "type": "func",
      },
      "onRelease": Object {
        "type": "func",
      },
      "step": Object {
        "type": "number",
      },
      "stepMuliplier": [Function],
      "stepMultiplier": Object {
        "type": "number",
      },
      "value": Object {
        "isRequired": true,
        "type": "number",
      },
    },
  },
  "StructuredListWrapper" => Object {
    "defaultProps": Object {
      "ariaLabel": "Structured list section",
      "selection": false,
    },
    "propTypes": Object {
      "ariaLabel": Object {
        "type": "string",
      },
      "border": [Function],
      "children": Object {
        "type": "node",
      },
      "className": Object {
        "type": "string",
      },
      "selection": Object {
        "type": "bool",
      },
    },
  },
  "StructuredListHead" => Object {
    "propTypes": Object {
      "children": Object {
        "type": "node",
      },
      "className": Object {
        "type": "string",
      },
    },
  },
  "StructuredListBody" => Object {
    "defaultProps": Object {
      "onKeyDown": [Function],
    },
    "propTypes": Object {
      "children": Object {
        "type": "node",
      },
      "className": Object {
        "type": "string",
      },
      "head": Object {
        "type": "bool",
      },
      "onKeyDown": Object {
        "type": "func",
      },
    },
  },
  "StructuredListRow" => Object {
    "defaultProps": Object {
      "head": false,
      "label": false,
      "onKeyDown": [Function],
      "tabIndex": 0,
    },
    "propTypes": Object {
      "children": Object {
        "type": "node",
      },
      "className": Object {
        "type": "string",
      },
      "head": Object {
        "type": "bool",
      },
      "label": Object {
        "type": "bool",
      },
      "onKeyDown": Object {
        "type": "func",
      },
      "tabIndex": Object {
        "type": "number",
      },
    },
  },
  "StructuredListInput" => Object {
    "defaultProps": Object {
      "onChange": [Function],
      "title": "title",
      "value": "value",
    },
    "propTypes": Object {
      "className": Object {
        "type": "string",
      },
      "defaultChecked": Object {
        "type": "bool",
      },
      "id": Object {
        "type": "string",
      },
      "name": Object {
        "type": "string",
      },
      "onChange": Object {
        "type": "func",
      },
      "title": Object {
        "type": "string",
      },
      "value": Object {
        "args": Array [
          Array [
            Object {
              "type": "string",
            },
            Object {
              "type": "number",
            },
          ],
        ],
        "isRequired": true,
        "type": "oneOfType",
      },
    },
  },
  "StructuredListCell" => Object {
    "defaultProps": Object {
      "head": false,
      "noWrap": false,
    },
    "propTypes": Object {
      "children": Object {
        "type": "node",
      },
      "className": Object {
        "type": "string",
      },
      "head": Object {
        "type": "bool",
      },
      "noWrap": Object {
        "type": "bool",
      },
    },
  },
  "Tab" => Object {
    "defaultProps": Object {
      "href": "#",
      "label": "provide a label",
      "onClick": [Function],
      "onKeyDown": [Function],
      "renderContent": [Function],
      "role": "presentation",
      "selected": false,
      "tabIndex": 0,
    },
    "propTypes": Object {
      "className": Object {
        "type": "string",
      },
      "disabled": Object {
        "type": "bool",
      },
      "handleTabClick": Object {
        "type": "func",
      },
      "handleTabKeyDown": Object {
        "type": "func",
      },
      "href": Object {
        "isRequired": true,
        "type": "string",
      },
      "id": Object {
        "type": "string",
      },
      "index": Object {
        "type": "number",
      },
      "label": Object {
        "type": "node",
      },
      "onClick": Object {
        "isRequired": true,
        "type": "func",
      },
      "onKeyDown": Object {
        "isRequired": true,
        "type": "func",
      },
      "renderAnchor": Object {
        "type": "func",
      },
      "renderContent": Object {
        "type": "func",
      },
      "role": Object {
        "isRequired": true,
        "type": "string",
      },
      "selected": Object {
        "isRequired": true,
        "type": "bool",
      },
      "tabIndex": Object {
        "isRequired": true,
        "type": "number",
      },
    },
  },
  "TabContent" => Object {
    "defaultProps": Object {
      "selected": false,
    },
    "propTypes": Object {
      "children": Object {
        "type": "node",
      },
      "className": Object {
        "type": "string",
      },
      "selected": Object {
        "type": "bool",
      },
    },
  },
  "Tabs" => Object {
    "defaultProps": Object {
      "ariaLabel": "listbox",
      "iconDescription": "show menu options",
      "role": "navigation",
      "selected": 0,
      "triggerHref": "#",
      "type": "default",
    },
    "propTypes": Object {
      "ariaLabel": Object {
        "type": "string",
      },
      "children": Object {
        "type": "node",
      },
      "className": Object {
        "type": "string",
      },
      "hidden": Object {
        "type": "bool",
      },
      "iconDescription": Object {
        "isRequired": true,
        "type": "string",
      },
      "onClick": Object {
        "type": "func",
      },
      "onKeyDown": Object {
        "type": "func",
      },
      "onSelectionChange": Object {
        "type": "func",
      },
      "role": Object {
        "isRequired": true,
        "type": "string",
      },
      "selected": Object {
        "type": "number",
      },
      "tabContentClassName": Object {
        "type": "string",
      },
      "triggerHref": Object {
        "isRequired": true,
        "type": "string",
      },
      "type": Object {
        "args": Array [
          Array [
            "default",
            "container",
          ],
        ],
        "type": "oneOf",
      },
    },
  },
  "Tag" => Object {
    "propTypes": Object {
      "children": Object {
        "type": "node",
      },
      "className": Object {
        "type": "string",
      },
      "disabled": Object {
        "type": "bool",
      },
      "filter": Object {
        "type": "bool",
      },
      "title": Object {
        "type": "string",
      },
      "type": Object {
        "args": Array [
          Array [
            "red",
            "magenta",
            "purple",
            "blue",
            "cyan",
            "teal",
            "green",
            "gray",
            "cool-gray",
            "warm-gray",
          ],
        ],
        "isRequired": true,
        "type": "oneOf",
      },
    },
  },
  "TextArea" => Object {
    "$$typeof": Symbol(react.forward_ref),
    "defaultProps": Object {
      "cols": 50,
      "disabled": false,
      "helperText": "",
      "invalid": false,
      "invalidText": "",
      "light": false,
      "onChange": [Function],
      "onClick": [Function],
      "placeholder": "",
      "rows": 4,
    },
    "displayName": "TextArea",
    "propTypes": Object {
      "className": Object {
        "type": "string",
      },
      "cols": Object {
        "type": "number",
      },
      "defaultValue": Object {
        "args": Array [
          Array [
            Object {
              "type": "string",
            },
            Object {
              "type": "number",
            },
          ],
        ],
        "type": "oneOfType",
      },
      "disabled": Object {
        "type": "bool",
      },
      "helperText": Object {
        "type": "node",
      },
      "hideLabel": Object {
        "type": "bool",
      },
      "id": Object {
        "type": "string",
      },
      "invalid": Object {
        "type": "bool",
      },
      "invalidText": Object {
        "type": "string",
      },
      "labelText": Object {
        "isRequired": true,
        "type": "node",
      },
      "light": Object {
        "type": "bool",
      },
      "onChange": Object {
        "type": "func",
      },
      "onClick": Object {
        "type": "func",
      },
      "placeholder": Object {
        "type": "string",
      },
      "rows": Object {
        "type": "number",
      },
      "value": Object {
        "args": Array [
          Array [
            Object {
              "type": "string",
            },
            Object {
              "type": "number",
            },
          ],
        ],
        "type": "oneOfType",
      },
    },
    "render": [Function],
  },
  "TextInput" => Object {
    "$$typeof": Symbol(react.forward_ref),
    "ControlledPasswordInput": Object {
      "$$typeof": Symbol(react.forward_ref),
      "defaultProps": Object {
        "className": "\${prefix}--text__input",
        "disabled": false,
        "helperText": "",
        "invalid": false,
        "invalidText": "",
        "light": false,
        "onChange": [Function],
        "onClick": [Function],
        "size": "",
      },
      "propTypes": Object {
        "className": Object {
          "type": "string",
        },
        "defaultValue": Object {
          "args": Array [
            Array [
              Object {
                "type": "string",
              },
              Object {
                "type": "number",
              },
            ],
          ],
          "type": "oneOfType",
        },
        "disabled": Object {
          "type": "bool",
        },
        "helperText": Object {
          "type": "node",
        },
        "hideLabel": Object {
          "type": "bool",
        },
        "id": Object {
          "isRequired": true,
          "type": "string",
        },
        "invalid": Object {
          "type": "bool",
        },
        "invalidText": Object {
          "type": "string",
        },
        "labelText": Object {
          "isRequired": true,
          "type": "node",
        },
        "light": Object {
          "type": "bool",
        },
        "onChange": Object {
          "type": "func",
        },
        "onClick": Object {
          "type": "func",
        },
        "placeholder": Object {
          "type": "string",
        },
        "size": Object {
          "type": "string",
        },
        "tooltipAlignment": Object {
          "args": Array [
            Array [
              "start",
              "center",
              "end",
            ],
          ],
          "type": "oneOf",
        },
        "tooltipPosition": Object {
          "args": Array [
            Array [
              "top",
              "right",
              "bottom",
              "left",
            ],
          ],
          "type": "oneOf",
        },
        "value": Object {
          "args": Array [
            Array [
              Object {
                "type": "string",
              },
              Object {
                "type": "number",
              },
            ],
          ],
          "type": "oneOfType",
        },
      },
      "render": [Function],
    },
    "PasswordInput": Object {
      "defaultProps": Object {
        "className": "\${prefix}--text__input",
        "disabled": false,
        "helperText": "",
        "invalid": false,
        "invalidText": "",
        "light": false,
        "onChange": [Function],
        "onClick": [Function],
        "size": "",
      },
      "propTypes": Object {
        "className": Object {
          "type": "string",
        },
        "defaultValue": Object {
          "args": Array [
            Array [
              Object {
                "type": "string",
              },
              Object {
                "type": "number",
              },
            ],
          ],
          "type": "oneOfType",
        },
        "disabled": Object {
          "type": "bool",
        },
        "helperText": Object {
          "type": "node",
        },
        "hideLabel": Object {
          "type": "bool",
        },
        "hidePasswordLabel": Object {
          "type": "string",
        },
        "id": Object {
          "isRequired": true,
          "type": "string",
        },
        "invalid": Object {
          "type": "bool",
        },
        "invalidText": Object {
          "type": "string",
        },
        "labelText": Object {
          "isRequired": true,
          "type": "node",
        },
        "light": Object {
          "type": "bool",
        },
        "onChange": Object {
          "type": "func",
        },
        "onClick": Object {
          "type": "func",
        },
        "placeholder": Object {
          "type": "string",
        },
        "showPasswordLabel": Object {
          "type": "string",
        },
        "size": Object {
          "type": "string",
        },
        "tooltipAlignment": Object {
          "args": Array [
            Array [
              "start",
              "center",
              "end",
            ],
          ],
          "type": "oneOf",
        },
        "tooltipPosition": Object {
          "args": Array [
            Array [
              "top",
              "right",
              "bottom",
              "left",
            ],
          ],
          "type": "oneOf",
        },
        "value": Object {
          "args": Array [
            Array [
              Object {
                "type": "string",
              },
              Object {
                "type": "number",
              },
            ],
          ],
          "type": "oneOfType",
        },
      },
    },
    "defaultProps": Object {
      "disabled": false,
      "helperText": "",
      "invalid": false,
      "invalidText": "",
      "light": false,
      "onChange": [Function],
      "onClick": [Function],
      "type": "text",
    },
    "propTypes": Object {
      "className": Object {
        "type": "string",
      },
      "defaultValue": Object {
        "args": Array [
          Array [
            Object {
              "type": "string",
            },
            Object {
              "type": "number",
            },
          ],
        ],
        "type": "oneOfType",
      },
      "disabled": Object {
        "type": "bool",
      },
      "helperText": Object {
        "type": "node",
      },
      "hideLabel": Object {
        "type": "bool",
      },
      "id": Object {
        "isRequired": true,
        "type": "string",
      },
      "invalid": Object {
        "type": "bool",
      },
      "invalidText": Object {
        "type": "string",
      },
      "labelText": Object {
        "isRequired": true,
        "type": "node",
      },
      "light": Object {
        "type": "bool",
      },
      "onChange": Object {
        "type": "func",
      },
      "onClick": Object {
        "type": "func",
      },
      "placeholder": Object {
        "type": "string",
      },
      "size": Object {
        "args": Array [
          Array [
            "sm",
            "xl",
          ],
        ],
        "type": "oneOf",
      },
      "type": Object {
        "type": "string",
      },
      "value": Object {
        "args": Array [
          Array [
            Object {
              "type": "string",
            },
            Object {
              "type": "number",
            },
          ],
        ],
        "type": "oneOfType",
      },
    },
    "render": [Function],
  },
  "Tile" => Object {
    "defaultProps": Object {
      "light": false,
    },
    "propTypes": Object {
      "children": Object {
        "type": "node",
      },
      "className": Object {
        "type": "string",
      },
      "light": Object {
        "type": "bool",
      },
    },
  },
  "ClickableTile" => Object {
    "defaultProps": Object {
      "clicked": false,
      "handleClick": [Function],
      "handleKeyDown": [Function],
      "light": false,
    },
    "propTypes": Object {
      "children": Object {
        "type": "node",
      },
      "className": Object {
        "type": "string",
      },
      "href": Object {
        "type": "string",
      },
      "light": Object {
        "type": "bool",
      },
      "rel": Object {
        "type": "string",
      },
    },
  },
  "SelectableTile" => Object {
    "defaultProps": Object {
      "handleClick": [Function],
      "handleKeyDown": [Function],
      "light": false,
      "onChange": [Function],
      "selected": false,
      "tabIndex": 0,
      "title": "title",
      "value": "value",
    },
    "propTypes": Object {
      "children": Object {
        "type": "node",
      },
      "className": Object {
        "type": "string",
      },
      "iconDescription": [Function],
      "id": Object {
        "type": "string",
      },
      "light": Object {
        "type": "bool",
      },
      "name": Object {
        "type": "string",
      },
      "onChange": Object {
        "type": "func",
      },
      "selected": Object {
        "type": "bool",
      },
      "tabIndex": Object {
        "type": "number",
      },
      "title": Object {
        "type": "string",
      },
      "value": Object {
        "args": Array [
          Array [
            Object {
              "type": "string",
            },
            Object {
              "type": "number",
            },
          ],
        ],
        "isRequired": true,
        "type": "oneOfType",
      },
    },
  },
  "ExpandableTile" => Object {
    "defaultProps": Object {
      "expanded": false,
      "handleClick": [Function],
      "light": false,
      "onBeforeClick": [Function],
      "tabIndex": 0,
      "tileCollapsedIconText": "Interact to expand Tile",
      "tileExpandedIconText": "Interact to collapse Tile",
      "tileMaxHeight": 0,
      "tilePadding": 0,
    },
    "propTypes": Object {
      "children": Object {
        "type": "node",
      },
      "className": Object {
        "type": "string",
      },
      "expanded": Object {
        "type": "bool",
      },
      "id": Object {
        "type": "string",
      },
      "light": Object {
        "type": "bool",
      },
      "onBeforeClick": Object {
        "type": "func",
      },
      "tabIndex": Object {
        "type": "number",
      },
      "tileCollapsedIconText": Object {
        "type": "string",
      },
      "tileExpandedIconText": Object {
        "type": "string",
      },
    },
  },
  "TileAboveTheFoldContent" => Object {
    "propTypes": Object {
      "children": Object {
        "type": "node",
      },
    },
  },
  "TileBelowTheFoldContent" => Object {
    "propTypes": Object {
      "children": Object {
        "type": "node",
      },
    },
  },
  "RadioTile" => Object {
    "defaultProps": Object {
      "light": false,
      "onChange": [Function],
      "tabIndex": 0,
    },
    "propTypes": Object {
      "checked": Object {
        "type": "bool",
      },
      "className": Object {
        "type": "string",
      },
      "defaultChecked": Object {
        "type": "bool",
      },
      "iconDescription": [Function],
      "id": Object {
        "type": "string",
      },
      "light": Object {
        "type": "bool",
      },
      "name": Object {
        "type": "string",
      },
      "onChange": Object {
        "type": "func",
      },
      "tabIndex": Object {
        "type": "number",
      },
      "value": Object {
        "args": Array [
          Array [
            Object {
              "type": "string",
            },
            Object {
              "type": "number",
            },
          ],
        ],
        "isRequired": true,
        "type": "oneOfType",
      },
    },
  },
  "TileGroup" => Object {
    "defaultProps": Object {
      "onChange": [Function],
    },
    "propTypes": Object {
      "children": Object {
        "type": "node",
      },
      "className": Object {
        "type": "string",
      },
      "defaultSelected": Object {
        "args": Array [
          Array [
            Object {
              "type": "string",
            },
            Object {
              "type": "number",
            },
          ],
        ],
        "type": "oneOfType",
      },
      "disabled": Object {
        "type": "bool",
      },
      "legend": Object {
        "type": "string",
      },
      "name": Object {
        "isRequired": true,
        "type": "string",
      },
      "onChange": Object {
        "type": "func",
      },
      "valueSelected": Object {
        "args": Array [
          Array [
            Object {
              "type": "string",
            },
            Object {
              "type": "number",
            },
          ],
        ],
        "type": "oneOfType",
      },
    },
  },
  "TimePicker" => Object {
    "defaultProps": Object {
      "disabled": false,
      "invalid": false,
      "invalidText": "Invalid time format.",
      "light": false,
      "maxLength": 5,
      "onBlur": [Function],
      "onChange": [Function],
      "onClick": [Function],
      "pattern": "(1[012]|[1-9]):[0-5][0-9](\\\\s)?",
      "placeholder": "hh:mm",
      "type": "text",
    },
    "propTypes": Object {
      "children": Object {
        "type": "node",
      },
      "className": Object {
        "type": "string",
      },
      "disabled": Object {
        "type": "bool",
      },
      "hideLabel": Object {
        "type": "bool",
      },
      "id": Object {
        "isRequired": true,
        "type": "string",
      },
      "invalid": Object {
        "type": "bool",
      },
      "invalidText": Object {
        "type": "string",
      },
      "labelText": Object {
        "type": "node",
      },
      "light": Object {
        "type": "bool",
      },
      "maxLength": Object {
        "type": "number",
      },
      "onBlur": Object {
        "type": "func",
      },
      "onChange": Object {
        "type": "func",
      },
      "onClick": Object {
        "type": "func",
      },
      "pattern": Object {
        "type": "string",
      },
      "placeholder": Object {
        "type": "string",
      },
      "type": Object {
        "type": "string",
      },
      "value": Object {
        "type": "string",
      },
    },
  },
  "TimePickerSelect" => Object {
    "defaultProps": Object {
      "disabled": false,
      "hideLabel": true,
      "iconDescription": "open list of options",
      "inline": true,
    },
    "propTypes": Object {
      "children": Object {
        "type": "node",
      },
      "className": Object {
        "type": "string",
      },
      "defaultValue": Object {
        "type": "any",
      },
      "disabled": Object {
        "type": "bool",
      },
      "hideLabel": Object {
        "type": "bool",
      },
      "iconDescription": Object {
        "isRequired": true,
        "type": "string",
      },
      "id": Object {
        "isRequired": true,
        "type": "string",
      },
      "inline": Object {
        "type": "bool",
      },
      "labelText": Object {
        "isRequired": true,
        "type": "node",
      },
    },
  },
  "Toggle" => Object {
    "defaultProps": Object {
      "aria-label": "Toggle",
      "defaultToggled": false,
      "labelA": "Off",
      "labelB": "On",
      "onToggle": [Function],
    },
    "propTypes": Object {
      "aria-label": Object {
        "isRequired": true,
        "type": "string",
      },
      "className": Object {
        "type": "string",
      },
      "defaultToggled": Object {
        "type": "bool",
      },
      "id": Object {
        "isRequired": true,
        "type": "string",
      },
      "labelA": Object {
        "isRequired": true,
        "type": "string",
      },
      "labelB": Object {
        "isRequired": true,
        "type": "string",
      },
      "labelText": Object {
        "type": "string",
      },
      "onToggle": Object {
        "type": "func",
      },
      "toggled": Object {
        "type": "bool",
      },
    },
  },
  "ToggleSmall" => Object {
    "defaultProps": Object {
      "defaultToggled": false,
      "labelA": "Off",
      "labelB": "On",
      "onToggle": [Function],
    },
    "propTypes": Object {
      "aria-label": Object {
        "isRequired": true,
        "type": "string",
      },
      "className": Object {
        "type": "string",
      },
      "defaultToggled": Object {
        "type": "bool",
      },
      "id": Object {
        "isRequired": true,
        "type": "string",
      },
      "labelA": Object {
        "isRequired": true,
        "type": "string",
      },
      "labelB": Object {
        "isRequired": true,
        "type": "string",
      },
      "labelText": Object {
        "type": "string",
      },
      "onToggle": Object {
        "type": "func",
      },
      "toggled": Object {
        "type": "bool",
      },
    },
  },
  "Toolbar" => Object {
    "propTypes": Object {
      "children": Object {
        "type": "node",
      },
      "className": Object {
        "type": "string",
      },
    },
  },
  "ToolbarItem" => Object {
    "defaultProps": Object {
      "placeHolderText": "Provide placeHolderText",
    },
    "propTypes": Object {
      "children": Object {
        "type": "node",
      },
      "placeHolderText": Object {
        "type": "string",
      },
      "type": Object {
        "type": "string",
      },
    },
  },
  "ToolbarTitle" => Object {
    "$$typeof": Symbol(react.forward_ref),
    "propTypes": Object {
      "title": Object {
        "type": "string",
      },
    },
    "render": [Function],
  },
  "ToolbarOption" => Object {
    "$$typeof": Symbol(react.forward_ref),
    "propTypes": Object {
      "children": Object {
        "type": "node",
      },
    },
    "render": [Function],
  },
  "ToolbarDivider" => Object {
    "$$typeof": Symbol(react.forward_ref),
    "render": [Function],
  },
  "ToolbarSearch" => Object {
    "defaultProps": Object {
      "id": "search__input",
      "labelId": "search__label",
      "labelText": "",
      "placeHolderText": "",
      "role": "search",
      "type": "search",
    },
    "propTypes": Object {
      "children": Object {
        "type": "node",
      },
      "className": Object {
        "type": "string",
      },
      "id": Object {
        "type": "string",
      },
      "labelText": Object {
        "type": "node",
      },
      "placeHolderText": Object {
        "type": "string",
      },
      "small": Object {
        "type": "bool",
      },
      "type": Object {
        "type": "string",
      },
    },
  },
  "Tooltip" => Object {
    "$$typeof": Symbol(react.forward_ref),
    "render": [Function],
  },
  "TooltipDefinition" => Object {
    "defaultProps": Object {
      "align": "start",
      "direction": "bottom",
    },
    "propTypes": Object {
      "align": Object {
        "args": Array [
          Array [
            "start",
            "center",
            "end",
          ],
        ],
        "type": "oneOf",
      },
      "children": Object {
        "isRequired": true,
        "type": "string",
      },
      "direction": Object {
        "args": Array [
          Array [
            "top",
            "bottom",
          ],
        ],
        "type": "oneOf",
      },
      "id": Object {
        "type": "string",
      },
      "tooltipText": Object {
        "isRequired": true,
        "type": "node",
      },
      "triggerClassName": Object {
        "type": "string",
      },
    },
  },
  "TooltipIcon" => Object {
    "defaultProps": Object {
      "align": "center",
      "direction": "bottom",
    },
    "propTypes": Object {
      "align": Object {
        "args": Array [
          Array [
            "start",
            "center",
            "end",
          ],
        ],
        "type": "oneOf",
      },
      "children": Object {
        "isRequired": true,
        "type": "node",
      },
      "direction": Object {
        "args": Array [
          Array [
            "top",
            "right",
            "left",
            "bottom",
          ],
        ],
        "type": "oneOf",
      },
      "id": Object {
        "type": "string",
      },
      "tooltipText": Object {
        "isRequired": true,
        "type": "string",
      },
    },
  },
  "UnorderedList" => Object {
    "defaultProps": Object {
      "nested": false,
    },
    "propTypes": Object {
      "children": Object {
        "type": "node",
      },
      "className": Object {
        "type": "string",
      },
      "nested": Object {
        "type": "bool",
      },
    },
  },
  "SkeletonText" => Object {
    "defaultProps": Object {
      "heading": false,
      "lineCount": 3,
      "paragraph": false,
      "width": "100%",
    },
    "propTypes": Object {
      "className": Object {
        "type": "string",
      },
      "heading": Object {
        "type": "bool",
      },
      "lineCount": Object {
        "type": "number",
      },
      "paragraph": Object {
        "type": "bool",
      },
      "width": Object {
        "type": "string",
      },
    },
  },
  "SkeletonPlaceholder" => Object {
    "propTypes": Object {
      "className": Object {
        "type": "string",
      },
    },
  },
  "DataTableSkeleton" => Object {
    "defaultProps": Object {
      "columnCount": 5,
      "compact": false,
      "headers": Array [],
      "rowCount": 5,
      "zebra": false,
    },
    "propTypes": Object {
      "className": Object {
        "type": "string",
      },
      "columnCount": Object {
        "type": "number",
      },
      "compact": Object {
        "type": "bool",
      },
      "headers": Object {
        "args": Array [
          Array [
            Object {
              "type": "array",
            },
            Object {
              "args": Array [
                Object {
                  "header": Object {
                    "type": "node",
                  },
                  "key": Object {
                    "type": "string",
                  },
                },
              ],
              "type": "shape",
            },
          ],
        ],
        "type": "oneOfType",
      },
      "rowCount": Object {
        "type": "number",
      },
      "zebra": Object {
        "type": "bool",
      },
    },
  },
  "AccordionSkeleton" => Object {
    "defaultProps": Object {
      "align": "end",
      "count": 4,
      "open": true,
    },
    "propTypes": Object {
      "align": Object {
        "args": Array [
          Array [
            "start",
            "end",
          ],
        ],
        "type": "oneOf",
      },
      "className": Object {
        "type": "string",
      },
      "count": Object {
        "type": "number",
      },
      "open": Object {
        "type": "bool",
      },
      "uid": [Function],
    },
  },
  "ButtonSkeleton" => Object {
    "defaultProps": Object {
      "small": false,
    },
    "propTypes": Object {
      "className": Object {
        "type": "string",
      },
      "href": Object {
        "type": "string",
      },
      "small": Object {
        "type": "bool",
      },
    },
  },
  "CheckboxSkeleton" => Object {
    "propTypes": Object {
      "className": Object {
        "type": "string",
      },
    },
  },
  "CodeSnippetSkeleton" => Object {
    "propTypes": Object {
      "className": Object {
        "type": "string",
      },
      "type": Object {
        "args": Array [
          Array [
            "single",
            "multi",
          ],
        ],
        "type": "oneOf",
      },
    },
  },
  "DropdownSkeleton" => Object {
    "defaultProps": Object {
      "inline": false,
    },
    "propTypes": Object {
      "className": Object {
        "type": "string",
      },
      "inline": Object {
        "type": "bool",
      },
    },
  },
  "FileUploaderSkeleton" => Object {
    "propTypes": Object {
      "className": Object {
        "type": "string",
      },
    },
  },
  "NumberInputSkeleton" => Object {
    "propTypes": Object {
      "className": Object {
        "type": "string",
      },
      "hideLabel": Object {
        "type": "bool",
      },
    },
  },
  "ProgressIndicatorSkeleton" => Object {
    "propTypes": Object {
      "className": Object {
        "type": "string",
      },
    },
  },
  "RadioButtonSkeleton" => Object {
    "propTypes": Object {
      "className": Object {
        "type": "string",
      },
    },
  },
  "SearchSkeleton" => Object {
    "defaultProps": Object {
      "small": false,
    },
    "propTypes": Object {
      "className": Object {
        "type": "string",
      },
      "small": Object {
        "type": "bool",
      },
    },
  },
  "SelectSkeleton" => Object {
    "propTypes": Object {
      "className": Object {
        "type": "string",
      },
      "hideLabel": Object {
        "type": "bool",
      },
    },
  },
  "SliderSkeleton" => Object {
    "propTypes": Object {
      "className": Object {
        "type": "string",
      },
      "hideLabel": Object {
        "type": "bool",
      },
    },
  },
  "StructuredListSkeleton" => Object {
    "defaultProps": Object {
      "border": false,
      "rowCount": 5,
    },
    "propTypes": Object {
      "border": Object {
        "type": "bool",
      },
      "className": Object {
        "type": "string",
      },
      "rowCount": Object {
        "type": "number",
      },
    },
  },
  "TabsSkeleton" => Object {
    "propTypes": Object {
      "className": Object {
        "type": "string",
      },
    },
  },
  "TagSkeleton" => Object {
    "propTypes": Object {
      "className": Object {
        "type": "string",
      },
    },
  },
  "TextAreaSkeleton" => Object {
    "propTypes": Object {
      "className": Object {
        "type": "string",
      },
      "hideLabel": Object {
        "type": "bool",
      },
    },
  },
  "TextInputSkeleton" => Object {
    "propTypes": Object {
      "className": Object {
        "type": "string",
      },
      "hideLabel": Object {
        "type": "bool",
      },
    },
  },
  "ToggleSkeleton" => Object {
    "defaultProps": Object {
      "aria-label": "Toggle is loading",
    },
    "propTypes": Object {
      "aria-label": Object {
        "isRequired": true,
        "type": "string",
      },
      "className": Object {
        "type": "string",
      },
      "id": Object {
        "type": "string",
      },
      "labelText": Object {
        "type": "string",
      },
    },
  },
  "ToggleSmallSkeleton" => Object {
    "defaultProps": Object {
      "aria-label": "Toggle is loading",
    },
    "propTypes": Object {
      "aria-label": Object {
        "isRequired": true,
        "type": "string",
      },
      "className": Object {
        "type": "string",
      },
      "id": Object {
        "type": "string",
      },
      "labelText": Object {
        "type": "string",
      },
    },
  },
  "IconSkeleton" => Object {
    "propTypes": Object {
      "className": Object {
        "type": "string",
      },
      "style": Object {
        "type": "object",
      },
    },
  },
  "DatePickerSkeleton" => Object {
    "propTypes": Object {
      "className": Object {
        "type": "string",
      },
      "range": Object {
        "type": "bool",
      },
    },
  },
  "Content" => Object {
    "defaultProps": Object {
      "tagName": "main",
    },
    "propTypes": Object {
      "children": Object {
        "type": "node",
      },
      "className": Object {
        "type": "string",
      },
      "tagName": Object {
        "type": "string",
      },
    },
  },
  "HeaderContainer" => Object {
    "defaultProps": Object {
      "isSideNavExpanded": false,
    },
    "propTypes": Object {
      "isSideNavExpanded": Object {
        "type": "bool",
      },
    },
  },
  "HeaderGlobalAction" => Object {
    "$$typeof": Symbol(react.forward_ref),
    "displayName": "HeaderGlobalAction",
    "propTypes": Object {
      "aria-label": [Function],
      "aria-labelledby": [Function],
      "children": Object {
        "isRequired": true,
        "type": "node",
      },
      "className": Object {
        "type": "string",
      },
      "isActive": Object {
        "type": "bool",
      },
      "onClick": Object {
        "type": "func",
      },
    },
    "render": [Function],
  },
  "HeaderGlobalBar" => Object {
    "displayName": "HeaderGlobalBar",
    "propTypes": Object {
      "className": Object {
        "type": "string",
      },
    },
  },
  "HeaderMenu" => Object {
    "$$typeof": Symbol(react.forward_ref),
    "displayName": "HeaderMenu",
    "render": [Function],
  },
  "HeaderMenuButton" => Object {
    "propTypes": Object {
      "aria-label": [Function],
      "aria-labelledby": [Function],
      "className": Object {
        "type": "string",
      },
      "isActive": Object {
        "type": "bool",
      },
      "onClick": Object {
        "type": "func",
      },
    },
  },
  "HeaderMenuItem" => Object {
    "$$typeof": Symbol(react.forward_ref),
    "propTypes": Object {
      "children": Object {
        "isRequired": true,
        "type": "node",
      },
      "className": Object {
        "type": "string",
      },
      "element": Object {
        "type": "elementType",
      },
      "isSideNavExpanded": Object {
        "type": "bool",
      },
      "role": Object {
        "type": "string",
      },
    },
    "render": [Function],
  },
  "HeaderName" => Object {
    "defaultProps": Object {
      "prefix": "IBM",
    },
    "propTypes": Object {
      "children": Object {
        "isRequired": true,
        "type": "node",
      },
      "className": Object {
        "type": "string",
      },
      "element": Object {
        "type": "elementType",
      },
      "href": Object {
        "type": "string",
      },
      "isSideNavExpanded": Object {
        "type": "bool",
      },
      "prefix": Object {
        "type": "string",
      },
    },
  },
  "HeaderNavigation" => Object {
    "propTypes": Object {
      "aria-label": [Function],
      "aria-labelledby": [Function],
      "children": Object {
        "type": "node",
      },
      "className": Object {
        "type": "string",
      },
    },
  },
  "HeaderPanel" => Object {
    "$$typeof": Symbol(react.forward_ref),
    "displayName": "HeaderPanel",
    "propTypes": Object {
      "aria-label": [Function],
      "aria-labelledby": [Function],
      "className": Object {
        "type": "string",
      },
      "expanded": Object {
        "type": "bool",
      },
    },
    "render": [Function],
  },
  "HeaderSideNavItems" => Object {
    "defaultProps": Object {
      "hasDivider": false,
    },
    "propTypes": Object {
      "className": Object {
        "type": "string",
      },
      "hasDivider": Object {
        "type": "bool",
      },
    },
  },
  "Switcher" => Object {
    "$$typeof": Symbol(react.forward_ref),
    "propTypes": Object {
      "aria-label": [Function],
      "aria-labelledby": [Function],
      "children": Object {
        "isRequired": true,
        "type": "node",
      },
      "className": Object {
        "type": "string",
      },
    },
    "render": [Function],
  },
  "SwitcherItem" => Object {
    "$$typeof": Symbol(react.forward_ref),
    "propTypes": Object {
      "aria-label": [Function],
      "aria-labelledby": [Function],
      "children": Object {
        "isRequired": true,
        "type": "node",
      },
      "className": Object {
        "type": "string",
      },
    },
    "render": [Function],
  },
  "SwitcherDivider" => Object {
    "propTypes": Object {
      "className": Object {
        "type": "string",
      },
    },
  },
  "SkipToContent" => Object {
    "defaultProps": Object {
      "children": "Skip to main content",
      "href": "#main-content",
      "tabIndex": "0",
    },
    "propTypes": Object {
      "children": Object {
        "isRequired": true,
        "type": "string",
      },
      "href": Object {
        "isRequired": true,
        "type": "string",
      },
      "tabIndex": Object {
        "type": "string",
      },
    },
  },
  "SideNavDetails" => Object {
    "propTypes": Object {
      "children": Object {
        "type": "node",
      },
      "className": Object {
        "type": "string",
      },
      "title": Object {
        "isRequired": true,
        "type": "string",
      },
    },
  },
  "SideNavFooter" => Object {
    "defaultProps": Object {
      "assistiveText": "Toggle opening or closing the side navigation",
    },
    "propTypes": Object {
      "assistiveText": Object {
        "isRequired": true,
        "type": "string",
      },
      "expanded": Object {
        "isRequired": true,
        "type": "bool",
      },
      "isSideNavExpanded": Object {
        "type": "bool",
      },
      "onToggle": Object {
        "isRequired": true,
        "type": "func",
      },
    },
  },
  "SideNavHeader" => Object {
    "propTypes": Object {
      "className": Object {
        "type": "string",
      },
      "isSideNavExpanded": Object {
        "type": "bool",
      },
      "renderIcon": Object {
        "args": Array [
          Array [
            Object {
              "type": "func",
            },
            Object {
              "type": "object",
            },
          ],
        ],
        "isRequired": true,
        "type": "oneOfType",
      },
    },
  },
  "SideNavIcon" => Object {
    "defaultProps": Object {
      "small": false,
    },
    "propTypes": Object {
      "children": Object {
        "isRequired": true,
        "type": "node",
      },
      "className": Object {
        "type": "string",
      },
      "small": Object {
        "isRequired": true,
        "type": "bool",
      },
    },
  },
  "SideNavItem" => Object {
    "propTypes": Object {
      "children": Object {
        "isRequired": true,
        "type": "node",
      },
      "className": Object {
        "type": "string",
      },
      "large": Object {
        "type": "bool",
      },
    },
  },
  "SideNavItems" => Object {
    "propTypes": Object {
      "children": Object {
        "isRequired": true,
        "type": "node",
      },
      "className": Object {
        "type": "string",
      },
      "isSideNavExpanded": Object {
        "type": "bool",
      },
    },
  },
  "SideNavLink" => Object {
    "defaultProps": Object {
      "element": "a",
      "large": false,
    },
    "propTypes": Object {
      "children": Object {
        "isRequired": true,
        "type": "node",
      },
      "className": Object {
        "type": "string",
      },
      "element": Object {
        "type": "elementType",
      },
      "isSideNavExpanded": Object {
        "type": "bool",
      },
      "large": Object {
        "type": "bool",
      },
      "renderIcon": Object {
        "args": Array [
          Array [
            Object {
              "type": "func",
            },
            Object {
              "type": "object",
            },
          ],
        ],
        "type": "oneOfType",
      },
    },
  },
  "SideNavLinkText" => Object {
    "propTypes": Object {
      "children": Object {
        "isRequired": true,
        "type": "node",
      },
      "className": Object {
        "type": "string",
      },
    },
  },
  "SideNavMenu" => Object {
    "$$typeof": Symbol(react.forward_ref),
    "displayName": "SideNavMenu",
    "render": [Function],
  },
  "SideNavMenuItem" => Object {
    "$$typeof": Symbol(react.forward_ref),
    "propTypes": Object {
      "children": Object {
        "type": "node",
      },
      "className": Object {
        "type": "string",
      },
      "isActive": Object {
        "type": "bool",
      },
    },
    "render": [Function],
  },
  "SideNavSwitcher" => Object {
    "$$typeof": Symbol(react.forward_ref),
    "propTypes": Object {
      "className": Object {
        "type": "string",
      },
      "labelText": Object {
        "isRequired": true,
        "type": "string",
      },
      "onChange": Object {
        "type": "func",
      },
      "options": Object {
        "args": Array [
          Object {
            "type": "string",
          },
        ],
        "isRequired": true,
        "type": "arrayOf",
      },
    },
    "render": [Function],
  },
  "determineCardRange" => Object {},
  "determineMaxValueCardAttributeCount" => Object {},
  "compareGrains" => Object {},
  "csvDownloadHandler" => Object {},
  "tableActions" => Object {
    "TABLE_ACTION_APPLY": "TABLE_ACTION_APPLY",
    "TABLE_ACTION_CANCEL": "TABLE_ACTION_CANCEL",
    "TABLE_COLUMN_ORDER": "TABLE_COLUMN_ORDER",
    "TABLE_COLUMN_SORT": "TABLE_COLUMN_SORT",
    "TABLE_EMPTY_STATE_ACTION": "TABLE_EMPTY_STATE_ACTION",
    "TABLE_FILTER_APPLY": "TABLE_FILTER_APPLY",
    "TABLE_FILTER_CLEAR": "TABLE_FILTER_CLEAR",
    "TABLE_LOADING_SET": "TABLE_LOADING_SET",
    "TABLE_PAGE_CHANGE": "TABLE_PAGE_CHANGE",
    "TABLE_REGISTER": "TABLE_REGISTER",
    "TABLE_ROW_ACTION_COMPLETE": "TABLE_ROW_ACTION_COMPLETE",
    "TABLE_ROW_ACTION_ERROR": "TABLE_ROW_ACTION_ERROR",
    "TABLE_ROW_ACTION_START": "TABLE_ROW_ACTION_START",
    "TABLE_ROW_CLICK": "TABLE_ROW_CLICK",
    "TABLE_ROW_EXPAND": "TABLE_ROW_EXPAND",
    "TABLE_ROW_SELECT": "TABLE_ROW_SELECT",
    "TABLE_ROW_SELECT_ALL": "TABLE_ROW_SELECT_ALL",
    "TABLE_SEARCH_APPLY": "TABLE_SEARCH_APPLY",
    "TABLE_TOOLBAR_TOGGLE": "TABLE_TOOLBAR_TOGGLE",
    "tableActionApply": Object {},
    "tableActionCancel": Object {},
    "tableColumnOrder": Object {},
    "tableColumnSort": Object {},
    "tableEmptyStateAction": Object {},
    "tableFilterApply": Object {},
    "tableFilterClear": Object {},
    "tableLoadingSet": Object {},
    "tablePageChange": Object {},
    "tableRegister": Object {},
    "tableRowActionComplete": Object {},
    "tableRowActionError": Object {},
    "tableRowActionStart": Object {},
    "tableRowClick": Object {},
    "tableRowExpand": Object {},
    "tableRowSelect": Object {},
    "tableRowSelectAll": Object {},
    "tableSearchApply": Object {},
    "tableToolbarToggle": Object {},
  },
}
`;<|MERGE_RESOLUTION|>--- conflicted
+++ resolved
@@ -14,46 +14,6 @@
       },
     },
   },
-<<<<<<< HEAD
-=======
-  "AccordionItem" => Object {
-    "defaultProps": Object {
-      "children": null,
-      "className": null,
-      "iconDescription": "Open/Close",
-      "onClick": [Function],
-      "onHeadingClick": [Function],
-      "open": false,
-      "title": null,
-    },
-    "propTypes": Object {
-      "children": Object {
-        "type": "node",
-      },
-      "className": Object {
-        "type": "string",
-      },
-      "iconDescription": Object {
-        "type": "string",
-      },
-      "onClick": Object {
-        "type": "func",
-      },
-      "onHeadingClick": Object {
-        "type": "func",
-      },
-      "open": Object {
-        "type": "bool",
-      },
-      "renderExpando": Object {
-        "type": "func",
-      },
-      "title": Object {
-        "type": "node",
-      },
-    },
-  },
->>>>>>> 506b4630
   "Button" => Object {
     "defaultProps": Object {
       "children": null,
@@ -13466,6 +13426,7 @@
         "args": Array [
           Array [
             "sm",
+            "lg",
             "xl",
           ],
         ],
@@ -13799,22 +13760,7 @@
         },
       },
     },
-    "TableExpandHeader": Object {
-      "propTypes": Object {
-        "ariaLabel": [Function],
-        "children": Object {
-          "type": "node",
-        },
-        "className": Object {
-          "type": "string",
-        },
-        "expandIconDescription": Object {
-          "type": "string",
-        },
-        "isExpanded": [Function],
-        "onExpand": [Function],
-      },
-    },
+    "TableExpandHeader": Object {},
     "TableExpandRow": Object {
       "defaultProps": Object {
         "expandHeader": "expand",
@@ -13882,9 +13828,6 @@
         },
         "className": Object {
           "type": "string",
-        },
-        "colSpan": Object {
-          "type": "number",
         },
         "isSortHeader": Object {
           "type": "bool",
@@ -14066,7 +14009,6 @@
     "TableToolbarSearch": Object {
       "defaultProps": Object {
         "persistent": false,
-        "tabIndex": "0",
         "translateWithId": [Function],
       },
       "propTypes": Object {
@@ -14097,19 +14039,6 @@
         },
         "searchContainerClasses": Object {
           "type": "string",
-        },
-        "tabIndex": Object {
-          "args": Array [
-            Array [
-              Object {
-                "type": "number",
-              },
-              Object {
-                "type": "string",
-              },
-            ],
-          ],
-          "type": "oneOfType",
         },
         "translateWithId": Object {
           "isRequired": true,
@@ -14359,32 +14288,16 @@
       "type": "text",
     },
     "propTypes": Object {
-      "disabled": Object {
-        "type": "bool",
-      },
       "iconDescription": Object {
         "type": "string",
       },
       "id": Object {
         "isRequired": true,
         "type": "string",
-      },
-      "invalid": Object {
-        "type": "bool",
       },
       "labelText": Object {
         "isRequired": true,
         "type": "node",
-      },
-      "onChange": Object {
-        "type": "func",
-      },
-      "onClick": Object {
-        "type": "func",
-      },
-      "pattern": [Function],
-      "type": Object {
-        "type": "string",
       },
     },
   },
@@ -14593,6 +14506,7 @@
         "args": Array [
           Array [
             "sm",
+            "lg",
             "xl",
           ],
         ],
@@ -14713,9 +14627,6 @@
       },
       "name": Object {
         "type": "string",
-      },
-      "onChange": Object {
-        "type": "func",
       },
       "onClick": Object {
         "type": "func",
@@ -15058,9 +14969,6 @@
       "inline": Object {
         "type": "bool",
       },
-      "visited": Object {
-        "type": "bool",
-      },
     },
   },
   "ListItem" => Object {
@@ -15100,6 +15008,7 @@
   },
   "Modal" => Object {
     "defaultProps": Object {
+      "focusTrap": true,
       "hasScrollingContent": false,
       "iconDescription": "close the modal",
       "modalHeading": "",
@@ -15122,7 +15031,9 @@
       "danger": Object {
         "type": "bool",
       },
-      "focusTrap": [Function],
+      "focusTrap": Object {
+        "type": "bool",
+      },
       "hasForm": Object {
         "type": "bool",
       },
@@ -15479,6 +15390,7 @@
           "args": Array [
             Array [
               "sm",
+              "lg",
               "xl",
             ],
           ],
@@ -15679,6 +15591,7 @@
         "args": Array [
           Array [
             "sm",
+            "lg",
             "xl",
           ],
         ],
@@ -15731,6 +15644,7 @@
         "type": "bool",
       },
       "iconDescription": Object {
+        "isRequired": true,
         "type": "string",
       },
       "kind": Object {
@@ -15756,9 +15670,6 @@
       },
       "role": Object {
         "isRequired": true,
-        "type": "string",
-      },
-      "statusIconDescription": Object {
         "type": "string",
       },
       "subtitle": Object {
@@ -15795,6 +15706,7 @@
         "type": "bool",
       },
       "iconDescription": Object {
+        "isRequired": true,
         "type": "string",
       },
       "kind": Object {
@@ -15820,9 +15732,6 @@
       },
       "role": Object {
         "isRequired": true,
-        "type": "string",
-      },
-      "statusIconDescription": Object {
         "type": "string",
       },
       "subtitle": Object {
@@ -16118,7 +16027,6 @@
   "ProgressStep" => Object {
     "defaultProps": Object {
       "renderLabel": [Function],
-      "translateWithId": [Function],
     },
     "propTypes": Object {
       "className": Object {
@@ -16160,9 +16068,6 @@
       },
       "tooltipId": Object {
         "type": "string",
-      },
-      "translateWithId": Object {
-        "type": "func",
       },
     },
   },
@@ -16410,15 +16315,6 @@
       "onChange": Object {
         "type": "func",
       },
-      "size": Object {
-        "args": Array [
-          Array [
-            "sm",
-            "xl",
-          ],
-        ],
-        "type": "oneOf",
-      },
     },
     "render": [Function],
   },
@@ -16525,7 +16421,7 @@
       "maxLabel": "",
       "minLabel": "",
       "step": 1,
-      "stepMultiplier": 4,
+      "stepMuliplier": 4,
     },
     "propTypes": Object {
       "ariaLabelInput": Object {
@@ -16584,8 +16480,7 @@
       "step": Object {
         "type": "number",
       },
-      "stepMuliplier": [Function],
-      "stepMultiplier": Object {
+      "stepMuliplier": Object {
         "type": "number",
       },
       "value": Object {
@@ -16597,13 +16492,16 @@
   "StructuredListWrapper" => Object {
     "defaultProps": Object {
       "ariaLabel": "Structured list section",
+      "border": false,
       "selection": false,
     },
     "propTypes": Object {
       "ariaLabel": Object {
         "type": "string",
       },
-      "border": [Function],
+      "border": Object {
+        "type": "bool",
+      },
       "children": Object {
         "type": "node",
       },
@@ -16751,6 +16649,9 @@
       "disabled": Object {
         "type": "bool",
       },
+      "handleTabAnchorFocus": Object {
+        "type": "func",
+      },
       "handleTabClick": Object {
         "type": "func",
       },
@@ -16759,9 +16660,6 @@
       },
       "href": Object {
         "isRequired": true,
-        "type": "string",
-      },
-      "id": Object {
         "type": "string",
       },
       "index": Object {
@@ -16832,9 +16730,6 @@
       },
       "className": Object {
         "type": "string",
-      },
-      "hidden": Object {
-        "type": "bool",
       },
       "iconDescription": Object {
         "isRequired": true,
@@ -17012,7 +16907,6 @@
         "light": false,
         "onChange": [Function],
         "onClick": [Function],
-        "size": "",
       },
       "propTypes": Object {
         "className": Object {
@@ -17066,9 +16960,6 @@
         "placeholder": Object {
           "type": "string",
         },
-        "size": Object {
-          "type": "string",
-        },
         "tooltipAlignment": Object {
           "args": Array [
             Array [
@@ -17116,7 +17007,6 @@
         "light": false,
         "onChange": [Function],
         "onClick": [Function],
-        "size": "",
       },
       "propTypes": Object {
         "className": Object {
@@ -17176,9 +17066,6 @@
         "showPasswordLabel": Object {
           "type": "string",
         },
-        "size": Object {
-          "type": "string",
-        },
         "tooltipAlignment": Object {
           "args": Array [
             Array [
@@ -17277,15 +17164,6 @@
       "placeholder": Object {
         "type": "string",
       },
-      "size": Object {
-        "args": Array [
-          Array [
-            "sm",
-            "xl",
-          ],
-        ],
-        "type": "oneOf",
-      },
       "type": Object {
         "type": "string",
       },
@@ -17350,6 +17228,7 @@
     "defaultProps": Object {
       "handleClick": [Function],
       "handleKeyDown": [Function],
+      "iconDescription": "Tile checkmark",
       "light": false,
       "onChange": [Function],
       "selected": false,
@@ -17364,7 +17243,9 @@
       "className": Object {
         "type": "string",
       },
-      "iconDescription": [Function],
+      "iconDescription": Object {
+        "type": "string",
+      },
       "id": Object {
         "type": "string",
       },
@@ -17460,6 +17341,7 @@
   },
   "RadioTile" => Object {
     "defaultProps": Object {
+      "iconDescription": "Tile checkmark",
       "light": false,
       "onChange": [Function],
       "tabIndex": 0,
@@ -17474,7 +17356,9 @@
       "defaultChecked": Object {
         "type": "bool",
       },
-      "iconDescription": [Function],
+      "iconDescription": Object {
+        "type": "string",
+      },
       "id": Object {
         "type": "string",
       },
@@ -17900,8 +17784,6 @@
         "args": Array [
           Array [
             "top",
-            "right",
-            "left",
             "bottom",
           ],
         ],
@@ -18065,6 +17947,9 @@
     },
   },
   "CodeSnippetSkeleton" => Object {
+    "defaultProps": Object {
+      "type": "single",
+    },
     "propTypes": Object {
       "className": Object {
         "type": "string",
@@ -18603,7 +18488,7 @@
     "propTypes": Object {
       "children": Object {
         "isRequired": true,
-        "type": "node",
+        "type": "string",
       },
       "className": Object {
         "type": "string",
