// Jest Snapshot v1, https://goo.gl/fbAQLP

exports[`Public API should only change with a semver change 1`] = `
Map {
  "styles" => Object {},
  "AddCard" => Object {
    "propTypes": Object {
      "onClick": Object {
        "isRequired": true,
        "type": "func",
      },
      "title": Object {
        "isRequired": true,
        "type": "string",
      },
    },
  },
  "AccordionItem" => Object {
    "defaultProps": Object {
      "children": null,
      "className": null,
      "iconDescription": "Open/Close",
      "onClick": [Function],
      "onHeadingClick": [Function],
      "open": false,
      "renderExpando": [Function],
      "title": null,
    },
    "propTypes": Object {
      "children": Object {
        "type": "node",
      },
      "className": Object {
        "type": "string",
      },
      "iconDescription": Object {
        "type": "string",
      },
      "onClick": Object {
        "type": "func",
      },
      "onHeadingClick": Object {
        "type": "func",
      },
      "open": Object {
        "type": "bool",
      },
      "renderExpando": Object {
        "type": "func",
      },
      "title": Object {
        "type": "node",
      },
    },
  },
  "Button" => Object {
    "defaultProps": Object {
      "children": null,
      "className": null,
      "disabled": false,
      "kind": "primary",
      "loading": false,
    },
    "propTypes": Object {
      "children": Object {
        "type": "node",
      },
      "className": Object {
        "type": "string",
      },
      "disabled": Object {
        "type": "bool",
      },
      "kind": Object {
        "args": Array [
          Array [
            "primary",
            "secondary",
            "danger",
            "ghost",
            "danger--primary",
            "tertiary",
          ],
        ],
        "type": "oneOf",
      },
      "loading": Object {
        "type": "bool",
      },
      "onClick": Object {
        "type": "func",
      },
    },
  },
  "Breadcrumb" => Object {
    "defaultProps": Object {
      "aria-label": null,
      "children": null,
      "className": null,
      "hasOverflow": false,
      "noTrailingSlash": false,
    },
    "propTypes": Object {
      "aria-label": Object {
        "type": "string",
      },
      "children": Object {
        "type": "node",
      },
      "className": Object {
        "type": "string",
      },
      "hasOverflow": Object {
        "type": "bool",
      },
      "noTrailingSlash": Object {
        "type": "bool",
      },
    },
  },
  "BreadcrumbItem" => Object {
    "propTypes": Object {
      "children": Object {
        "type": "node",
      },
      "className": Object {
        "type": "string",
      },
      "href": Object {
        "type": "string",
      },
      "isCurrentPage": Object {
        "type": "bool",
      },
    },
  },
  "BreadcrumbSkeleton" => Object {
    "propTypes": Object {
      "className": Object {
        "type": "string",
      },
    },
  },
  "ComposedModal" => Object {
    "defaultProps": Object {
      "children": null,
      "error": null,
      "footer": null,
      "header": Object {},
      "iconDescription": "Close",
      "invalid": false,
      "isFetchingData": false,
      "isLarge": false,
      "onClearError": null,
      "onSubmit": null,
      "open": true,
      "passiveModal": false,
      "sendingData": null,
      "submitFailed": false,
      "type": null,
    },
    "propTypes": Object {
      "children": Object {
        "type": "node",
      },
      "error": Object {
        "type": "string",
      },
      "footer": Object {
        "args": Array [
          Array [
            Object {
              "isRequired": true,
              "type": "element",
            },
            Object {
              "args": Array [
                Object {
                  "isPrimaryButtonDisabled": Object {
                    "type": "bool",
                  },
                  "isPrimaryButtonHidden": Object {
                    "type": "bool",
                  },
                  "primaryButtonLabel": Object {
                    "type": "node",
                  },
                  "secondaryButtonLabel": Object {
                    "type": "node",
                  },
                },
              ],
              "type": "shape",
            },
          ],
        ],
        "type": "oneOfType",
      },
      "header": Object {
        "args": Array [
          Object {
            "helpText": Object {
              "type": "node",
            },
            "label": Object {
              "type": "string",
            },
            "title": Object {
              "type": "string",
            },
          },
        ],
        "type": "shape",
      },
      "iconDescription": Object {
        "type": "string",
      },
      "invalid": Object {
        "type": "bool",
      },
      "isFetchingData": Object {
        "type": "bool",
      },
      "isLarge": Object {
        "type": "bool",
      },
      "onClearError": Object {
        "type": "func",
      },
      "onClose": Object {
        "isRequired": true,
        "type": "func",
      },
      "onSubmit": Object {
        "type": "func",
      },
      "open": Object {
        "type": "bool",
      },
      "passiveModal": Object {
        "type": "bool",
      },
      "sendingData": Object {
        "args": Array [
          Array [
            Object {
              "type": "bool",
            },
            Object {
              "type": "string",
            },
          ],
        ],
        "type": "oneOfType",
      },
      "submitFailed": Object {
        "type": "bool",
      },
      "type": Object {
        "args": Array [
          Array [
            "warn",
            "normal",
          ],
        ],
        "type": "oneOf",
      },
    },
  },
  "EmptyTable" => Object {
    "defaultProps": Object {
      "id": "EmptyTable",
      "onEmptyStateAction": null,
    },
    "propTypes": Object {
      "emptyState": Object {
        "args": Array [
          Array [
            Object {
              "args": Array [
                Object {
                  "buttonLabel": Object {
                    "type": "node",
                  },
                  "buttonLabelWithFilters": Object {
                    "type": "node",
                  },
                  "message": Object {
                    "isRequired": true,
                    "type": "node",
                  },
                  "messageWithFilters": Object {
                    "type": "node",
                  },
                },
              ],
              "type": "shape",
            },
            Object {
              "type": "element",
            },
          ],
        ],
        "isRequired": true,
        "type": "oneOfType",
      },
      "id": Object {
        "type": "string",
      },
      "isFiltered": Object {
        "isRequired": true,
        "type": "bool",
      },
      "onEmptyStateAction": Object {
        "type": "func",
      },
      "totalColumns": Object {
        "isRequired": true,
        "type": "number",
      },
    },
  },
  "Table" => Object {
    "defaultProps": Object {
      "actions": Object {
        "pagination": Object {
          "onChangePage": [Function],
        },
        "table": Object {
          "onApplyRowAction": [Function],
          "onChangeOrdering": [Function],
          "onChangeSort": [Function],
          "onColumnResize": [Function],
          "onColumnSelectionConfig": [Function],
          "onEmptyStateAction": [Function],
          "onRowClicked": [Function],
          "onRowExpanded": [Function],
        },
        "toolbar": Object {
          "onApplyBatchAction": [Function],
          "onCancelBatchAction": [Function],
          "onToggleColumnSelection": [Function],
          "onToggleFilter": [Function],
        },
      },
      "i18n": Object {
        "batchCancel": "Cancel",
        "clearAllFilters": "Clear all filters",
        "clearFilterAria": "Clear filter",
        "clearSelectionAria": "Clear selection",
        "clickToCollapseAria": "Click to collapse content",
        "clickToExpandAria": "Click to expand content",
        "closeMenuAria": "Close menu",
        "columnSelectionButtonAria": "Column Selection",
        "columnSelectionConfig": "Manage Columns",
        "currentPage": [Function],
        "downloadIconDescription": "Download table content",
        "emptyButtonLabel": "Create some data",
        "emptyButtonLabelWithFilters": "Clear all filters",
        "emptyMessage": "There is no data",
        "emptyMessageWithFilters": "No results match the current filters",
        "filterAria": "Filter",
        "filterAscending": "Sort rows by this header in ascending order",
        "filterButtonAria": "Filters",
        "filterDescending": "Sort rows by this header in descending order",
        "filterNone": "Unsort rows by this header",
        "itemSelected": "item selected",
        "itemsPerPage": "Items per page:",
        "itemsRange": [Function],
        "itemsRangeWithTotal": [Function],
        "itemsSelected": "items selected",
        "openMenuAria": "Open menu",
        "overflowMenuAria": "More actions",
        "pageBackwardAria": "Previous page",
        "pageForwardAria": "Next page",
        "pageNumberAria": "Page Number",
        "pageRange": [Function],
        "rowCountInHeader": [Function],
        "searchLabel": "Search",
        "searchPlaceholder": "Search",
        "selectAllAria": "Select all items",
        "selectRowAria": "Select row",
      },
      "id": "Table",
      "lightweight": false,
      "options": Object {
        "hasColumnSelection": false,
        "hasColumnSelectionConfig": false,
        "hasFilter": false,
        "hasOnlyPageData": false,
        "hasPagination": false,
        "hasResize": false,
        "hasRowActions": false,
        "hasRowExpansion": false,
        "hasRowNesting": false,
        "hasRowSelection": false,
        "hasSearch": false,
        "shouldLazyRender": false,
        "useAutoTableLayoutForResize": false,
      },
      "secondaryTitle": null,
      "title": null,
      "tooltip": null,
      "useZebraStyles": false,
      "view": Object {
        "filters": Array [],
        "pagination": Object {
          "isItemPerPageHidden": false,
          "page": 1,
          "pageSize": 10,
          "pageSizes": Array [
            10,
            20,
            30,
          ],
          "totalItems": undefined,
        },
        "table": Object {
          "expandedIds": Array [],
          "isSelectAllSelected": false,
          "loadingState": Object {
            "rowCount": 5,
          },
          "ordering": undefined,
          "rowActions": Array [],
          "selectedIds": Array [],
          "sort": Object {},
        },
        "toolbar": Object {
          "batchActions": Array [],
          "search": Object {},
        },
      },
    },
    "propTypes": Object {
      "actions": Object {
        "args": Array [
          Object {
            "pagination": Object {
              "args": Array [
                Object {
                  "onChangePage": Object {
                    "type": "func",
                  },
                },
              ],
              "type": "shape",
            },
            "table": Object {
              "args": Array [
                Object {
                  "onApplyRowAction": Object {
                    "type": "func",
                  },
                  "onChangeOrdering": Object {
                    "type": "func",
                  },
                  "onChangeSort": Object {
                    "type": "func",
                  },
                  "onClearRowError": Object {
                    "type": "func",
                  },
                  "onColumnResize": Object {
                    "type": "func",
                  },
                  "onColumnSelectionConfig": Object {
                    "type": "func",
                  },
                  "onEmptyStateAction": Object {
                    "type": "func",
                  },
                  "onRowClicked": Object {
                    "type": "func",
                  },
                  "onRowExpanded": Object {
                    "type": "func",
                  },
                  "onRowSelected": Object {
                    "type": "func",
                  },
                  "onSelectAll": Object {
                    "type": "func",
                  },
                },
              ],
              "isRequired": true,
              "type": "shape",
            },
            "toolbar": Object {
              "args": Array [
                Object {
                  "onApplyBatchAction": Object {
                    "type": "func",
                  },
                  "onApplyFilter": Object {
                    "type": "func",
                  },
                  "onApplySearch": Object {
                    "type": "func",
                  },
                  "onCancelBatchAction": Object {
                    "type": "func",
                  },
                  "onClearAllFilters": Object {
                    "type": "func",
                  },
                  "onDownloadCSV": Object {
                    "type": "func",
                  },
                  "onToggleColumnSelection": Object {
                    "type": "func",
                  },
                  "onToggleFilter": Object {
                    "type": "func",
                  },
                },
              ],
              "type": "shape",
            },
          },
        ],
        "type": "shape",
      },
      "columns": Object {
        "args": Array [
          Object {
            "args": Array [
              Object {
                "align": Object {
                  "args": Array [
                    Array [
                      "start",
                      "center",
                      "end",
                    ],
                  ],
                  "type": "oneOf",
                },
                "filter": Object {
                  "args": Array [
                    Object {
                      "filterFunction": Object {
                        "type": "func",
                      },
                      "options": Object {
                        "args": Array [
                          Object {
                            "args": Array [
                              Object {
                                "id": Object {
                                  "args": Array [
                                    Array [
                                      Object {
                                        "type": "string",
                                      },
                                      Object {
                                        "type": "number",
                                      },
                                      Object {
                                        "type": "bool",
                                      },
                                    ],
                                  ],
                                  "isRequired": true,
                                  "type": "oneOfType",
                                },
                                "text": Object {
                                  "isRequired": true,
                                  "type": "string",
                                },
                              },
                            ],
                            "type": "shape",
                          },
                        ],
                        "type": "arrayOf",
                      },
                      "placeholderText": Object {
                        "type": "string",
                      },
                    },
                  ],
                  "type": "shape",
                },
                "id": Object {
                  "isRequired": true,
                  "type": "string",
                },
                "isSortable": Object {
                  "type": "bool",
                },
                "name": Object {
                  "isRequired": true,
                  "type": "string",
                },
                "renderDataFunction": Object {
                  "type": "func",
                },
                "sortFunction": Object {
                  "type": "func",
                },
                "width": Object {
                  "type": "string",
                },
              },
            ],
            "type": "shape",
          },
        ],
        "isRequired": true,
        "type": "arrayOf",
      },
      "data": Object {
        "args": Array [
          Object {
            "args": Array [
              Object {
                "children": Object {
                  "args": Array [
                    Array [
                      Object {
                        "type": "array",
                      },
                    ],
                  ],
                  "type": "oneOfType",
                },
                "id": Object {
                  "isRequired": true,
                  "type": "string",
                },
                "isSelectable": Object {
                  "type": "bool",
                },
                "rowActions": Object {
                  "args": Array [
                    Object {
                      "args": Array [
                        Object {
                          "disabled": Object {
                            "type": "bool",
                          },
                          "id": Object {
                            "isRequired": true,
                            "type": "string",
                          },
                          "isOverflow": Object {
                            "type": "bool",
                          },
                          "labelText": Object {
                            "type": "string",
                          },
                          "renderIcon": Object {
                            "args": Array [
                              Array [
                                Object {
                                  "args": Array [
                                    Object {
                                      "height": Object {
                                        "type": "string",
                                      },
                                      "svgData": Object {
                                        "isRequired": true,
                                        "type": "object",
                                      },
                                      "viewBox": Object {
                                        "isRequired": true,
                                        "type": "string",
                                      },
                                      "width": Object {
                                        "type": "string",
                                      },
                                    },
                                  ],
                                  "type": "shape",
                                },
                                Object {
                                  "type": "string",
                                },
                                Object {
                                  "type": "node",
                                },
                                Object {
                                  "type": "object",
                                },
                                Object {
                                  "type": "func",
                                },
                              ],
                            ],
                            "type": "oneOfType",
                          },
                        },
                      ],
                      "type": "shape",
                    },
                  ],
                  "type": "arrayOf",
                },
                "values": Object {
                  "args": Array [
                    Object {
                      "type": "any",
                    },
                  ],
                  "isRequired": true,
                  "type": "objectOf",
                },
              },
            ],
            "type": "shape",
          },
        ],
        "isRequired": true,
        "type": "arrayOf",
      },
      "expandedData": Object {
        "args": Array [
          Object {
            "args": Array [
              Object {
                "content": Object {
                  "type": "node",
                },
                "rowId": Object {
                  "type": "string",
                },
              },
            ],
            "type": "shape",
          },
        ],
        "type": "arrayOf",
      },
      "i18n": Object {
        "args": Array [
          Object {
            "actionFailedText": Object {
              "type": "string",
            },
            "batchCancel": Object {
              "type": "string",
            },
            "clearAllFilters": Object {
              "type": "string",
            },
            "clearFilterAria": Object {
              "type": "string",
            },
            "clearSelectionAria": Object {
              "type": "string",
            },
            "clickToCollapseAria": Object {
              "type": "string",
            },
            "clickToExpandAria": Object {
              "type": "string",
            },
            "closeMenuAria": Object {
              "type": "string",
            },
            "columnSelectionButtonAria": Object {
              "type": "string",
            },
            "columnSelectionConfig": Object {
              "type": "string",
            },
            "currentPage": Object {
              "type": "func",
            },
            "dismissText": Object {
              "type": "string",
            },
            "downloadIconDescription": Object {
              "type": "string",
            },
            "filterAria": Object {
              "type": "string",
            },
            "filterAscending": Object {
              "type": "string",
            },
            "filterButtonAria": Object {
              "type": "string",
            },
            "filterDescending": Object {
              "type": "string",
            },
            "filterNone": Object {
              "type": "string",
            },
            "inProgressText": Object {
              "type": "string",
            },
            "itemSelected": Object {
              "type": "string",
            },
            "itemsPerPage": Object {
              "type": "string",
            },
            "itemsRange": Object {
              "type": "func",
            },
            "itemsRangeWithTotal": Object {
              "type": "func",
            },
            "itemsSelected": Object {
              "type": "string",
            },
            "learnMoreText": Object {
              "type": "string",
            },
            "openMenuAria": Object {
              "type": "string",
            },
            "overflowMenuAria": Object {
              "type": "string",
            },
            "pageBackwardAria": Object {
              "type": "string",
            },
            "pageForwardAria": Object {
              "type": "string",
            },
            "pageNumberAria": Object {
              "type": "string",
            },
            "pageRange": Object {
              "type": "func",
            },
            "rowCountInHeader": Object {
              "type": "func",
            },
            "searchLabel": Object {
              "type": "string",
            },
            "searchPlaceholder": Object {
              "type": "string",
            },
            "selectAllAria": Object {
              "type": "string",
            },
            "selectRowAria": Object {
              "type": "string",
            },
          },
        ],
        "type": "shape",
      },
      "id": Object {
        "type": "string",
      },
      "lightweight": Object {
        "type": "bool",
      },
      "options": Object {
        "args": Array [
          Object {
            "hasColumnSelection": Object {
              "type": "bool",
            },
            "hasColumnSelectionConfig": Object {
              "type": "bool",
            },
            "hasFilter": Object {
              "type": "bool",
            },
            "hasOnlyPageData": Object {
              "type": "bool",
            },
            "hasPagination": Object {
              "type": "bool",
            },
            "hasResize": Object {
              "type": "bool",
            },
            "hasRowActions": Object {
              "type": "bool",
            },
            "hasRowCountInHeader": Object {
              "type": "bool",
            },
            "hasRowExpansion": Object {
              "type": "bool",
            },
            "hasRowNesting": Object {
              "type": "bool",
            },
            "hasRowSelection": Object {
              "args": Array [
                Array [
                  "multi",
                  "single",
                  false,
                ],
              ],
              "type": "oneOf",
            },
            "hasSearch": Object {
              "type": "bool",
            },
            "shouldLazyRender": Object {
              "type": "bool",
            },
            "useAutoTableLayoutForResize": Object {
              "type": "bool",
            },
          },
        ],
        "type": "shape",
      },
      "secondaryTitle": Object {
        "type": "string",
      },
      "tooltip": Object {
        "type": "node",
      },
      "useZebraStyles": Object {
        "type": "bool",
      },
      "view": Object {
        "args": Array [
          Object {
            "filters": Object {
              "args": Array [
                Object {
                  "args": Array [
                    Object {
                      "columnId": Object {
                        "isRequired": true,
                        "type": "string",
                      },
                      "value": Object {
                        "args": Array [
                          Array [
                            Object {
                              "type": "string",
                            },
                            Object {
                              "type": "number",
                            },
                            Object {
                              "type": "bool",
                            },
                          ],
                        ],
                        "isRequired": true,
                        "type": "oneOfType",
                      },
                    },
                  ],
                  "type": "shape",
                },
              ],
              "type": "arrayOf",
            },
            "pagination": Object {
              "args": Array [
                Object {
                  "isItemPerPageHidden": Object {
                    "type": "bool",
                  },
                  "page": Object {
                    "type": "number",
                  },
                  "pageSize": Object {
                    "type": "number",
                  },
                  "pageSizes": Object {
                    "args": Array [
                      Object {
                        "type": "number",
                      },
                    ],
                    "type": "arrayOf",
                  },
                  "totalItems": Object {
                    "type": "number",
                  },
                },
              ],
              "type": "shape",
            },
            "table": Object {
              "args": Array [
                Object {
                  "emptyState": Object {
                    "args": Array [
                      Array [
                        Object {
                          "args": Array [
                            Object {
                              "buttonLabel": Object {
                                "type": "node",
                              },
                              "buttonLabelWithFilters": Object {
                                "type": "node",
                              },
                              "message": Object {
                                "isRequired": true,
                                "type": "node",
                              },
                              "messageWithFilters": Object {
                                "type": "node",
                              },
                            },
                          ],
                          "type": "shape",
                        },
                        Object {
                          "type": "element",
                        },
                      ],
                    ],
                    "type": "oneOfType",
                  },
                  "expandedIds": Object {
                    "args": Array [
                      Object {
                        "type": "string",
                      },
                    ],
                    "type": "arrayOf",
                  },
                  "isSelectAllIndeterminate": Object {
                    "type": "bool",
                  },
                  "isSelectAllSelected": Object {
                    "type": "bool",
                  },
                  "loadingState": Object {
                    "args": Array [
                      Object {
                        "isLoading": Object {
                          "type": "bool",
                        },
                        "rowCount": Object {
                          "type": "number",
                        },
                      },
                    ],
                    "type": "shape",
                  },
                  "ordering": Object {
                    "args": Array [
                      Object {
                        "args": Array [
                          Object {
                            "columnId": Object {
                              "isRequired": true,
                              "type": "string",
                            },
                            "isHidden": Object {
                              "type": "bool",
                            },
                          },
                        ],
                        "type": "shape",
                      },
                    ],
                    "type": "arrayOf",
                  },
                  "rowActions": Object {
                    "args": Array [
                      Object {
                        "args": Array [
                          Object {
                            "error": Object {
                              "args": Array [
                                Object {
                                  "learnMoreURL": Object {
                                    "type": "string",
                                  },
                                  "message": Object {
                                    "type": "node",
                                  },
                                  "title": Object {
                                    "type": "node",
                                  },
                                },
                              ],
                              "type": "shape",
                            },
                            "isRunning": Object {
                              "type": "bool",
                            },
                            "rowId": Object {
                              "type": "string",
                            },
                          },
                        ],
                        "type": "shape",
                      },
                    ],
                    "type": "arrayOf",
                  },
                  "selectedIds": Object {
                    "args": Array [
                      Object {
                        "type": "string",
                      },
                    ],
                    "type": "arrayOf",
                  },
                  "sort": Object {
                    "args": Array [
                      Object {
                        "columnId": Object {
                          "type": "string",
                        },
                        "direction": Object {
                          "args": Array [
                            Array [
                              "NONE",
                              "ASC",
                              "DESC",
                            ],
                          ],
                          "type": "oneOf",
                        },
                      },
                    ],
                    "type": "shape",
                  },
                },
              ],
              "type": "shape",
            },
            "toolbar": Object {
              "args": Array [
                Object {
                  "activeBar": Object {
                    "args": Array [
                      Array [
                        "filter",
                        "column",
                      ],
                    ],
                    "type": "oneOf",
                  },
                  "batchActions": Object {
                    "args": Array [
                      Object {
                        "args": Array [
                          Object {
                            "icon": Object {
                              "type": "element",
                            },
                            "iconDescription": Object {
                              "type": "string",
                            },
                            "id": Object {
                              "isRequired": true,
                              "type": "string",
                            },
                            "labelText": Object {
                              "isRequired": true,
                              "type": "string",
                            },
                          },
                        ],
                        "type": "shape",
                      },
                    ],
                    "type": "arrayOf",
                  },
                  "customToolbarContent": Object {
                    "type": "node",
                  },
                  "isDisabled": Object {
                    "type": "bool",
                  },
                  "search": Object {
                    "args": Array [
                      Object {
                        "defaultExpanded": Object {
                          "type": "bool",
                        },
                        "defaultValue": Object {
                          "type": "string",
                        },
                        "onChange": Object {
                          "type": "func",
                        },
                        "onExpand": Object {
                          "type": "func",
                        },
                        "value": [Function],
                      },
                    ],
                    "type": "shape",
                  },
                },
              ],
              "type": "shape",
            },
          },
        ],
        "type": "shape",
      },
    },
  },
  "TableHead" => Object {
    "defaultProps": Object {
      "clearFilterText": "Clear filter",
      "clearSelectionText": "Clear selection",
      "closeMenuText": "Close menu",
      "filterText": "Filter",
      "i18n": Object {
        "batchCancel": "Cancel",
        "clearAllFilters": "Clear all filters",
        "clearFilterAria": "Clear filter",
        "clearSelectionAria": "Clear selection",
        "clickToCollapseAria": "Click to collapse content",
        "clickToExpandAria": "Click to expand content",
        "closeMenuAria": "Close menu",
        "columnSelectionButtonAria": "Column Selection",
        "columnSelectionConfig": "Manage columns",
        "currentPage": [Function],
        "emptyButtonLabel": "Create some data",
        "emptyButtonLabelWithFilters": "Clear all filters",
        "emptyMessage": "There is no data",
        "emptyMessageWithFilters": "No results match the current filters",
        "filterAria": "Filter",
        "filterAscending": "Sort rows by this header in ascending order",
        "filterButtonAria": "Filters",
        "filterDescending": "Sort rows by this header in descending order",
        "filterNone": "Unsort rows by this header",
        "itemSelected": "item selected",
        "itemsPerPage": "Items per page:",
        "itemsRange": [Function],
        "itemsRangeWithTotal": [Function],
        "itemsSelected": "items selected",
        "openMenuAria": "Open menu",
        "overflowMenuAria": "More actions",
        "pageBackwardAria": "Previous page",
        "pageForwardAria": "Next page",
        "pageNumberAria": "Page Number",
        "pageRange": [Function],
        "rowCountInHeader": [Function],
        "searchLabel": "Search",
        "searchPlaceholder": "Search",
        "selectAllAria": "Select all items",
        "selectRowAria": "Select row",
      },
      "lightweight": false,
      "openMenuText": "Open menu",
      "options": Object {},
      "selectAllText": "Select all",
    },
    "propTypes": Object {
      "actions": Object {
        "args": Array [
          Object {
            "onApplyFilter": Object {
              "type": "func",
            },
            "onChangeOrdering": Object {
              "type": "func",
            },
            "onChangeSort": Object {
              "type": "func",
            },
            "onColumnResize": Object {
              "type": "func",
            },
            "onColumnSelectionConfig": Object {
              "type": "func",
            },
            "onSelectAll": Object {
              "type": "func",
            },
          },
        ],
        "isRequired": true,
        "type": "shape",
      },
      "clearFilterText": Object {
        "type": "string",
      },
      "clearSelectionText": Object {
        "type": "string",
      },
      "closeMenuText": Object {
        "type": "string",
      },
      "columns": Object {
        "args": Array [
          Object {
            "args": Array [
              Object {
                "align": Object {
                  "args": Array [
                    Array [
                      "start",
                      "center",
                      "end",
                    ],
                  ],
                  "type": "oneOf",
                },
                "filter": Object {
                  "args": Array [
                    Object {
                      "filterFunction": Object {
                        "type": "func",
                      },
                      "options": Object {
                        "args": Array [
                          Object {
                            "args": Array [
                              Object {
                                "id": Object {
                                  "args": Array [
                                    Array [
                                      Object {
                                        "type": "string",
                                      },
                                      Object {
                                        "type": "number",
                                      },
                                      Object {
                                        "type": "bool",
                                      },
                                    ],
                                  ],
                                  "isRequired": true,
                                  "type": "oneOfType",
                                },
                                "text": Object {
                                  "isRequired": true,
                                  "type": "string",
                                },
                              },
                            ],
                            "type": "shape",
                          },
                        ],
                        "type": "arrayOf",
                      },
                      "placeholderText": Object {
                        "type": "string",
                      },
                    },
                  ],
                  "type": "shape",
                },
                "id": Object {
                  "isRequired": true,
                  "type": "string",
                },
                "isSortable": Object {
                  "type": "bool",
                },
                "name": Object {
                  "isRequired": true,
                  "type": "string",
                },
                "renderDataFunction": Object {
                  "type": "func",
                },
                "sortFunction": Object {
                  "type": "func",
                },
                "width": Object {
                  "type": "string",
                },
              },
            ],
            "type": "shape",
          },
        ],
        "isRequired": true,
        "type": "arrayOf",
      },
      "filterText": Object {
        "type": "string",
      },
      "i18n": Object {
        "args": Array [
          Object {
            "actionFailedText": Object {
              "type": "string",
            },
            "batchCancel": Object {
              "type": "string",
            },
            "clearAllFilters": Object {
              "type": "string",
            },
            "clearFilterAria": Object {
              "type": "string",
            },
            "clearSelectionAria": Object {
              "type": "string",
            },
            "clickToCollapseAria": Object {
              "type": "string",
            },
            "clickToExpandAria": Object {
              "type": "string",
            },
            "closeMenuAria": Object {
              "type": "string",
            },
            "columnSelectionButtonAria": Object {
              "type": "string",
            },
            "columnSelectionConfig": Object {
              "type": "string",
            },
            "currentPage": Object {
              "type": "func",
            },
            "dismissText": Object {
              "type": "string",
            },
            "downloadIconDescription": Object {
              "type": "string",
            },
            "filterAria": Object {
              "type": "string",
            },
            "filterAscending": Object {
              "type": "string",
            },
            "filterButtonAria": Object {
              "type": "string",
            },
            "filterDescending": Object {
              "type": "string",
            },
            "filterNone": Object {
              "type": "string",
            },
            "inProgressText": Object {
              "type": "string",
            },
            "itemSelected": Object {
              "type": "string",
            },
            "itemsPerPage": Object {
              "type": "string",
            },
            "itemsRange": Object {
              "type": "func",
            },
            "itemsRangeWithTotal": Object {
              "type": "func",
            },
            "itemsSelected": Object {
              "type": "string",
            },
            "learnMoreText": Object {
              "type": "string",
            },
            "openMenuAria": Object {
              "type": "string",
            },
            "overflowMenuAria": Object {
              "type": "string",
            },
            "pageBackwardAria": Object {
              "type": "string",
            },
            "pageForwardAria": Object {
              "type": "string",
            },
            "pageNumberAria": Object {
              "type": "string",
            },
            "pageRange": Object {
              "type": "func",
            },
            "rowCountInHeader": Object {
              "type": "func",
            },
            "searchLabel": Object {
              "type": "string",
            },
            "searchPlaceholder": Object {
              "type": "string",
            },
            "selectAllAria": Object {
              "type": "string",
            },
            "selectRowAria": Object {
              "type": "string",
            },
          },
        ],
        "type": "shape",
      },
      "lightweight": Object {
        "type": "bool",
      },
      "openMenuText": Object {
        "type": "string",
      },
      "options": Object {
        "args": Array [
          Object {
            "hasResize": Object {
              "type": "bool",
            },
            "hasRowActions": Object {
              "type": "bool",
            },
            "hasRowExpansion": Object {
              "type": "bool",
            },
            "hasRowSelection": Object {
              "args": Array [
                Array [
                  "multi",
                  "single",
                  false,
                ],
              ],
              "type": "oneOf",
            },
          },
        ],
        "type": "shape",
      },
      "selectAllText": Object {
        "type": "string",
      },
      "tableState": Object {
        "args": Array [
          Object {
            "activeBar": Object {
              "args": Array [
                Array [
                  "column",
                  "filter",
                ],
              ],
              "type": "oneOf",
            },
            "filters": Object {
              "args": Array [
                Object {
                  "args": Array [
                    Object {
                      "columnId": Object {
                        "isRequired": true,
                        "type": "string",
                      },
                      "value": Object {
                        "args": Array [
                          Array [
                            Object {
                              "type": "string",
                            },
                            Object {
                              "type": "number",
                            },
                            Object {
                              "type": "bool",
                            },
                          ],
                        ],
                        "isRequired": true,
                        "type": "oneOfType",
                      },
                    },
                  ],
                  "type": "shape",
                },
              ],
              "type": "arrayOf",
            },
            "ordering": Object {
              "args": Array [
                Object {
                  "args": Array [
                    Object {
                      "columnId": Object {
                        "isRequired": true,
                        "type": "string",
                      },
                      "isHidden": Object {
                        "type": "bool",
                      },
                    },
                  ],
                  "type": "shape",
                },
              ],
              "isRequired": true,
              "type": "arrayOf",
            },
            "selection": Object {
              "args": Array [
                Object {
                  "isSelectAllIndeterminate": Object {
                    "type": "bool",
                  },
                  "isSelectAllSelected": Object {
                    "type": "bool",
                  },
                },
              ],
              "isRequired": true,
              "type": "shape",
            },
            "sort": Object {
              "args": Array [
                Object {
                  "column": Object {
                    "type": "string",
                  },
                  "direction": Object {
                    "type": "string",
                  },
                },
              ],
              "isRequired": true,
              "type": "shape",
            },
          },
        ],
        "isRequired": true,
        "type": "shape",
      },
    },
  },
  "TableBody" => Object {
    "defaultProps": Object {
      "clickToCollapseAria": "Click to collapse.",
      "clickToExpandAria": "Click to expand.",
      "columns": Array [],
      "expandedIds": Array [],
      "expandedRows": Array [],
      "hasRowActions": false,
      "hasRowExpansion": false,
      "hasRowNesting": false,
      "hasRowSelection": false,
      "overflowMenuAria": "More actions",
      "rowActionsState": Array [],
      "rows": Array [],
      "selectRowAria": "Select row",
      "selectedIds": Array [],
      "shouldExpandOnRowClick": false,
      "shouldLazyRender": false,
      "totalColumns": 0,
    },
    "propTypes": Object {
      "actionFailedText": Object {
        "type": "string",
      },
      "actions": Object {
        "args": Array [
          Object {
            "onApplyRowActions": Object {
              "type": "func",
            },
            "onRowClicked": Object {
              "type": "func",
            },
            "onRowExpanded": Object {
              "type": "func",
            },
            "onRowSelected": Object {
              "type": "func",
            },
          },
        ],
        "isRequired": true,
        "type": "shape",
      },
      "clickToCollapseAria": Object {
        "type": "string",
      },
      "clickToExpandAria": Object {
        "type": "string",
      },
      "columns": Object {
        "args": Array [
          Object {
            "args": Array [
              Object {
                "align": Object {
                  "args": Array [
                    Array [
                      "start",
                      "center",
                      "end",
                    ],
                  ],
                  "type": "oneOf",
                },
                "filter": Object {
                  "args": Array [
                    Object {
                      "filterFunction": Object {
                        "type": "func",
                      },
                      "options": Object {
                        "args": Array [
                          Object {
                            "args": Array [
                              Object {
                                "id": Object {
                                  "args": Array [
                                    Array [
                                      Object {
                                        "type": "string",
                                      },
                                      Object {
                                        "type": "number",
                                      },
                                      Object {
                                        "type": "bool",
                                      },
                                    ],
                                  ],
                                  "isRequired": true,
                                  "type": "oneOfType",
                                },
                                "text": Object {
                                  "isRequired": true,
                                  "type": "string",
                                },
                              },
                            ],
                            "type": "shape",
                          },
                        ],
                        "type": "arrayOf",
                      },
                      "placeholderText": Object {
                        "type": "string",
                      },
                    },
                  ],
                  "type": "shape",
                },
                "id": Object {
                  "isRequired": true,
                  "type": "string",
                },
                "isSortable": Object {
                  "type": "bool",
                },
                "name": Object {
                  "isRequired": true,
                  "type": "string",
                },
                "renderDataFunction": Object {
                  "type": "func",
                },
                "sortFunction": Object {
                  "type": "func",
                },
                "width": Object {
                  "type": "string",
                },
              },
            ],
            "type": "shape",
          },
        ],
        "type": "arrayOf",
      },
      "dismissText": Object {
        "type": "string",
      },
      "expandedIds": Object {
        "args": Array [
          Object {
            "type": "string",
          },
        ],
        "type": "arrayOf",
      },
      "expandedRows": Object {
        "args": Array [
          Object {
            "args": Array [
              Object {
                "content": Object {
                  "type": "node",
                },
                "rowId": Object {
                  "type": "string",
                },
              },
            ],
            "type": "shape",
          },
        ],
        "type": "arrayOf",
      },
      "hasRowActions": Object {
        "type": "bool",
      },
      "hasRowExpansion": Object {
        "type": "bool",
      },
      "hasRowNesting": Object {
        "type": "bool",
      },
      "hasRowSelection": Object {
        "args": Array [
          Array [
            "multi",
            "single",
            false,
          ],
        ],
        "type": "oneOf",
      },
      "inProgressText": Object {
        "type": "string",
      },
      "learnMoreText": Object {
        "type": "string",
      },
      "ordering": Object {
        "args": Array [
          Object {
            "args": Array [
              Object {
                "columnId": Object {
                  "isRequired": true,
                  "type": "string",
                },
                "isHidden": Object {
                  "type": "bool",
                },
              },
            ],
            "type": "shape",
          },
        ],
        "isRequired": true,
        "type": "arrayOf",
      },
      "overflowMenuAria": Object {
        "type": "string",
      },
      "rowActionsState": Object {
        "args": Array [
          Object {
            "args": Array [
              Object {
                "error": Object {
                  "args": Array [
                    Object {
                      "learnMoreURL": Object {
                        "type": "string",
                      },
                      "message": Object {
                        "type": "node",
                      },
                      "title": Object {
                        "type": "node",
                      },
                    },
                  ],
                  "type": "shape",
                },
                "isRunning": Object {
                  "type": "bool",
                },
                "rowId": Object {
                  "type": "string",
                },
              },
            ],
            "type": "shape",
          },
        ],
        "type": "arrayOf",
      },
      "rows": Object {
        "args": Array [
          Object {
            "args": Array [
              Object {
                "children": Object {
                  "args": Array [
                    Array [
                      Object {
                        "type": "array",
                      },
                    ],
                  ],
                  "type": "oneOfType",
                },
                "id": Object {
                  "isRequired": true,
                  "type": "string",
                },
                "isSelectable": Object {
                  "type": "bool",
                },
                "rowActions": Object {
                  "args": Array [
                    Object {
                      "args": Array [
                        Object {
                          "disabled": Object {
                            "type": "bool",
                          },
                          "id": Object {
                            "isRequired": true,
                            "type": "string",
                          },
                          "isOverflow": Object {
                            "type": "bool",
                          },
                          "labelText": Object {
                            "type": "string",
                          },
                          "renderIcon": Object {
                            "args": Array [
                              Array [
                                Object {
                                  "args": Array [
                                    Object {
                                      "height": Object {
                                        "type": "string",
                                      },
                                      "svgData": Object {
                                        "isRequired": true,
                                        "type": "object",
                                      },
                                      "viewBox": Object {
                                        "isRequired": true,
                                        "type": "string",
                                      },
                                      "width": Object {
                                        "type": "string",
                                      },
                                    },
                                  ],
                                  "type": "shape",
                                },
                                Object {
                                  "type": "string",
                                },
                                Object {
                                  "type": "node",
                                },
                                Object {
                                  "type": "object",
                                },
                                Object {
                                  "type": "func",
                                },
                              ],
                            ],
                            "type": "oneOfType",
                          },
                        },
                      ],
                      "type": "shape",
                    },
                  ],
                  "type": "arrayOf",
                },
                "values": Object {
                  "args": Array [
                    Object {
                      "type": "any",
                    },
                  ],
                  "isRequired": true,
                  "type": "objectOf",
                },
              },
            ],
            "type": "shape",
          },
        ],
        "type": "arrayOf",
      },
      "selectRowAria": Object {
        "type": "string",
      },
      "selectedIds": Object {
        "args": Array [
          Object {
            "type": "string",
          },
        ],
        "type": "arrayOf",
      },
      "shouldExpandOnRowClick": Object {
        "type": "bool",
      },
      "shouldLazyRender": Object {
        "type": "bool",
      },
      "tableId": Object {
        "isRequired": true,
        "type": "string",
      },
      "totalColumns": Object {
        "type": "number",
      },
    },
  },
  "TableSkeletonWithHeaders" => Object {
    "defaultProps": Object {
      "columns": Array [],
      "hasRowActions": false,
      "hasRowExpansion": false,
      "hasRowSelection": false,
      "rowCount": 10,
    },
    "propTypes": Object {
      "columns": Object {
        "args": Array [
          Object {
            "args": Array [
              Object {
                "id": Object {
                  "isRequired": true,
                  "type": "string",
                },
              },
            ],
            "type": "shape",
          },
        ],
        "type": "arrayOf",
      },
      "hasRowActions": Object {
        "type": "bool",
      },
      "hasRowExpansion": Object {
        "type": "bool",
      },
      "hasRowSelection": Object {
        "args": Array [
          Array [
            "multi",
            "single",
            false,
          ],
        ],
        "type": "oneOf",
      },
      "rowCount": Object {
        "type": "number",
      },
    },
  },
  "TableToolbar" => Object {
    "defaultProps": Object {
      "i18n": Object {
        "batchCancel": "Cancel",
        "clearAllFilters": "Clear all filters",
        "clearFilterAria": "Clear filter",
        "clearSelectionAria": "Clear selection",
        "clickToCollapseAria": "Click to collapse content",
        "clickToExpandAria": "Click to expand content",
        "closeMenuAria": "Close menu",
        "columnSelectionButtonAria": "Column Selection",
        "columnSelectionConfig": "Manage columns",
        "currentPage": [Function],
        "emptyButtonLabel": "Create some data",
        "emptyButtonLabelWithFilters": "Clear all filters",
        "emptyMessage": "There is no data",
        "emptyMessageWithFilters": "No results match the current filters",
        "filterAria": "Filter",
        "filterAscending": "Sort rows by this header in ascending order",
        "filterButtonAria": "Filters",
        "filterDescending": "Sort rows by this header in descending order",
        "filterNone": "Unsort rows by this header",
        "itemSelected": "item selected",
        "itemsPerPage": "Items per page:",
        "itemsRange": [Function],
        "itemsRangeWithTotal": [Function],
        "itemsSelected": "items selected",
        "openMenuAria": "Open menu",
        "overflowMenuAria": "More actions",
        "pageBackwardAria": "Previous page",
        "pageForwardAria": "Next page",
        "pageNumberAria": "Page Number",
        "pageRange": [Function],
        "rowCountInHeader": [Function],
        "searchLabel": "Search",
        "searchPlaceholder": "Search",
        "selectAllAria": "Select all items",
        "selectRowAria": "Select row",
      },
      "secondaryTitle": null,
      "tooltip": null,
    },
    "propTypes": Object {
      "actions": Object {
        "args": Array [
          Object {
            "onApplyBatchAction": Object {
              "type": "func",
            },
            "onCancelBatchAction": Object {
              "type": "func",
            },
            "onClearAllFilters": Object {
              "type": "func",
            },
            "onToggleColumnSelection": Object {
              "type": "func",
            },
            "onToggleFilter": Object {
              "type": "func",
            },
          },
        ],
        "isRequired": true,
        "type": "shape",
      },
      "i18n": Object {
        "args": Array [
          Object {
            "batchCancel": Object {
              "type": "string",
            },
            "clearAllFilters": Object {
              "type": "string",
            },
            "columnSelectionButtonAria": Object {
              "type": "string",
            },
            "filterAscending": Object {
              "type": "string",
            },
            "filterButtonAria": Object {
              "type": "string",
            },
            "filterDescending": Object {
              "type": "string",
            },
            "filterNone": Object {
              "type": "string",
            },
            "itemSelected": Object {
              "type": "string",
            },
            "itemsSelected": Object {
              "type": "string",
            },
            "searchLabel": Object {
              "type": "string",
            },
            "searchPlaceholder": Object {
              "type": "string",
            },
          },
        ],
        "type": "shape",
      },
      "options": Object {
        "args": Array [
          Object {
            "hasColumnSelection": Object {
              "type": "bool",
            },
            "hasFilter": Object {
              "type": "bool",
            },
            "hasRowCountInHeader": [Function],
            "hasSearch": Object {
              "type": "bool",
            },
          },
        ],
        "isRequired": true,
        "type": "shape",
      },
      "secondaryTitle": Object {
        "type": "string",
      },
      "tableId": Object {
        "isRequired": true,
        "type": "string",
      },
      "tableState": Object {
        "args": Array [
          Object {
            "activeBar": Object {
              "args": Array [
                Array [
                  "column",
                  "filter",
                ],
              ],
              "type": "oneOf",
            },
            "batchActions": Object {
              "args": Array [
                Object {
                  "args": Array [
                    Object {
                      "icon": Object {
                        "type": "node",
                      },
                      "iconDescription": Object {
                        "type": "string",
                      },
                      "id": Object {
                        "isRequired": true,
                        "type": "string",
                      },
                      "labelText": Object {
                        "isRequired": true,
                        "type": "string",
                      },
                    },
                  ],
                  "type": "shape",
                },
              ],
              "type": "arrayOf",
            },
            "customToolbarContent": Object {
              "type": "node",
            },
            "hasRowSelection": Object {
              "args": Array [
                Array [
                  "multi",
                  "single",
                  false,
                ],
              ],
              "type": "oneOf",
            },
            "isDisabled": Object {
              "type": "bool",
            },
            "search": Object {
              "args": Array [
                Object {
                  "defaultExpanded": Object {
                    "type": "bool",
                  },
                  "defaultValue": Object {
                    "type": "string",
                  },
                  "onChange": Object {
                    "type": "func",
                  },
                  "onExpand": Object {
                    "type": "func",
                  },
                  "value": [Function],
                },
              ],
              "type": "shape",
            },
            "totalItemsCount": Object {
              "type": "number",
            },
            "totalSelected": Object {
              "type": "number",
            },
          },
        ],
        "isRequired": true,
        "type": "shape",
      },
      "tooltip": Object {
        "type": "node",
      },
    },
  },
  "TableToolbarSearch" => Object {
    "defaultProps": Object {
      "defaultExpanded": false,
      "defaultValue": "",
      "onChange": null,
      "onExpand": null,
      "value": "",
    },
    "propTypes": Object {
      "defaultExpanded": Object {
        "type": "bool",
      },
      "defaultValue": Object {
        "type": "string",
      },
      "onChange": Object {
        "type": "func",
      },
      "onExpand": Object {
        "type": "func",
      },
      "value": Object {
        "type": "string",
      },
    },
  },
  "WizardModal" => Object {
    "defaultProps": Object {
      "currentStepIndex": 0,
      "footer": Object {
        "cancelButtonLabel": "Cancel",
        "leftContent": null,
        "nextButtonLabel": "Next",
        "previousButtonLabel": "Previous",
        "submitButtonLabel": "Submit",
      },
    },
    "propTypes": Object {
      "currentStepIndex": Object {
        "type": "number",
      },
      "footer": Object {
        "args": Array [
          Object {
            "cancelButtonLabel": Object {
              "type": "node",
            },
            "leftContent": Object {
              "type": "node",
            },
            "nextButtonLabel": Object {
              "type": "node",
            },
            "previousButtonLabel": Object {
              "type": "node",
            },
            "submitButtonLabel": Object {
              "type": "node",
            },
          },
        ],
        "type": "shape",
      },
      "header": Object {
        "args": Array [
          Object {
            "helpText": Object {
              "type": "string",
            },
            "label": Object {
              "type": "string",
            },
            "title": Object {
              "isRequired": true,
              "type": "string",
            },
          },
        ],
        "isRequired": true,
        "type": "shape",
      },
      "onSubmit": Object {
        "isRequired": true,
        "type": "func",
      },
      "steps": Object {
        "args": Array [
          Object {
            "args": Array [
              Object {
                "content": Object {
                  "isRequired": true,
                  "type": "node",
                },
                "label": Object {
                  "isRequired": true,
                  "type": "node",
                },
                "onValidate": Object {
                  "type": "func",
                },
              },
            ],
            "type": "shape",
          },
        ],
        "isRequired": true,
        "type": "arrayOf",
      },
    },
  },
  "WizardInline" => Object {
    "defaultProps": Object {
      "backLabel": "Back",
      "blurb": null,
      "breadcrumb": null,
      "cancelLabel": "Cancel",
      "closeButtonTitle": "Close",
      "currentItemId": null,
      "description": null,
      "error": null,
      "footerLeftContent": null,
      "nextDisabled": false,
      "nextLabel": "Next",
      "onBack": null,
      "onClearError": null,
      "onClose": null,
      "onNext": null,
      "onSubmit": null,
      "sendingData": false,
      "setItem": null,
      "showCloseButton": true,
      "showLabels": true,
      "sidebar": null,
      "stepWidth": 8,
      "submitLabel": "Add",
      "title": null,
    },
    "propTypes": Object {
      "backLabel": Object {
        "type": "node",
      },
      "blurb": [Function],
      "breadcrumb": Object {
        "args": Array [
          Object {
            "type": "node",
          },
        ],
        "type": "arrayOf",
      },
      "cancelLabel": Object {
        "type": "node",
      },
      "closeButtonTitle": Object {
        "type": "string",
      },
      "currentItemId": Object {
        "type": "string",
      },
      "description": Object {
        "type": "string",
      },
      "error": Object {
        "type": "string",
      },
      "footerLeftContent": Object {
        "type": "element",
      },
      "items": Object {
        "args": Array [
          Object {
            "args": Array [
              Object {
                "component": Object {
                  "isRequired": true,
                  "type": "node",
                },
                "id": Object {
                  "isRequired": true,
                  "type": "string",
                },
                "name": Object {
                  "isRequired": true,
                  "type": "string",
                },
                "onValidate": Object {
                  "type": "func",
                },
              },
            ],
            "type": "shape",
          },
        ],
        "isRequired": true,
        "type": "arrayOf",
      },
      "nextDisabled": Object {
        "type": "bool",
      },
      "nextLabel": Object {
        "type": "node",
      },
      "onBack": Object {
        "type": "func",
      },
      "onClearError": Object {
        "type": "func",
      },
      "onClose": Object {
        "type": "func",
      },
      "onNext": Object {
        "type": "func",
      },
      "onSubmit": Object {
        "type": "func",
      },
      "sendingData": Object {
        "type": "bool",
      },
      "setItem": Object {
        "type": "func",
      },
      "showCloseButton": Object {
        "type": "bool",
      },
      "showLabels": Object {
        "type": "bool",
      },
      "sidebar": Object {
        "type": "element",
      },
      "stepWidth": Object {
        "type": "number",
      },
      "submitLabel": Object {
        "type": "node",
      },
      "title": Object {
        "type": "string",
      },
    },
  },
  "StatefulWizardInline" => Object {
    "defaultProps": Object {
      "backLabel": "Back",
      "blurb": null,
      "breadcrumb": null,
      "cancelLabel": "Cancel",
      "closeButtonTitle": "Close",
      "currentItemId": null,
      "description": null,
      "error": null,
      "footerLeftContent": null,
      "nextDisabled": false,
      "nextLabel": "Next",
      "onBack": null,
      "onClearError": null,
      "onClose": null,
      "onNext": null,
      "onSubmit": null,
      "sendingData": false,
      "setItem": null,
      "showCloseButton": true,
      "showLabels": true,
      "sidebar": null,
      "stepWidth": 8,
      "submitLabel": "Add",
      "title": null,
    },
    "propTypes": Object {
      "backLabel": Object {
        "type": "node",
      },
      "blurb": [Function],
      "breadcrumb": Object {
        "args": Array [
          Object {
            "type": "node",
          },
        ],
        "type": "arrayOf",
      },
      "cancelLabel": Object {
        "type": "node",
      },
      "closeButtonTitle": Object {
        "type": "string",
      },
      "currentItemId": Object {
        "type": "string",
      },
      "description": Object {
        "type": "string",
      },
      "error": Object {
        "type": "string",
      },
      "footerLeftContent": Object {
        "type": "element",
      },
      "items": Object {
        "args": Array [
          Object {
            "args": Array [
              Object {
                "component": Object {
                  "isRequired": true,
                  "type": "node",
                },
                "id": Object {
                  "isRequired": true,
                  "type": "string",
                },
                "name": Object {
                  "isRequired": true,
                  "type": "string",
                },
                "onValidate": Object {
                  "type": "func",
                },
              },
            ],
            "type": "shape",
          },
        ],
        "isRequired": true,
        "type": "arrayOf",
      },
      "nextDisabled": Object {
        "type": "bool",
      },
      "nextLabel": Object {
        "type": "node",
      },
      "onBack": Object {
        "type": "func",
      },
      "onClearError": Object {
        "type": "func",
      },
      "onClose": Object {
        "type": "func",
      },
      "onNext": Object {
        "type": "func",
      },
      "onSubmit": Object {
        "type": "func",
      },
      "sendingData": Object {
        "type": "bool",
      },
      "setItem": Object {
        "type": "func",
      },
      "showCloseButton": Object {
        "type": "bool",
      },
      "showLabels": Object {
        "type": "bool",
      },
      "sidebar": Object {
        "type": "element",
      },
      "stepWidth": Object {
        "type": "number",
      },
      "submitLabel": Object {
        "type": "node",
      },
      "title": Object {
        "type": "string",
      },
    },
  },
  "StatefulTable" => Object {},
  "TileCatalog" => Object {
    "defaultProps": Object {
      "error": null,
      "isLoading": false,
      "pagination": null,
      "search": null,
      "selectedTileId": null,
      "title": null,
    },
    "propTypes": Object {
      "error": Object {
        "type": "string",
      },
      "id": Object {
        "isRequired": true,
        "type": "string",
      },
      "isLoading": Object {
        "type": "bool",
      },
      "onSelection": Object {
        "isRequired": true,
        "type": "func",
      },
      "pagination": Object {
        "args": Array [
          Object {
            "nextPageText": Object {
              "type": "string",
            },
            "onPage": Object {
              "type": "func",
            },
            "page": Object {
              "type": "number",
            },
            "pageOfPagesText": Object {
              "type": "func",
            },
            "pageSize": Object {
              "type": "number",
            },
            "pageText": Object {
              "type": "string",
            },
            "prevPageText": Object {
              "type": "string",
            },
            "totalItems": Object {
              "type": "number",
            },
          },
        ],
        "type": "shape",
      },
      "search": Object {
        "args": Array [
          Object {
            "noMatchesFoundText": Object {
              "type": "string",
            },
            "onSearch": Object {
              "type": "func",
            },
            "placeHolderText": Object {
              "type": "string",
            },
            "value": Object {
              "type": "string",
            },
          },
        ],
        "type": "shape",
      },
      "selectedTileId": Object {
        "type": "string",
      },
      "tiles": Object {
        "args": Array [
          Object {
            "args": Array [
              Object {
                "className": Object {
                  "type": "string",
                },
                "id": Object {
                  "isRequired": true,
                  "type": "string",
                },
                "renderContent": Object {
                  "type": "func",
                },
                "values": Object {
                  "args": Array [
                    Array [
                      Object {
                        "type": "object",
                      },
                      Object {
                        "type": "string",
                      },
                    ],
                  ],
                  "isRequired": true,
                  "type": "oneOfType",
                },
              },
            ],
            "type": "shape",
          },
        ],
        "isRequired": true,
        "type": "arrayOf",
      },
      "title": Object {
        "type": "node",
      },
    },
  },
  "StatefulTileCatalog" => Object {
    "defaultProps": Object {
      "isSelectedByDefault": true,
    },
    "propTypes": Object {
      "error": Object {
        "type": "string",
      },
      "id": Object {
        "isRequired": true,
        "type": "string",
      },
      "isLoading": Object {
        "type": "bool",
      },
      "isSelectedByDefault": Object {
        "type": "bool",
      },
      "onSelection": Object {
        "isRequired": true,
        "type": "func",
      },
      "pagination": Object {
        "args": Array [
          Object {
            "nextPageText": Object {
              "type": "string",
            },
            "onPage": Object {
              "type": "func",
            },
            "page": Object {
              "type": "number",
            },
            "pageOfPagesText": Object {
              "type": "func",
            },
            "pageSize": Object {
              "type": "number",
            },
            "pageText": Object {
              "type": "string",
            },
            "prevPageText": Object {
              "type": "string",
            },
            "totalItems": Object {
              "type": "number",
            },
          },
        ],
        "type": "shape",
      },
      "search": Object {
        "args": Array [
          Object {
            "noMatchesFoundText": Object {
              "type": "string",
            },
            "onSearch": Object {
              "type": "func",
            },
            "placeHolderText": Object {
              "type": "string",
            },
            "value": Object {
              "type": "string",
            },
          },
        ],
        "type": "shape",
      },
      "selectedTileId": Object {
        "type": "string",
      },
      "tiles": Object {
        "args": Array [
          Object {
            "args": Array [
              Object {
                "className": Object {
                  "type": "string",
                },
                "id": Object {
                  "isRequired": true,
                  "type": "string",
                },
                "renderContent": Object {
                  "type": "func",
                },
                "values": Object {
                  "args": Array [
                    Array [
                      Object {
                        "type": "object",
                      },
                      Object {
                        "type": "string",
                      },
                    ],
                  ],
                  "isRequired": true,
                  "type": "oneOfType",
                },
              },
            ],
            "type": "shape",
          },
        ],
        "isRequired": true,
        "type": "arrayOf",
      },
      "title": Object {
        "type": "node",
      },
    },
  },
  "CatalogContent" => Object {
    "defaultProps": Object {
      "description": null,
      "icon": null,
    },
    "propTypes": Object {
      "description": Object {
        "type": "string",
      },
      "icon": Object {
        "type": "node",
      },
      "title": Object {
        "isRequired": true,
        "type": "string",
      },
    },
  },
  "SimplePagination" => Object {
    "defaultProps": Object {
      "nextPageText": "Next page",
      "pageOfPagesText": [Function],
      "pageText": null,
      "prevPageText": "Prev page",
    },
    "propTypes": Object {
      "maxPage": Object {
        "isRequired": true,
        "type": "number",
      },
      "nextPageText": Object {
        "type": "string",
      },
      "onPage": Object {
        "isRequired": true,
        "type": "func",
      },
      "page": Object {
        "isRequired": true,
        "type": "number",
      },
      "pageOfPagesText": Object {
        "type": "func",
      },
      "pageText": Object {
        "type": "string",
      },
      "prevPageText": Object {
        "type": "string",
      },
    },
  },
  "ProgressIndicator" => Object {
    "defaultProps": Object {
      "currentItemId": null,
      "isVerticalMode": false,
      "onClickItem": null,
      "showLabels": true,
      "stepWidth": null,
    },
    "propTypes": Object {
      "currentItemId": Object {
        "args": Array [
          Array [
            Object {
              "type": "string",
            },
            Object {
              "type": "number",
            },
          ],
        ],
        "type": "oneOfType",
      },
      "isVerticalMode": Object {
        "type": "bool",
      },
      "items": Object {
        "args": Array [
          Object {
            "args": Array [
              Object {
                "id": Object {
                  "args": Array [
                    Array [
                      Object {
                        "type": "string",
                      },
                      Object {
                        "type": "number",
                      },
                    ],
                  ],
                  "type": "oneOfType",
                },
                "label": Object {
                  "isRequired": true,
                  "type": "string",
                },
              },
            ],
            "type": "shape",
          },
        ],
        "isRequired": true,
        "type": "arrayOf",
      },
      "onClickItem": Object {
        "type": "func",
      },
      "showLabels": Object {
        "type": "bool",
      },
      "stepWidth": Object {
        "type": "number",
      },
    },
  },
  "ComposedStructuredList" => Object {
    "defaultProps": Object {
      "StructuredListHeadClassName": null,
      "StructuredListInputProps": null,
      "StructuredListWrapperProps": null,
      "design": "mini",
      "isFixedWidth": false,
      "loadingDataLabel": "",
    },
    "propTypes": Object {
      "StructuredListHeadClassName": Object {
        "type": "string",
      },
      "StructuredListInputProps": Object {
        "args": Array [
          Object {
            "className": Object {
              "type": "string",
            },
            "onChange": Object {
              "type": "func",
            },
          },
        ],
        "type": "shape",
      },
      "StructuredListWrapperProps": Object {
        "args": Array [
          Object {
            "ariaLabel": Object {
              "type": "string",
            },
            "border": Object {
              "type": "bool",
            },
            "className": Object {
              "type": "string",
            },
            "selection": Object {
              "type": "bool",
            },
          },
        ],
        "type": "shape",
      },
      "columns": Object {
        "args": Array [
          Object {
            "args": Array [
              Object {
                "id": Object {
                  "isRequired": true,
                  "type": "string",
                },
                "renderDataFunction": Object {
                  "type": "func",
                },
                "title": Object {
                  "isRequired": true,
                  "type": "string",
                },
                "width": Object {
                  "type": "string",
                },
              },
            ],
            "type": "shape",
          },
        ],
        "isRequired": true,
        "type": "arrayOf",
      },
      "data": Object {
        "args": Array [
          Object {
            "args": Array [
              Object {
                "id": Object {
                  "isRequired": true,
                  "type": "string",
                },
                "values": Object {
                  "args": Array [
                    Object {
                      "isRequired": true,
                      "type": "string",
                    },
                  ],
                  "isRequired": true,
                  "type": "shape",
                },
              },
            ],
            "type": "shape",
          },
        ],
        "isRequired": true,
        "type": "arrayOf",
      },
      "design": Object {
        "args": Array [
          Array [
            "normal",
            "mini",
          ],
        ],
        "type": "oneOf",
      },
      "isFixedWidth": Object {
        "type": "bool",
      },
      "loadingDataLabel": Object {
        "type": "string",
      },
      "onRowClick": Object {
        "isRequired": true,
        "type": "func",
      },
    },
  },
  "ResourceList" => Object {
    "defaultProps": Object {
      "currentItemId": null,
      "customAction": null,
      "design": "normal",
      "extraContent": null,
      "onRowClick": [Function],
    },
    "displayName": "ResourceList",
    "propTypes": Object {
      "currentItemId": Object {
        "type": "string",
      },
      "customAction": Object {
        "args": Array [
          Object {
            "label": Object {
              "isRequired": true,
              "type": "string",
            },
            "onClick": Object {
              "isRequired": true,
              "type": "func",
            },
          },
        ],
        "type": "shape",
      },
      "data": Object {
        "args": Array [
          Object {
            "args": Array [
              Object {
                "description": Object {
                  "isRequired": true,
                  "type": "string",
                },
                "id": Object {
                  "isRequired": true,
                  "type": "string",
                },
                "title": Object {
                  "isRequired": true,
                  "type": "string",
                },
              },
            ],
            "type": "shape",
          },
        ],
        "isRequired": true,
        "type": "arrayOf",
      },
      "design": Object {
        "args": Array [
          Array [
            "normal",
            "inline",
          ],
        ],
        "type": "oneOf",
      },
      "extraContent": Object {
        "args": Array [
          Object {
            "type": "node",
          },
        ],
        "type": "arrayOf",
      },
      "onRowClick": Object {
        "type": "func",
      },
    },
  },
  "FileDrop" => Object {
    "defaultProps": Object {
      "accept": Array [],
      "buttonLabel": "Add files",
      "description": null,
      "dragAndDropLabel": "Drag and drop your file here or ",
      "fileType": "BINARY",
      "id": "FileUploader",
      "kind": "browse",
      "multiple": true,
      "onData": [Function],
      "onError": [Function],
      "showFiles": true,
      "title": null,
    },
    "propTypes": Object {
      "accept": Object {
        "args": Array [
          Object {
            "type": "string",
          },
        ],
        "type": "arrayOf",
      },
      "buttonLabel": Object {
        "type": "string",
      },
      "description": Object {
        "type": "string",
      },
      "dragAndDropLabel": Object {
        "type": "string",
      },
      "fileType": Object {
        "args": Array [
          Array [
            "TEXT",
            "BINARY",
          ],
        ],
        "type": "oneOf",
      },
      "id": Object {
        "type": "string",
      },
      "kind": Object {
        "args": Array [
          Array [
            "browse",
            "drag-and-drop",
          ],
        ],
        "type": "oneOf",
      },
      "multiple": Object {
        "type": "bool",
      },
      "onData": Object {
        "type": "func",
      },
      "onError": Object {
        "type": "func",
      },
      "showFiles": Object {
        "type": "bool",
      },
      "title": Object {
        "type": "string",
      },
    },
  },
  "PageTitleBar" => Object {
    "defaultProps": Object {
      "breadcrumb": null,
      "className": null,
      "collapsed": false,
      "content": undefined,
      "description": null,
      "editable": false,
      "extraContent": undefined,
      "i18n": Object {
        "editIconDescription": "Edit page title",
      },
      "isLoading": false,
      "onEdit": null,
      "rightContent": undefined,
      "tabs": undefined,
    },
    "propTypes": Object {
      "breadcrumb": Object {
        "args": Array [
          Object {
            "type": "node",
          },
        ],
        "type": "arrayOf",
      },
      "className": Object {
        "type": "string",
      },
      "collapsed": Object {
        "type": "bool",
      },
      "content": Object {
        "type": "node",
      },
      "description": Object {
        "type": "node",
      },
      "editable": Object {
        "type": "bool",
      },
      "extraContent": Object {
        "type": "node",
      },
      "i18n": Object {
        "args": Array [
          Object {
            "editIconDescription": Object {
              "type": "string",
            },
          },
        ],
        "type": "shape",
      },
      "isLoading": Object {
        "type": "bool",
      },
      "onEdit": Object {
        "type": "func",
      },
      "rightContent": [Function],
      "tabs": [Function],
      "title": Object {
        "isRequired": true,
        "type": "node",
      },
    },
  },
  "HierarchyList" => Object {
    "defaultProps": Object {
      "buttons": null,
      "defaultSelectedId": null,
      "hasMultiSelect": false,
      "hasPagination": true,
      "hasSearch": false,
      "i18n": Object {
        "close": "Close",
        "expand": "Expand",
        "searchPlaceHolderText": "Enter a value",
      },
      "isFullHeight": false,
      "onSelect": null,
      "pageSize": null,
      "title": null,
    },
    "propTypes": Object {
      "buttons": Object {
        "args": Array [
          Object {
            "type": "node",
          },
        ],
        "type": "arrayOf",
      },
      "defaultSelectedId": Object {
        "type": "string",
      },
      "hasMultiSelect": Object {
        "type": "bool",
      },
      "hasPagination": Object {
        "type": "bool",
      },
      "hasSearch": Object {
        "type": "bool",
      },
      "i18n": Object {
        "args": Array [
          Object {
            "close": Object {
              "type": "string",
            },
            "expand": Object {
              "type": "string",
            },
            "searchPlaceHolderText": Object {
              "type": "string",
            },
          },
        ],
        "type": "shape",
      },
      "isFullHeight": Object {
        "type": "bool",
      },
      "items": Object {
        "args": Array [
          Object {
            "type": "any",
          },
        ],
        "isRequired": true,
        "type": "arrayOf",
      },
      "onSelect": Object {
        "type": "func",
      },
      "pageSize": Object {
        "type": "string",
      },
      "title": Object {
        "type": "string",
      },
    },
  },
  "BarChartCard" => Object {
    "defaultProps": Object {
      "size": "MEDIUMWIDE",
    },
    "propTypes": Object {
      "availableActions": Object {
        "args": Array [
          Object {
            "clone": Object {
              "type": "bool",
            },
            "delete": Object {
              "type": "bool",
            },
            "edit": Object {
              "type": "bool",
            },
            "expand": Object {
              "type": "bool",
            },
            "range": Object {
              "type": "bool",
            },
          },
        ],
        "type": "shape",
      },
      "breakpoint": Object {
        "args": Array [
          Array [
            "lg",
            "max",
            "md",
            "sm",
            "xl",
            "xs",
          ],
        ],
        "type": "oneOf",
      },
      "cardDimensions": Object {
        "args": Array [
          Object {
            "LARGE": Object {
              "args": Array [
                Object {
                  "lg": Object {
                    "args": Array [
                      Object {
                        "h": Object {
                          "type": "number",
                        },
                        "w": Object {
                          "type": "number",
                        },
                      },
                    ],
                    "type": "shape",
                  },
                  "md": Object {
                    "args": Array [
                      Object {
                        "h": Object {
                          "type": "number",
                        },
                        "w": Object {
                          "type": "number",
                        },
                      },
                    ],
                    "type": "shape",
                  },
                  "sm": Object {
                    "args": Array [
                      Object {
                        "h": Object {
                          "type": "number",
                        },
                        "w": Object {
                          "type": "number",
                        },
                      },
                    ],
                    "type": "shape",
                  },
                  "xs": Object {
                    "args": Array [
                      Object {
                        "h": Object {
                          "type": "number",
                        },
                        "w": Object {
                          "type": "number",
                        },
                      },
                    ],
                    "type": "shape",
                  },
                },
              ],
              "type": "shape",
            },
            "MEDIUM": Object {
              "args": Array [
                Object {
                  "lg": Object {
                    "args": Array [
                      Object {
                        "h": Object {
                          "type": "number",
                        },
                        "w": Object {
                          "type": "number",
                        },
                      },
                    ],
                    "type": "shape",
                  },
                  "md": Object {
                    "args": Array [
                      Object {
                        "h": Object {
                          "type": "number",
                        },
                        "w": Object {
                          "type": "number",
                        },
                      },
                    ],
                    "type": "shape",
                  },
                  "sm": Object {
                    "args": Array [
                      Object {
                        "h": Object {
                          "type": "number",
                        },
                        "w": Object {
                          "type": "number",
                        },
                      },
                    ],
                    "type": "shape",
                  },
                  "xs": Object {
                    "args": Array [
                      Object {
                        "h": Object {
                          "type": "number",
                        },
                        "w": Object {
                          "type": "number",
                        },
                      },
                    ],
                    "type": "shape",
                  },
                },
              ],
              "type": "shape",
            },
            "SMALL": Object {
              "args": Array [
                Object {
                  "lg": Object {
                    "args": Array [
                      Object {
                        "h": Object {
                          "type": "number",
                        },
                        "w": Object {
                          "type": "number",
                        },
                      },
                    ],
                    "type": "shape",
                  },
                  "md": Object {
                    "args": Array [
                      Object {
                        "h": Object {
                          "type": "number",
                        },
                        "w": Object {
                          "type": "number",
                        },
                      },
                    ],
                    "type": "shape",
                  },
                  "sm": Object {
                    "args": Array [
                      Object {
                        "h": Object {
                          "type": "number",
                        },
                        "w": Object {
                          "type": "number",
                        },
                      },
                    ],
                    "type": "shape",
                  },
                  "xs": Object {
                    "args": Array [
                      Object {
                        "h": Object {
                          "type": "number",
                        },
                        "w": Object {
                          "type": "number",
                        },
                      },
                    ],
                    "type": "shape",
                  },
                },
              ],
              "type": "shape",
            },
            "TALL": Object {
              "args": Array [
                Object {
                  "lg": Object {
                    "args": Array [
                      Object {
                        "h": Object {
                          "type": "number",
                        },
                        "w": Object {
                          "type": "number",
                        },
                      },
                    ],
                    "type": "shape",
                  },
                  "md": Object {
                    "args": Array [
                      Object {
                        "h": Object {
                          "type": "number",
                        },
                        "w": Object {
                          "type": "number",
                        },
                      },
                    ],
                    "type": "shape",
                  },
                  "sm": Object {
                    "args": Array [
                      Object {
                        "h": Object {
                          "type": "number",
                        },
                        "w": Object {
                          "type": "number",
                        },
                      },
                    ],
                    "type": "shape",
                  },
                  "xs": Object {
                    "args": Array [
                      Object {
                        "h": Object {
                          "type": "number",
                        },
                        "w": Object {
                          "type": "number",
                        },
                      },
                    ],
                    "type": "shape",
                  },
                },
              ],
              "type": "shape",
            },
            "WIDE": Object {
              "args": Array [
                Object {
                  "lg": Object {
                    "args": Array [
                      Object {
                        "h": Object {
                          "type": "number",
                        },
                        "w": Object {
                          "type": "number",
                        },
                      },
                    ],
                    "type": "shape",
                  },
                  "md": Object {
                    "args": Array [
                      Object {
                        "h": Object {
                          "type": "number",
                        },
                        "w": Object {
                          "type": "number",
                        },
                      },
                    ],
                    "type": "shape",
                  },
                  "sm": Object {
                    "args": Array [
                      Object {
                        "h": Object {
                          "type": "number",
                        },
                        "w": Object {
                          "type": "number",
                        },
                      },
                    ],
                    "type": "shape",
                  },
                  "xs": Object {
                    "args": Array [
                      Object {
                        "h": Object {
                          "type": "number",
                        },
                        "w": Object {
                          "type": "number",
                        },
                      },
                    ],
                    "type": "shape",
                  },
                },
              ],
              "type": "shape",
            },
            "XLARGE": Object {
              "args": Array [
                Object {
                  "lg": Object {
                    "args": Array [
                      Object {
                        "h": Object {
                          "type": "number",
                        },
                        "w": Object {
                          "type": "number",
                        },
                      },
                    ],
                    "type": "shape",
                  },
                  "md": Object {
                    "args": Array [
                      Object {
                        "h": Object {
                          "type": "number",
                        },
                        "w": Object {
                          "type": "number",
                        },
                      },
                    ],
                    "type": "shape",
                  },
                  "sm": Object {
                    "args": Array [
                      Object {
                        "h": Object {
                          "type": "number",
                        },
                        "w": Object {
                          "type": "number",
                        },
                      },
                    ],
                    "type": "shape",
                  },
                  "xs": Object {
                    "args": Array [
                      Object {
                        "h": Object {
                          "type": "number",
                        },
                        "w": Object {
                          "type": "number",
                        },
                      },
                    ],
                    "type": "shape",
                  },
                },
              ],
              "type": "shape",
            },
            "XSMALL": Object {
              "args": Array [
                Object {
                  "lg": Object {
                    "args": Array [
                      Object {
                        "h": Object {
                          "type": "number",
                        },
                        "w": Object {
                          "type": "number",
                        },
                      },
                    ],
                    "type": "shape",
                  },
                  "md": Object {
                    "args": Array [
                      Object {
                        "h": Object {
                          "type": "number",
                        },
                        "w": Object {
                          "type": "number",
                        },
                      },
                    ],
                    "type": "shape",
                  },
                  "sm": Object {
                    "args": Array [
                      Object {
                        "h": Object {
                          "type": "number",
                        },
                        "w": Object {
                          "type": "number",
                        },
                      },
                    ],
                    "type": "shape",
                  },
                  "xs": Object {
                    "args": Array [
                      Object {
                        "h": Object {
                          "type": "number",
                        },
                        "w": Object {
                          "type": "number",
                        },
                      },
                    ],
                    "type": "shape",
                  },
                },
              ],
              "type": "shape",
            },
          },
        ],
        "type": "shape",
      },
      "content": Object {
        "args": Array [
          Object {
            "layout": Object {
              "args": Array [
                Array [
                  "HORIZONTAL",
                  "VERTICAL",
                ],
              ],
              "type": "oneOf",
            },
            "series": Object {
              "args": Array [
                Object {
                  "colors": Object {
                    "args": Array [
                      Object {
                        "type": "string",
                      },
                    ],
                    "type": "arrayOf",
                  },
                  "dataSourceId": Object {
                    "type": "string",
                  },
                  "groupDataSourceId": Object {
                    "type": "string",
                  },
                  "labelDataSourceId": Object {
                    "type": "string",
                  },
                  "timeDataSourceId": Object {
                    "type": "string",
                  },
                },
              ],
              "type": "shape",
            },
            "type": Object {
              "args": Array [
                Array [
                  "SIMPLE",
                  "GROUPED",
                  "STACKED",
                ],
              ],
              "type": "oneOf",
            },
            "xLabel": Object {
              "type": "string",
            },
            "yLabel": Object {
              "type": "string",
            },
          },
        ],
        "isRequired": true,
        "type": "shape",
      },
      "dashboardBreakpoints": Object {
        "args": Array [
          Object {
            "lg": Object {
              "type": "number",
            },
            "md": Object {
              "type": "number",
            },
            "sm": Object {
              "type": "number",
            },
            "xs": Object {
              "type": "number",
            },
          },
        ],
        "type": "shape",
      },
      "dashboardColumns": Object {
        "args": Array [
          Object {
            "lg": Object {
              "type": "number",
            },
            "md": Object {
              "type": "number",
            },
            "sm": Object {
              "type": "number",
            },
            "xs": Object {
              "type": "number",
            },
          },
        ],
        "type": "shape",
      },
      "hideHeader": Object {
        "type": "bool",
      },
      "i18n": Object {
        "args": Array [
          Object {
            "alertDetected": Object {
              "type": "string",
            },
          },
        ],
        "type": "shape",
      },
      "id": Object {
        "type": "string",
      },
      "interval": Object {
        "args": Array [
          Array [
            "minute",
            "hour",
            "day",
            "week",
            "quarter",
            "month",
            "year",
          ],
        ],
        "type": "oneOf",
      },
      "isEditable": Object {
        "type": "bool",
      },
      "isEmpty": Object {
        "type": "bool",
      },
      "isExpanded": Object {
        "type": "bool",
      },
      "isLoading": Object {
        "type": "bool",
      },
      "layout": Object {
        "args": Array [
          Array [
            "HORIZONTAL",
            "VERTICAL",
          ],
        ],
        "type": "oneOf",
      },
      "onMouseDown": Object {
        "type": "func",
      },
      "onMouseUp": Object {
        "type": "func",
      },
      "onScroll": Object {
        "type": "func",
      },
      "onTouchEnd": Object {
        "type": "func",
      },
      "onTouchStart": Object {
        "type": "func",
      },
      "renderIconByName": Object {
        "type": "func",
      },
      "rowHeight": Object {
        "args": Array [
          Object {
            "lg": Object {
              "type": "number",
            },
            "md": Object {
              "type": "number",
            },
            "sm": Object {
              "type": "number",
            },
            "xs": Object {
              "type": "number",
            },
          },
        ],
        "type": "shape",
      },
      "showOverflow": Object {
        "type": "bool",
      },
      "size": Object {
        "args": Array [
          Array [
            "SMALL",
            "SMALLWIDE",
            "MEDIUMTHIN",
            "MEDIUM",
            "MEDIUMWIDE",
            "LARGETHIN",
            "LARGE",
            "LARGEWIDE",
          ],
        ],
        "type": "oneOf",
      },
      "testID": Object {
        "type": "string",
      },
      "timeRange": Object {
        "args": Array [
          Array [
            "last24Hours",
            "last7Days",
            "lastMonth",
            "lastQuarter",
            "lastYear",
            "thisWeek",
            "thisMonth",
            "thisQuarter",
            "thisYear",
            "",
          ],
        ],
        "type": "oneOf",
      },
      "title": Object {
        "type": "string",
      },
      "toolbar": Object {
        "type": "element",
      },
      "tooltip": Object {
        "type": "element",
      },
      "values": Object {
        "args": Array [
          Object {
            "type": "object",
          },
        ],
        "type": "arrayOf",
      },
    },
  },
  "TileCatalogNew" => Object {
    "defaultProps": Object {
      "hasSearch": false,
      "hasSort": false,
      "i18n": Object {
        "searchPlaceHolderText": "Enter a value",
      },
      "numColumns": 1,
      "numRows": 1,
      "onSearch": [Function],
      "onSort": [Function],
      "selectedSortOption": "",
      "sortOptions": Array [],
    },
    "propTypes": Object {
      "hasSearch": Object {
        "type": "bool",
      },
      "hasSort": Object {
        "type": "bool",
      },
      "i18n": Object {
        "args": Array [
          Object {
            "placeHolderText": Object {
              "type": "string",
            },
          },
        ],
        "type": "shape",
      },
      "numColumns": Object {
        "type": "number",
      },
      "numRows": Object {
        "type": "number",
      },
      "onSearch": Object {
        "type": "func",
      },
      "onSort": Object {
        "type": "func",
      },
      "selectedSortOption": Object {
        "type": "string",
      },
      "sortOptions": Object {
        "args": Array [
          Object {
            "type": "node",
          },
        ],
        "type": "arrayOf",
      },
      "tiles": Object {
        "args": Array [
          Object {
            "type": "node",
          },
        ],
        "isRequired": true,
        "type": "arrayOf",
      },
      "title": Object {
        "isRequired": true,
        "type": "string",
      },
    },
  },
  "TimePickerSpinner" => Object {
    "defaultProps": Object {
      "children": null,
      "defaultTimegroup": "HOURS",
      "disabled": false,
      "is12hour": false,
      "onChange": null,
      "onClick": null,
      "spinner": false,
      "value": "",
    },
    "propTypes": Object {
      "children": Object {
        "args": Array [
          Array [
            Object {
              "args": Array [
                Object {
                  "type": "node",
                },
              ],
              "type": "arrayOf",
            },
            Object {
              "type": "node",
            },
          ],
        ],
        "type": "oneOfType",
      },
      "defaultTimegroup": Object {
        "args": Array [
          Array [
            "HOURS",
            "MINUTES",
          ],
        ],
        "type": "oneOf",
      },
      "disabled": Object {
        "type": "bool",
      },
      "is12hour": Object {
        "type": "bool",
      },
      "onChange": Object {
        "type": "func",
      },
      "onClick": Object {
        "type": "func",
      },
      "spinner": Object {
        "type": "bool",
      },
      "value": Object {
        "type": "string",
      },
    },
  },
  "baseTableReducer" => Object {},
  "tableReducer" => Object {},
  "tileCatalogReducer" => Object {},
  "PageHero" => Object {
    "defaultProps": Object {
      "big": false,
      "blurb": null,
      "className": null,
      "crumb": null,
      "leftContent": null,
      "rightContent": null,
      "section": null,
      "switcher": null,
      "title": null,
    },
    "propTypes": Object {
      "big": Object {
        "type": "bool",
      },
      "blurb": Object {
        "type": "node",
      },
      "className": Object {
        "type": "string",
      },
      "crumb": [Function],
      "leftContent": Object {
        "type": "node",
      },
      "rightContent": Object {
        "type": "node",
      },
      "section": Object {
        "type": "node",
      },
      "switcher": Object {
        "args": Array [
          Object {
            "onChange": Object {
              "type": "func",
            },
            "options": Object {
              "args": Array [
                Object {
                  "args": Array [
                    Object {
                      "disabled": Object {
                        "type": "bool",
                      },
                      "id": Object {
                        "type": "string",
                      },
                      "onClick": Object {
                        "type": "func",
                      },
                      "text": Object {
                        "type": "string",
                      },
                    },
                  ],
                  "type": "shape",
                },
              ],
              "isRequired": true,
              "type": "arrayOf",
            },
            "selectedIndex": Object {
              "type": "number",
            },
          },
        ],
        "type": "shape",
      },
      "title": Object {
        "type": "node",
      },
    },
  },
  "PageWorkArea" => Object {
    "defaultProps": Object {
      "isOpen": false,
    },
    "propTypes": Object {
      "children": Object {
        "isRequired": true,
        "type": "node",
      },
      "isOpen": Object {
        "type": "bool",
      },
    },
  },
  "EditPage" => Object {
    "defaultProps": Object {
      "className": null,
      "i18n": Object {
        "cancelLabel": "Cancel",
        "closeLabel": "Close,",
        "saveLabel": "Save",
      },
      "isLoading": false,
    },
    "propTypes": Object {
      "breadcrumb": Object {
        "args": Array [
          Object {
            "type": "node",
          },
        ],
        "type": "arrayOf",
      },
      "children": Object {
        "isRequired": true,
        "type": "node",
      },
      "className": Object {
        "type": "string",
      },
      "description": Object {
        "type": "node",
      },
      "i18n": Object {
        "args": Array [
          Object {
            "cancelLabel": Object {
              "type": "string",
            },
            "closeLabel": Object {
              "type": "string",
            },
            "saveLabel": Object {
              "type": "string",
            },
          },
        ],
        "type": "shape",
      },
      "isLoading": Object {
        "type": "bool",
      },
      "onClose": Object {
        "isRequired": true,
        "type": "func",
      },
      "onSave": Object {
        "isRequired": true,
        "type": "func",
      },
      "rightContent": Object {
        "type": "node",
      },
      "rightContentBreadcrumb": Object {
        "type": "node",
      },
      "title": Object {
        "type": "node",
      },
      "tooltip": Object {
        "args": Array [
          Object {
            "href": Object {
              "type": "string",
            },
            "linkLabel": Object {
              "type": "string",
            },
            "message": Object {
              "isRequired": true,
              "type": "string",
            },
          },
        ],
        "type": "shape",
      },
    },
  },
  "NavigationBar" => Object {
    "defaultProps": Object {
      "actions": Array [],
      "hero": null,
      "hidden": false,
      "onSelectionChange": null,
      "workArea": null,
    },
    "propTypes": Object {
      "actions": Object {
        "args": Array [
          Object {
            "args": Array [
              Object {
                "children": Object {
                  "type": "node",
                },
                "id": Object {
                  "isRequired": true,
                  "type": "string",
                },
                "kind": Object {
                  "type": "string",
                },
                "onClick": Object {
                  "type": "func",
                },
              },
            ],
            "type": "shape",
          },
        ],
        "type": "arrayOf",
      },
      "hero": Object {
        "type": "node",
      },
      "hidden": Object {
        "type": "bool",
      },
      "onSelectionChange": Object {
        "type": "func",
      },
      "tabs": Object {
        "args": Array [
          Object {
            "args": Array [
              Object {
                "children": Object {
                  "type": "node",
                },
                "id": Object {
                  "isRequired": true,
                  "type": "string",
                },
                "label": Object {
                  "type": "node",
                },
              },
            ],
            "type": "shape",
          },
        ],
        "isRequired": true,
        "type": "arrayOf",
      },
      "workArea": Object {
        "type": "node",
      },
    },
  },
  "Header" => Object {
    "defaultProps": Object {
      "className": "main-header",
      "hasSideNav": true,
      "headerPanel": null,
      "onClickSideNavExpand": null,
      "prefix": "IBM",
      "skipto": "#main-content",
      "url": "#",
    },
    "propTypes": Object {
      "actionItems": Object {
        "args": Array [
          Object {
            "args": Array [
              Object {
                "btnContent": Object {
                  "isRequired": true,
                  "type": "node",
                },
                "childContent": Object {
                  "args": Array [
                    Object {
                      "args": Array [
                        Object {
                          "content": Object {
                            "type": "node",
                          },
                          "metaData": Object {
                            "args": Array [
                              Object {
                                "element": Object {
                                  "type": "string",
                                },
                              },
                            ],
                            "type": "shape",
                          },
                        },
                      ],
                      "type": "shape",
                    },
                  ],
                  "type": "arrayOf",
                },
                "hasHeaderPanel": Object {
                  "type": "bool",
                },
                "label": Object {
                  "isRequired": true,
                  "type": "string",
                },
                "onClick": Object {
                  "type": "func",
                },
              },
            ],
            "type": "shape",
          },
        ],
        "isRequired": true,
        "type": "arrayOf",
      },
      "appName": Object {
        "isRequired": true,
        "type": "string",
      },
      "className": Object {
        "type": "string",
      },
      "hasSideNav": Object {
        "type": "bool",
      },
      "headerPanel": Object {
        "args": Array [
          Object {
            "className": Object {
              "type": "string",
            },
            "content": Object {
              "type": "any",
            },
          },
        ],
        "type": "shape",
      },
      "onClickSideNavExpand": Object {
        "type": "func",
      },
      "prefix": Object {
        "type": "string",
      },
      "skipto": Object {
        "type": "string",
      },
      "url": Object {
        "type": "string",
      },
    },
  },
  "SideNav" => Object {
    "defaultProps": Object {
      "defaultExpanded": false,
      "i18n": Object {
        "closeText": "Close",
        "openText": "Open",
      },
      "isSideNavExpanded": false,
    },
    "propTypes": Object {
      "defaultExpanded": Object {
        "type": "bool",
      },
      "i18n": Object {
        "args": Array [
          Object {
            "closeText": Object {
              "type": "string",
            },
            "openText": Object {
              "type": "string",
            },
          },
        ],
        "type": "shape",
      },
      "isSideNavExpanded": Object {
        "type": "bool",
      },
      "links": Object {
        "args": Array [
          Object {
            "args": Array [
              Object {
                "childContent": Object {
                  "args": Array [
                    Object {
                      "args": Array [
                        Object {
                          "content": Object {
                            "isRequired": true,
                            "type": "any",
                          },
                          "metaData": Object {
                            "type": "object",
                          },
                        },
                      ],
                      "type": "shape",
                    },
                  ],
                  "type": "arrayOf",
                },
                "current": Object {
                  "type": "bool",
                },
                "icon": Object {
                  "isRequired": true,
                  "type": "any",
                },
                "isEnabled": Object {
                  "type": "bool",
                },
                "linkContent": Object {
                  "type": "string",
                },
                "metaData": Object {
                  "type": "object",
                },
              },
            ],
            "type": "shape",
          },
        ],
        "isRequired": true,
        "type": "arrayOf",
      },
    },
  },
  "Dashboard" => Object {
    "defaultProps": Object {
      "actions": Array [],
      "description": null,
      "filter": null,
      "hasLastUpdated": true,
      "i18n": Object {
        "actionFailedText": "Action Failed",
        "alertDetected": "Alert detected: ",
        "clearAllFilters": "Clear all filters",
        "clearFilterAria": "Clear filter",
        "clearSelectionAria": "Clear selection",
        "clickToCollapseAria": "Click to collapse content",
        "clickToExpandAria": "Click to expand content",
        "cloneCardLabel": "Clone card",
        "closeMenuAria": "Close menu",
        "columnSelectionButtonAria": "Column Selection",
        "criticalLabel": "Critical",
        "currentPage": [Function],
        "dailyLabel": "Daily",
        "defaultFilterStringPlaceholdText": "Type and hit enter to apply",
        "defaultLabel": "Default",
        "deleteCardLabel": "Delete card",
        "dismissText": "Dismiss",
        "downloadIconDescription": "Download table content",
        "editCardLabel": "Edit card",
        "emptyButtonLabel": "Create some data",
        "emptyButtonLabelWithFilters": "Clear all filters",
        "emptyMessage": "There are no alerts in this range.",
        "emptyMessageWithFilters": "No results match the current filters",
        "errorLoadingDataLabel": "Error loading data for this card: ",
        "errorLoadingDataShortLabel": "Data error.",
        "expandLabel": "Expand to fullscreen",
        "filterAria": "Filter",
        "filterButtonAria": "Filters",
        "hourlyLabel": "Hourly",
        "inProgressText": "In Progress",
        "itemsPerPage": "Items per page:",
        "itemsRangeWithTotal": [Function],
        "last24HoursLabel": "Last 24 hrs",
        "last7DaysLabel": "Last 7 days",
        "lastMonthLabel": "Last month",
        "lastQuarterLabel": "Last quarter",
        "lastUpdatedLabel": "Last updated: ",
        "lastYearLabel": "Last year",
        "learnMoreText": "Learn More",
        "lowLabel": "Low",
        "moderateLabel": "Moderate",
        "monthlyLabel": "Monthly",
        "noDataLabel": "No data is available for this time range.",
        "noDataShortLabel": "No data",
        "openMenuAria": "Open menu",
        "overflowMenuAria": "More actions",
        "overflowMenuDescription": "Open and close list of options",
        "pageBackwardAria": "Previous page",
        "pageForwardAria": "Next page",
        "pageNumberAria": "Page Number",
        "pageRange": [Function],
        "periodToDateLabel": "Period to date",
        "rollingPeriodLabel": "Rolling period",
        "searchPlaceholder": "Search",
        "selectAllAria": "Select all items",
        "selectRowAria": "Select row",
        "selectSeverityPlaceholder": "Select a severity",
        "severityLabel": "Severity",
        "thisMonthLabel": "This month",
        "thisQuarterLabel": "This quarter",
        "thisWeekLabel": "This week",
        "thisYearLabel": "This year",
        "weeklyLabel": "Weekly",
      },
      "isLoading": false,
      "onDashboardAction": null,
      "onFetchData": null,
      "onSetupCard": null,
      "renderIconByName": null,
      "setIsLoading": null,
      "sidebar": null,
      "timeGrain": null,
      "title": null,
    },
    "propTypes": Object {
      "actions": Object {
        "args": Array [
          Object {
            "args": Array [
              Object {
                "icon": Object {
                  "args": Array [
                    Array [
                      Object {
                        "args": Array [
                          Object {
                            "height": Object {
                              "type": "string",
                            },
                            "svgData": Object {
                              "isRequired": true,
                              "type": "object",
                            },
                            "viewBox": Object {
                              "isRequired": true,
                              "type": "string",
                            },
                            "width": Object {
                              "type": "string",
                            },
                          },
                        ],
                        "type": "shape",
                      },
                      Object {
                        "type": "string",
                      },
                      Object {
                        "type": "node",
                      },
                    ],
                  ],
                  "type": "oneOfType",
                },
                "id": Object {
                  "isRequired": true,
                  "type": "string",
                },
                "labelText": Object {
                  "type": "string",
                },
              },
            ],
            "type": "shape",
          },
        ],
        "type": "arrayOf",
      },
      "cards": Object {
        "args": Array [
          Object {
            "args": Array [
              Object {
                "content": Object {
                  "args": Array [
                    Array [
                      Object {
                        "type": "object",
                      },
                      Object {
                        "type": "func",
                      },
                    ],
                  ],
                  "type": "oneOfType",
                },
                "error": Object {
                  "type": "node",
                },
                "isLoading": Object {
                  "type": "bool",
                },
                "values": Object {
                  "args": Array [
                    Array [
                      Object {
                        "type": "object",
                      },
                      Object {
                        "type": "array",
                      },
                    ],
                  ],
                  "type": "oneOfType",
                },
              },
            ],
            "type": "shape",
          },
        ],
        "isRequired": true,
        "type": "arrayOf",
      },
      "description": Object {
        "type": "string",
      },
      "filter": Object {
        "type": "node",
      },
      "hasLastUpdated": Object {
        "type": "bool",
      },
      "i18n": Object {
        "args": Array [
          Object {
            "actionFailedText": Object {
              "type": "string",
            },
            "alertDetected": Object {
              "type": "string",
            },
            "clearAllFilters": Object {
              "type": "string",
            },
            "clearFilterAria": Object {
              "type": "string",
            },
            "clearSelectionAria": Object {
              "type": "string",
            },
            "clickToCollapseAria": Object {
              "type": "string",
            },
            "clickToExpandAria": Object {
              "type": "string",
            },
            "cloneCardLabel": Object {
              "type": "string",
            },
            "closeMenuAria": Object {
              "type": "string",
            },
            "columnSelectionButtonAria": Object {
              "type": "string",
            },
            "criticalLabel": Object {
              "type": "string",
            },
            "currentPage": Object {
              "type": "func",
            },
            "dailyLabel": Object {
              "type": "string",
            },
            "defaultFilterStringPlaceholdText": Object {
              "type": "string",
            },
            "defaultLabel": Object {
              "type": "string",
            },
            "deleteCardLabel": Object {
              "type": "string",
            },
            "dismissText": Object {
              "type": "string",
            },
            "downloadIconDescription": Object {
              "type": "string",
            },
            "editCardLabel": Object {
              "type": "string",
            },
            "emptyButtonLabelWithFilters": Object {
              "type": "string",
            },
            "emptyMessage": Object {
              "type": "string",
            },
            "emptyMessageWithFilters": Object {
              "type": "string",
            },
            "errorLoadingDataLabel": Object {
              "type": "string",
            },
            "errorLoadingDataShortLabel": Object {
              "type": "string",
            },
            "expandLabel": Object {
              "type": "string",
            },
            "filterAria": Object {
              "type": "string",
            },
            "hourlyLabel": Object {
              "type": "string",
            },
            "inProgressText": Object {
              "type": "string",
            },
            "itemsPerPage": Object {
              "type": "string",
            },
            "itemsRangeWithTotal": Object {
              "type": "func",
            },
            "last24HoursLabel": Object {
              "type": "string",
            },
            "last7DaysLabel": Object {
              "type": "string",
            },
            "lastMonthLabel": Object {
              "type": "string",
            },
            "lastQuarterLabel": Object {
              "type": "string",
            },
            "lastUpdatedLabel": Object {
              "type": "string",
            },
            "lastYearLabel": Object {
              "type": "string",
            },
            "learnMoreText": Object {
              "type": "string",
            },
            "lowLabel": Object {
              "type": "string",
            },
            "moderateLabel": Object {
              "type": "string",
            },
            "monthlyLabel": Object {
              "type": "string",
            },
            "noDataLabel": Object {
              "type": "string",
            },
            "noDataShortLabel": Object {
              "type": "string",
            },
            "openMenuAria": Object {
              "type": "string",
            },
            "overflowMenuAria": Object {
              "type": "string",
            },
            "overflowMenuDescription": Object {
              "type": "string",
            },
            "pageBackwardAria": Object {
              "type": "string",
            },
            "pageForwardAria": Object {
              "type": "string",
            },
            "pageNumberAria": Object {
              "type": "string",
            },
            "pageRange": Object {
              "type": "func",
            },
            "periodToDateLabel": Object {
              "type": "string",
            },
            "rollingPeriodLabel": Object {
              "type": "string",
            },
            "selectAllAria": Object {
              "type": "string",
            },
            "selectRowAria": Object {
              "type": "string",
            },
            "selectSeverityPlaceholder": Object {
              "type": "string",
            },
            "severityLabel": Object {
              "type": "string",
            },
            "thisMonthLabel": Object {
              "type": "string",
            },
            "thisQuarterLabel": Object {
              "type": "string",
            },
            "thisWeekLabel": Object {
              "type": "string",
            },
            "thisYearLabel": Object {
              "type": "string",
            },
            "weeklyLabel": Object {
              "type": "string",
            },
            "zoomIn": Object {
              "type": "string",
            },
            "zoomOut": Object {
              "type": "string",
            },
            "zoomToFit": Object {
              "type": "string",
            },
          },
        ],
        "type": "shape",
      },
      "isEditable": Object {
        "type": "bool",
      },
      "isLoading": Object {
        "type": "bool",
      },
      "layouts": Object {
        "args": Array [
          Object {
            "lg": Object {
              "args": Array [
                Object {
                  "args": Array [
                    Object {
                      "h": Object {
                        "type": "number",
                      },
                      "i": Object {
                        "type": "any",
                      },
                      "w": Object {
                        "type": "number",
                      },
                      "x": Object {
                        "type": "number",
                      },
                      "y": Object {
                        "type": "number",
                      },
                    },
                  ],
                  "type": "shape",
                },
              ],
              "type": "arrayOf",
            },
            "max": Object {
              "args": Array [
                Object {
                  "args": Array [
                    Object {
                      "h": Object {
                        "type": "number",
                      },
                      "i": Object {
                        "type": "any",
                      },
                      "w": Object {
                        "type": "number",
                      },
                      "x": Object {
                        "type": "number",
                      },
                      "y": Object {
                        "type": "number",
                      },
                    },
                  ],
                  "type": "shape",
                },
              ],
              "type": "arrayOf",
            },
            "md": Object {
              "args": Array [
                Object {
                  "args": Array [
                    Object {
                      "h": Object {
                        "type": "number",
                      },
                      "i": Object {
                        "type": "any",
                      },
                      "w": Object {
                        "type": "number",
                      },
                      "x": Object {
                        "type": "number",
                      },
                      "y": Object {
                        "type": "number",
                      },
                    },
                  ],
                  "type": "shape",
                },
              ],
              "type": "arrayOf",
            },
            "sm": Object {
              "args": Array [
                Object {
                  "args": Array [
                    Object {
                      "h": Object {
                        "type": "number",
                      },
                      "i": Object {
                        "type": "any",
                      },
                      "w": Object {
                        "type": "number",
                      },
                      "x": Object {
                        "type": "number",
                      },
                      "y": Object {
                        "type": "number",
                      },
                    },
                  ],
                  "type": "shape",
                },
              ],
              "type": "arrayOf",
            },
            "xl": Object {
              "args": Array [
                Object {
                  "args": Array [
                    Object {
                      "h": Object {
                        "type": "number",
                      },
                      "i": Object {
                        "type": "any",
                      },
                      "w": Object {
                        "type": "number",
                      },
                      "x": Object {
                        "type": "number",
                      },
                      "y": Object {
                        "type": "number",
                      },
                    },
                  ],
                  "type": "shape",
                },
              ],
              "type": "arrayOf",
            },
            "xs": Object {
              "args": Array [
                Object {
                  "args": Array [
                    Object {
                      "h": Object {
                        "type": "number",
                      },
                      "i": Object {
                        "type": "any",
                      },
                      "w": Object {
                        "type": "number",
                      },
                      "x": Object {
                        "type": "number",
                      },
                      "y": Object {
                        "type": "number",
                      },
                    },
                  ],
                  "type": "shape",
                },
              ],
              "type": "arrayOf",
            },
          },
        ],
        "type": "shape",
      },
      "onBreakpointChange": Object {
        "type": "func",
      },
      "onDashboardAction": Object {
        "type": "func",
      },
      "onFetchData": Object {
        "type": "func",
      },
      "onLayoutChange": Object {
        "type": "func",
      },
      "onSetupCard": Object {
        "type": "func",
      },
      "renderIconByName": Object {
        "type": "func",
      },
      "setIsLoading": Object {
        "type": "func",
      },
      "sidebar": Object {
        "type": "node",
      },
      "timeGrain": Object {
        "type": "string",
      },
      "title": Object {
        "type": "string",
      },
    },
  },
  "DashboardGrid" => Object {
    "defaultProps": Object {
      "breakpoint": "lg",
      "isEditable": false,
      "layouts": Object {},
      "onBreakpointChange": null,
      "onLayoutChange": null,
    },
    "propTypes": Object {
      "breakpoint": Object {
        "args": Array [
          Array [
            "max",
            "xl",
            "lg",
            "md",
            "sm",
            "xs",
          ],
        ],
        "type": "oneOf",
      },
      "children": Object {
        "args": Array [
          Object {
            "type": "node",
          },
        ],
        "isRequired": true,
        "type": "arrayOf",
      },
      "isEditable": Object {
        "type": "bool",
      },
      "layouts": Object {
        "args": Array [
          Object {
            "lg": Object {
              "args": Array [
                Object {
                  "args": Array [
                    Object {
                      "h": Object {
                        "type": "number",
                      },
                      "i": Object {
                        "type": "any",
                      },
                      "w": Object {
                        "type": "number",
                      },
                      "x": Object {
                        "type": "number",
                      },
                      "y": Object {
                        "type": "number",
                      },
                    },
                  ],
                  "type": "shape",
                },
              ],
              "type": "arrayOf",
            },
            "max": Object {
              "args": Array [
                Object {
                  "args": Array [
                    Object {
                      "h": Object {
                        "type": "number",
                      },
                      "i": Object {
                        "type": "any",
                      },
                      "w": Object {
                        "type": "number",
                      },
                      "x": Object {
                        "type": "number",
                      },
                      "y": Object {
                        "type": "number",
                      },
                    },
                  ],
                  "type": "shape",
                },
              ],
              "type": "arrayOf",
            },
            "md": Object {
              "args": Array [
                Object {
                  "args": Array [
                    Object {
                      "h": Object {
                        "type": "number",
                      },
                      "i": Object {
                        "type": "any",
                      },
                      "w": Object {
                        "type": "number",
                      },
                      "x": Object {
                        "type": "number",
                      },
                      "y": Object {
                        "type": "number",
                      },
                    },
                  ],
                  "type": "shape",
                },
              ],
              "type": "arrayOf",
            },
            "sm": Object {
              "args": Array [
                Object {
                  "args": Array [
                    Object {
                      "h": Object {
                        "type": "number",
                      },
                      "i": Object {
                        "type": "any",
                      },
                      "w": Object {
                        "type": "number",
                      },
                      "x": Object {
                        "type": "number",
                      },
                      "y": Object {
                        "type": "number",
                      },
                    },
                  ],
                  "type": "shape",
                },
              ],
              "type": "arrayOf",
            },
            "xl": Object {
              "args": Array [
                Object {
                  "args": Array [
                    Object {
                      "h": Object {
                        "type": "number",
                      },
                      "i": Object {
                        "type": "any",
                      },
                      "w": Object {
                        "type": "number",
                      },
                      "x": Object {
                        "type": "number",
                      },
                      "y": Object {
                        "type": "number",
                      },
                    },
                  ],
                  "type": "shape",
                },
              ],
              "type": "arrayOf",
            },
            "xs": Object {
              "args": Array [
                Object {
                  "args": Array [
                    Object {
                      "h": Object {
                        "type": "number",
                      },
                      "i": Object {
                        "type": "any",
                      },
                      "w": Object {
                        "type": "number",
                      },
                      "x": Object {
                        "type": "number",
                      },
                      "y": Object {
                        "type": "number",
                      },
                    },
                  ],
                  "type": "shape",
                },
              ],
              "type": "arrayOf",
            },
          },
        ],
        "type": "shape",
      },
      "onBreakpointChange": Object {
        "type": "func",
      },
      "onLayoutChange": Object {
        "type": "func",
      },
    },
  },
  "Card" => Object {
    "defaultProps": Object {
      "availableActions": Object {
        "clone": false,
        "delete": false,
        "edit": false,
        "expand": false,
        "range": false,
      },
      "breakpoint": "lg",
      "cardDimensions": Object {
        "LARGE": Object {
          "lg": Object {
            "h": 4,
            "w": 8,
          },
          "max": Object {
            "h": 4,
            "w": 8,
          },
          "md": Object {
            "h": 4,
            "w": 8,
          },
          "sm": Object {
            "h": 4,
            "w": 4,
          },
          "xl": Object {
            "h": 4,
            "w": 8,
          },
          "xs": Object {
            "h": 4,
            "w": 4,
          },
        },
        "LARGETHIN": Object {
          "lg": Object {
            "h": 4,
            "w": 4,
          },
          "max": Object {
            "h": 4,
            "w": 4,
          },
          "md": Object {
            "h": 4,
            "w": 4,
          },
          "sm": Object {
            "h": 4,
            "w": 4,
          },
          "xl": Object {
            "h": 4,
            "w": 4,
          },
          "xs": Object {
            "h": 4,
            "w": 4,
          },
        },
        "LARGEWIDE": Object {
          "lg": Object {
            "h": 4,
            "w": 16,
          },
          "max": Object {
            "h": 4,
            "w": 16,
          },
          "md": Object {
            "h": 4,
            "w": 8,
          },
          "sm": Object {
            "h": 4,
            "w": 4,
          },
          "xl": Object {
            "h": 4,
            "w": 16,
          },
          "xs": Object {
            "h": 4,
            "w": 4,
          },
        },
        "MEDIUM": Object {
          "lg": Object {
            "h": 2,
            "w": 4,
          },
          "max": Object {
            "h": 2,
            "w": 4,
          },
          "md": Object {
            "h": 2,
            "w": 4,
          },
          "sm": Object {
            "h": 2,
            "w": 4,
          },
          "xl": Object {
            "h": 2,
            "w": 4,
          },
          "xs": Object {
            "h": 2,
            "w": 4,
          },
        },
        "MEDIUMTHIN": Object {
          "lg": Object {
            "h": 2,
            "w": 4,
          },
          "max": Object {
            "h": 2,
            "w": 2,
          },
          "md": Object {
            "h": 2,
            "w": 2,
          },
          "sm": Object {
            "h": 2,
            "w": 2,
          },
          "xl": Object {
            "h": 2,
            "w": 2,
          },
          "xs": Object {
            "h": 2,
            "w": 4,
          },
        },
        "MEDIUMWIDE": Object {
          "lg": Object {
            "h": 2,
            "w": 8,
          },
          "max": Object {
            "h": 2,
            "w": 8,
          },
          "md": Object {
            "h": 2,
            "w": 8,
          },
          "sm": Object {
            "h": 2,
            "w": 4,
          },
          "xl": Object {
            "h": 2,
            "w": 8,
          },
          "xs": Object {
            "h": 2,
            "w": 4,
          },
        },
        "SMALL": Object {
          "lg": Object {
            "h": 1,
            "w": 4,
          },
          "max": Object {
            "h": 1,
            "w": 2,
          },
          "md": Object {
            "h": 1,
            "w": 4,
          },
          "sm": Object {
            "h": 1,
            "w": 2,
          },
          "xl": Object {
            "h": 1,
            "w": 2,
          },
          "xs": Object {
            "h": 1,
            "w": 4,
          },
        },
        "SMALLWIDE": Object {
          "lg": Object {
            "h": 1,
            "w": 4,
          },
          "max": Object {
            "h": 1,
            "w": 4,
          },
          "md": Object {
            "h": 1,
            "w": 4,
          },
          "sm": Object {
            "h": 2,
            "w": 4,
          },
          "xl": Object {
            "h": 1,
            "w": 4,
          },
          "xs": Object {
            "h": 1,
            "w": 4,
          },
        },
        "TALL": Object {
          "lg": Object {
            "h": 4,
            "w": 4,
          },
          "max": Object {
            "h": 4,
            "w": 4,
          },
          "md": Object {
            "h": 4,
            "w": 4,
          },
          "sm": Object {
            "h": 4,
            "w": 4,
          },
          "xl": Object {
            "h": 4,
            "w": 4,
          },
          "xs": Object {
            "h": 4,
            "w": 4,
          },
        },
        "WIDE": Object {
          "lg": Object {
            "h": 2,
            "w": 8,
          },
          "max": Object {
            "h": 2,
            "w": 8,
          },
          "md": Object {
            "h": 2,
            "w": 8,
          },
          "sm": Object {
            "h": 2,
            "w": 4,
          },
          "xl": Object {
            "h": 2,
            "w": 8,
          },
          "xs": Object {
            "h": 2,
            "w": 4,
          },
        },
        "XLARGE": Object {
          "lg": Object {
            "h": 4,
            "w": 16,
          },
          "max": Object {
            "h": 4,
            "w": 16,
          },
          "md": Object {
            "h": 4,
            "w": 8,
          },
          "sm": Object {
            "h": 4,
            "w": 4,
          },
          "xl": Object {
            "h": 4,
            "w": 16,
          },
          "xs": Object {
            "h": 4,
            "w": 4,
          },
        },
        "XSMALL": Object {
          "lg": Object {
            "h": 1,
            "w": 4,
          },
          "max": Object {
            "h": 1,
            "w": 2,
          },
          "md": Object {
            "h": 1,
            "w": 4,
          },
          "sm": Object {
            "h": 1,
            "w": 2,
          },
          "xl": Object {
            "h": 1,
            "w": 2,
          },
          "xs": Object {
            "h": 1,
            "w": 4,
          },
        },
        "XSMALLWIDE": Object {
          "lg": Object {
            "h": 1,
            "w": 4,
          },
          "max": Object {
            "h": 1,
            "w": 4,
          },
          "md": Object {
            "h": 1,
            "w": 4,
          },
          "sm": Object {
            "h": 2,
            "w": 4,
          },
          "xl": Object {
            "h": 1,
            "w": 4,
          },
          "xs": Object {
            "h": 1,
            "w": 4,
          },
        },
      },
      "dashboardBreakpoints": Object {
        "lg": 1056,
        "max": 1584,
        "md": 672,
        "sm": 480,
        "xl": 1312,
        "xs": 320,
      },
      "dashboardColumns": Object {
        "lg": 16,
        "max": 16,
        "md": 8,
        "sm": 4,
        "xl": 16,
        "xs": 4,
      },
      "hideHeader": false,
      "i18n": Object {
        "cloneCardLabel": "Clone card",
        "closeLabel": "Close",
        "dailyLabel": "Daily",
        "defaultLabel": "Default",
        "deleteCardLabel": "Delete card",
        "editCardLabel": "Edit card",
        "errorLoadingDataLabel": "Error loading data for this card: ",
        "errorLoadingDataShortLabel": "Data error.",
        "expandLabel": "Expand to fullscreen",
        "hourlyLabel": "Hourly",
        "last24HoursLabel": "Last 24 hrs",
        "last7DaysLabel": "Last 7 days",
        "lastMonthLabel": "Last month",
        "lastQuarterLabel": "Last quarter",
        "lastYearLabel": "Last year",
        "monthlyLabel": "Monthly",
        "noDataLabel": "No data is available for this time range.",
        "noDataShortLabel": "No data",
        "overflowMenuDescription": "Open and close list of options",
        "periodToDateLabel": "Period to date",
        "rollingPeriodLabel": "Rolling period",
        "thisMonthLabel": "This month",
        "thisQuarterLabel": "This quarter",
        "thisWeekLabel": "This week",
        "thisYearLabel": "This year",
        "timeRangeLabel": "Time range",
        "weeklyLabel": "Weekly",
      },
      "isEditable": false,
      "isEmpty": false,
      "isExpanded": false,
      "isLazyLoading": false,
      "isLoading": false,
      "layout": "HORIZONTAL",
      "onMouseDown": undefined,
      "onMouseUp": undefined,
      "onScroll": undefined,
      "onTouchEnd": undefined,
      "onTouchStart": undefined,
      "rowHeight": Object {
        "lg": 144,
        "max": 144,
        "md": 144,
        "sm": 144,
        "xl": 144,
        "xs": 144,
      },
      "showOverflow": false,
      "size": "MEDIUM",
      "testID": "Card",
      "timeRange": undefined,
      "title": undefined,
      "toolbar": undefined,
    },
    "propTypes": Object {
      "availableActions": Object {
        "args": Array [
          Object {
            "clone": Object {
              "type": "bool",
            },
            "delete": Object {
              "type": "bool",
            },
            "edit": Object {
              "type": "bool",
            },
            "expand": Object {
              "type": "bool",
            },
            "range": Object {
              "type": "bool",
            },
          },
        ],
        "type": "shape",
      },
      "breakpoint": Object {
        "args": Array [
          Array [
            "lg",
            "max",
            "md",
            "sm",
            "xl",
            "xs",
          ],
        ],
        "type": "oneOf",
      },
      "cardDimensions": Object {
        "args": Array [
          Object {
            "LARGE": Object {
              "args": Array [
                Object {
                  "lg": Object {
                    "args": Array [
                      Object {
                        "h": Object {
                          "type": "number",
                        },
                        "w": Object {
                          "type": "number",
                        },
                      },
                    ],
                    "type": "shape",
                  },
                  "md": Object {
                    "args": Array [
                      Object {
                        "h": Object {
                          "type": "number",
                        },
                        "w": Object {
                          "type": "number",
                        },
                      },
                    ],
                    "type": "shape",
                  },
                  "sm": Object {
                    "args": Array [
                      Object {
                        "h": Object {
                          "type": "number",
                        },
                        "w": Object {
                          "type": "number",
                        },
                      },
                    ],
                    "type": "shape",
                  },
                  "xs": Object {
                    "args": Array [
                      Object {
                        "h": Object {
                          "type": "number",
                        },
                        "w": Object {
                          "type": "number",
                        },
                      },
                    ],
                    "type": "shape",
                  },
                },
              ],
              "type": "shape",
            },
            "MEDIUM": Object {
              "args": Array [
                Object {
                  "lg": Object {
                    "args": Array [
                      Object {
                        "h": Object {
                          "type": "number",
                        },
                        "w": Object {
                          "type": "number",
                        },
                      },
                    ],
                    "type": "shape",
                  },
                  "md": Object {
                    "args": Array [
                      Object {
                        "h": Object {
                          "type": "number",
                        },
                        "w": Object {
                          "type": "number",
                        },
                      },
                    ],
                    "type": "shape",
                  },
                  "sm": Object {
                    "args": Array [
                      Object {
                        "h": Object {
                          "type": "number",
                        },
                        "w": Object {
                          "type": "number",
                        },
                      },
                    ],
                    "type": "shape",
                  },
                  "xs": Object {
                    "args": Array [
                      Object {
                        "h": Object {
                          "type": "number",
                        },
                        "w": Object {
                          "type": "number",
                        },
                      },
                    ],
                    "type": "shape",
                  },
                },
              ],
              "type": "shape",
            },
            "SMALL": Object {
              "args": Array [
                Object {
                  "lg": Object {
                    "args": Array [
                      Object {
                        "h": Object {
                          "type": "number",
                        },
                        "w": Object {
                          "type": "number",
                        },
                      },
                    ],
                    "type": "shape",
                  },
                  "md": Object {
                    "args": Array [
                      Object {
                        "h": Object {
                          "type": "number",
                        },
                        "w": Object {
                          "type": "number",
                        },
                      },
                    ],
                    "type": "shape",
                  },
                  "sm": Object {
                    "args": Array [
                      Object {
                        "h": Object {
                          "type": "number",
                        },
                        "w": Object {
                          "type": "number",
                        },
                      },
                    ],
                    "type": "shape",
                  },
                  "xs": Object {
                    "args": Array [
                      Object {
                        "h": Object {
                          "type": "number",
                        },
                        "w": Object {
                          "type": "number",
                        },
                      },
                    ],
                    "type": "shape",
                  },
                },
              ],
              "type": "shape",
            },
            "TALL": Object {
              "args": Array [
                Object {
                  "lg": Object {
                    "args": Array [
                      Object {
                        "h": Object {
                          "type": "number",
                        },
                        "w": Object {
                          "type": "number",
                        },
                      },
                    ],
                    "type": "shape",
                  },
                  "md": Object {
                    "args": Array [
                      Object {
                        "h": Object {
                          "type": "number",
                        },
                        "w": Object {
                          "type": "number",
                        },
                      },
                    ],
                    "type": "shape",
                  },
                  "sm": Object {
                    "args": Array [
                      Object {
                        "h": Object {
                          "type": "number",
                        },
                        "w": Object {
                          "type": "number",
                        },
                      },
                    ],
                    "type": "shape",
                  },
                  "xs": Object {
                    "args": Array [
                      Object {
                        "h": Object {
                          "type": "number",
                        },
                        "w": Object {
                          "type": "number",
                        },
                      },
                    ],
                    "type": "shape",
                  },
                },
              ],
              "type": "shape",
            },
            "WIDE": Object {
              "args": Array [
                Object {
                  "lg": Object {
                    "args": Array [
                      Object {
                        "h": Object {
                          "type": "number",
                        },
                        "w": Object {
                          "type": "number",
                        },
                      },
                    ],
                    "type": "shape",
                  },
                  "md": Object {
                    "args": Array [
                      Object {
                        "h": Object {
                          "type": "number",
                        },
                        "w": Object {
                          "type": "number",
                        },
                      },
                    ],
                    "type": "shape",
                  },
                  "sm": Object {
                    "args": Array [
                      Object {
                        "h": Object {
                          "type": "number",
                        },
                        "w": Object {
                          "type": "number",
                        },
                      },
                    ],
                    "type": "shape",
                  },
                  "xs": Object {
                    "args": Array [
                      Object {
                        "h": Object {
                          "type": "number",
                        },
                        "w": Object {
                          "type": "number",
                        },
                      },
                    ],
                    "type": "shape",
                  },
                },
              ],
              "type": "shape",
            },
            "XLARGE": Object {
              "args": Array [
                Object {
                  "lg": Object {
                    "args": Array [
                      Object {
                        "h": Object {
                          "type": "number",
                        },
                        "w": Object {
                          "type": "number",
                        },
                      },
                    ],
                    "type": "shape",
                  },
                  "md": Object {
                    "args": Array [
                      Object {
                        "h": Object {
                          "type": "number",
                        },
                        "w": Object {
                          "type": "number",
                        },
                      },
                    ],
                    "type": "shape",
                  },
                  "sm": Object {
                    "args": Array [
                      Object {
                        "h": Object {
                          "type": "number",
                        },
                        "w": Object {
                          "type": "number",
                        },
                      },
                    ],
                    "type": "shape",
                  },
                  "xs": Object {
                    "args": Array [
                      Object {
                        "h": Object {
                          "type": "number",
                        },
                        "w": Object {
                          "type": "number",
                        },
                      },
                    ],
                    "type": "shape",
                  },
                },
              ],
              "type": "shape",
            },
            "XSMALL": Object {
              "args": Array [
                Object {
                  "lg": Object {
                    "args": Array [
                      Object {
                        "h": Object {
                          "type": "number",
                        },
                        "w": Object {
                          "type": "number",
                        },
                      },
                    ],
                    "type": "shape",
                  },
                  "md": Object {
                    "args": Array [
                      Object {
                        "h": Object {
                          "type": "number",
                        },
                        "w": Object {
                          "type": "number",
                        },
                      },
                    ],
                    "type": "shape",
                  },
                  "sm": Object {
                    "args": Array [
                      Object {
                        "h": Object {
                          "type": "number",
                        },
                        "w": Object {
                          "type": "number",
                        },
                      },
                    ],
                    "type": "shape",
                  },
                  "xs": Object {
                    "args": Array [
                      Object {
                        "h": Object {
                          "type": "number",
                        },
                        "w": Object {
                          "type": "number",
                        },
                      },
                    ],
                    "type": "shape",
                  },
                },
              ],
              "type": "shape",
            },
          },
        ],
        "type": "shape",
      },
      "dashboardBreakpoints": Object {
        "args": Array [
          Object {
            "lg": Object {
              "type": "number",
            },
            "md": Object {
              "type": "number",
            },
            "sm": Object {
              "type": "number",
            },
            "xs": Object {
              "type": "number",
            },
          },
        ],
        "type": "shape",
      },
      "dashboardColumns": Object {
        "args": Array [
          Object {
            "lg": Object {
              "type": "number",
            },
            "md": Object {
              "type": "number",
            },
            "sm": Object {
              "type": "number",
            },
            "xs": Object {
              "type": "number",
            },
          },
        ],
        "type": "shape",
      },
      "hideHeader": Object {
        "type": "bool",
      },
      "i18n": Object {
        "args": Array [
          Object {
            "cloneCardLabel": Object {
              "type": "string",
            },
            "closeLabel": Object {
              "type": "string",
            },
            "dailyLabel": Object {
              "type": "string",
            },
            "deleteCardLabel": Object {
              "type": "string",
            },
            "editCardLabel": Object {
              "type": "string",
            },
            "errorLoadingDataLabel": Object {
              "type": "string",
            },
            "errorLoadingDataShortLabel": Object {
              "type": "string",
            },
            "expandLabel": Object {
              "type": "string",
            },
            "hourlyLabel": Object {
              "type": "string",
            },
            "last24HoursLabel": Object {
              "type": "string",
            },
            "last7DaysLabel": Object {
              "type": "string",
            },
            "lastMonthLabel": Object {
              "type": "string",
            },
            "lastQuarterLabel": Object {
              "type": "string",
            },
            "lastYearLabel": Object {
              "type": "string",
            },
            "loadingDataLabel": Object {
              "type": "string",
            },
            "monthlyLabel": Object {
              "type": "string",
            },
            "noDataLabel": Object {
              "type": "string",
            },
            "noDataShortLabel": Object {
              "type": "string",
            },
            "overflowMenuDescription": Object {
              "type": "string",
            },
            "periodToDateLabel": Object {
              "type": "string",
            },
            "rollingPeriodLabel": Object {
              "type": "string",
            },
            "thisMonthLabel": Object {
              "type": "string",
            },
            "thisQuarterLabel": Object {
              "type": "string",
            },
            "thisWeekLabel": Object {
              "type": "string",
            },
            "thisYearLabel": Object {
              "type": "string",
            },
            "weeklyLabel": Object {
              "type": "string",
            },
          },
        ],
        "type": "shape",
      },
      "id": Object {
        "type": "string",
      },
      "interval": Object {
        "args": Array [
          Array [
            "minute",
            "hour",
            "day",
            "week",
            "quarter",
            "month",
            "year",
          ],
        ],
        "type": "oneOf",
      },
      "isEditable": Object {
        "type": "bool",
      },
      "isEmpty": Object {
        "type": "bool",
      },
      "isExpanded": Object {
        "type": "bool",
      },
      "isLoading": Object {
        "type": "bool",
      },
      "layout": Object {
        "args": Array [
          Array [
            "HORIZONTAL",
            "VERTICAL",
          ],
        ],
        "type": "oneOf",
      },
      "onMouseDown": Object {
        "type": "func",
      },
      "onMouseUp": Object {
        "type": "func",
      },
      "onScroll": Object {
        "type": "func",
      },
      "onTouchEnd": Object {
        "type": "func",
      },
      "onTouchStart": Object {
        "type": "func",
      },
      "renderIconByName": Object {
        "type": "func",
      },
      "rowHeight": Object {
        "args": Array [
          Object {
            "lg": Object {
              "type": "number",
            },
            "md": Object {
              "type": "number",
            },
            "sm": Object {
              "type": "number",
            },
            "xs": Object {
              "type": "number",
            },
          },
        ],
        "type": "shape",
      },
      "showOverflow": Object {
        "type": "bool",
      },
      "size": Object {
        "args": Array [
          Array [
            "XSMALL",
            "XSMALLWIDE",
            "TALL",
            "WIDE",
            "XLARGE",
            "SMALL",
            "SMALLWIDE",
            "MEDIUMTHIN",
            "MEDIUM",
            "MEDIUMWIDE",
            "LARGETHIN",
            "LARGE",
            "LARGEWIDE",
          ],
        ],
        "type": "oneOf",
      },
      "testID": Object {
        "type": "string",
      },
      "timeRange": Object {
        "args": Array [
          Array [
            "last24Hours",
            "last7Days",
            "lastMonth",
            "lastQuarter",
            "lastYear",
            "thisWeek",
            "thisMonth",
            "thisQuarter",
            "thisYear",
            "",
          ],
        ],
        "type": "oneOf",
      },
      "title": Object {
        "type": "string",
      },
      "toolbar": Object {
        "type": "element",
      },
      "tooltip": Object {
        "type": "element",
      },
    },
  },
  "ValueCard" => Object {
    "defaultProps": Object {
      "size": "MEDIUM",
    },
    "propTypes": Object {
      "availableActions": Object {
        "args": Array [
          Object {
            "clone": Object {
              "type": "bool",
            },
            "delete": Object {
              "type": "bool",
            },
            "edit": Object {
              "type": "bool",
            },
            "expand": Object {
              "type": "bool",
            },
            "range": Object {
              "type": "bool",
            },
          },
        ],
        "type": "shape",
      },
      "breakpoint": Object {
        "args": Array [
          Array [
            "lg",
            "max",
            "md",
            "sm",
            "xl",
            "xs",
          ],
        ],
        "type": "oneOf",
      },
      "cardDimensions": Object {
        "args": Array [
          Object {
            "LARGE": Object {
              "args": Array [
                Object {
                  "lg": Object {
                    "args": Array [
                      Object {
                        "h": Object {
                          "type": "number",
                        },
                        "w": Object {
                          "type": "number",
                        },
                      },
                    ],
                    "type": "shape",
                  },
                  "md": Object {
                    "args": Array [
                      Object {
                        "h": Object {
                          "type": "number",
                        },
                        "w": Object {
                          "type": "number",
                        },
                      },
                    ],
                    "type": "shape",
                  },
                  "sm": Object {
                    "args": Array [
                      Object {
                        "h": Object {
                          "type": "number",
                        },
                        "w": Object {
                          "type": "number",
                        },
                      },
                    ],
                    "type": "shape",
                  },
                  "xs": Object {
                    "args": Array [
                      Object {
                        "h": Object {
                          "type": "number",
                        },
                        "w": Object {
                          "type": "number",
                        },
                      },
                    ],
                    "type": "shape",
                  },
                },
              ],
              "type": "shape",
            },
            "MEDIUM": Object {
              "args": Array [
                Object {
                  "lg": Object {
                    "args": Array [
                      Object {
                        "h": Object {
                          "type": "number",
                        },
                        "w": Object {
                          "type": "number",
                        },
                      },
                    ],
                    "type": "shape",
                  },
                  "md": Object {
                    "args": Array [
                      Object {
                        "h": Object {
                          "type": "number",
                        },
                        "w": Object {
                          "type": "number",
                        },
                      },
                    ],
                    "type": "shape",
                  },
                  "sm": Object {
                    "args": Array [
                      Object {
                        "h": Object {
                          "type": "number",
                        },
                        "w": Object {
                          "type": "number",
                        },
                      },
                    ],
                    "type": "shape",
                  },
                  "xs": Object {
                    "args": Array [
                      Object {
                        "h": Object {
                          "type": "number",
                        },
                        "w": Object {
                          "type": "number",
                        },
                      },
                    ],
                    "type": "shape",
                  },
                },
              ],
              "type": "shape",
            },
            "SMALL": Object {
              "args": Array [
                Object {
                  "lg": Object {
                    "args": Array [
                      Object {
                        "h": Object {
                          "type": "number",
                        },
                        "w": Object {
                          "type": "number",
                        },
                      },
                    ],
                    "type": "shape",
                  },
                  "md": Object {
                    "args": Array [
                      Object {
                        "h": Object {
                          "type": "number",
                        },
                        "w": Object {
                          "type": "number",
                        },
                      },
                    ],
                    "type": "shape",
                  },
                  "sm": Object {
                    "args": Array [
                      Object {
                        "h": Object {
                          "type": "number",
                        },
                        "w": Object {
                          "type": "number",
                        },
                      },
                    ],
                    "type": "shape",
                  },
                  "xs": Object {
                    "args": Array [
                      Object {
                        "h": Object {
                          "type": "number",
                        },
                        "w": Object {
                          "type": "number",
                        },
                      },
                    ],
                    "type": "shape",
                  },
                },
              ],
              "type": "shape",
            },
            "TALL": Object {
              "args": Array [
                Object {
                  "lg": Object {
                    "args": Array [
                      Object {
                        "h": Object {
                          "type": "number",
                        },
                        "w": Object {
                          "type": "number",
                        },
                      },
                    ],
                    "type": "shape",
                  },
                  "md": Object {
                    "args": Array [
                      Object {
                        "h": Object {
                          "type": "number",
                        },
                        "w": Object {
                          "type": "number",
                        },
                      },
                    ],
                    "type": "shape",
                  },
                  "sm": Object {
                    "args": Array [
                      Object {
                        "h": Object {
                          "type": "number",
                        },
                        "w": Object {
                          "type": "number",
                        },
                      },
                    ],
                    "type": "shape",
                  },
                  "xs": Object {
                    "args": Array [
                      Object {
                        "h": Object {
                          "type": "number",
                        },
                        "w": Object {
                          "type": "number",
                        },
                      },
                    ],
                    "type": "shape",
                  },
                },
              ],
              "type": "shape",
            },
            "WIDE": Object {
              "args": Array [
                Object {
                  "lg": Object {
                    "args": Array [
                      Object {
                        "h": Object {
                          "type": "number",
                        },
                        "w": Object {
                          "type": "number",
                        },
                      },
                    ],
                    "type": "shape",
                  },
                  "md": Object {
                    "args": Array [
                      Object {
                        "h": Object {
                          "type": "number",
                        },
                        "w": Object {
                          "type": "number",
                        },
                      },
                    ],
                    "type": "shape",
                  },
                  "sm": Object {
                    "args": Array [
                      Object {
                        "h": Object {
                          "type": "number",
                        },
                        "w": Object {
                          "type": "number",
                        },
                      },
                    ],
                    "type": "shape",
                  },
                  "xs": Object {
                    "args": Array [
                      Object {
                        "h": Object {
                          "type": "number",
                        },
                        "w": Object {
                          "type": "number",
                        },
                      },
                    ],
                    "type": "shape",
                  },
                },
              ],
              "type": "shape",
            },
            "XLARGE": Object {
              "args": Array [
                Object {
                  "lg": Object {
                    "args": Array [
                      Object {
                        "h": Object {
                          "type": "number",
                        },
                        "w": Object {
                          "type": "number",
                        },
                      },
                    ],
                    "type": "shape",
                  },
                  "md": Object {
                    "args": Array [
                      Object {
                        "h": Object {
                          "type": "number",
                        },
                        "w": Object {
                          "type": "number",
                        },
                      },
                    ],
                    "type": "shape",
                  },
                  "sm": Object {
                    "args": Array [
                      Object {
                        "h": Object {
                          "type": "number",
                        },
                        "w": Object {
                          "type": "number",
                        },
                      },
                    ],
                    "type": "shape",
                  },
                  "xs": Object {
                    "args": Array [
                      Object {
                        "h": Object {
                          "type": "number",
                        },
                        "w": Object {
                          "type": "number",
                        },
                      },
                    ],
                    "type": "shape",
                  },
                },
              ],
              "type": "shape",
            },
            "XSMALL": Object {
              "args": Array [
                Object {
                  "lg": Object {
                    "args": Array [
                      Object {
                        "h": Object {
                          "type": "number",
                        },
                        "w": Object {
                          "type": "number",
                        },
                      },
                    ],
                    "type": "shape",
                  },
                  "md": Object {
                    "args": Array [
                      Object {
                        "h": Object {
                          "type": "number",
                        },
                        "w": Object {
                          "type": "number",
                        },
                      },
                    ],
                    "type": "shape",
                  },
                  "sm": Object {
                    "args": Array [
                      Object {
                        "h": Object {
                          "type": "number",
                        },
                        "w": Object {
                          "type": "number",
                        },
                      },
                    ],
                    "type": "shape",
                  },
                  "xs": Object {
                    "args": Array [
                      Object {
                        "h": Object {
                          "type": "number",
                        },
                        "w": Object {
                          "type": "number",
                        },
                      },
                    ],
                    "type": "shape",
                  },
                },
              ],
              "type": "shape",
            },
          },
        ],
        "type": "shape",
      },
      "content": Object {
        "args": Array [
          Object {
            "attributes": Object {
              "args": Array [
                Object {
                  "args": Array [
                    Object {
                      "dataFilter": Object {
                        "args": Array [
                          Object {
                            "type": "any",
                          },
                        ],
                        "type": "objectOf",
                      },
                      "dataSourceId": Object {
                        "isRequired": true,
                        "type": "string",
                      },
                      "label": Object {
                        "type": "string",
                      },
                      "secondaryValue": Object {
                        "args": Array [
                          Object {
                            "color": Object {
                              "type": "string",
                            },
                            "dataSourceId": Object {
                              "isRequired": true,
                              "type": "string",
                            },
                            "trend": Object {
                              "args": Array [
                                Array [
                                  "up",
                                  "down",
                                ],
                              ],
                              "type": "oneOf",
                            },
                          },
                        ],
                        "type": "shape",
                      },
                      "thresholds": Object {
                        "args": Array [
                          Object {
                            "args": Array [
                              Object {
                                "color": Object {
                                  "type": "string",
                                },
                                "comparison": Object {
                                  "args": Array [
                                    Array [
                                      "<",
                                      ">",
                                      "=",
                                      "<=",
                                      ">=",
                                    ],
                                  ],
                                  "isRequired": true,
                                  "type": "oneOf",
                                },
                                "icon": Object {
                                  "type": "string",
                                },
                                "value": Object {
                                  "args": Array [
                                    Array [
                                      Object {
                                        "type": "string",
                                      },
                                      Object {
                                        "type": "number",
                                      },
                                    ],
                                  ],
                                  "isRequired": true,
                                  "type": "oneOfType",
                                },
                              },
                            ],
                            "type": "shape",
                          },
                        ],
                        "type": "arrayOf",
                      },
                      "unit": Object {
                        "type": "string",
                      },
                    },
                  ],
                  "type": "shape",
                },
              ],
              "isRequired": true,
              "type": "arrayOf",
            },
          },
        ],
        "type": "shape",
      },
      "dashboardBreakpoints": Object {
        "args": Array [
          Object {
            "lg": Object {
              "type": "number",
            },
            "md": Object {
              "type": "number",
            },
            "sm": Object {
              "type": "number",
            },
            "xs": Object {
              "type": "number",
            },
          },
        ],
        "type": "shape",
      },
      "dashboardColumns": Object {
        "args": Array [
          Object {
            "lg": Object {
              "type": "number",
            },
            "md": Object {
              "type": "number",
            },
            "sm": Object {
              "type": "number",
            },
            "xs": Object {
              "type": "number",
            },
          },
        ],
        "type": "shape",
      },
      "dataState": Object {
        "args": Array [
          Object {
            "description": Object {
              "isRequired": true,
              "type": "string",
            },
            "extraTooltipText": Object {
              "type": "string",
            },
            "icon": Object {
              "type": "element",
            },
            "label": Object {
              "isRequired": true,
              "type": "string",
            },
            "learnMoreElement": Object {
              "type": "element",
            },
            "type": Object {
              "args": Array [
                Array [
                  "NO_DATA",
                  "ERROR",
                ],
              ],
              "isRequired": true,
              "type": "oneOf",
            },
          },
        ],
        "type": "shape",
      },
      "hideHeader": Object {
        "type": "bool",
      },
      "i18n": Object {
        "args": Array [
          Object {
            "cloneCardLabel": Object {
              "type": "string",
            },
            "closeLabel": Object {
              "type": "string",
            },
            "dailyLabel": Object {
              "type": "string",
            },
            "deleteCardLabel": Object {
              "type": "string",
            },
            "editCardLabel": Object {
              "type": "string",
            },
            "errorLoadingDataLabel": Object {
              "type": "string",
            },
            "errorLoadingDataShortLabel": Object {
              "type": "string",
            },
            "expandLabel": Object {
              "type": "string",
            },
            "hourlyLabel": Object {
              "type": "string",
            },
            "last24HoursLabel": Object {
              "type": "string",
            },
            "last7DaysLabel": Object {
              "type": "string",
            },
            "lastMonthLabel": Object {
              "type": "string",
            },
            "lastQuarterLabel": Object {
              "type": "string",
            },
            "lastYearLabel": Object {
              "type": "string",
            },
            "loadingDataLabel": Object {
              "type": "string",
            },
            "monthlyLabel": Object {
              "type": "string",
            },
            "noDataLabel": Object {
              "type": "string",
            },
            "noDataShortLabel": Object {
              "type": "string",
            },
            "overflowMenuDescription": Object {
              "type": "string",
            },
            "periodToDateLabel": Object {
              "type": "string",
            },
            "rollingPeriodLabel": Object {
              "type": "string",
            },
            "thisMonthLabel": Object {
              "type": "string",
            },
            "thisQuarterLabel": Object {
              "type": "string",
            },
            "thisWeekLabel": Object {
              "type": "string",
            },
            "thisYearLabel": Object {
              "type": "string",
            },
            "weeklyLabel": Object {
              "type": "string",
            },
          },
        ],
        "type": "shape",
      },
      "id": Object {
        "type": "string",
      },
      "interval": Object {
        "args": Array [
          Array [
            "minute",
            "hour",
            "day",
            "week",
            "quarter",
            "month",
            "year",
          ],
        ],
        "type": "oneOf",
      },
      "isEditable": Object {
        "type": "bool",
      },
      "isEmpty": Object {
        "type": "bool",
      },
      "isExpanded": Object {
        "type": "bool",
      },
      "isLoading": Object {
        "type": "bool",
      },
      "layout": Object {
        "args": Array [
          Array [
            "HORIZONTAL",
            "VERTICAL",
          ],
        ],
        "type": "oneOf",
      },
      "onMouseDown": Object {
        "type": "func",
      },
      "onMouseUp": Object {
        "type": "func",
      },
      "onScroll": Object {
        "type": "func",
      },
      "onTouchEnd": Object {
        "type": "func",
      },
      "onTouchStart": Object {
        "type": "func",
      },
      "renderIconByName": Object {
        "type": "func",
      },
      "rowHeight": Object {
        "args": Array [
          Object {
            "lg": Object {
              "type": "number",
            },
            "md": Object {
              "type": "number",
            },
            "sm": Object {
              "type": "number",
            },
            "xs": Object {
              "type": "number",
            },
          },
        ],
        "type": "shape",
      },
      "showOverflow": Object {
        "type": "bool",
      },
      "size": Object {
        "args": Array [
          Array [
            "XSMALL",
            "XSMALLWIDE",
            "TALL",
            "WIDE",
            "XLARGE",
            "SMALL",
            "SMALLWIDE",
            "MEDIUMTHIN",
            "MEDIUM",
            "MEDIUMWIDE",
            "LARGETHIN",
            "LARGE",
            "LARGEWIDE",
          ],
        ],
        "type": "oneOf",
      },
      "testID": Object {
        "type": "string",
      },
      "timeRange": Object {
        "args": Array [
          Array [
            "last24Hours",
            "last7Days",
            "lastMonth",
            "lastQuarter",
            "lastYear",
            "thisWeek",
            "thisMonth",
            "thisQuarter",
            "thisYear",
            "",
          ],
        ],
        "type": "oneOf",
      },
      "title": Object {
        "type": "string",
      },
      "toolbar": Object {
        "type": "element",
      },
      "tooltip": Object {
        "type": "element",
      },
      "values": Object {
        "args": Array [
          Array [
            Object {
              "type": "object",
            },
            Object {
              "args": Array [
                Object {
                  "type": "object",
                },
              ],
              "type": "arrayOf",
            },
          ],
        ],
        "type": "oneOfType",
      },
    },
  },
  "TimeSeriesCard" => Object {
    "defaultProps": Object {
      "chartType": "LINE",
      "i18n": Object {
        "alertDetected": "Alert detected:",
      },
      "locale": "en",
      "size": "MEDIUM",
      "values": Array [],
    },
    "propTypes": Object {
      "availableActions": Object {
        "args": Array [
          Object {
            "clone": Object {
              "type": "bool",
            },
            "delete": Object {
              "type": "bool",
            },
            "edit": Object {
              "type": "bool",
            },
            "expand": Object {
              "type": "bool",
            },
            "range": Object {
              "type": "bool",
            },
          },
        ],
        "type": "shape",
      },
      "breakpoint": Object {
        "args": Array [
          Array [
            "lg",
            "max",
            "md",
            "sm",
            "xl",
            "xs",
          ],
        ],
        "type": "oneOf",
      },
      "cardDimensions": Object {
        "args": Array [
          Object {
            "LARGE": Object {
              "args": Array [
                Object {
                  "lg": Object {
                    "args": Array [
                      Object {
                        "h": Object {
                          "type": "number",
                        },
                        "w": Object {
                          "type": "number",
                        },
                      },
                    ],
                    "type": "shape",
                  },
                  "md": Object {
                    "args": Array [
                      Object {
                        "h": Object {
                          "type": "number",
                        },
                        "w": Object {
                          "type": "number",
                        },
                      },
                    ],
                    "type": "shape",
                  },
                  "sm": Object {
                    "args": Array [
                      Object {
                        "h": Object {
                          "type": "number",
                        },
                        "w": Object {
                          "type": "number",
                        },
                      },
                    ],
                    "type": "shape",
                  },
                  "xs": Object {
                    "args": Array [
                      Object {
                        "h": Object {
                          "type": "number",
                        },
                        "w": Object {
                          "type": "number",
                        },
                      },
                    ],
                    "type": "shape",
                  },
                },
              ],
              "type": "shape",
            },
            "MEDIUM": Object {
              "args": Array [
                Object {
                  "lg": Object {
                    "args": Array [
                      Object {
                        "h": Object {
                          "type": "number",
                        },
                        "w": Object {
                          "type": "number",
                        },
                      },
                    ],
                    "type": "shape",
                  },
                  "md": Object {
                    "args": Array [
                      Object {
                        "h": Object {
                          "type": "number",
                        },
                        "w": Object {
                          "type": "number",
                        },
                      },
                    ],
                    "type": "shape",
                  },
                  "sm": Object {
                    "args": Array [
                      Object {
                        "h": Object {
                          "type": "number",
                        },
                        "w": Object {
                          "type": "number",
                        },
                      },
                    ],
                    "type": "shape",
                  },
                  "xs": Object {
                    "args": Array [
                      Object {
                        "h": Object {
                          "type": "number",
                        },
                        "w": Object {
                          "type": "number",
                        },
                      },
                    ],
                    "type": "shape",
                  },
                },
              ],
              "type": "shape",
            },
            "SMALL": Object {
              "args": Array [
                Object {
                  "lg": Object {
                    "args": Array [
                      Object {
                        "h": Object {
                          "type": "number",
                        },
                        "w": Object {
                          "type": "number",
                        },
                      },
                    ],
                    "type": "shape",
                  },
                  "md": Object {
                    "args": Array [
                      Object {
                        "h": Object {
                          "type": "number",
                        },
                        "w": Object {
                          "type": "number",
                        },
                      },
                    ],
                    "type": "shape",
                  },
                  "sm": Object {
                    "args": Array [
                      Object {
                        "h": Object {
                          "type": "number",
                        },
                        "w": Object {
                          "type": "number",
                        },
                      },
                    ],
                    "type": "shape",
                  },
                  "xs": Object {
                    "args": Array [
                      Object {
                        "h": Object {
                          "type": "number",
                        },
                        "w": Object {
                          "type": "number",
                        },
                      },
                    ],
                    "type": "shape",
                  },
                },
              ],
              "type": "shape",
            },
            "TALL": Object {
              "args": Array [
                Object {
                  "lg": Object {
                    "args": Array [
                      Object {
                        "h": Object {
                          "type": "number",
                        },
                        "w": Object {
                          "type": "number",
                        },
                      },
                    ],
                    "type": "shape",
                  },
                  "md": Object {
                    "args": Array [
                      Object {
                        "h": Object {
                          "type": "number",
                        },
                        "w": Object {
                          "type": "number",
                        },
                      },
                    ],
                    "type": "shape",
                  },
                  "sm": Object {
                    "args": Array [
                      Object {
                        "h": Object {
                          "type": "number",
                        },
                        "w": Object {
                          "type": "number",
                        },
                      },
                    ],
                    "type": "shape",
                  },
                  "xs": Object {
                    "args": Array [
                      Object {
                        "h": Object {
                          "type": "number",
                        },
                        "w": Object {
                          "type": "number",
                        },
                      },
                    ],
                    "type": "shape",
                  },
                },
              ],
              "type": "shape",
            },
            "WIDE": Object {
              "args": Array [
                Object {
                  "lg": Object {
                    "args": Array [
                      Object {
                        "h": Object {
                          "type": "number",
                        },
                        "w": Object {
                          "type": "number",
                        },
                      },
                    ],
                    "type": "shape",
                  },
                  "md": Object {
                    "args": Array [
                      Object {
                        "h": Object {
                          "type": "number",
                        },
                        "w": Object {
                          "type": "number",
                        },
                      },
                    ],
                    "type": "shape",
                  },
                  "sm": Object {
                    "args": Array [
                      Object {
                        "h": Object {
                          "type": "number",
                        },
                        "w": Object {
                          "type": "number",
                        },
                      },
                    ],
                    "type": "shape",
                  },
                  "xs": Object {
                    "args": Array [
                      Object {
                        "h": Object {
                          "type": "number",
                        },
                        "w": Object {
                          "type": "number",
                        },
                      },
                    ],
                    "type": "shape",
                  },
                },
              ],
              "type": "shape",
            },
            "XLARGE": Object {
              "args": Array [
                Object {
                  "lg": Object {
                    "args": Array [
                      Object {
                        "h": Object {
                          "type": "number",
                        },
                        "w": Object {
                          "type": "number",
                        },
                      },
                    ],
                    "type": "shape",
                  },
                  "md": Object {
                    "args": Array [
                      Object {
                        "h": Object {
                          "type": "number",
                        },
                        "w": Object {
                          "type": "number",
                        },
                      },
                    ],
                    "type": "shape",
                  },
                  "sm": Object {
                    "args": Array [
                      Object {
                        "h": Object {
                          "type": "number",
                        },
                        "w": Object {
                          "type": "number",
                        },
                      },
                    ],
                    "type": "shape",
                  },
                  "xs": Object {
                    "args": Array [
                      Object {
                        "h": Object {
                          "type": "number",
                        },
                        "w": Object {
                          "type": "number",
                        },
                      },
                    ],
                    "type": "shape",
                  },
                },
              ],
              "type": "shape",
            },
            "XSMALL": Object {
              "args": Array [
                Object {
                  "lg": Object {
                    "args": Array [
                      Object {
                        "h": Object {
                          "type": "number",
                        },
                        "w": Object {
                          "type": "number",
                        },
                      },
                    ],
                    "type": "shape",
                  },
                  "md": Object {
                    "args": Array [
                      Object {
                        "h": Object {
                          "type": "number",
                        },
                        "w": Object {
                          "type": "number",
                        },
                      },
                    ],
                    "type": "shape",
                  },
                  "sm": Object {
                    "args": Array [
                      Object {
                        "h": Object {
                          "type": "number",
                        },
                        "w": Object {
                          "type": "number",
                        },
                      },
                    ],
                    "type": "shape",
                  },
                  "xs": Object {
                    "args": Array [
                      Object {
                        "h": Object {
                          "type": "number",
                        },
                        "w": Object {
                          "type": "number",
                        },
                      },
                    ],
                    "type": "shape",
                  },
                },
              ],
              "type": "shape",
            },
          },
        ],
        "type": "shape",
      },
      "content": Object {
        "args": Array [
          Object {
            "chartType": Object {
              "args": Array [
                Array [
                  "BAR",
                  "LINE",
                ],
              ],
              "type": "oneOf",
            },
            "series": Object {
              "args": Array [
                Array [
                  Object {
                    "args": Array [
                      Object {
                        "color": Object {
                          "type": "string",
                        },
                        "dataFilter": Object {
                          "args": Array [
                            Object {
                              "type": "any",
                            },
                          ],
                          "type": "objectOf",
                        },
                        "dataSourceId": Object {
                          "isRequired": true,
                          "type": "string",
                        },
                        "label": Object {
                          "isRequired": true,
                          "type": "string",
                        },
                        "unit": Object {
                          "type": "string",
                        },
                      },
                    ],
                    "type": "shape",
                  },
                  Object {
                    "args": Array [
                      Object {
                        "args": Array [
                          Object {
                            "color": Object {
                              "type": "string",
                            },
                            "dataFilter": Object {
                              "args": Array [
                                Object {
                                  "type": "any",
                                },
                              ],
                              "type": "objectOf",
                            },
                            "dataSourceId": Object {
                              "isRequired": true,
                              "type": "string",
                            },
                            "label": Object {
                              "isRequired": true,
                              "type": "string",
                            },
                            "unit": Object {
                              "type": "string",
                            },
                          },
                        ],
                        "type": "shape",
                      },
                    ],
                    "type": "arrayOf",
                  },
                ],
              ],
              "isRequired": true,
              "type": "oneOfType",
            },
            "timeDataSourceId": Object {
              "type": "string",
            },
            "xLabel": Object {
              "type": "string",
            },
            "yLabel": Object {
              "type": "string",
            },
          },
        ],
        "isRequired": true,
        "type": "shape",
      },
      "dashboardBreakpoints": Object {
        "args": Array [
          Object {
            "lg": Object {
              "type": "number",
            },
            "md": Object {
              "type": "number",
            },
            "sm": Object {
              "type": "number",
            },
            "xs": Object {
              "type": "number",
            },
          },
        ],
        "type": "shape",
      },
      "dashboardColumns": Object {
        "args": Array [
          Object {
            "lg": Object {
              "type": "number",
            },
            "md": Object {
              "type": "number",
            },
            "sm": Object {
              "type": "number",
            },
            "xs": Object {
              "type": "number",
            },
          },
        ],
        "type": "shape",
      },
      "hideHeader": Object {
        "type": "bool",
      },
      "i18n": Object {
        "args": Array [
          Object {
            "alertDetected": Object {
              "type": "string",
            },
          },
        ],
        "type": "shape",
      },
      "id": Object {
        "type": "string",
      },
      "interval": Object {
        "args": Array [
          Array [
            "minute",
            "hour",
            "day",
            "week",
            "quarter",
            "month",
            "year",
          ],
        ],
        "type": "oneOf",
      },
      "isEditable": Object {
        "type": "bool",
      },
      "isEmpty": Object {
        "type": "bool",
      },
      "isExpanded": Object {
        "type": "bool",
      },
      "isLoading": Object {
        "type": "bool",
      },
      "layout": Object {
        "args": Array [
          Array [
            "HORIZONTAL",
            "VERTICAL",
          ],
        ],
        "type": "oneOf",
      },
      "onMouseDown": Object {
        "type": "func",
      },
      "onMouseUp": Object {
        "type": "func",
      },
      "onScroll": Object {
        "type": "func",
      },
      "onTouchEnd": Object {
        "type": "func",
      },
      "onTouchStart": Object {
        "type": "func",
      },
      "renderIconByName": Object {
        "type": "func",
      },
      "rowHeight": Object {
        "args": Array [
          Object {
            "lg": Object {
              "type": "number",
            },
            "md": Object {
              "type": "number",
            },
            "sm": Object {
              "type": "number",
            },
            "xs": Object {
              "type": "number",
            },
          },
        ],
        "type": "shape",
      },
      "showOverflow": Object {
        "type": "bool",
      },
      "size": Object {
        "args": Array [
          Array [
            "XSMALL",
            "XSMALLWIDE",
            "TALL",
            "WIDE",
            "XLARGE",
            "SMALL",
            "SMALLWIDE",
            "MEDIUMTHIN",
            "MEDIUM",
            "MEDIUMWIDE",
            "LARGETHIN",
            "LARGE",
            "LARGEWIDE",
          ],
        ],
        "type": "oneOf",
      },
      "testID": Object {
        "type": "string",
      },
      "timeRange": Object {
        "args": Array [
          Array [
            "last24Hours",
            "last7Days",
            "lastMonth",
            "lastQuarter",
            "lastYear",
            "thisWeek",
            "thisMonth",
            "thisQuarter",
            "thisYear",
            "",
          ],
        ],
        "type": "oneOf",
      },
      "title": Object {
        "type": "string",
      },
      "toolbar": Object {
        "type": "element",
      },
      "tooltip": Object {
        "type": "element",
      },
      "values": Object {
        "args": Array [
          Object {
            "type": "object",
          },
        ],
        "type": "arrayOf",
      },
    },
  },
  "ImageCard" => Object {
    "defaultProps": Object {
      "i18n": Object {
        "loadingDataLabel": "Loading hotspot data",
      },
    },
    "propTypes": Object {
      "availableActions": Object {
        "args": Array [
          Object {
            "clone": Object {
              "type": "bool",
            },
            "delete": Object {
              "type": "bool",
            },
            "edit": Object {
              "type": "bool",
            },
            "expand": Object {
              "type": "bool",
            },
            "range": Object {
              "type": "bool",
            },
          },
        ],
        "type": "shape",
      },
      "breakpoint": Object {
        "args": Array [
          Array [
            "lg",
            "max",
            "md",
            "sm",
            "xl",
            "xs",
          ],
        ],
        "type": "oneOf",
      },
      "cardDimensions": Object {
        "args": Array [
          Object {
            "LARGE": Object {
              "args": Array [
                Object {
                  "lg": Object {
                    "args": Array [
                      Object {
                        "h": Object {
                          "type": "number",
                        },
                        "w": Object {
                          "type": "number",
                        },
                      },
                    ],
                    "type": "shape",
                  },
                  "md": Object {
                    "args": Array [
                      Object {
                        "h": Object {
                          "type": "number",
                        },
                        "w": Object {
                          "type": "number",
                        },
                      },
                    ],
                    "type": "shape",
                  },
                  "sm": Object {
                    "args": Array [
                      Object {
                        "h": Object {
                          "type": "number",
                        },
                        "w": Object {
                          "type": "number",
                        },
                      },
                    ],
                    "type": "shape",
                  },
                  "xs": Object {
                    "args": Array [
                      Object {
                        "h": Object {
                          "type": "number",
                        },
                        "w": Object {
                          "type": "number",
                        },
                      },
                    ],
                    "type": "shape",
                  },
                },
              ],
              "type": "shape",
            },
            "MEDIUM": Object {
              "args": Array [
                Object {
                  "lg": Object {
                    "args": Array [
                      Object {
                        "h": Object {
                          "type": "number",
                        },
                        "w": Object {
                          "type": "number",
                        },
                      },
                    ],
                    "type": "shape",
                  },
                  "md": Object {
                    "args": Array [
                      Object {
                        "h": Object {
                          "type": "number",
                        },
                        "w": Object {
                          "type": "number",
                        },
                      },
                    ],
                    "type": "shape",
                  },
                  "sm": Object {
                    "args": Array [
                      Object {
                        "h": Object {
                          "type": "number",
                        },
                        "w": Object {
                          "type": "number",
                        },
                      },
                    ],
                    "type": "shape",
                  },
                  "xs": Object {
                    "args": Array [
                      Object {
                        "h": Object {
                          "type": "number",
                        },
                        "w": Object {
                          "type": "number",
                        },
                      },
                    ],
                    "type": "shape",
                  },
                },
              ],
              "type": "shape",
            },
            "SMALL": Object {
              "args": Array [
                Object {
                  "lg": Object {
                    "args": Array [
                      Object {
                        "h": Object {
                          "type": "number",
                        },
                        "w": Object {
                          "type": "number",
                        },
                      },
                    ],
                    "type": "shape",
                  },
                  "md": Object {
                    "args": Array [
                      Object {
                        "h": Object {
                          "type": "number",
                        },
                        "w": Object {
                          "type": "number",
                        },
                      },
                    ],
                    "type": "shape",
                  },
                  "sm": Object {
                    "args": Array [
                      Object {
                        "h": Object {
                          "type": "number",
                        },
                        "w": Object {
                          "type": "number",
                        },
                      },
                    ],
                    "type": "shape",
                  },
                  "xs": Object {
                    "args": Array [
                      Object {
                        "h": Object {
                          "type": "number",
                        },
                        "w": Object {
                          "type": "number",
                        },
                      },
                    ],
                    "type": "shape",
                  },
                },
              ],
              "type": "shape",
            },
            "TALL": Object {
              "args": Array [
                Object {
                  "lg": Object {
                    "args": Array [
                      Object {
                        "h": Object {
                          "type": "number",
                        },
                        "w": Object {
                          "type": "number",
                        },
                      },
                    ],
                    "type": "shape",
                  },
                  "md": Object {
                    "args": Array [
                      Object {
                        "h": Object {
                          "type": "number",
                        },
                        "w": Object {
                          "type": "number",
                        },
                      },
                    ],
                    "type": "shape",
                  },
                  "sm": Object {
                    "args": Array [
                      Object {
                        "h": Object {
                          "type": "number",
                        },
                        "w": Object {
                          "type": "number",
                        },
                      },
                    ],
                    "type": "shape",
                  },
                  "xs": Object {
                    "args": Array [
                      Object {
                        "h": Object {
                          "type": "number",
                        },
                        "w": Object {
                          "type": "number",
                        },
                      },
                    ],
                    "type": "shape",
                  },
                },
              ],
              "type": "shape",
            },
            "WIDE": Object {
              "args": Array [
                Object {
                  "lg": Object {
                    "args": Array [
                      Object {
                        "h": Object {
                          "type": "number",
                        },
                        "w": Object {
                          "type": "number",
                        },
                      },
                    ],
                    "type": "shape",
                  },
                  "md": Object {
                    "args": Array [
                      Object {
                        "h": Object {
                          "type": "number",
                        },
                        "w": Object {
                          "type": "number",
                        },
                      },
                    ],
                    "type": "shape",
                  },
                  "sm": Object {
                    "args": Array [
                      Object {
                        "h": Object {
                          "type": "number",
                        },
                        "w": Object {
                          "type": "number",
                        },
                      },
                    ],
                    "type": "shape",
                  },
                  "xs": Object {
                    "args": Array [
                      Object {
                        "h": Object {
                          "type": "number",
                        },
                        "w": Object {
                          "type": "number",
                        },
                      },
                    ],
                    "type": "shape",
                  },
                },
              ],
              "type": "shape",
            },
            "XLARGE": Object {
              "args": Array [
                Object {
                  "lg": Object {
                    "args": Array [
                      Object {
                        "h": Object {
                          "type": "number",
                        },
                        "w": Object {
                          "type": "number",
                        },
                      },
                    ],
                    "type": "shape",
                  },
                  "md": Object {
                    "args": Array [
                      Object {
                        "h": Object {
                          "type": "number",
                        },
                        "w": Object {
                          "type": "number",
                        },
                      },
                    ],
                    "type": "shape",
                  },
                  "sm": Object {
                    "args": Array [
                      Object {
                        "h": Object {
                          "type": "number",
                        },
                        "w": Object {
                          "type": "number",
                        },
                      },
                    ],
                    "type": "shape",
                  },
                  "xs": Object {
                    "args": Array [
                      Object {
                        "h": Object {
                          "type": "number",
                        },
                        "w": Object {
                          "type": "number",
                        },
                      },
                    ],
                    "type": "shape",
                  },
                },
              ],
              "type": "shape",
            },
            "XSMALL": Object {
              "args": Array [
                Object {
                  "lg": Object {
                    "args": Array [
                      Object {
                        "h": Object {
                          "type": "number",
                        },
                        "w": Object {
                          "type": "number",
                        },
                      },
                    ],
                    "type": "shape",
                  },
                  "md": Object {
                    "args": Array [
                      Object {
                        "h": Object {
                          "type": "number",
                        },
                        "w": Object {
                          "type": "number",
                        },
                      },
                    ],
                    "type": "shape",
                  },
                  "sm": Object {
                    "args": Array [
                      Object {
                        "h": Object {
                          "type": "number",
                        },
                        "w": Object {
                          "type": "number",
                        },
                      },
                    ],
                    "type": "shape",
                  },
                  "xs": Object {
                    "args": Array [
                      Object {
                        "h": Object {
                          "type": "number",
                        },
                        "w": Object {
                          "type": "number",
                        },
                      },
                    ],
                    "type": "shape",
                  },
                },
              ],
              "type": "shape",
            },
          },
        ],
        "type": "shape",
      },
      "content": Object {
        "args": Array [
          Object {
            "content": Object {
              "type": "object",
            },
            "title": Object {
              "type": "string",
            },
          },
        ],
        "isRequired": true,
        "type": "shape",
      },
      "dashboardBreakpoints": Object {
        "args": Array [
          Object {
            "lg": Object {
              "type": "number",
            },
            "md": Object {
              "type": "number",
            },
            "sm": Object {
              "type": "number",
            },
            "xs": Object {
              "type": "number",
            },
          },
        ],
        "type": "shape",
      },
      "dashboardColumns": Object {
        "args": Array [
          Object {
            "lg": Object {
              "type": "number",
            },
            "md": Object {
              "type": "number",
            },
            "sm": Object {
              "type": "number",
            },
            "xs": Object {
              "type": "number",
            },
          },
        ],
        "type": "shape",
      },
      "hideHeader": Object {
        "type": "bool",
      },
      "i18n": Object {
        "args": Array [
          Object {
            "cloneCardLabel": Object {
              "type": "string",
            },
            "closeLabel": Object {
              "type": "string",
            },
            "dailyLabel": Object {
              "type": "string",
            },
            "deleteCardLabel": Object {
              "type": "string",
            },
            "editCardLabel": Object {
              "type": "string",
            },
            "errorLoadingDataLabel": Object {
              "type": "string",
            },
            "errorLoadingDataShortLabel": Object {
              "type": "string",
            },
            "expandLabel": Object {
              "type": "string",
            },
            "hourlyLabel": Object {
              "type": "string",
            },
            "last24HoursLabel": Object {
              "type": "string",
            },
            "last7DaysLabel": Object {
              "type": "string",
            },
            "lastMonthLabel": Object {
              "type": "string",
            },
            "lastQuarterLabel": Object {
              "type": "string",
            },
            "lastYearLabel": Object {
              "type": "string",
            },
            "loadingDataLabel": Object {
              "type": "string",
            },
            "monthlyLabel": Object {
              "type": "string",
            },
            "noDataLabel": Object {
              "type": "string",
            },
            "noDataShortLabel": Object {
              "type": "string",
            },
            "overflowMenuDescription": Object {
              "type": "string",
            },
            "periodToDateLabel": Object {
              "type": "string",
            },
            "rollingPeriodLabel": Object {
              "type": "string",
            },
            "thisMonthLabel": Object {
              "type": "string",
            },
            "thisQuarterLabel": Object {
              "type": "string",
            },
            "thisWeekLabel": Object {
              "type": "string",
            },
            "thisYearLabel": Object {
              "type": "string",
            },
            "weeklyLabel": Object {
              "type": "string",
            },
          },
        ],
        "type": "shape",
      },
      "id": Object {
        "type": "string",
      },
      "interval": Object {
        "args": Array [
          Array [
            "minute",
            "hour",
            "day",
            "week",
            "quarter",
            "month",
            "year",
          ],
        ],
        "type": "oneOf",
      },
      "isEditable": Object {
        "type": "bool",
      },
      "isEmpty": Object {
        "type": "bool",
      },
      "isExpanded": Object {
        "type": "bool",
      },
      "isLoading": Object {
        "type": "bool",
      },
      "layout": Object {
        "args": Array [
          Array [
            "HORIZONTAL",
            "VERTICAL",
          ],
        ],
        "type": "oneOf",
      },
      "onMouseDown": Object {
        "type": "func",
      },
      "onMouseUp": Object {
        "type": "func",
      },
      "onScroll": Object {
        "type": "func",
      },
      "onTouchEnd": Object {
        "type": "func",
      },
      "onTouchStart": Object {
        "type": "func",
      },
      "renderIconByName": Object {
        "type": "func",
      },
      "rowHeight": Object {
        "args": Array [
          Object {
            "lg": Object {
              "type": "number",
            },
            "md": Object {
              "type": "number",
            },
            "sm": Object {
              "type": "number",
            },
            "xs": Object {
              "type": "number",
            },
          },
        ],
        "type": "shape",
      },
      "showOverflow": Object {
        "type": "bool",
      },
      "size": Object {
        "args": Array [
          Array [
            "XSMALL",
            "XSMALLWIDE",
            "TALL",
            "WIDE",
            "XLARGE",
            "SMALL",
            "SMALLWIDE",
            "MEDIUMTHIN",
            "MEDIUM",
            "MEDIUMWIDE",
            "LARGETHIN",
            "LARGE",
            "LARGEWIDE",
          ],
        ],
        "type": "oneOf",
      },
      "testID": Object {
        "type": "string",
      },
      "timeRange": Object {
        "args": Array [
          Array [
            "last24Hours",
            "last7Days",
            "lastMonth",
            "lastQuarter",
            "lastYear",
            "thisWeek",
            "thisMonth",
            "thisQuarter",
            "thisYear",
            "",
          ],
        ],
        "type": "oneOf",
      },
      "title": Object {
        "type": "string",
      },
      "toolbar": Object {
        "type": "element",
      },
      "tooltip": Object {
        "type": "element",
      },
      "values": Object {
        "args": Array [
          Object {
            "hotspots": Object {
              "type": "array",
            },
          },
        ],
        "type": "shape",
      },
    },
  },
  "TableCard" => Object {
    "defaultProps": Object {
      "i18n": Object {
        "cloneCardLabel": "Clone card",
        "closeLabel": "Close",
        "criticalLabel": "Critical",
        "dailyLabel": "Daily",
        "defaultFilterStringPlaceholdText": "Type and hit enter to apply",
        "defaultLabel": "Default",
        "deleteCardLabel": "Delete card",
        "downloadIconDescription": "Download table content",
        "editCardLabel": "Edit card",
        "emptyMessage": "There is no data for this time range.",
        "errorLoadingDataLabel": "Error loading data for this card: ",
        "errorLoadingDataShortLabel": "Data error.",
        "expandLabel": "Expand to fullscreen",
        "filterButtonAria": "Filters",
        "hourlyLabel": "Hourly",
        "last24HoursLabel": "Last 24 hrs",
        "last7DaysLabel": "Last 7 days",
        "lastMonthLabel": "Last month",
        "lastQuarterLabel": "Last quarter",
        "lastYearLabel": "Last year",
        "lowLabel": "Low",
        "moderateLabel": "Moderate",
        "monthlyLabel": "Monthly",
        "noDataLabel": "No data is available for this time range.",
        "noDataShortLabel": "No data",
        "overflowMenuDescription": "Open and close list of options",
        "periodToDateLabel": "Period to date",
        "rollingPeriodLabel": "Rolling period",
        "searchPlaceholder": "Search",
        "selectSeverityPlaceholder": "Select a severity",
        "severityLabel": "Severity",
        "thisMonthLabel": "This month",
        "thisQuarterLabel": "This quarter",
        "thisWeekLabel": "This week",
        "thisYearLabel": "This year",
        "timeRangeLabel": "Time range",
        "weeklyLabel": "Weekly",
      },
      "size": "LARGE",
      "values": Array [],
    },
    "displayName": "TableCard",
    "propTypes": Object {
      "availableActions": Object {
        "args": Array [
          Object {
            "clone": Object {
              "type": "bool",
            },
            "delete": Object {
              "type": "bool",
            },
            "edit": Object {
              "type": "bool",
            },
            "expand": Object {
              "type": "bool",
            },
            "range": Object {
              "type": "bool",
            },
          },
        ],
        "type": "shape",
      },
      "breakpoint": Object {
        "args": Array [
          Array [
            "lg",
            "max",
            "md",
            "sm",
            "xl",
            "xs",
          ],
        ],
        "type": "oneOf",
      },
      "cardDimensions": Object {
        "args": Array [
          Object {
            "LARGE": Object {
              "args": Array [
                Object {
                  "lg": Object {
                    "args": Array [
                      Object {
                        "h": Object {
                          "type": "number",
                        },
                        "w": Object {
                          "type": "number",
                        },
                      },
                    ],
                    "type": "shape",
                  },
                  "md": Object {
                    "args": Array [
                      Object {
                        "h": Object {
                          "type": "number",
                        },
                        "w": Object {
                          "type": "number",
                        },
                      },
                    ],
                    "type": "shape",
                  },
                  "sm": Object {
                    "args": Array [
                      Object {
                        "h": Object {
                          "type": "number",
                        },
                        "w": Object {
                          "type": "number",
                        },
                      },
                    ],
                    "type": "shape",
                  },
                  "xs": Object {
                    "args": Array [
                      Object {
                        "h": Object {
                          "type": "number",
                        },
                        "w": Object {
                          "type": "number",
                        },
                      },
                    ],
                    "type": "shape",
                  },
                },
              ],
              "type": "shape",
            },
            "MEDIUM": Object {
              "args": Array [
                Object {
                  "lg": Object {
                    "args": Array [
                      Object {
                        "h": Object {
                          "type": "number",
                        },
                        "w": Object {
                          "type": "number",
                        },
                      },
                    ],
                    "type": "shape",
                  },
                  "md": Object {
                    "args": Array [
                      Object {
                        "h": Object {
                          "type": "number",
                        },
                        "w": Object {
                          "type": "number",
                        },
                      },
                    ],
                    "type": "shape",
                  },
                  "sm": Object {
                    "args": Array [
                      Object {
                        "h": Object {
                          "type": "number",
                        },
                        "w": Object {
                          "type": "number",
                        },
                      },
                    ],
                    "type": "shape",
                  },
                  "xs": Object {
                    "args": Array [
                      Object {
                        "h": Object {
                          "type": "number",
                        },
                        "w": Object {
                          "type": "number",
                        },
                      },
                    ],
                    "type": "shape",
                  },
                },
              ],
              "type": "shape",
            },
            "SMALL": Object {
              "args": Array [
                Object {
                  "lg": Object {
                    "args": Array [
                      Object {
                        "h": Object {
                          "type": "number",
                        },
                        "w": Object {
                          "type": "number",
                        },
                      },
                    ],
                    "type": "shape",
                  },
                  "md": Object {
                    "args": Array [
                      Object {
                        "h": Object {
                          "type": "number",
                        },
                        "w": Object {
                          "type": "number",
                        },
                      },
                    ],
                    "type": "shape",
                  },
                  "sm": Object {
                    "args": Array [
                      Object {
                        "h": Object {
                          "type": "number",
                        },
                        "w": Object {
                          "type": "number",
                        },
                      },
                    ],
                    "type": "shape",
                  },
                  "xs": Object {
                    "args": Array [
                      Object {
                        "h": Object {
                          "type": "number",
                        },
                        "w": Object {
                          "type": "number",
                        },
                      },
                    ],
                    "type": "shape",
                  },
                },
              ],
              "type": "shape",
            },
            "TALL": Object {
              "args": Array [
                Object {
                  "lg": Object {
                    "args": Array [
                      Object {
                        "h": Object {
                          "type": "number",
                        },
                        "w": Object {
                          "type": "number",
                        },
                      },
                    ],
                    "type": "shape",
                  },
                  "md": Object {
                    "args": Array [
                      Object {
                        "h": Object {
                          "type": "number",
                        },
                        "w": Object {
                          "type": "number",
                        },
                      },
                    ],
                    "type": "shape",
                  },
                  "sm": Object {
                    "args": Array [
                      Object {
                        "h": Object {
                          "type": "number",
                        },
                        "w": Object {
                          "type": "number",
                        },
                      },
                    ],
                    "type": "shape",
                  },
                  "xs": Object {
                    "args": Array [
                      Object {
                        "h": Object {
                          "type": "number",
                        },
                        "w": Object {
                          "type": "number",
                        },
                      },
                    ],
                    "type": "shape",
                  },
                },
              ],
              "type": "shape",
            },
            "WIDE": Object {
              "args": Array [
                Object {
                  "lg": Object {
                    "args": Array [
                      Object {
                        "h": Object {
                          "type": "number",
                        },
                        "w": Object {
                          "type": "number",
                        },
                      },
                    ],
                    "type": "shape",
                  },
                  "md": Object {
                    "args": Array [
                      Object {
                        "h": Object {
                          "type": "number",
                        },
                        "w": Object {
                          "type": "number",
                        },
                      },
                    ],
                    "type": "shape",
                  },
                  "sm": Object {
                    "args": Array [
                      Object {
                        "h": Object {
                          "type": "number",
                        },
                        "w": Object {
                          "type": "number",
                        },
                      },
                    ],
                    "type": "shape",
                  },
                  "xs": Object {
                    "args": Array [
                      Object {
                        "h": Object {
                          "type": "number",
                        },
                        "w": Object {
                          "type": "number",
                        },
                      },
                    ],
                    "type": "shape",
                  },
                },
              ],
              "type": "shape",
            },
            "XLARGE": Object {
              "args": Array [
                Object {
                  "lg": Object {
                    "args": Array [
                      Object {
                        "h": Object {
                          "type": "number",
                        },
                        "w": Object {
                          "type": "number",
                        },
                      },
                    ],
                    "type": "shape",
                  },
                  "md": Object {
                    "args": Array [
                      Object {
                        "h": Object {
                          "type": "number",
                        },
                        "w": Object {
                          "type": "number",
                        },
                      },
                    ],
                    "type": "shape",
                  },
                  "sm": Object {
                    "args": Array [
                      Object {
                        "h": Object {
                          "type": "number",
                        },
                        "w": Object {
                          "type": "number",
                        },
                      },
                    ],
                    "type": "shape",
                  },
                  "xs": Object {
                    "args": Array [
                      Object {
                        "h": Object {
                          "type": "number",
                        },
                        "w": Object {
                          "type": "number",
                        },
                      },
                    ],
                    "type": "shape",
                  },
                },
              ],
              "type": "shape",
            },
            "XSMALL": Object {
              "args": Array [
                Object {
                  "lg": Object {
                    "args": Array [
                      Object {
                        "h": Object {
                          "type": "number",
                        },
                        "w": Object {
                          "type": "number",
                        },
                      },
                    ],
                    "type": "shape",
                  },
                  "md": Object {
                    "args": Array [
                      Object {
                        "h": Object {
                          "type": "number",
                        },
                        "w": Object {
                          "type": "number",
                        },
                      },
                    ],
                    "type": "shape",
                  },
                  "sm": Object {
                    "args": Array [
                      Object {
                        "h": Object {
                          "type": "number",
                        },
                        "w": Object {
                          "type": "number",
                        },
                      },
                    ],
                    "type": "shape",
                  },
                  "xs": Object {
                    "args": Array [
                      Object {
                        "h": Object {
                          "type": "number",
                        },
                        "w": Object {
                          "type": "number",
                        },
                      },
                    ],
                    "type": "shape",
                  },
                },
              ],
              "type": "shape",
            },
          },
        ],
        "type": "shape",
      },
      "content": Object {
        "args": Array [
          Object {
            "columns": Object {
              "args": Array [
                Object {
                  "args": Array [
                    Object {
                      "dataSourceId": Object {
                        "isRequired": true,
                        "type": "string",
                      },
                      "label": Object {
                        "type": "string",
                      },
                      "priority": Object {
                        "type": "number",
                      },
                      "renderDataFunction": Object {
                        "type": "func",
                      },
                      "type": Object {
                        "type": "string",
                      },
                      "width": Object {
                        "type": "number",
                      },
                    },
                  ],
                  "type": "shape",
                },
              ],
              "isRequired": true,
              "type": "arrayOf",
            },
            "emptyMessage": Object {
              "type": "node",
            },
            "expandedRows": Object {
              "args": Array [
                Object {
                  "args": Array [
                    Object {
                      "id": Object {
                        "type": "string",
                      },
                      "label": Object {
                        "type": "string",
                      },
                    },
                  ],
                  "type": "shape",
                },
              ],
              "type": "arrayOf",
            },
            "showHeader": Object {
              "type": "bool",
            },
            "sort": Object {
              "args": Array [
                Array [
                  "ASC",
                  "DESC",
                ],
              ],
              "type": "oneOf",
            },
            "thresholds": Object {
              "args": Array [
                Object {
                  "args": Array [
                    Object {
                      "color": Object {
                        "type": "string",
                      },
                      "comparison": Object {
                        "args": Array [
                          Array [
                            "<",
                            ">",
                            "=",
                            "<=",
                            ">=",
                          ],
                        ],
                        "isRequired": true,
                        "type": "oneOf",
                      },
                      "dataSourceId": Object {
                        "isRequired": true,
                        "type": "string",
                      },
                      "icon": Object {
                        "type": "string",
                      },
                      "label": Object {
                        "type": "string",
                      },
                      "severity": Object {
                        "args": Array [
                          Array [
                            1,
                            2,
                            3,
                          ],
                        ],
                        "type": "oneOf",
                      },
<<<<<<< HEAD
                      "showLabel": Object {
                        "type": "bool",
=======
                      "severityLabel": Object {
                        "type": "string",
>>>>>>> 96d4ef64
                      },
                      "showOnContent": Object {
                        "type": "bool",
                      },
                      "showSeverityLabel": Object {
                        "type": "bool",
                      },
                      "value": Object {
                        "args": Array [
                          Array [
                            Object {
                              "type": "string",
                            },
                            Object {
                              "type": "number",
                            },
                          ],
                        ],
                        "isRequired": true,
                        "type": "oneOfType",
                      },
                    },
                  ],
                  "type": "shape",
                },
              ],
              "type": "arrayOf",
            },
          },
        ],
        "isRequired": true,
        "type": "shape",
      },
      "dashboardBreakpoints": Object {
        "args": Array [
          Object {
            "lg": Object {
              "type": "number",
            },
            "md": Object {
              "type": "number",
            },
            "sm": Object {
              "type": "number",
            },
            "xs": Object {
              "type": "number",
            },
          },
        ],
        "type": "shape",
      },
      "dashboardColumns": Object {
        "args": Array [
          Object {
            "lg": Object {
              "type": "number",
            },
            "md": Object {
              "type": "number",
            },
            "sm": Object {
              "type": "number",
            },
            "xs": Object {
              "type": "number",
            },
          },
        ],
        "type": "shape",
      },
      "hideHeader": Object {
        "type": "bool",
      },
      "i18n": Object {
        "args": Array [
          Object {
            "criticalLabel": Object {
              "type": "string",
            },
            "defaultFilterStringPlaceholdText": Object {
              "type": "string",
            },
            "downloadIconDescription": Object {
              "type": "string",
            },
            "filterButtonAria": Object {
              "type": "string",
            },
            "lowLabel": Object {
              "type": "string",
            },
            "moderateLabel": Object {
              "type": "string",
            },
            "searchPlaceholder": Object {
              "type": "string",
            },
            "selectSeverityPlaceholder": Object {
              "type": "string",
            },
          },
        ],
        "type": "shape",
      },
      "id": Object {
        "type": "string",
      },
      "interval": Object {
        "args": Array [
          Array [
            "minute",
            "hour",
            "day",
            "week",
            "quarter",
            "month",
            "year",
          ],
        ],
        "type": "oneOf",
      },
      "isEditable": Object {
        "type": "bool",
      },
      "isEmpty": Object {
        "type": "bool",
      },
      "isExpanded": Object {
        "type": "bool",
      },
      "isLoading": Object {
        "type": "bool",
      },
      "layout": Object {
        "args": Array [
          Array [
            "HORIZONTAL",
            "VERTICAL",
          ],
        ],
        "type": "oneOf",
      },
      "onMouseDown": Object {
        "type": "func",
      },
      "onMouseUp": Object {
        "type": "func",
      },
      "onScroll": Object {
        "type": "func",
      },
      "onTouchEnd": Object {
        "type": "func",
      },
      "onTouchStart": Object {
        "type": "func",
      },
      "renderIconByName": Object {
        "type": "func",
      },
      "rowHeight": Object {
        "args": Array [
          Object {
            "lg": Object {
              "type": "number",
            },
            "md": Object {
              "type": "number",
            },
            "sm": Object {
              "type": "number",
            },
            "xs": Object {
              "type": "number",
            },
          },
        ],
        "type": "shape",
      },
      "showOverflow": Object {
        "type": "bool",
      },
      "size": Object {
        "args": Array [
          Array [
            "LARGE",
            "LARGEWIDE",
          ],
        ],
        "type": "oneOf",
      },
      "testID": Object {
        "type": "string",
      },
      "timeRange": Object {
        "args": Array [
          Array [
            "last24Hours",
            "last7Days",
            "lastMonth",
            "lastQuarter",
            "lastYear",
            "thisWeek",
            "thisMonth",
            "thisQuarter",
            "thisYear",
            "",
          ],
        ],
        "type": "oneOf",
      },
      "title": Object {
        "type": "string",
      },
      "toolbar": Object {
        "type": "element",
      },
      "tooltip": Object {
        "type": "node",
      },
      "value": Object {
        "args": Array [
          Object {
            "args": Array [
              Object {
                "actions": Object {
                  "args": Array [
                    Object {
                      "args": Array [
                        Object {
                          "icon": Object {
                            "args": Array [
                              Array [
                                Object {
                                  "args": Array [
                                    Array [
                                      "caretUp",
                                      "caretDown",
                                      "edit",
                                      "close",
                                      "checkmark",
                                      "warning",
                                      "arrowUp",
                                      "arrowDown",
                                      "user",
                                      "info",
                                      "help",
                                    ],
                                  ],
                                  "type": "oneOf",
                                },
                                Object {
                                  "args": Array [
                                    Object {
                                      "height": Object {
                                        "type": "string",
                                      },
                                      "svgData": Object {
                                        "isRequired": true,
                                        "type": "object",
                                      },
                                      "viewBox": Object {
                                        "isRequired": true,
                                        "type": "string",
                                      },
                                      "width": Object {
                                        "type": "string",
                                      },
                                    },
                                  ],
                                  "type": "shape",
                                },
                              ],
                            ],
                            "type": "oneOfType",
                          },
                          "id": Object {
                            "isRequired": true,
                            "type": "string",
                          },
                          "label": Object {
                            "type": "string",
                          },
                        },
                      ],
                      "type": "shape",
                    },
                  ],
                  "type": "arrayOf",
                },
                "id": Object {
                  "isRequired": true,
                  "type": "string",
                },
                "values": Object {
                  "isRequired": true,
                  "type": "object",
                },
              },
            ],
            "type": "shape",
          },
        ],
        "type": "arrayOf",
      },
    },
  },
  "findMatchingThresholds" => Object {},
  "GaugeCard" => Object {
    "defaultProps": Object {
      "content": Object {
        "gauges": Array [
          Object {
            "backgroundColor": "gray",
            "color": "yellow",
            "dataSourceId": null,
            "maximumValue": 100,
            "minimumValue": 0,
            "renderValueFunction": null,
            "shape": "circle",
            "thresholds": null,
            "trend": null,
            "units": "%",
          },
        ],
      },
      "description": null,
      "isLoading": false,
      "values": Array [],
    },
    "displayName": "GaugeCard",
    "propTypes": Object {
      "availableActions": Object {
        "args": Array [
          Object {
            "clone": Object {
              "type": "bool",
            },
            "delete": Object {
              "type": "bool",
            },
            "edit": Object {
              "type": "bool",
            },
            "expand": Object {
              "type": "bool",
            },
            "range": Object {
              "type": "bool",
            },
          },
        ],
        "type": "shape",
      },
      "breakpoint": Object {
        "args": Array [
          Array [
            "lg",
            "max",
            "md",
            "sm",
            "xl",
            "xs",
          ],
        ],
        "type": "oneOf",
      },
      "cardDimensions": Object {
        "args": Array [
          Object {
            "LARGE": Object {
              "args": Array [
                Object {
                  "lg": Object {
                    "args": Array [
                      Object {
                        "h": Object {
                          "type": "number",
                        },
                        "w": Object {
                          "type": "number",
                        },
                      },
                    ],
                    "type": "shape",
                  },
                  "md": Object {
                    "args": Array [
                      Object {
                        "h": Object {
                          "type": "number",
                        },
                        "w": Object {
                          "type": "number",
                        },
                      },
                    ],
                    "type": "shape",
                  },
                  "sm": Object {
                    "args": Array [
                      Object {
                        "h": Object {
                          "type": "number",
                        },
                        "w": Object {
                          "type": "number",
                        },
                      },
                    ],
                    "type": "shape",
                  },
                  "xs": Object {
                    "args": Array [
                      Object {
                        "h": Object {
                          "type": "number",
                        },
                        "w": Object {
                          "type": "number",
                        },
                      },
                    ],
                    "type": "shape",
                  },
                },
              ],
              "type": "shape",
            },
            "MEDIUM": Object {
              "args": Array [
                Object {
                  "lg": Object {
                    "args": Array [
                      Object {
                        "h": Object {
                          "type": "number",
                        },
                        "w": Object {
                          "type": "number",
                        },
                      },
                    ],
                    "type": "shape",
                  },
                  "md": Object {
                    "args": Array [
                      Object {
                        "h": Object {
                          "type": "number",
                        },
                        "w": Object {
                          "type": "number",
                        },
                      },
                    ],
                    "type": "shape",
                  },
                  "sm": Object {
                    "args": Array [
                      Object {
                        "h": Object {
                          "type": "number",
                        },
                        "w": Object {
                          "type": "number",
                        },
                      },
                    ],
                    "type": "shape",
                  },
                  "xs": Object {
                    "args": Array [
                      Object {
                        "h": Object {
                          "type": "number",
                        },
                        "w": Object {
                          "type": "number",
                        },
                      },
                    ],
                    "type": "shape",
                  },
                },
              ],
              "type": "shape",
            },
            "SMALL": Object {
              "args": Array [
                Object {
                  "lg": Object {
                    "args": Array [
                      Object {
                        "h": Object {
                          "type": "number",
                        },
                        "w": Object {
                          "type": "number",
                        },
                      },
                    ],
                    "type": "shape",
                  },
                  "md": Object {
                    "args": Array [
                      Object {
                        "h": Object {
                          "type": "number",
                        },
                        "w": Object {
                          "type": "number",
                        },
                      },
                    ],
                    "type": "shape",
                  },
                  "sm": Object {
                    "args": Array [
                      Object {
                        "h": Object {
                          "type": "number",
                        },
                        "w": Object {
                          "type": "number",
                        },
                      },
                    ],
                    "type": "shape",
                  },
                  "xs": Object {
                    "args": Array [
                      Object {
                        "h": Object {
                          "type": "number",
                        },
                        "w": Object {
                          "type": "number",
                        },
                      },
                    ],
                    "type": "shape",
                  },
                },
              ],
              "type": "shape",
            },
            "TALL": Object {
              "args": Array [
                Object {
                  "lg": Object {
                    "args": Array [
                      Object {
                        "h": Object {
                          "type": "number",
                        },
                        "w": Object {
                          "type": "number",
                        },
                      },
                    ],
                    "type": "shape",
                  },
                  "md": Object {
                    "args": Array [
                      Object {
                        "h": Object {
                          "type": "number",
                        },
                        "w": Object {
                          "type": "number",
                        },
                      },
                    ],
                    "type": "shape",
                  },
                  "sm": Object {
                    "args": Array [
                      Object {
                        "h": Object {
                          "type": "number",
                        },
                        "w": Object {
                          "type": "number",
                        },
                      },
                    ],
                    "type": "shape",
                  },
                  "xs": Object {
                    "args": Array [
                      Object {
                        "h": Object {
                          "type": "number",
                        },
                        "w": Object {
                          "type": "number",
                        },
                      },
                    ],
                    "type": "shape",
                  },
                },
              ],
              "type": "shape",
            },
            "WIDE": Object {
              "args": Array [
                Object {
                  "lg": Object {
                    "args": Array [
                      Object {
                        "h": Object {
                          "type": "number",
                        },
                        "w": Object {
                          "type": "number",
                        },
                      },
                    ],
                    "type": "shape",
                  },
                  "md": Object {
                    "args": Array [
                      Object {
                        "h": Object {
                          "type": "number",
                        },
                        "w": Object {
                          "type": "number",
                        },
                      },
                    ],
                    "type": "shape",
                  },
                  "sm": Object {
                    "args": Array [
                      Object {
                        "h": Object {
                          "type": "number",
                        },
                        "w": Object {
                          "type": "number",
                        },
                      },
                    ],
                    "type": "shape",
                  },
                  "xs": Object {
                    "args": Array [
                      Object {
                        "h": Object {
                          "type": "number",
                        },
                        "w": Object {
                          "type": "number",
                        },
                      },
                    ],
                    "type": "shape",
                  },
                },
              ],
              "type": "shape",
            },
            "XLARGE": Object {
              "args": Array [
                Object {
                  "lg": Object {
                    "args": Array [
                      Object {
                        "h": Object {
                          "type": "number",
                        },
                        "w": Object {
                          "type": "number",
                        },
                      },
                    ],
                    "type": "shape",
                  },
                  "md": Object {
                    "args": Array [
                      Object {
                        "h": Object {
                          "type": "number",
                        },
                        "w": Object {
                          "type": "number",
                        },
                      },
                    ],
                    "type": "shape",
                  },
                  "sm": Object {
                    "args": Array [
                      Object {
                        "h": Object {
                          "type": "number",
                        },
                        "w": Object {
                          "type": "number",
                        },
                      },
                    ],
                    "type": "shape",
                  },
                  "xs": Object {
                    "args": Array [
                      Object {
                        "h": Object {
                          "type": "number",
                        },
                        "w": Object {
                          "type": "number",
                        },
                      },
                    ],
                    "type": "shape",
                  },
                },
              ],
              "type": "shape",
            },
            "XSMALL": Object {
              "args": Array [
                Object {
                  "lg": Object {
                    "args": Array [
                      Object {
                        "h": Object {
                          "type": "number",
                        },
                        "w": Object {
                          "type": "number",
                        },
                      },
                    ],
                    "type": "shape",
                  },
                  "md": Object {
                    "args": Array [
                      Object {
                        "h": Object {
                          "type": "number",
                        },
                        "w": Object {
                          "type": "number",
                        },
                      },
                    ],
                    "type": "shape",
                  },
                  "sm": Object {
                    "args": Array [
                      Object {
                        "h": Object {
                          "type": "number",
                        },
                        "w": Object {
                          "type": "number",
                        },
                      },
                    ],
                    "type": "shape",
                  },
                  "xs": Object {
                    "args": Array [
                      Object {
                        "h": Object {
                          "type": "number",
                        },
                        "w": Object {
                          "type": "number",
                        },
                      },
                    ],
                    "type": "shape",
                  },
                },
              ],
              "type": "shape",
            },
          },
        ],
        "type": "shape",
      },
      "content": Object {
        "args": Array [
          Object {
            "gauges": Object {
              "args": Array [
                Object {
                  "args": Array [
                    Object {
                      "backgroundColor": Object {
                        "type": "string",
                      },
                      "color": Object {
                        "type": "string",
                      },
                      "dataSourceId": Object {
                        "type": "string",
                      },
                      "maximumValue": Object {
                        "type": "number",
                      },
                      "minimumValue": Object {
                        "type": "number",
                      },
                      "renderValueFunction": Object {
                        "type": "func",
                      },
                      "shape": Object {
                        "args": Array [
                          Array [
                            "half-circle",
                            "line",
                            "circle",
                          ],
                        ],
                        "type": "oneOf",
                      },
                      "thresholds": Object {
                        "args": Array [
                          Object {
                            "args": Array [
                              Object {
                                "color": Object {
                                  "type": "string",
                                },
                                "comparison": Object {
                                  "args": Array [
                                    Array [
                                      "<",
                                      ">",
                                      "=",
                                      "<=",
                                      ">=",
                                    ],
                                  ],
                                  "type": "oneOf",
                                },
                                "label": Object {
                                  "type": "string",
                                },
                                "value": Object {
                                  "type": "number",
                                },
                              },
                            ],
                            "type": "shape",
                          },
                        ],
                        "type": "arrayOf",
                      },
                      "trend": Object {
                        "args": Array [
                          Object {
                            "color": Object {
                              "type": "string",
                            },
                            "dataSourceId": Object {
                              "type": "string",
                            },
                            "trend": Object {
                              "args": Array [
                                Array [
                                  "up",
                                  "down",
                                ],
                              ],
                              "type": "oneOf",
                            },
                          },
                        ],
                        "type": "shape",
                      },
                      "units": Object {
                        "type": "string",
                      },
                    },
                  ],
                  "type": "shape",
                },
              ],
              "type": "arrayOf",
            },
          },
        ],
        "type": "shape",
      },
      "dashboardBreakpoints": Object {
        "args": Array [
          Object {
            "lg": Object {
              "type": "number",
            },
            "md": Object {
              "type": "number",
            },
            "sm": Object {
              "type": "number",
            },
            "xs": Object {
              "type": "number",
            },
          },
        ],
        "type": "shape",
      },
      "dashboardColumns": Object {
        "args": Array [
          Object {
            "lg": Object {
              "type": "number",
            },
            "md": Object {
              "type": "number",
            },
            "sm": Object {
              "type": "number",
            },
            "xs": Object {
              "type": "number",
            },
          },
        ],
        "type": "shape",
      },
      "hideHeader": Object {
        "type": "bool",
      },
      "i18n": Object {
        "args": Array [
          Object {
            "cloneCardLabel": Object {
              "type": "string",
            },
            "closeLabel": Object {
              "type": "string",
            },
            "dailyLabel": Object {
              "type": "string",
            },
            "deleteCardLabel": Object {
              "type": "string",
            },
            "editCardLabel": Object {
              "type": "string",
            },
            "errorLoadingDataLabel": Object {
              "type": "string",
            },
            "errorLoadingDataShortLabel": Object {
              "type": "string",
            },
            "expandLabel": Object {
              "type": "string",
            },
            "hourlyLabel": Object {
              "type": "string",
            },
            "last24HoursLabel": Object {
              "type": "string",
            },
            "last7DaysLabel": Object {
              "type": "string",
            },
            "lastMonthLabel": Object {
              "type": "string",
            },
            "lastQuarterLabel": Object {
              "type": "string",
            },
            "lastYearLabel": Object {
              "type": "string",
            },
            "loadingDataLabel": Object {
              "type": "string",
            },
            "monthlyLabel": Object {
              "type": "string",
            },
            "noDataLabel": Object {
              "type": "string",
            },
            "noDataShortLabel": Object {
              "type": "string",
            },
            "overflowMenuDescription": Object {
              "type": "string",
            },
            "periodToDateLabel": Object {
              "type": "string",
            },
            "rollingPeriodLabel": Object {
              "type": "string",
            },
            "thisMonthLabel": Object {
              "type": "string",
            },
            "thisQuarterLabel": Object {
              "type": "string",
            },
            "thisWeekLabel": Object {
              "type": "string",
            },
            "thisYearLabel": Object {
              "type": "string",
            },
            "weeklyLabel": Object {
              "type": "string",
            },
          },
        ],
        "type": "shape",
      },
      "id": Object {
        "type": "string",
      },
      "interval": Object {
        "args": Array [
          Array [
            "minute",
            "hour",
            "day",
            "week",
            "quarter",
            "month",
            "year",
          ],
        ],
        "type": "oneOf",
      },
      "isEditable": Object {
        "type": "bool",
      },
      "isEmpty": Object {
        "type": "bool",
      },
      "isExpanded": Object {
        "type": "bool",
      },
      "isLoading": Object {
        "type": "bool",
      },
      "layout": Object {
        "args": Array [
          Array [
            "HORIZONTAL",
            "VERTICAL",
          ],
        ],
        "type": "oneOf",
      },
      "onMouseDown": Object {
        "type": "func",
      },
      "onMouseUp": Object {
        "type": "func",
      },
      "onScroll": Object {
        "type": "func",
      },
      "onTouchEnd": Object {
        "type": "func",
      },
      "onTouchStart": Object {
        "type": "func",
      },
      "renderIconByName": Object {
        "type": "func",
      },
      "rowHeight": Object {
        "args": Array [
          Object {
            "lg": Object {
              "type": "number",
            },
            "md": Object {
              "type": "number",
            },
            "sm": Object {
              "type": "number",
            },
            "xs": Object {
              "type": "number",
            },
          },
        ],
        "type": "shape",
      },
      "showOverflow": Object {
        "type": "bool",
      },
      "size": Object {
        "args": Array [
          Array [
            "XSMALL",
            "XSMALLWIDE",
            "TALL",
            "WIDE",
            "XLARGE",
            "SMALL",
            "SMALLWIDE",
            "MEDIUMTHIN",
            "MEDIUM",
            "MEDIUMWIDE",
            "LARGETHIN",
            "LARGE",
            "LARGEWIDE",
          ],
        ],
        "type": "oneOf",
      },
      "testID": Object {
        "type": "string",
      },
      "timeRange": Object {
        "args": Array [
          Array [
            "last24Hours",
            "last7Days",
            "lastMonth",
            "lastQuarter",
            "lastYear",
            "thisWeek",
            "thisMonth",
            "thisQuarter",
            "thisYear",
            "",
          ],
        ],
        "type": "oneOf",
      },
      "title": Object {
        "type": "string",
      },
      "toolbar": Object {
        "type": "element",
      },
      "tooltip": Object {
        "type": "element",
      },
      "values": Object {
        "args": Array [
          Object {
            "temperature": Object {
              "type": "number",
            },
            "temperatureTrend": Object {
              "type": "number",
            },
          },
        ],
        "type": "shape",
      },
    },
  },
  "CARD_TYPES" => Object {
    "BAR": "BAR",
    "CUSTOM": "CUSTOM",
    "DONUT": "DONUT",
    "GAUGE": "GAUGE",
    "IMAGE": "IMAGE",
    "LIST": "LIST",
    "PIE": "PIE",
    "TABLE": "TABLE",
    "TIMESERIES": "TIMESERIES",
    "VALUE": "VALUE",
  },
  "CARD_SIZES" => Object {
    "LARGE": "LARGE",
    "LARGETHIN": "LARGETHIN",
    "LARGEWIDE": "LARGEWIDE",
    "MEDIUM": "MEDIUM",
    "MEDIUMTHIN": "MEDIUMTHIN",
    "MEDIUMWIDE": "MEDIUMWIDE",
    "SMALL": "SMALL",
    "SMALLWIDE": "SMALLWIDE",
  },
  "CARD_ACTIONS" => Object {
    "CHANGE_TIME_RANGE": "CHANGE_TIME_RANGE",
    "CLONE_CARD": "CLONE_CARD",
    "CLOSE_EXPANDED_CARD": "CLOSE_EXPANDED_CARD",
    "DELETE_CARD": "DELETE_CARD",
    "EDIT_CARD": "EDIT_CARD",
    "OPEN_EXPANDED_CARD": "OPEN_EXPANDED_CARD",
    "UPDATE_DATA": "UPDATE_DATA",
  },
  "DASHBOARD_BREAKPOINTS" => Object {
    "lg": 1056,
    "max": 1584,
    "md": 672,
    "sm": 480,
    "xl": 1312,
    "xs": 320,
  },
  "DASHBOARD_SIZES" => Object {
    "LARGE": "lg",
    "MAX": "max",
    "MEDIUM": "md",
    "SMALL": "sm",
    "XLARGE": "xl",
    "XSMALL": "xs",
  },
  "TIME_SERIES_TYPES" => Object {
    "BAR": "BAR",
    "LINE": "LINE",
  },
  "ListCard" => Object {
    "defaultProps": Object {
      "hasMoreData": false,
      "isLoading": false,
      "layout": "",
    },
    "displayName": "ListCard",
    "propTypes": Object {
      "availableActions": Object {
        "args": Array [
          Object {
            "clone": Object {
              "type": "bool",
            },
            "delete": Object {
              "type": "bool",
            },
            "edit": Object {
              "type": "bool",
            },
            "expand": Object {
              "type": "bool",
            },
            "range": Object {
              "type": "bool",
            },
          },
        ],
        "type": "shape",
      },
      "breakpoint": Object {
        "args": Array [
          Array [
            "lg",
            "max",
            "md",
            "sm",
            "xl",
            "xs",
          ],
        ],
        "type": "oneOf",
      },
      "cardDimensions": Object {
        "args": Array [
          Object {
            "LARGE": Object {
              "args": Array [
                Object {
                  "lg": Object {
                    "args": Array [
                      Object {
                        "h": Object {
                          "type": "number",
                        },
                        "w": Object {
                          "type": "number",
                        },
                      },
                    ],
                    "type": "shape",
                  },
                  "md": Object {
                    "args": Array [
                      Object {
                        "h": Object {
                          "type": "number",
                        },
                        "w": Object {
                          "type": "number",
                        },
                      },
                    ],
                    "type": "shape",
                  },
                  "sm": Object {
                    "args": Array [
                      Object {
                        "h": Object {
                          "type": "number",
                        },
                        "w": Object {
                          "type": "number",
                        },
                      },
                    ],
                    "type": "shape",
                  },
                  "xs": Object {
                    "args": Array [
                      Object {
                        "h": Object {
                          "type": "number",
                        },
                        "w": Object {
                          "type": "number",
                        },
                      },
                    ],
                    "type": "shape",
                  },
                },
              ],
              "type": "shape",
            },
            "MEDIUM": Object {
              "args": Array [
                Object {
                  "lg": Object {
                    "args": Array [
                      Object {
                        "h": Object {
                          "type": "number",
                        },
                        "w": Object {
                          "type": "number",
                        },
                      },
                    ],
                    "type": "shape",
                  },
                  "md": Object {
                    "args": Array [
                      Object {
                        "h": Object {
                          "type": "number",
                        },
                        "w": Object {
                          "type": "number",
                        },
                      },
                    ],
                    "type": "shape",
                  },
                  "sm": Object {
                    "args": Array [
                      Object {
                        "h": Object {
                          "type": "number",
                        },
                        "w": Object {
                          "type": "number",
                        },
                      },
                    ],
                    "type": "shape",
                  },
                  "xs": Object {
                    "args": Array [
                      Object {
                        "h": Object {
                          "type": "number",
                        },
                        "w": Object {
                          "type": "number",
                        },
                      },
                    ],
                    "type": "shape",
                  },
                },
              ],
              "type": "shape",
            },
            "SMALL": Object {
              "args": Array [
                Object {
                  "lg": Object {
                    "args": Array [
                      Object {
                        "h": Object {
                          "type": "number",
                        },
                        "w": Object {
                          "type": "number",
                        },
                      },
                    ],
                    "type": "shape",
                  },
                  "md": Object {
                    "args": Array [
                      Object {
                        "h": Object {
                          "type": "number",
                        },
                        "w": Object {
                          "type": "number",
                        },
                      },
                    ],
                    "type": "shape",
                  },
                  "sm": Object {
                    "args": Array [
                      Object {
                        "h": Object {
                          "type": "number",
                        },
                        "w": Object {
                          "type": "number",
                        },
                      },
                    ],
                    "type": "shape",
                  },
                  "xs": Object {
                    "args": Array [
                      Object {
                        "h": Object {
                          "type": "number",
                        },
                        "w": Object {
                          "type": "number",
                        },
                      },
                    ],
                    "type": "shape",
                  },
                },
              ],
              "type": "shape",
            },
            "TALL": Object {
              "args": Array [
                Object {
                  "lg": Object {
                    "args": Array [
                      Object {
                        "h": Object {
                          "type": "number",
                        },
                        "w": Object {
                          "type": "number",
                        },
                      },
                    ],
                    "type": "shape",
                  },
                  "md": Object {
                    "args": Array [
                      Object {
                        "h": Object {
                          "type": "number",
                        },
                        "w": Object {
                          "type": "number",
                        },
                      },
                    ],
                    "type": "shape",
                  },
                  "sm": Object {
                    "args": Array [
                      Object {
                        "h": Object {
                          "type": "number",
                        },
                        "w": Object {
                          "type": "number",
                        },
                      },
                    ],
                    "type": "shape",
                  },
                  "xs": Object {
                    "args": Array [
                      Object {
                        "h": Object {
                          "type": "number",
                        },
                        "w": Object {
                          "type": "number",
                        },
                      },
                    ],
                    "type": "shape",
                  },
                },
              ],
              "type": "shape",
            },
            "WIDE": Object {
              "args": Array [
                Object {
                  "lg": Object {
                    "args": Array [
                      Object {
                        "h": Object {
                          "type": "number",
                        },
                        "w": Object {
                          "type": "number",
                        },
                      },
                    ],
                    "type": "shape",
                  },
                  "md": Object {
                    "args": Array [
                      Object {
                        "h": Object {
                          "type": "number",
                        },
                        "w": Object {
                          "type": "number",
                        },
                      },
                    ],
                    "type": "shape",
                  },
                  "sm": Object {
                    "args": Array [
                      Object {
                        "h": Object {
                          "type": "number",
                        },
                        "w": Object {
                          "type": "number",
                        },
                      },
                    ],
                    "type": "shape",
                  },
                  "xs": Object {
                    "args": Array [
                      Object {
                        "h": Object {
                          "type": "number",
                        },
                        "w": Object {
                          "type": "number",
                        },
                      },
                    ],
                    "type": "shape",
                  },
                },
              ],
              "type": "shape",
            },
            "XLARGE": Object {
              "args": Array [
                Object {
                  "lg": Object {
                    "args": Array [
                      Object {
                        "h": Object {
                          "type": "number",
                        },
                        "w": Object {
                          "type": "number",
                        },
                      },
                    ],
                    "type": "shape",
                  },
                  "md": Object {
                    "args": Array [
                      Object {
                        "h": Object {
                          "type": "number",
                        },
                        "w": Object {
                          "type": "number",
                        },
                      },
                    ],
                    "type": "shape",
                  },
                  "sm": Object {
                    "args": Array [
                      Object {
                        "h": Object {
                          "type": "number",
                        },
                        "w": Object {
                          "type": "number",
                        },
                      },
                    ],
                    "type": "shape",
                  },
                  "xs": Object {
                    "args": Array [
                      Object {
                        "h": Object {
                          "type": "number",
                        },
                        "w": Object {
                          "type": "number",
                        },
                      },
                    ],
                    "type": "shape",
                  },
                },
              ],
              "type": "shape",
            },
            "XSMALL": Object {
              "args": Array [
                Object {
                  "lg": Object {
                    "args": Array [
                      Object {
                        "h": Object {
                          "type": "number",
                        },
                        "w": Object {
                          "type": "number",
                        },
                      },
                    ],
                    "type": "shape",
                  },
                  "md": Object {
                    "args": Array [
                      Object {
                        "h": Object {
                          "type": "number",
                        },
                        "w": Object {
                          "type": "number",
                        },
                      },
                    ],
                    "type": "shape",
                  },
                  "sm": Object {
                    "args": Array [
                      Object {
                        "h": Object {
                          "type": "number",
                        },
                        "w": Object {
                          "type": "number",
                        },
                      },
                    ],
                    "type": "shape",
                  },
                  "xs": Object {
                    "args": Array [
                      Object {
                        "h": Object {
                          "type": "number",
                        },
                        "w": Object {
                          "type": "number",
                        },
                      },
                    ],
                    "type": "shape",
                  },
                },
              ],
              "type": "shape",
            },
          },
        ],
        "type": "shape",
      },
      "dashboardBreakpoints": Object {
        "args": Array [
          Object {
            "lg": Object {
              "type": "number",
            },
            "md": Object {
              "type": "number",
            },
            "sm": Object {
              "type": "number",
            },
            "xs": Object {
              "type": "number",
            },
          },
        ],
        "type": "shape",
      },
      "dashboardColumns": Object {
        "args": Array [
          Object {
            "lg": Object {
              "type": "number",
            },
            "md": Object {
              "type": "number",
            },
            "sm": Object {
              "type": "number",
            },
            "xs": Object {
              "type": "number",
            },
          },
        ],
        "type": "shape",
      },
      "data": Object {
        "args": Array [
          Object {
            "args": Array [
              Object {
                "extraContent": Object {
                  "type": "element",
                },
                "id": Object {
                  "isRequired": true,
                  "type": "string",
                },
                "link": Object {
                  "type": "string",
                },
                "value": Object {
                  "isRequired": true,
                  "type": "string",
                },
              },
            ],
            "type": "shape",
          },
        ],
        "isRequired": true,
        "type": "arrayOf",
      },
      "hasMoreData": Object {
        "type": "bool",
      },
      "hideHeader": Object {
        "type": "bool",
      },
      "i18n": Object {
        "args": Array [
          Object {
            "cloneCardLabel": Object {
              "type": "string",
            },
            "closeLabel": Object {
              "type": "string",
            },
            "dailyLabel": Object {
              "type": "string",
            },
            "deleteCardLabel": Object {
              "type": "string",
            },
            "editCardLabel": Object {
              "type": "string",
            },
            "errorLoadingDataLabel": Object {
              "type": "string",
            },
            "errorLoadingDataShortLabel": Object {
              "type": "string",
            },
            "expandLabel": Object {
              "type": "string",
            },
            "hourlyLabel": Object {
              "type": "string",
            },
            "last24HoursLabel": Object {
              "type": "string",
            },
            "last7DaysLabel": Object {
              "type": "string",
            },
            "lastMonthLabel": Object {
              "type": "string",
            },
            "lastQuarterLabel": Object {
              "type": "string",
            },
            "lastYearLabel": Object {
              "type": "string",
            },
            "loadingDataLabel": Object {
              "type": "string",
            },
            "monthlyLabel": Object {
              "type": "string",
            },
            "noDataLabel": Object {
              "type": "string",
            },
            "noDataShortLabel": Object {
              "type": "string",
            },
            "overflowMenuDescription": Object {
              "type": "string",
            },
            "periodToDateLabel": Object {
              "type": "string",
            },
            "rollingPeriodLabel": Object {
              "type": "string",
            },
            "thisMonthLabel": Object {
              "type": "string",
            },
            "thisQuarterLabel": Object {
              "type": "string",
            },
            "thisWeekLabel": Object {
              "type": "string",
            },
            "thisYearLabel": Object {
              "type": "string",
            },
            "weeklyLabel": Object {
              "type": "string",
            },
          },
        ],
        "type": "shape",
      },
      "id": Object {
        "type": "string",
      },
      "interval": Object {
        "args": Array [
          Array [
            "minute",
            "hour",
            "day",
            "week",
            "quarter",
            "month",
            "year",
          ],
        ],
        "type": "oneOf",
      },
      "isEditable": Object {
        "type": "bool",
      },
      "isEmpty": Object {
        "type": "bool",
      },
      "isExpanded": Object {
        "type": "bool",
      },
      "isLoading": Object {
        "type": "bool",
      },
      "layout": Object {
        "type": "string",
      },
      "loadData": Object {
        "isRequired": true,
        "type": "func",
      },
      "onMouseDown": Object {
        "type": "func",
      },
      "onMouseUp": Object {
        "type": "func",
      },
      "onScroll": Object {
        "type": "func",
      },
      "onTouchEnd": Object {
        "type": "func",
      },
      "onTouchStart": Object {
        "type": "func",
      },
      "renderIconByName": Object {
        "type": "func",
      },
      "rowHeight": Object {
        "args": Array [
          Object {
            "lg": Object {
              "type": "number",
            },
            "md": Object {
              "type": "number",
            },
            "sm": Object {
              "type": "number",
            },
            "xs": Object {
              "type": "number",
            },
          },
        ],
        "type": "shape",
      },
      "showOverflow": Object {
        "type": "bool",
      },
      "size": Object {
        "args": Array [
          Array [
            "XSMALL",
            "XSMALLWIDE",
            "TALL",
            "WIDE",
            "XLARGE",
            "SMALL",
            "SMALLWIDE",
            "MEDIUMTHIN",
            "MEDIUM",
            "MEDIUMWIDE",
            "LARGETHIN",
            "LARGE",
            "LARGEWIDE",
          ],
        ],
        "type": "oneOf",
      },
      "testID": Object {
        "type": "string",
      },
      "timeRange": Object {
        "args": Array [
          Array [
            "last24Hours",
            "last7Days",
            "lastMonth",
            "lastQuarter",
            "lastYear",
            "thisWeek",
            "thisMonth",
            "thisQuarter",
            "thisYear",
            "",
          ],
        ],
        "type": "oneOf",
      },
      "title": Object {
        "type": "string",
      },
      "toolbar": Object {
        "type": "element",
      },
      "tooltip": Object {
        "type": "element",
      },
    },
  },
  "PageWizard" => Object {
    "defaultProps": Object {
      "beforeFooterContent": null,
      "children": Array [],
      "currentStepId": null,
      "error": null,
      "hasStickyFooter": false,
      "i18n": Object {
        "back": "Back",
        "cancel": "Cancel",
        "close": "Close",
        "next": "Next",
        "submit": "Submit",
      },
      "isProgressIndicatorVertical": true,
      "nextDisabled": false,
      "onBack": null,
      "onNext": null,
      "sendingData": false,
      "setStep": null,
    },
    "propTypes": Object {
      "beforeFooterContent": Object {
        "type": "node",
      },
      "children": Object {
        "args": Array [
          Array [
            Object {
              "args": Array [
                Object {
                  "type": "node",
                },
              ],
              "type": "arrayOf",
            },
            Object {
              "type": "node",
            },
          ],
        ],
        "type": "oneOfType",
      },
      "currentStepId": Object {
        "type": "string",
      },
      "error": Object {
        "type": "string",
      },
      "hasStickyFooter": Object {
        "type": "bool",
      },
      "i18n": Object {
        "args": Array [
          Object {
            "back": Object {
              "type": "string",
            },
            "cancel": Object {
              "type": "string",
            },
            "close": Object {
              "type": "string",
            },
            "next": Object {
              "type": "string",
            },
            "submit": Object {
              "type": "string",
            },
          },
        ],
        "type": "shape",
      },
      "isProgressIndicatorVertical": Object {
        "type": "bool",
      },
      "nextDisabled": Object {
        "type": "bool",
      },
      "onBack": Object {
        "type": "func",
      },
      "onClearError": Object {
        "isRequired": true,
        "type": "func",
      },
      "onClose": Object {
        "isRequired": true,
        "type": "func",
      },
      "onNext": Object {
        "type": "func",
      },
      "onSubmit": Object {
        "isRequired": true,
        "type": "func",
      },
      "sendingData": Object {
        "type": "bool",
      },
      "setStep": Object {
        "type": "func",
      },
    },
  },
  "PageWizardStep" => Object {
    "defaultProps": Object {
      "beforeFooterContent": null,
      "children": Array [],
      "error": null,
      "hasNext": false,
      "hasPrev": false,
      "hasStickyFooter": false,
      "i18n": Object {
        "back": "Back",
        "cancel": "Cancel",
        "close": "Close",
        "next": "Next",
        "submit": "Submit",
      },
      "nextDisabled": false,
      "onBack": null,
      "onClearError": null,
      "onNext": null,
      "onValidate": [Function],
      "sendingData": false,
    },
    "propTypes": Object {
      "beforeFooterContent": Object {
        "type": "node",
      },
      "children": Object {
        "args": Array [
          Array [
            Object {
              "args": Array [
                Object {
                  "type": "node",
                },
              ],
              "type": "arrayOf",
            },
            Object {
              "type": "node",
            },
          ],
        ],
        "type": "oneOfType",
      },
      "error": Object {
        "type": "node",
      },
      "hasNext": Object {
        "type": "bool",
      },
      "hasPrev": Object {
        "type": "bool",
      },
      "hasStickyFooter": Object {
        "type": "bool",
      },
      "i18n": Object {
        "args": Array [
          Object {
            "type": "string",
          },
        ],
        "type": "objectOf",
      },
      "id": Object {
        "isRequired": true,
        "type": "string",
      },
      "nextDisabled": Object {
        "type": "bool",
      },
      "onBack": Object {
        "type": "func",
      },
      "onClearError": Object {
        "type": "func",
      },
      "onClose": Object {
        "isRequired": true,
        "type": "func",
      },
      "onNext": Object {
        "type": "func",
      },
      "onSubmit": Object {
        "isRequired": true,
        "type": "func",
      },
      "onValidate": Object {
        "type": "func",
      },
      "sendingData": Object {
        "type": "bool",
      },
    },
  },
  "PageWizardStepContent" => Object {
    "defaultProps": Object {
      "children": Array [],
    },
    "propTypes": Object {
      "children": Object {
        "args": Array [
          Array [
            Object {
              "args": Array [
                Object {
                  "type": "node",
                },
              ],
              "type": "arrayOf",
            },
            Object {
              "type": "node",
            },
          ],
        ],
        "type": "oneOfType",
      },
    },
  },
  "PageWizardStepDescription" => Object {
    "defaultProps": Object {
      "children": Array [],
    },
    "propTypes": Object {
      "children": Object {
        "args": Array [
          Array [
            Object {
              "args": Array [
                Object {
                  "type": "node",
                },
              ],
              "type": "arrayOf",
            },
            Object {
              "type": "node",
            },
          ],
        ],
        "type": "oneOfType",
      },
    },
  },
  "PageWizardStepExtraContent" => Object {
    "defaultProps": Object {
      "children": Array [],
    },
    "propTypes": Object {
      "children": Object {
        "args": Array [
          Array [
            Object {
              "args": Array [
                Object {
                  "type": "node",
                },
              ],
              "type": "arrayOf",
            },
            Object {
              "type": "node",
            },
          ],
        ],
        "type": "oneOfType",
      },
    },
  },
  "PageWizardStepTitle" => Object {
    "defaultProps": Object {
      "children": Array [],
    },
    "propTypes": Object {
      "children": Object {
        "args": Array [
          Array [
            Object {
              "args": Array [
                Object {
                  "type": "node",
                },
              ],
              "type": "arrayOf",
            },
            Object {
              "type": "node",
            },
          ],
        ],
        "type": "oneOfType",
      },
    },
  },
  "StatefulPageWizard" => Object {
    "defaultProps": Object {
      "beforeFooterContent": null,
      "children": Array [],
      "currentStepId": null,
      "error": null,
      "hasStickyFooter": false,
      "i18n": Object {
        "back": "Back",
        "cancel": "Cancel",
        "close": "Close",
        "next": "Next",
        "submit": "Submit",
      },
      "isProgressIndicatorVertical": true,
      "nextDisabled": false,
      "onBack": null,
      "onNext": null,
      "sendingData": false,
    },
    "propTypes": Object {
      "beforeFooterContent": Object {
        "type": "node",
      },
      "children": Object {
        "args": Array [
          Array [
            Object {
              "args": Array [
                Object {
                  "type": "node",
                },
              ],
              "type": "arrayOf",
            },
            Object {
              "type": "node",
            },
          ],
        ],
        "type": "oneOfType",
      },
      "currentStepId": Object {
        "type": "string",
      },
      "error": Object {
        "type": "string",
      },
      "hasStickyFooter": Object {
        "type": "bool",
      },
      "i18n": Object {
        "args": Array [
          Object {
            "back": Object {
              "type": "string",
            },
            "cancel": Object {
              "type": "string",
            },
            "close": Object {
              "type": "string",
            },
            "next": Object {
              "type": "string",
            },
            "submit": Object {
              "type": "string",
            },
          },
        ],
        "type": "shape",
      },
      "isProgressIndicatorVertical": Object {
        "type": "bool",
      },
      "nextDisabled": Object {
        "type": "bool",
      },
      "onBack": Object {
        "type": "func",
      },
      "onClearError": Object {
        "isRequired": true,
        "type": "func",
      },
      "onClose": Object {
        "isRequired": true,
        "type": "func",
      },
      "onNext": Object {
        "type": "func",
      },
      "onSubmit": Object {
        "isRequired": true,
        "type": "func",
      },
      "sendingData": Object {
        "type": "bool",
      },
      "setStep": Object {
        "isRequired": true,
        "type": "func",
      },
    },
  },
  "TileGallery" => Object {
    "defaultProps": Object {},
    "propTypes": Object {
      "children": Object {
        "args": Array [
          Object {
            "args": Array [
              Object {
                "type": Object {
                  "args": Array [
                    Array [
                      [Function],
                    ],
                  ],
                  "type": "oneOf",
                },
              },
            ],
            "type": "shape",
          },
        ],
        "isRequired": true,
        "type": "arrayOf",
      },
    },
  },
  "TileGallerySection" => Object {
    "defaultProps": Object {
      "i18n": Object {
        "arrowIconDescription": "Expand/Collapse",
      },
      "isOpen": true,
      "onClick": [Function],
      "title": null,
    },
    "propTypes": Object {
      "children": Object {
        "isRequired": true,
        "type": "node",
      },
      "i18n": Object {
        "args": Array [
          Object {
            "arrowIconDescription": Object {
              "type": "string",
            },
          },
        ],
        "type": "shape",
      },
      "isOpen": Object {
        "type": "bool",
      },
      "onClick": Object {
        "type": "func",
      },
      "title": Object {
        "type": "string",
      },
    },
  },
  "TileGalleryItem" => Object {
    "defaultProps": Object {
      "afterContent": null,
      "className": null,
      "description": "Some description",
      "icon": null,
      "mode": "grid",
      "onClick": [Function],
      "thumbnail": null,
    },
    "propTypes": Object {
      "afterContent": Object {
        "type": "node",
      },
      "className": Object {
        "type": "string",
      },
      "description": Object {
        "args": Array [
          Array [
            Object {
              "type": "string",
            },
            Object {
              "type": "node",
            },
          ],
        ],
        "type": "oneOfType",
      },
      "icon": Object {
        "args": Array [
          Array [
            Object {
              "args": Array [
                Object {
                  "height": Object {
                    "type": "string",
                  },
                  "svgData": Object {
                    "isRequired": true,
                    "type": "object",
                  },
                  "viewBox": Object {
                    "isRequired": true,
                    "type": "string",
                  },
                  "width": Object {
                    "type": "string",
                  },
                },
              ],
              "type": "shape",
            },
            Object {
              "type": "node",
            },
          ],
        ],
        "type": "oneOfType",
      },
      "mode": Object {
        "args": Array [
          Array [
            "grid",
            "list",
          ],
        ],
        "type": "oneOf",
      },
      "onClick": Object {
        "type": "func",
      },
      "thumbnail": Object {
        "type": "node",
      },
      "title": Object {
        "isRequired": true,
        "type": "string",
      },
    },
  },
  "TileGalleryViewSwitcher" => Object {
    "defaultProps": Object {
      "i18n": Object {
        "gridText": "Grid",
        "listText": "List",
      },
      "onChange": [Function],
      "selectedIndex": 0,
    },
    "propTypes": Object {
      "i18n": Object {
        "args": Array [
          Object {
            "gridText": Object {
              "type": "string",
            },
            "listText": Object {
              "type": "string",
            },
          },
        ],
        "type": "shape",
      },
      "onChange": Object {
        "type": "func",
      },
      "selectedIndex": Object {
        "type": "number",
      },
    },
  },
  "TileGallerySearch" => Object {
    "defaultProps": Object {
      "i18n": Object {
        "closeButtonText": "Clear search input",
        "iconDescription": "Search",
        "placeHolderText": "",
      },
      "onChange": [Function],
      "searchValue": "",
      "width": "304px",
    },
    "propTypes": Object {
      "i18n": Object {
        "args": Array [
          Object {
            "closeButtonText": Object {
              "type": "string",
            },
            "iconDescription": Object {
              "type": "string",
            },
            "placeHolderText": Object {
              "type": "string",
            },
          },
        ],
        "type": "shape",
      },
      "onChange": Object {
        "type": "func",
      },
      "searchValue": Object {
        "type": "string",
      },
      "width": Object {
        "type": "string",
      },
    },
  },
  "StatefulTileGallery" => Object {
    "defaultProps": Object {
      "buttonClassName": null,
      "buttonKind": "primary",
      "buttonText": null,
      "className": null,
      "classNameGalleryItem": null,
      "description": null,
      "hasButton": false,
      "hasSearch": false,
      "hasSwitcher": false,
      "i18n": Object {
        "arrowIconDescription": "Expand/Collapse",
        "gridText": "Grid",
        "listText": "List",
        "searchCloseButtonText": "Clear search",
        "searchIconDescription": "Search",
        "searchPlaceHolderText": "Search for something",
      },
      "isButtonDisabled": false,
    },
    "propTypes": Object {
      "buttonClassName": Object {
        "type": "string",
      },
      "buttonKind": Object {
        "args": Array [
          Array [
            "primary",
            "secondary",
            "danger",
            "ghost",
            "danger--primary",
            "tertiary",
          ],
        ],
        "type": "oneOf",
      },
      "buttonText": Object {
        "type": "string",
      },
      "className": Object {
        "type": "string",
      },
      "classNameGalleryItem": Object {
        "type": "string",
      },
      "description": Object {
        "type": "node",
      },
      "galleryData": Object {
        "args": Array [
          Object {
            "args": Array [
              Object {
                "galleryItems": Object {
                  "args": Array [
                    Object {
                      "args": Array [
                        Object {
                          "afterContent": Object {
                            "type": "node",
                          },
                          "description": Object {
                            "type": "string",
                          },
                          "href": Object {
                            "type": "string",
                          },
                          "icon": Object {
                            "args": Array [
                              Array [
                                Object {
                                  "args": Array [
                                    Object {
                                      "height": Object {
                                        "type": "string",
                                      },
                                      "svgData": Object {
                                        "isRequired": true,
                                        "type": "object",
                                      },
                                      "viewBox": Object {
                                        "isRequired": true,
                                        "type": "string",
                                      },
                                      "width": Object {
                                        "type": "string",
                                      },
                                    },
                                  ],
                                  "type": "shape",
                                },
                                Object {
                                  "type": "node",
                                },
                              ],
                            ],
                            "type": "oneOfType",
                          },
                          "moreInfoLink": Object {
                            "type": "string",
                          },
                          "thumbnail": Object {
                            "type": "node",
                          },
                          "title": Object {
                            "isRequired": true,
                            "type": "string",
                          },
                        },
                      ],
                      "type": "shape",
                    },
                  ],
                  "type": "arrayOf",
                },
                "id": Object {
                  "isRequired": true,
                  "type": "string",
                },
                "sectionTitle": Object {
                  "type": "string",
                },
              },
            ],
            "type": "shape",
          },
        ],
        "isRequired": true,
        "type": "arrayOf",
      },
      "hasButton": Object {
        "type": "bool",
      },
      "hasSearch": Object {
        "type": "bool",
      },
      "hasSwitcher": Object {
        "type": "bool",
      },
      "i18n": Object {
        "args": Array [
          Object {
            "arrowIconDescription": Object {
              "type": "string",
            },
            "descriptionMoreInfo": Object {
              "type": "string",
            },
            "gridText": Object {
              "type": "string",
            },
            "listText": Object {
              "type": "string",
            },
            "searchCloseButtonText": Object {
              "type": "string",
            },
            "searchIconDescription": Object {
              "type": "string",
            },
            "searchPlaceHolderText": Object {
              "type": "string",
            },
          },
        ],
        "type": "shape",
      },
      "isButtonDisabled": Object {
        "type": "bool",
      },
      "title": Object {
        "isRequired": true,
        "type": "string",
      },
    },
  },
  "List" => Object {
    "$$typeof": Symbol(react.forward_ref),
    "defaultProps": Object {
      "buttons": Array [],
      "expandedIds": Array [],
      "handleSelect": [Function],
      "i18n": Object {
        "close": "Close",
        "expand": "Expand",
        "searchPlaceHolderText": "Enter a value",
      },
      "iconPosition": "left",
      "isFullHeight": false,
      "isLargeRow": false,
      "pagination": null,
      "search": null,
      "selectedId": null,
      "selectedIds": Array [],
      "title": null,
      "toggleExpansion": [Function],
    },
    "propTypes": Object {
      "buttons": Object {
        "args": Array [
          Object {
            "type": "node",
          },
        ],
        "type": "arrayOf",
      },
      "expandedIds": Object {
        "args": Array [
          Object {
            "type": "string",
          },
        ],
        "type": "arrayOf",
      },
      "handleSelect": Object {
        "type": "func",
      },
      "i18n": Object {
        "args": Array [
          Object {
            "close": Object {
              "type": "string",
            },
            "expand": Object {
              "type": "string",
            },
            "searchPlaceHolderText": Object {
              "type": "string",
            },
          },
        ],
        "type": "shape",
      },
      "iconPosition": Object {
        "args": Array [
          Array [
            "left",
            "right",
          ],
        ],
        "type": "oneOf",
      },
      "isFullHeight": Object {
        "type": "bool",
      },
      "isLargeRow": Object {
        "type": "bool",
      },
      "items": Object {
        "args": Array [
          Object {
            "args": Array [
              Object {
                "children": Object {
                  "args": Array [
                    Object {
                      "type": "object",
                    },
                  ],
                  "type": "arrayOf",
                },
                "content": Object {
                  "args": Array [
                    Object {
                      "icon": Object {
                        "type": "node",
                      },
                      "value": Object {
                        "type": "string",
                      },
                    },
                  ],
                  "type": "shape",
                },
                "id": Object {
                  "type": "string",
                },
                "isSelectable": Object {
                  "type": "bool",
                },
              },
            ],
            "type": "shape",
          },
        ],
        "isRequired": true,
        "type": "arrayOf",
      },
      "pagination": Object {
        "args": Array [
          Object {
            "maxPage": Object {
              "isRequired": true,
              "type": "number",
            },
            "nextPageText": Object {
              "type": "string",
            },
            "onPage": Object {
              "isRequired": true,
              "type": "func",
            },
            "page": Object {
              "isRequired": true,
              "type": "number",
            },
            "pageOfPagesText": Object {
              "type": "func",
            },
            "pageText": Object {
              "type": "string",
            },
            "prevPageText": Object {
              "type": "string",
            },
          },
        ],
        "type": "shape",
      },
      "search": Object {
        "args": Array [
          Object {
            "onChange": Object {
              "type": "func",
            },
            "value": Object {
              "type": "string",
            },
          },
        ],
        "type": "shape",
      },
      "selectedId": Object {
        "type": "string",
      },
      "selectedIds": Object {
        "args": Array [
          Object {
            "type": "string",
          },
        ],
        "type": "arrayOf",
      },
      "title": Object {
        "type": "string",
      },
      "toggleExpansion": Object {
        "type": "func",
      },
    },
    "render": [Function],
  },
  "SimpleList" => Object {
    "defaultProps": Object {
      "buttons": Array [],
      "hasSearch": false,
      "i18n": Object {
        "pageOfPagesText": [Function],
        "searchPlaceHolderText": "Enter a value",
      },
      "isFullHeight": false,
      "isLargeRow": false,
      "pageSize": null,
    },
    "propTypes": Object {
      "buttons": Object {
        "args": Array [
          Object {
            "type": "node",
          },
        ],
        "type": "arrayOf",
      },
      "hasSearch": Object {
        "type": "bool",
      },
      "i18n": Object {
        "args": Array [
          Object {
            "close": Object {
              "type": "string",
            },
            "expand": Object {
              "type": "string",
            },
            "pageOfPagesText": Object {
              "type": "func",
            },
            "searchPlaceHolderText": Object {
              "type": "string",
            },
          },
        ],
        "type": "shape",
      },
      "isFullHeight": Object {
        "type": "bool",
      },
      "isLargeRow": Object {
        "type": "bool",
      },
      "items": Object {
        "args": Array [
          Object {
            "args": Array [
              Object {
                "children": Object {
                  "args": Array [
                    Object {
                      "type": "any",
                    },
                  ],
                  "type": "arrayOf",
                },
                "content": Object {
                  "args": Array [
                    Object {
                      "icon": Object {
                        "type": "node",
                      },
                      "value": Object {
                        "type": "string",
                      },
                    },
                  ],
                  "type": "shape",
                },
                "id": Object {
                  "type": "string",
                },
                "isSelectable": Object {
                  "type": "bool",
                },
              },
            ],
            "type": "shape",
          },
        ],
        "isRequired": true,
        "type": "arrayOf",
      },
      "pageSize": Object {
        "type": "string",
      },
      "title": Object {
        "isRequired": true,
        "type": "string",
      },
    },
  },
  "Accordion" => Object {
    "defaultProps": Object {
      "align": "end",
    },
    "propTypes": Object {
      "align": Object {
        "args": Array [
          Array [
            "start",
            "end",
          ],
        ],
        "type": "oneOf",
      },
      "children": Object {
        "type": "node",
      },
      "className": Object {
        "type": "string",
      },
    },
  },
  "Checkbox" => Object {
    "$$typeof": Symbol(react.forward_ref),
    "defaultProps": Object {
      "indeterminate": false,
      "onChange": [Function],
    },
    "displayName": "Checkbox",
    "propTypes": Object {
      "checked": Object {
        "type": "bool",
      },
      "className": Object {
        "type": "string",
      },
      "defaultChecked": Object {
        "type": "bool",
      },
      "disabled": Object {
        "type": "bool",
      },
      "hideLabel": Object {
        "type": "bool",
      },
      "id": Object {
        "isRequired": true,
        "type": "string",
      },
      "indeterminate": Object {
        "type": "bool",
      },
      "labelText": Object {
        "isRequired": true,
        "type": "node",
      },
      "onChange": Object {
        "type": "func",
      },
      "title": Object {
        "type": "string",
      },
      "wrapperClassName": Object {
        "type": "string",
      },
    },
    "render": [Function],
  },
  "CodeSnippet" => Object {
    "defaultProps": Object {
      "showLessText": "Show less",
      "showMoreText": "Show more",
      "type": "single",
    },
    "propTypes": Object {
      "ariaLabel": Object {
        "type": "string",
      },
      "children": Object {
        "type": "string",
      },
      "className": Object {
        "type": "string",
      },
      "copyButtonDescription": Object {
        "type": "string",
      },
      "copyLabel": Object {
        "type": "string",
      },
      "feedback": Object {
        "type": "string",
      },
      "light": Object {
        "type": "bool",
      },
      "onClick": Object {
        "type": "func",
      },
      "showLessText": Object {
        "type": "string",
      },
      "showMoreText": Object {
        "type": "string",
      },
      "type": Object {
        "args": Array [
          Array [
            "single",
            "inline",
            "multi",
          ],
        ],
        "type": "oneOf",
      },
    },
  },
  "ComboBox" => Object {
    "defaultProps": Object {
      "ariaLabel": "Choose an item",
      "disabled": false,
      "itemToElement": null,
      "itemToString": [Function],
      "light": false,
      "shouldFilterItem": [Function],
      "type": "default",
    },
    "propTypes": Object {
      "ariaLabel": Object {
        "type": "string",
      },
      "className": Object {
        "type": "string",
      },
      "disabled": Object {
        "type": "bool",
      },
      "downshiftProps": Object {
        "args": Array [
          Object {
            "breakingChanges": Object {
              "args": Array [
                Object {
                  "resetInputOnSelection": Object {
                    "type": "bool",
                  },
                },
              ],
              "type": "shape",
            },
            "children": Object {
              "type": "func",
            },
            "defaultHighlightedIndex": Object {
              "type": "number",
            },
            "defaultInputValue": Object {
              "type": "string",
            },
            "defaultIsOpen": Object {
              "type": "bool",
            },
            "defaultSelectedItem": Object {
              "type": "any",
            },
            "environment": Object {
              "args": Array [
                Object {
                  "addEventListener": Object {
                    "type": "func",
                  },
                  "document": Object {
                    "args": Array [
                      Object {
                        "activeElement": Object {
                          "type": "any",
                        },
                        "body": Object {
                          "type": "any",
                        },
                        "getElementById": Object {
                          "type": "func",
                        },
                      },
                    ],
                    "type": "shape",
                  },
                  "removeEventListener": Object {
                    "type": "func",
                  },
                },
              ],
              "type": "shape",
            },
            "getA11yStatusMessage": Object {
              "type": "func",
            },
            "highlightedIndex": Object {
              "type": "number",
            },
            "id": Object {
              "type": "string",
            },
            "inputValue": Object {
              "type": "string",
            },
            "isOpen": Object {
              "type": "bool",
            },
            "itemCount": Object {
              "type": "number",
            },
            "itemToString": Object {
              "type": "func",
            },
            "onChange": Object {
              "type": "func",
            },
            "onInputValueChange": Object {
              "type": "func",
            },
            "onOuterClick": Object {
              "type": "func",
            },
            "onSelect": Object {
              "type": "func",
            },
            "onStateChange": Object {
              "type": "func",
            },
            "onUserAction": Object {
              "type": "func",
            },
            "render": Object {
              "type": "func",
            },
            "selectedItem": Object {
              "type": "any",
            },
            "selectedItemChanged": Object {
              "type": "func",
            },
            "stateReducer": Object {
              "type": "func",
            },
          },
        ],
        "type": "shape",
      },
      "id": Object {
        "isRequired": true,
        "type": "string",
      },
      "initialSelectedItem": Object {
        "args": Array [
          Array [
            Object {
              "type": "object",
            },
            Object {
              "type": "string",
            },
          ],
        ],
        "type": "oneOfType",
      },
      "invalid": Object {
        "type": "bool",
      },
      "invalidText": Object {
        "type": "string",
      },
      "itemToElement": Object {
        "type": "func",
      },
      "itemToString": Object {
        "type": "func",
      },
      "items": Object {
        "isRequired": true,
        "type": "array",
      },
      "light": Object {
        "type": "bool",
      },
      "onChange": Object {
        "isRequired": true,
        "type": "func",
      },
      "onInputChange": Object {
        "type": "func",
      },
      "placeholder": Object {
        "isRequired": true,
        "type": "string",
      },
      "selectedItem": Object {
        "args": Array [
          Array [
            Object {
              "type": "object",
            },
            Object {
              "type": "string",
            },
          ],
        ],
        "type": "oneOfType",
      },
      "shouldFilterItem": Object {
        "type": "func",
      },
      "size": Object {
        "args": Array [
          Array [
            "sm",
            "lg",
            "xl",
          ],
        ],
        "type": "oneOf",
      },
      "translateWithId": Object {
        "type": "func",
      },
      "type": Object {
        "args": Array [
          Array [
            "default",
            "inline",
          ],
        ],
        "type": "oneOf",
      },
    },
  },
  "ModalHeader" => Object {
    "defaultProps": Object {
      "buttonOnClick": [Function],
      "iconDescription": "Close",
    },
    "propTypes": Object {
      "buttonOnClick": Object {
        "type": "func",
      },
      "children": Object {
        "type": "node",
      },
      "className": Object {
        "type": "string",
      },
      "closeClassName": Object {
        "type": "string",
      },
      "closeIconClassName": Object {
        "type": "string",
      },
      "closeModal": Object {
        "type": "func",
      },
      "iconDescription": Object {
        "type": "string",
      },
      "label": Object {
        "type": "node",
      },
      "labelClassName": Object {
        "type": "string",
      },
      "title": Object {
        "type": "node",
      },
      "titleClassName": Object {
        "type": "string",
      },
    },
  },
  "ModalBody" => Object {
    "propTypes": Object {
      "aria-label": [Function],
      "className": Object {
        "type": "string",
      },
      "hasForm": Object {
        "type": "bool",
      },
      "hasScrollingContent": Object {
        "type": "bool",
      },
    },
  },
  "ModalFooter" => Object {
    "defaultProps": Object {
      "onRequestClose": [Function],
      "onRequestSubmit": [Function],
    },
    "propTypes": Object {
      "children": Object {
        "type": "node",
      },
      "className": Object {
        "type": "string",
      },
      "closeModal": Object {
        "type": "func",
      },
      "onRequestClose": Object {
        "type": "func",
      },
      "onRequestSubmit": Object {
        "type": "func",
      },
      "primaryButtonDisabled": Object {
        "type": "bool",
      },
      "primaryButtonText": Object {
        "type": "string",
      },
      "primaryClassName": Object {
        "type": "string",
      },
      "secondaryButtonText": Object {
        "type": "string",
      },
      "secondaryClassName": Object {
        "type": "string",
      },
    },
  },
  "ContentSwitcher" => Object {
    "defaultProps": Object {
      "selectedIndex": 0,
    },
    "propTypes": Object {
      "children": Object {
        "type": "node",
      },
      "className": Object {
        "type": "string",
      },
      "onChange": Object {
        "isRequired": true,
        "type": "func",
      },
      "selectedIndex": Object {
        "type": "number",
      },
    },
  },
  "Copy" => Object {
    "defaultProps": Object {
      "feedback": "Copied!",
      "feedbackTimeout": 2000,
      "onClick": [Function],
    },
    "propTypes": Object {
      "children": Object {
        "type": "node",
      },
      "className": Object {
        "type": "string",
      },
      "feedback": Object {
        "type": "string",
      },
      "feedbackTimeout": Object {
        "type": "number",
      },
      "onClick": Object {
        "type": "func",
      },
    },
  },
  "CopyButton" => Object {
    "defaultProps": Object {
      "feedback": "Copied!",
      "feedbackTimeout": 2000,
      "iconDescription": "Copy to clipboard",
      "onClick": [Function],
    },
    "propTypes": Object {
      "className": Object {
        "type": "string",
      },
      "feedback": Object {
        "type": "string",
      },
      "feedbackTimeout": Object {
        "type": "number",
      },
      "iconDescription": Object {
        "type": "string",
      },
      "onClick": Object {
        "type": "func",
      },
    },
  },
  "DangerButton" => Object {},
  "DataTable" => Object {
    "Table": Object {
      "defaultProps": Object {
        "isSortable": false,
      },
      "propTypes": Object {
        "className": Object {
          "type": "string",
        },
        "isSortable": Object {
          "type": "bool",
        },
        "shouldShowBorder": Object {
          "type": "bool",
        },
        "size": Object {
          "args": Array [
            Array [
              "compact",
              "short",
              "normal",
              "tall",
            ],
          ],
          "type": "oneOf",
        },
        "stickyHeader": Object {
          "type": "bool",
        },
        "useStaticWidth": Object {
          "type": "bool",
        },
        "useZebraStyles": Object {
          "type": "bool",
        },
      },
    },
    "TableActionList": Object {
      "displayName": "TableActionList",
      "propTypes": Object {
        "className": Object {
          "type": "string",
        },
      },
    },
    "TableBatchAction": Object {
      "defaultProps": Object {
        "renderIcon": Object {
          "$$typeof": Symbol(react.forward_ref),
          "render": [Function],
        },
      },
      "propTypes": Object {
        "hasIconOnly": Object {
          "type": "bool",
        },
        "iconDescription": [Function],
        "renderIcon": Object {
          "args": Array [
            Array [
              Object {
                "type": "func",
              },
              Object {
                "type": "object",
              },
            ],
          ],
          "type": "oneOfType",
        },
      },
    },
    "TableBatchActions": Object {
      "defaultProps": Object {
        "translateWithId": [Function],
      },
      "propTypes": Object {
        "children": Object {
          "type": "node",
        },
        "className": Object {
          "type": "string",
        },
        "onCancel": Object {
          "isRequired": true,
          "type": "func",
        },
        "shouldShowBatchActions": Object {
          "type": "bool",
        },
        "totalSelected": Object {
          "isRequired": true,
          "type": "number",
        },
        "translateWithId": Object {
          "type": "func",
        },
      },
      "translationKeys": Array [
        "carbon.table.batch.cancel",
        "carbon.table.batch.items.selected",
        "carbon.table.batch.item.selected",
      ],
    },
    "TableBody": Object {
      "defaultProps": Object {
        "aria-live": "polite",
      },
      "propTypes": Object {
        "aria-live": Object {
          "args": Array [
            Array [
              "polite",
              "assertive",
              "off",
            ],
          ],
          "type": "oneOf",
        },
        "children": Object {
          "type": "node",
        },
        "className": Object {
          "type": "string",
        },
      },
    },
    "TableCell": Object {
      "displayName": "TableCell",
      "propTypes": Object {
        "className": Object {
          "type": "string",
        },
      },
    },
    "TableContainer": Object {
      "propTypes": Object {
        "children": Object {
          "type": "node",
        },
        "className": Object {
          "type": "string",
        },
        "description": Object {
          "type": "node",
        },
        "title": Object {
          "type": "node",
        },
      },
    },
    "TableExpandHeader": Object {},
    "TableExpandRow": Object {
      "defaultProps": Object {
        "expandHeader": "expand",
      },
      "propTypes": Object {
        "ariaLabel": Object {
          "isRequired": true,
          "type": "string",
        },
        "children": Object {
          "type": "node",
        },
        "className": Object {
          "type": "string",
        },
        "expandHeader": Object {
          "type": "string",
        },
        "expandIconDescription": Object {
          "type": "string",
        },
        "isExpanded": Object {
          "isRequired": true,
          "type": "bool",
        },
        "onExpand": Object {
          "isRequired": true,
          "type": "func",
        },
      },
    },
    "TableExpandedRow": Object {
      "propTypes": Object {
        "children": Object {
          "type": "node",
        },
        "className": Object {
          "type": "string",
        },
        "colSpan": Object {
          "isRequired": true,
          "type": "number",
        },
      },
    },
    "TableHead": Object {
      "displayName": "TableHead",
      "propTypes": Object {
        "className": Object {
          "type": "string",
        },
      },
    },
    "TableHeader": Object {
      "$$typeof": Symbol(react.forward_ref),
      "defaultProps": Object {
        "isSortable": false,
        "scope": "col",
        "translateWithId": [Function],
      },
      "displayName": "TableHeader",
      "propTypes": Object {
        "children": Object {
          "type": "node",
        },
        "className": Object {
          "type": "string",
        },
        "isSortHeader": Object {
          "type": "bool",
        },
        "isSortable": Object {
          "type": "bool",
        },
        "onClick": Object {
          "type": "func",
        },
        "scope": Object {
          "isRequired": true,
          "type": "string",
        },
        "sortDirection": Object {
          "args": Array [
            Array [
              "NONE",
              "DESC",
              "ASC",
            ],
          ],
          "type": "oneOf",
        },
        "translateWithId": Object {
          "type": "func",
        },
      },
      "render": [Function],
      "translationKeys": Array [
        "carbon.table.header.icon.description",
      ],
    },
    "TableRow": Object {
      "propTypes": Object {
        "className": Object {
          "type": "string",
        },
      },
    },
    "TableSelectAll": Object {
      "defaultProps": Object {
        "ariaLabel": "Select all rows in the table",
      },
      "propTypes": Object {
        "ariaLabel": Object {
          "isRequired": true,
          "type": "string",
        },
        "checked": Object {
          "isRequired": true,
          "type": "bool",
        },
        "className": Object {
          "type": "string",
        },
        "id": Object {
          "isRequired": true,
          "type": "string",
        },
        "indeterminate": Object {
          "type": "bool",
        },
        "name": Object {
          "isRequired": true,
          "type": "string",
        },
        "onSelect": Object {
          "isRequired": true,
          "type": "func",
        },
      },
    },
    "TableSelectRow": Object {
      "propTypes": Object {
        "ariaLabel": Object {
          "isRequired": true,
          "type": "string",
        },
        "checked": Object {
          "isRequired": true,
          "type": "bool",
        },
        "className": Object {
          "type": "string",
        },
        "disabled": Object {
          "type": "bool",
        },
        "id": Object {
          "isRequired": true,
          "type": "string",
        },
        "name": Object {
          "isRequired": true,
          "type": "string",
        },
        "onSelect": Object {
          "isRequired": true,
          "type": "func",
        },
        "radio": Object {
          "type": "bool",
        },
      },
    },
    "TableToolbar": Object {
      "defaultProps": Object {
        "aria-label": "data table toolbar",
      },
      "propTypes": Object {
        "aria-label": [Function],
        "aria-labelledby": [Function],
        "children": Object {
          "type": "node",
        },
      },
    },
    "TableToolbarAction": Object {
      "$$typeof": Symbol(react.forward_ref),
      "displayName": "TableToolbarAction",
      "propTypes": Object {
        "children": Object {
          "type": "node",
        },
        "className": Object {
          "type": "string",
        },
        "onClick": Object {
          "isRequired": true,
          "type": "func",
        },
      },
      "render": [Function],
    },
    "TableToolbarContent": Object {
      "displayName": "TableToolbarContent",
      "propTypes": Object {
        "className": Object {
          "type": "string",
        },
      },
    },
    "TableToolbarMenu": Object {
      "defaultProps": Object {
        "iconDescription": "Settings",
        "renderIcon": Object {
          "$$typeof": Symbol(react.forward_ref),
          "render": [Function],
        },
      },
      "propTypes": Object {
        "children": Object {
          "isRequired": true,
          "type": "node",
        },
        "className": Object {
          "type": "string",
        },
        "iconDescription": Object {
          "isRequired": true,
          "type": "string",
        },
        "renderIcon": Object {
          "args": Array [
            Array [
              Object {
                "type": "func",
              },
              Object {
                "type": "object",
              },
            ],
          ],
          "type": "oneOfType",
        },
      },
    },
    "TableToolbarSearch": Object {
      "defaultProps": Object {
        "persistent": false,
        "translateWithId": [Function],
      },
      "propTypes": Object {
        "children": Object {
          "type": "node",
        },
        "className": Object {
          "type": "string",
        },
        "defaultValue": Object {
          "type": "string",
        },
        "id": Object {
          "type": "string",
        },
        "labelText": Object {
          "type": "string",
        },
        "onChange": Object {
          "type": "func",
        },
        "persistant": [Function],
        "persistent": Object {
          "type": "bool",
        },
        "placeHolderText": Object {
          "type": "string",
        },
        "searchContainerClasses": Object {
          "type": "string",
        },
        "translateWithId": Object {
          "isRequired": true,
          "type": "func",
        },
      },
    },
    "defaultProps": Object {
      "filterRows": [Function],
      "locale": "en",
      "sortRow": [Function],
      "translateWithId": [Function],
    },
    "propTypes": Object {
      "filterRows": Object {
        "type": "func",
      },
      "headers": Object {
        "args": Array [
          Object {
            "args": Array [
              Object {
                "header": Object {
                  "isRequired": true,
                  "type": "node",
                },
                "key": Object {
                  "isRequired": true,
                  "type": "string",
                },
              },
            ],
            "type": "shape",
          },
        ],
        "isRequired": true,
        "type": "arrayOf",
      },
      "isSortable": Object {
        "type": "bool",
      },
      "locale": Object {
        "type": "string",
      },
      "radio": Object {
        "type": "bool",
      },
      "rows": Object {
        "args": Array [
          Object {
            "args": Array [
              Object {
                "disabled": Object {
                  "type": "bool",
                },
                "id": Object {
                  "isRequired": true,
                  "type": "string",
                },
                "isExpanded": Object {
                  "type": "bool",
                },
                "isSelected": Object {
                  "type": "bool",
                },
              },
            ],
            "type": "shape",
          },
        ],
        "isRequired": true,
        "type": "arrayOf",
      },
      "sortRow": Object {
        "type": "func",
      },
      "stickyHeader": Object {
        "type": "bool",
      },
      "translateWithId": Object {
        "type": "func",
      },
    },
    "translationKeys": Array [
      "carbon.table.row.expand",
      "carbon.table.row.collapse",
      "carbon.table.all.expand",
      "carbon.table.all.collapse",
      "carbon.table.all.select",
      "carbon.table.all.unselect",
      "carbon.table.row.select",
      "carbon.table.row.unselect",
    ],
  },
  "DatePicker" => Object {
    "defaultProps": Object {
      "dateFormat": "m/d/Y",
      "light": false,
      "locale": "en",
      "short": false,
    },
    "propTypes": Object {
      "appendTo": Object {
        "type": "object",
      },
      "children": Object {
        "type": "node",
      },
      "className": Object {
        "type": "string",
      },
      "dateFormat": Object {
        "type": "string",
      },
      "datePickerType": Object {
        "args": Array [
          Array [
            "simple",
            "single",
            "range",
          ],
        ],
        "type": "oneOf",
      },
      "light": Object {
        "type": "bool",
      },
      "locale": Object {
        "args": Array [
          Array [
            "ar",
            "at",
            "be",
            "bg",
            "bn",
            "cat",
            "cs",
            "cy",
            "da",
            "de",
            "en",
            "en",
            "eo",
            "es",
            "et",
            "fa",
            "fi",
            "fr",
            "gr",
            "he",
            "hi",
            "hr",
            "hu",
            "id",
            "it",
            "ja",
            "ko",
            "lt",
            "lv",
            "mk",
            "mn",
            "ms",
            "my",
            "nl",
            "no",
            "pa",
            "pl",
            "pt",
            "ro",
            "ru",
            "si",
            "sk",
            "sl",
            "sq",
            "sr",
            "sv",
            "th",
            "tr",
            "uk",
            "vn",
            "zh",
          ],
        ],
        "type": "oneOf",
      },
      "maxDate": Object {
        "type": "string",
      },
      "minDate": Object {
        "type": "string",
      },
      "onChange": Object {
        "type": "func",
      },
      "onClose": Object {
        "type": "func",
      },
      "short": Object {
        "type": "bool",
      },
      "value": Object {
        "args": Array [
          Array [
            Object {
              "type": "string",
            },
            Object {
              "args": Array [
                Object {
                  "args": Array [
                    Array [
                      Object {
                        "type": "string",
                      },
                      Object {
                        "type": "number",
                      },
                      Object {
                        "type": "object",
                      },
                    ],
                  ],
                  "type": "oneOfType",
                },
              ],
              "type": "arrayOf",
            },
            Object {
              "type": "object",
            },
            Object {
              "type": "number",
            },
          ],
        ],
        "type": "oneOfType",
      },
    },
  },
  "DatePickerInput" => Object {
    "defaultProps": Object {
      "disabled": false,
      "invalid": false,
      "onChange": [Function],
      "onClick": [Function],
      "pattern": "\\\\d{1,2}\\\\/\\\\d{1,2}\\\\/\\\\d{4}",
      "type": "text",
    },
    "propTypes": Object {
      "iconDescription": Object {
        "type": "string",
      },
      "id": Object {
        "isRequired": true,
        "type": "string",
      },
      "labelText": Object {
        "isRequired": true,
        "type": "node",
      },
    },
  },
  "Dropdown" => Object {
    "defaultProps": Object {
      "disabled": false,
      "helperText": "",
      "itemToElement": null,
      "itemToString": [Function],
      "light": false,
      "titleText": "",
      "type": "default",
    },
    "propTypes": Object {
      "ariaLabel": Object {
        "type": "string",
      },
      "disabled": Object {
        "type": "bool",
      },
      "downshiftProps": Object {
        "args": Array [
          Object {
            "breakingChanges": Object {
              "args": Array [
                Object {
                  "resetInputOnSelection": Object {
                    "type": "bool",
                  },
                },
              ],
              "type": "shape",
            },
            "children": Object {
              "type": "func",
            },
            "defaultHighlightedIndex": Object {
              "type": "number",
            },
            "defaultInputValue": Object {
              "type": "string",
            },
            "defaultIsOpen": Object {
              "type": "bool",
            },
            "defaultSelectedItem": Object {
              "type": "any",
            },
            "environment": Object {
              "args": Array [
                Object {
                  "addEventListener": Object {
                    "type": "func",
                  },
                  "document": Object {
                    "args": Array [
                      Object {
                        "activeElement": Object {
                          "type": "any",
                        },
                        "body": Object {
                          "type": "any",
                        },
                        "getElementById": Object {
                          "type": "func",
                        },
                      },
                    ],
                    "type": "shape",
                  },
                  "removeEventListener": Object {
                    "type": "func",
                  },
                },
              ],
              "type": "shape",
            },
            "getA11yStatusMessage": Object {
              "type": "func",
            },
            "highlightedIndex": Object {
              "type": "number",
            },
            "id": Object {
              "type": "string",
            },
            "inputValue": Object {
              "type": "string",
            },
            "isOpen": Object {
              "type": "bool",
            },
            "itemCount": Object {
              "type": "number",
            },
            "itemToString": Object {
              "type": "func",
            },
            "onChange": Object {
              "type": "func",
            },
            "onInputValueChange": Object {
              "type": "func",
            },
            "onOuterClick": Object {
              "type": "func",
            },
            "onSelect": Object {
              "type": "func",
            },
            "onStateChange": Object {
              "type": "func",
            },
            "onUserAction": Object {
              "type": "func",
            },
            "render": Object {
              "type": "func",
            },
            "selectedItem": Object {
              "type": "any",
            },
            "selectedItemChanged": Object {
              "type": "func",
            },
            "stateReducer": Object {
              "type": "func",
            },
          },
        ],
        "type": "shape",
      },
      "helperText": Object {
        "args": Array [
          Array [
            Object {
              "type": "string",
            },
            Object {
              "type": "node",
            },
          ],
        ],
        "type": "oneOfType",
      },
      "id": Object {
        "isRequired": true,
        "type": "string",
      },
      "initialSelectedItem": Object {
        "args": Array [
          Array [
            Object {
              "type": "object",
            },
            Object {
              "type": "string",
            },
          ],
        ],
        "type": "oneOfType",
      },
      "inline": Object {
        "type": "bool",
      },
      "invalid": Object {
        "type": "bool",
      },
      "invalidText": Object {
        "type": "string",
      },
      "itemToElement": Object {
        "type": "func",
      },
      "itemToString": Object {
        "type": "func",
      },
      "items": Object {
        "isRequired": true,
        "type": "array",
      },
      "label": Object {
        "isRequired": true,
        "type": "node",
      },
      "light": Object {
        "type": "bool",
      },
      "onChange": Object {
        "type": "func",
      },
      "selectedItem": Object {
        "args": Array [
          Array [
            Object {
              "type": "object",
            },
            Object {
              "type": "string",
            },
          ],
        ],
        "type": "oneOfType",
      },
      "size": Object {
        "args": Array [
          Array [
            "sm",
            "lg",
            "xl",
          ],
        ],
        "type": "oneOf",
      },
      "titleText": Object {
        "args": Array [
          Array [
            Object {
              "type": "string",
            },
            Object {
              "type": "node",
            },
          ],
        ],
        "type": "oneOfType",
      },
      "translateWithId": Object {
        "type": "func",
      },
      "type": Object {
        "args": Array [
          Array [
            "default",
            "inline",
          ],
        ],
        "type": "oneOf",
      },
    },
  },
  "Filename" => Object {
    "defaultProps": Object {
      "iconDescription": "Uploading file",
      "status": "uploading",
      "tabIndex": "0",
    },
    "propTypes": Object {
      "iconDescription": Object {
        "type": "string",
      },
      "status": Object {
        "args": Array [
          Array [
            "edit",
            "complete",
            "uploading",
          ],
        ],
        "type": "oneOf",
      },
      "tabIndex": Object {
        "type": "string",
      },
    },
  },
  "FileUploader" => Object {
    "defaultProps": Object {
      "accept": Array [],
      "buttonKind": "primary",
      "buttonLabel": "",
      "filenameStatus": "uploading",
      "iconDescription": "Provide icon description",
      "multiple": false,
      "onClick": [Function],
    },
    "propTypes": Object {
      "accept": Object {
        "args": Array [
          Object {
            "type": "string",
          },
        ],
        "type": "arrayOf",
      },
      "buttonKind": Object {
        "args": Array [
          Array [
            "primary",
            "secondary",
            "danger",
            "ghost",
            "danger--primary",
            "tertiary",
          ],
        ],
        "type": "oneOf",
      },
      "buttonLabel": Object {
        "type": "string",
      },
      "className": Object {
        "type": "string",
      },
      "filenameStatus": Object {
        "args": Array [
          Array [
            "edit",
            "complete",
            "uploading",
          ],
        ],
        "isRequired": true,
        "type": "oneOf",
      },
      "iconDescription": Object {
        "type": "string",
      },
      "labelDescription": Object {
        "type": "string",
      },
      "labelTitle": Object {
        "type": "string",
      },
      "multiple": Object {
        "type": "bool",
      },
      "name": Object {
        "type": "string",
      },
      "onClick": Object {
        "type": "func",
      },
    },
  },
  "FileUploaderButton" => Object {
    "defaultProps": Object {
      "accept": Array [],
      "buttonKind": "primary",
      "disableLabelChanges": false,
      "disabled": false,
      "labelText": "Add file",
      "multiple": false,
      "onChange": [Function],
      "onClick": [Function],
      "role": "button",
      "tabIndex": 0,
    },
    "propTypes": Object {
      "accept": Object {
        "args": Array [
          Object {
            "type": "string",
          },
        ],
        "type": "arrayOf",
      },
      "buttonKind": Object {
        "args": Array [
          Array [
            "primary",
            "secondary",
            "danger",
            "ghost",
            "danger--primary",
            "tertiary",
          ],
        ],
        "type": "oneOf",
      },
      "className": Object {
        "type": "string",
      },
      "disableLabelChanges": Object {
        "type": "bool",
      },
      "disabled": Object {
        "type": "bool",
      },
      "id": Object {
        "type": "string",
      },
      "labelText": Object {
        "type": "node",
      },
      "listFiles": Object {
        "type": "bool",
      },
      "multiple": Object {
        "type": "bool",
      },
      "name": Object {
        "type": "string",
      },
      "onChange": Object {
        "type": "func",
      },
      "onClick": Object {
        "type": "func",
      },
      "role": Object {
        "type": "string",
      },
      "tabIndex": Object {
        "type": "number",
      },
    },
  },
  "FileUploaderDropContainer" => Object {
    "defaultProps": Object {
      "accept": Array [],
      "labelText": "Add file",
      "multiple": false,
      "onAddFiles": [Function],
      "tabIndex": 0,
    },
    "propTypes": Object {
      "accept": Object {
        "args": Array [
          Object {
            "type": "string",
          },
        ],
        "type": "arrayOf",
      },
      "className": Object {
        "type": "string",
      },
      "disabled": Object {
        "type": "bool",
      },
      "id": Object {
        "type": "string",
      },
      "labelText": Object {
        "isRequired": true,
        "type": "string",
      },
      "multiple": Object {
        "type": "bool",
      },
      "name": Object {
        "type": "string",
      },
      "onAddFiles": Object {
        "type": "func",
      },
      "role": Object {
        "type": "string",
      },
      "tabIndex": Object {
        "type": "number",
      },
    },
  },
  "FileUploaderItem" => Object {
    "defaultProps": Object {
      "onDelete": [Function],
      "status": "uploading",
      "uuid": "id1",
    },
    "propTypes": Object {
      "errorBody": Object {
        "type": "string",
      },
      "errorSubject": Object {
        "type": "string",
      },
      "iconDescription": Object {
        "type": "string",
      },
      "invalid": Object {
        "type": "bool",
      },
      "name": Object {
        "type": "string",
      },
      "onDelete": Object {
        "type": "func",
      },
      "status": Object {
        "args": Array [
          Array [
            "uploading",
            "edit",
            "complete",
          ],
        ],
        "type": "oneOf",
      },
      "uuid": Object {
        "isRequired": true,
        "type": "string",
      },
    },
  },
  "Form" => Object {
    "propTypes": Object {
      "children": Object {
        "type": "node",
      },
      "className": Object {
        "type": "string",
      },
    },
  },
  "FormGroup" => Object {
    "defaultProps": Object {
      "invalid": false,
      "message": false,
      "messageText": "",
    },
    "propTypes": Object {
      "children": Object {
        "type": "node",
      },
      "className": Object {
        "type": "string",
      },
      "invalid": Object {
        "type": "bool",
      },
      "legendText": Object {
        "isRequired": true,
        "type": "string",
      },
      "message": Object {
        "type": "bool",
      },
      "messageText": Object {
        "type": "string",
      },
    },
  },
  "FormItem" => Object {
    "propTypes": Object {
      "children": Object {
        "type": "node",
      },
      "className": Object {
        "type": "string",
      },
    },
  },
  "FormLabel" => Object {
    "propTypes": Object {
      "children": Object {
        "type": "node",
      },
      "className": Object {
        "type": "string",
      },
      "id": Object {
        "type": "string",
      },
    },
  },
  "Icon" => Object {
    "defaultProps": Object {
      "fillRule": "evenodd",
      "role": "img",
    },
    "propTypes": Object {
      "className": Object {
        "type": "string",
      },
      "description": Object {
        "isRequired": true,
        "type": "string",
      },
      "fill": Object {
        "type": "string",
      },
      "fillRule": Object {
        "type": "string",
      },
      "height": Object {
        "type": "string",
      },
      "icon": Object {
        "args": Array [
          Object {
            "height": Object {
              "type": "string",
            },
            "svgData": Object {
              "isRequired": true,
              "type": "object",
            },
            "viewBox": Object {
              "isRequired": true,
              "type": "string",
            },
            "width": Object {
              "type": "string",
            },
          },
        ],
        "type": "shape",
      },
      "iconRef": Object {
        "type": "func",
      },
      "iconTitle": Object {
        "type": "string",
      },
      "role": Object {
        "type": "string",
      },
      "style": Object {
        "type": "object",
      },
      "viewBox": Object {
        "type": "string",
      },
      "width": Object {
        "type": "string",
      },
    },
  },
  "InlineLoading" => Object {
    "defaultProps": Object {
      "successDelay": 1500,
    },
    "propTypes": Object {
      "className": Object {
        "type": "string",
      },
      "description": Object {
        "type": "node",
      },
      "iconDescription": Object {
        "type": "string",
      },
      "onSuccess": Object {
        "type": "func",
      },
      "status": Object {
        "args": Array [
          Array [
            "inactive",
            "active",
            "finished",
            "error",
          ],
        ],
        "type": "oneOf",
      },
      "success": [Function],
      "successDelay": Object {
        "type": "number",
      },
    },
  },
  "Link" => Object {
    "propTypes": Object {
      "children": Object {
        "type": "node",
      },
      "className": Object {
        "type": "string",
      },
      "disabled": Object {
        "type": "bool",
      },
      "href": Object {
        "type": "string",
      },
      "inline": Object {
        "type": "bool",
      },
    },
  },
  "ListItem" => Object {
    "propTypes": Object {
      "children": Object {
        "type": "node",
      },
      "className": Object {
        "type": "string",
      },
    },
  },
  "Loading" => Object {
    "defaultProps": Object {
      "active": true,
      "description": "Active loading indicator",
      "small": false,
      "withOverlay": true,
    },
    "propTypes": Object {
      "active": Object {
        "type": "bool",
      },
      "className": Object {
        "type": "string",
      },
      "description": Object {
        "type": "string",
      },
      "small": Object {
        "type": "bool",
      },
      "withOverlay": Object {
        "type": "bool",
      },
    },
  },
  "Modal" => Object {
    "defaultProps": Object {
      "focusTrap": true,
      "hasScrollingContent": false,
      "iconDescription": "close the modal",
      "modalHeading": "",
      "modalLabel": "",
      "onKeyDown": [Function],
      "onRequestClose": [Function],
      "onRequestSubmit": [Function],
      "passiveModal": false,
      "primaryButtonDisabled": false,
      "selectorPrimaryFocus": "[data-modal-primary-focus]",
    },
    "propTypes": Object {
      "aria-label": [Function],
      "children": Object {
        "type": "node",
      },
      "className": Object {
        "type": "string",
      },
      "danger": Object {
        "type": "bool",
      },
      "focusTrap": Object {
        "type": "bool",
      },
      "hasForm": Object {
        "type": "bool",
      },
      "hasScrollingContent": Object {
        "type": "bool",
      },
      "iconDescription": Object {
        "type": "string",
      },
      "id": Object {
        "type": "string",
      },
      "modalAriaLabel": Object {
        "type": "string",
      },
      "modalHeading": Object {
        "type": "node",
      },
      "modalLabel": Object {
        "type": "node",
      },
      "onKeyDown": Object {
        "type": "func",
      },
      "onRequestClose": Object {
        "type": "func",
      },
      "onRequestSubmit": Object {
        "type": "func",
      },
      "onSecondarySubmit": Object {
        "type": "func",
      },
      "open": Object {
        "type": "bool",
      },
      "passiveModal": Object {
        "type": "bool",
      },
      "primaryButtonDisabled": Object {
        "type": "bool",
      },
      "primaryButtonText": Object {
        "type": "string",
      },
      "secondaryButtonText": Object {
        "type": "string",
      },
      "selectorPrimaryFocus": Object {
        "type": "string",
      },
      "selectorsFloatingMenus": Object {
        "args": Array [
          Object {
            "type": "string",
          },
        ],
        "type": "arrayOf",
      },
      "shouldSubmitOnEnter": Object {
        "type": "bool",
      },
      "size": Object {
        "args": Array [
          Array [
            "xs",
            "sm",
            "lg",
          ],
        ],
        "type": "oneOf",
      },
    },
  },
  "ModalWrapper" => Object {
    "defaultProps": Object {
      "disabled": false,
      "onKeyDown": [Function],
      "primaryButtonText": "Save",
      "secondaryButtonText": "Cancel",
      "selectorPrimaryFocus": "[data-modal-primary-focus]",
      "triggerButtonIconDescription": "Provide icon description if icon is used",
      "triggerButtonKind": "primary",
    },
    "propTypes": Object {
      "buttonTriggerClassName": Object {
        "type": "string",
      },
      "buttonTriggerText": Object {
        "type": "node",
      },
      "children": Object {
        "type": "node",
      },
      "disabled": Object {
        "type": "bool",
      },
      "handleOpen": Object {
        "type": "func",
      },
      "handleSubmit": Object {
        "type": "func",
      },
      "id": Object {
        "type": "string",
      },
      "modalBeforeContent": Object {
        "type": "bool",
      },
      "modalHeading": Object {
        "type": "string",
      },
      "modalLabel": Object {
        "type": "string",
      },
      "modalText": Object {
        "type": "string",
      },
      "passiveModal": Object {
        "type": "bool",
      },
      "primaryButtonText": Object {
        "type": "string",
      },
      "renderTriggerButtonIcon": Object {
        "args": Array [
          Array [
            Object {
              "type": "func",
            },
            Object {
              "type": "object",
            },
          ],
        ],
        "type": "oneOfType",
      },
      "secondaryButtonText": Object {
        "type": "string",
      },
      "shouldCloseAfterSubmit": Object {
        "type": "bool",
      },
      "status": Object {
        "type": "string",
      },
      "triggerButtonIconDescription": Object {
        "type": "string",
      },
      "triggerButtonKind": Object {
        "args": Array [
          Array [
            "primary",
            "secondary",
            "danger",
            "ghost",
            "danger--primary",
            "tertiary",
          ],
        ],
        "type": "oneOf",
      },
      "withHeader": Object {
        "type": "bool",
      },
    },
  },
  "MultiSelect" => Object {
    "Filterable": Object {
      "defaultProps": Object {
        "ariaLabel": "Choose an item",
        "compareItems": [Function],
        "disabled": false,
        "filterItems": [Function],
        "initialSelectedItems": Array [],
        "itemToString": [Function],
        "light": false,
        "locale": "en",
        "open": false,
        "selectionFeedback": "top-after-reopen",
        "sortItems": [Function],
      },
      "displayName": "MultiSelect.Filterable",
      "propTypes": Object {
        "ariaLabel": Object {
          "type": "string",
        },
        "compareItems": Object {
          "isRequired": true,
          "type": "func",
        },
        "disabled": Object {
          "type": "bool",
        },
        "downshiftProps": Object {
          "args": Array [
            Object {
              "breakingChanges": Object {
                "args": Array [
                  Object {
                    "resetInputOnSelection": Object {
                      "type": "bool",
                    },
                  },
                ],
                "type": "shape",
              },
              "children": Object {
                "type": "func",
              },
              "defaultHighlightedIndex": Object {
                "type": "number",
              },
              "defaultInputValue": Object {
                "type": "string",
              },
              "defaultIsOpen": Object {
                "type": "bool",
              },
              "defaultSelectedItem": Object {
                "type": "any",
              },
              "environment": Object {
                "args": Array [
                  Object {
                    "addEventListener": Object {
                      "type": "func",
                    },
                    "document": Object {
                      "args": Array [
                        Object {
                          "activeElement": Object {
                            "type": "any",
                          },
                          "body": Object {
                            "type": "any",
                          },
                          "getElementById": Object {
                            "type": "func",
                          },
                        },
                      ],
                      "type": "shape",
                    },
                    "removeEventListener": Object {
                      "type": "func",
                    },
                  },
                ],
                "type": "shape",
              },
              "getA11yStatusMessage": Object {
                "type": "func",
              },
              "highlightedIndex": Object {
                "type": "number",
              },
              "id": Object {
                "type": "string",
              },
              "inputValue": Object {
                "type": "string",
              },
              "isOpen": Object {
                "type": "bool",
              },
              "itemCount": Object {
                "type": "number",
              },
              "itemToString": Object {
                "type": "func",
              },
              "onChange": Object {
                "type": "func",
              },
              "onInputValueChange": Object {
                "type": "func",
              },
              "onOuterClick": Object {
                "type": "func",
              },
              "onSelect": Object {
                "type": "func",
              },
              "onStateChange": Object {
                "type": "func",
              },
              "onUserAction": Object {
                "type": "func",
              },
              "render": Object {
                "type": "func",
              },
              "selectedItem": Object {
                "type": "any",
              },
              "selectedItemChanged": Object {
                "type": "func",
              },
              "stateReducer": Object {
                "type": "func",
              },
            },
          ],
          "type": "shape",
        },
        "id": Object {
          "isRequired": true,
          "type": "string",
        },
        "initialSelectedItems": Object {
          "type": "array",
        },
        "invalid": Object {
          "type": "bool",
        },
        "invalidText": Object {
          "type": "string",
        },
        "itemToString": Object {
          "type": "func",
        },
        "items": Object {
          "isRequired": true,
          "type": "array",
        },
        "light": Object {
          "type": "bool",
        },
        "locale": Object {
          "type": "string",
        },
        "onChange": Object {
          "type": "func",
        },
        "open": Object {
          "type": "bool",
        },
        "placeholder": Object {
          "isRequired": true,
          "type": "string",
        },
        "selectionFeedback": Object {
          "args": Array [
            Array [
              "top",
              "fixed",
              "top-after-reopen",
            ],
          ],
          "type": "oneOf",
        },
        "size": Object {
          "args": Array [
            Array [
              "sm",
              "lg",
              "xl",
            ],
          ],
          "type": "oneOf",
        },
        "sortItems": Object {
          "isRequired": true,
          "type": "func",
        },
        "translateWithId": Object {
          "type": "func",
        },
        "useTitleInItem": Object {
          "type": "bool",
        },
      },
    },
    "defaultProps": Object {
      "compareItems": [Function],
      "disabled": false,
      "initialSelectedItems": Array [],
      "itemToString": [Function],
      "light": false,
      "locale": "en",
      "open": false,
      "selectionFeedback": "top-after-reopen",
      "sortItems": [Function],
      "title": false,
      "type": "default",
    },
    "propTypes": Object {
      "compareItems": Object {
        "isRequired": true,
        "type": "func",
      },
      "disabled": Object {
        "type": "bool",
      },
      "downshiftProps": Object {
        "args": Array [
          Object {
            "breakingChanges": Object {
              "args": Array [
                Object {
                  "resetInputOnSelection": Object {
                    "type": "bool",
                  },
                },
              ],
              "type": "shape",
            },
            "children": Object {
              "type": "func",
            },
            "defaultHighlightedIndex": Object {
              "type": "number",
            },
            "defaultInputValue": Object {
              "type": "string",
            },
            "defaultIsOpen": Object {
              "type": "bool",
            },
            "defaultSelectedItem": Object {
              "type": "any",
            },
            "environment": Object {
              "args": Array [
                Object {
                  "addEventListener": Object {
                    "type": "func",
                  },
                  "document": Object {
                    "args": Array [
                      Object {
                        "activeElement": Object {
                          "type": "any",
                        },
                        "body": Object {
                          "type": "any",
                        },
                        "getElementById": Object {
                          "type": "func",
                        },
                      },
                    ],
                    "type": "shape",
                  },
                  "removeEventListener": Object {
                    "type": "func",
                  },
                },
              ],
              "type": "shape",
            },
            "getA11yStatusMessage": Object {
              "type": "func",
            },
            "highlightedIndex": Object {
              "type": "number",
            },
            "id": Object {
              "type": "string",
            },
            "inputValue": Object {
              "type": "string",
            },
            "isOpen": Object {
              "type": "bool",
            },
            "itemCount": Object {
              "type": "number",
            },
            "itemToString": Object {
              "type": "func",
            },
            "onChange": Object {
              "type": "func",
            },
            "onInputValueChange": Object {
              "type": "func",
            },
            "onOuterClick": Object {
              "type": "func",
            },
            "onSelect": Object {
              "type": "func",
            },
            "onStateChange": Object {
              "type": "func",
            },
            "onUserAction": Object {
              "type": "func",
            },
            "render": Object {
              "type": "func",
            },
            "selectedItem": Object {
              "type": "any",
            },
            "selectedItemChanged": Object {
              "type": "func",
            },
            "stateReducer": Object {
              "type": "func",
            },
          },
        ],
        "type": "shape",
      },
      "id": Object {
        "isRequired": true,
        "type": "string",
      },
      "initialSelectedItems": Object {
        "type": "array",
      },
      "invalid": Object {
        "type": "bool",
      },
      "invalidText": Object {
        "type": "string",
      },
      "itemToString": Object {
        "type": "func",
      },
      "items": Object {
        "isRequired": true,
        "type": "array",
      },
      "label": Object {
        "isRequired": true,
        "type": "node",
      },
      "light": Object {
        "type": "bool",
      },
      "locale": Object {
        "type": "string",
      },
      "onChange": Object {
        "type": "func",
      },
      "open": Object {
        "type": "bool",
      },
      "selectionFeedback": Object {
        "args": Array [
          Array [
            "top",
            "fixed",
            "top-after-reopen",
          ],
        ],
        "type": "oneOf",
      },
      "size": Object {
        "args": Array [
          Array [
            "sm",
            "lg",
            "xl",
          ],
        ],
        "type": "oneOf",
      },
      "sortItems": Object {
        "isRequired": true,
        "type": "func",
      },
      "translateWithId": Object {
        "type": "func",
      },
      "type": Object {
        "args": Array [
          Array [
            "default",
            "inline",
          ],
        ],
        "type": "oneOf",
      },
      "useTitleInItem": Object {
        "type": "bool",
      },
    },
  },
  "ToastNotification" => Object {
    "defaultProps": Object {
      "caption": "provide a caption",
      "hideCloseButton": false,
      "iconDescription": "closes notification",
      "kind": "error",
      "notificationType": "toast",
      "onCloseButtonClick": [Function],
      "role": "alert",
      "timeout": 0,
      "title": "provide a title",
    },
    "propTypes": Object {
      "caption": Object {
        "type": "node",
      },
      "children": Object {
        "type": "node",
      },
      "className": Object {
        "type": "string",
      },
      "hideCloseButton": Object {
        "type": "bool",
      },
      "iconDescription": Object {
        "isRequired": true,
        "type": "string",
      },
      "kind": Object {
        "args": Array [
          Array [
            "error",
            "info",
            "success",
            "warning",
          ],
        ],
        "isRequired": true,
        "type": "oneOf",
      },
      "lowContrast": Object {
        "type": "bool",
      },
      "notificationType": Object {
        "type": "string",
      },
      "onCloseButtonClick": Object {
        "type": "func",
      },
      "role": Object {
        "isRequired": true,
        "type": "string",
      },
      "subtitle": Object {
        "type": "node",
      },
      "timeout": Object {
        "type": "number",
      },
      "title": Object {
        "isRequired": true,
        "type": "string",
      },
    },
  },
  "InlineNotification" => Object {
    "defaultProps": Object {
      "hideCloseButton": false,
      "iconDescription": "closes notification",
      "notificationType": "inline",
      "onCloseButtonClick": [Function],
      "role": "alert",
    },
    "propTypes": Object {
      "actions": Object {
        "type": "node",
      },
      "children": Object {
        "type": "node",
      },
      "className": Object {
        "type": "string",
      },
      "hideCloseButton": Object {
        "type": "bool",
      },
      "iconDescription": Object {
        "isRequired": true,
        "type": "string",
      },
      "kind": Object {
        "args": Array [
          Array [
            "error",
            "info",
            "success",
            "warning",
          ],
        ],
        "isRequired": true,
        "type": "oneOf",
      },
      "lowContrast": Object {
        "type": "bool",
      },
      "notificationType": Object {
        "type": "string",
      },
      "onCloseButtonClick": Object {
        "type": "func",
      },
      "role": Object {
        "isRequired": true,
        "type": "string",
      },
      "subtitle": Object {
        "type": "node",
      },
      "title": Object {
        "isRequired": true,
        "type": "string",
      },
    },
  },
  "NotificationActionButton" => Object {
    "propTypes": Object {
      "children": Object {
        "type": "node",
      },
      "className": Object {
        "type": "string",
      },
      "onClick": Object {
        "type": "func",
      },
    },
  },
  "NotificationButton" => Object {
    "defaultProps": Object {
      "ariaLabel": "close notification",
      "iconDescription": "close icon",
      "notificationType": "toast",
      "renderIcon": Object {
        "$$typeof": Symbol(react.forward_ref),
        "render": [Function],
      },
      "type": "button",
    },
    "propTypes": Object {
      "ariaLabel": Object {
        "type": "string",
      },
      "className": Object {
        "type": "string",
      },
      "iconDescription": Object {
        "type": "string",
      },
      "name": Object {
        "type": "string",
      },
      "notificationType": Object {
        "args": Array [
          Array [
            "toast",
            "inline",
          ],
        ],
        "type": "oneOf",
      },
      "renderIcon": Object {
        "args": Array [
          Array [
            Object {
              "type": "func",
            },
            Object {
              "type": "object",
            },
          ],
        ],
        "type": "oneOfType",
      },
      "type": Object {
        "type": "string",
      },
    },
  },
  "NotificationTextDetails" => Object {
    "defaultProps": Object {
      "caption": "caption",
      "notificationType": "toast",
      "title": "title",
    },
    "propTypes": Object {
      "caption": Object {
        "type": "node",
      },
      "children": Object {
        "type": "node",
      },
      "notificationType": Object {
        "args": Array [
          Array [
            "toast",
            "inline",
          ],
        ],
        "type": "oneOf",
      },
      "subtitle": Object {
        "type": "node",
      },
      "title": Object {
        "type": "string",
      },
    },
  },
  "NumberInput" => Object {
    "$$typeof": Symbol(react.forward_ref),
    "render": [Function],
  },
  "OrderedList" => Object {
    "defaultProps": Object {
      "nested": false,
    },
    "propTypes": Object {
      "children": Object {
        "type": "node",
      },
      "className": Object {
        "type": "string",
      },
      "nested": Object {
        "type": "bool",
      },
    },
  },
  "OverflowMenu" => Object {
    "$$typeof": Symbol(react.forward_ref),
    "render": [Function],
  },
  "OverflowMenuItem" => Object {
    "defaultProps": Object {
      "disabled": false,
      "hasDivider": false,
      "isDelete": false,
      "itemText": "Provide itemText",
      "onClick": [Function],
      "onKeyDown": [Function],
    },
    "propTypes": Object {
      "className": Object {
        "type": "string",
      },
      "closeMenu": Object {
        "type": "func",
      },
      "disabled": Object {
        "type": "bool",
      },
      "hasDivider": Object {
        "type": "bool",
      },
      "href": Object {
        "type": "string",
      },
      "isDelete": Object {
        "type": "bool",
      },
      "itemText": Object {
        "isRequired": true,
        "type": "node",
      },
      "onBlur": Object {
        "type": "func",
      },
      "onClick": Object {
        "type": "func",
      },
      "onFocus": Object {
        "type": "func",
      },
      "onKeyDown": Object {
        "type": "func",
      },
      "onKeyUp": Object {
        "type": "func",
      },
      "onMouseDown": Object {
        "type": "func",
      },
      "onMouseEnter": Object {
        "type": "func",
      },
      "onMouseLeave": Object {
        "type": "func",
      },
      "onMouseUp": Object {
        "type": "func",
      },
      "primaryFocus": Object {
        "type": "bool",
      },
      "requireTitle": Object {
        "type": "bool",
      },
      "wrapperClassName": Object {
        "type": "string",
      },
    },
  },
  "Pagination" => Object {
    "defaultProps": Object {
      "backwardText": "Previous page",
      "disabled": false,
      "forwardText": "Next page",
      "isLastPage": false,
      "itemRangeText": [Function],
      "itemText": [Function],
      "itemsPerPageText": "Items per page:",
      "page": 1,
      "pageInputDisabled": false,
      "pageNumberText": "Page Number",
      "pageRangeText": [Function],
      "pageText": [Function],
      "pagesUnknown": false,
    },
    "propTypes": Object {
      "backwardText": Object {
        "type": "string",
      },
      "className": Object {
        "type": "string",
      },
      "disabled": Object {
        "type": "bool",
      },
      "forwardText": Object {
        "type": "string",
      },
      "id": Object {
        "args": Array [
          Array [
            Object {
              "type": "string",
            },
            Object {
              "type": "number",
            },
          ],
        ],
        "type": "oneOfType",
      },
      "isLastPage": Object {
        "type": "bool",
      },
      "itemRangeText": Object {
        "type": "func",
      },
      "itemText": Object {
        "type": "func",
      },
      "itemsPerPageText": Object {
        "type": "string",
      },
      "onChange": Object {
        "type": "func",
      },
      "page": Object {
        "type": "number",
      },
      "pageInputDisabled": Object {
        "type": "bool",
      },
      "pageNumberText": Object {
        "type": "string",
      },
      "pageRangeText": Object {
        "type": "func",
      },
      "pageSize": Object {
        "type": "number",
      },
      "pageSizes": Object {
        "args": Array [
          Object {
            "type": "number",
          },
        ],
        "isRequired": true,
        "type": "arrayOf",
      },
      "pageText": Object {
        "type": "func",
      },
      "pagesUnknown": Object {
        "type": "bool",
      },
      "totalItems": Object {
        "type": "number",
      },
    },
  },
  "PrimaryButton" => Object {},
  "ProgressStep" => Object {
    "defaultProps": Object {
      "renderLabel": [Function],
    },
    "propTypes": Object {
      "className": Object {
        "type": "string",
      },
      "complete": Object {
        "type": "bool",
      },
      "current": Object {
        "type": "bool",
      },
      "description": Object {
        "type": "string",
      },
      "disabled": Object {
        "type": "bool",
      },
      "index": Object {
        "type": "number",
      },
      "invalid": Object {
        "type": "bool",
      },
      "label": Object {
        "isRequired": true,
        "type": "node",
      },
      "onClick": Object {
        "type": "func",
      },
      "overflowTooltipProps": Object {
        "type": "object",
      },
      "renderLabel": Object {
        "type": "func",
      },
      "secondaryLabel": Object {
        "type": "string",
      },
      "tooltipId": Object {
        "type": "string",
      },
    },
  },
  "RadioButton" => Object {
    "$$typeof": Symbol(react.forward_ref),
    "render": [Function],
  },
  "RadioButtonGroup" => Object {
    "defaultProps": Object {
      "labelPosition": "right",
      "onChange": [Function],
      "orientation": "horizontal",
    },
    "propTypes": Object {
      "children": Object {
        "type": "node",
      },
      "className": Object {
        "type": "string",
      },
      "defaultSelected": Object {
        "args": Array [
          Array [
            Object {
              "type": "string",
            },
            Object {
              "type": "number",
            },
          ],
        ],
        "type": "oneOfType",
      },
      "disabled": Object {
        "type": "bool",
      },
      "labelPosition": Object {
        "args": Array [
          Array [
            "left",
            "right",
          ],
        ],
        "type": "oneOf",
      },
      "name": Object {
        "isRequired": true,
        "type": "string",
      },
      "onChange": Object {
        "type": "func",
      },
      "orientation": Object {
        "args": Array [
          Array [
            "horizontal",
            "vertical",
          ],
        ],
        "type": "oneOf",
      },
      "valueSelected": Object {
        "args": Array [
          Array [
            Object {
              "type": "string",
            },
            Object {
              "type": "number",
            },
          ],
        ],
        "type": "oneOfType",
      },
    },
  },
  "Search" => Object {
    "defaultProps": Object {
      "closeButtonLabelText": "Clear search input",
      "onChange": [Function],
      "placeHolderText": "",
      "type": "text",
    },
    "propTypes": Object {
      "className": Object {
        "type": "string",
      },
      "closeButtonLabelText": Object {
        "type": "string",
      },
      "defaultValue": Object {
        "args": Array [
          Array [
            Object {
              "type": "string",
            },
            Object {
              "type": "number",
            },
          ],
        ],
        "type": "oneOfType",
      },
      "id": Object {
        "type": "string",
      },
      "labelText": Object {
        "isRequired": true,
        "type": "node",
      },
      "light": Object {
        "type": "bool",
      },
      "placeHolderText": Object {
        "type": "string",
      },
      "size": Object {
        "args": Array [
          Array [
            "sm",
            "lg",
            "xl",
          ],
        ],
        "type": "oneOf",
      },
      "small": [Function],
      "type": Object {
        "type": "string",
      },
      "value": Object {
        "args": Array [
          Array [
            Object {
              "type": "string",
            },
            Object {
              "type": "number",
            },
          ],
        ],
        "type": "oneOfType",
      },
    },
  },
  "SearchFilterButton" => Object {
    "defaultProps": Object {
      "iconDescription": "filter",
      "labelText": "Search",
    },
    "propTypes": Object {
      "iconDescription": Object {
        "type": "string",
      },
      "labelText": Object {
        "type": "string",
      },
    },
  },
  "SearchLayoutButton" => Object {
    "defaultProps": Object {
      "iconDescriptionGrid": "grid",
      "iconDescriptionList": "list",
      "labelText": "Filter",
    },
    "propTypes": Object {
      "format": Object {
        "args": Array [
          Array [
            "list",
            "grid",
          ],
        ],
        "type": "oneOf",
      },
      "iconDescriptionGrid": Object {
        "type": "string",
      },
      "iconDescriptionList": Object {
        "type": "string",
      },
      "labelText": Object {
        "type": "string",
      },
      "onChangeFormat": Object {
        "type": "func",
      },
    },
  },
  "SecondaryButton" => Object {},
  "Select" => Object {
    "$$typeof": Symbol(react.forward_ref),
    "defaultProps": Object {
      "disabled": false,
      "helperText": "",
      "inline": false,
      "invalid": false,
      "invalidText": "",
      "labelText": "Select",
      "light": false,
    },
    "displayName": "Select",
    "propTypes": Object {
      "children": Object {
        "type": "node",
      },
      "className": Object {
        "type": "string",
      },
      "defaultValue": Object {
        "type": "any",
      },
      "disabled": Object {
        "type": "bool",
      },
      "helperText": Object {
        "type": "node",
      },
      "hideLabel": Object {
        "type": "bool",
      },
      "iconDescription": [Function],
      "id": Object {
        "isRequired": true,
        "type": "string",
      },
      "inline": Object {
        "type": "bool",
      },
      "invalid": Object {
        "type": "bool",
      },
      "invalidText": Object {
        "type": "string",
      },
      "labelText": Object {
        "type": "node",
      },
      "light": Object {
        "type": "bool",
      },
      "noLabel": Object {
        "type": "bool",
      },
      "onChange": Object {
        "type": "func",
      },
    },
    "render": [Function],
  },
  "SelectItem" => Object {
    "defaultProps": Object {
      "disabled": false,
      "hidden": false,
      "text": "",
      "value": "",
    },
    "propTypes": Object {
      "className": Object {
        "type": "string",
      },
      "disabled": Object {
        "type": "bool",
      },
      "hidden": Object {
        "type": "bool",
      },
      "text": Object {
        "isRequired": true,
        "type": "string",
      },
      "value": Object {
        "isRequired": true,
        "type": "any",
      },
    },
  },
  "SelectItemGroup" => Object {
    "defaultProps": Object {
      "disabled": false,
      "label": "Provide label",
    },
    "propTypes": Object {
      "children": Object {
        "type": "node",
      },
      "className": Object {
        "type": "string",
      },
      "disabled": Object {
        "type": "bool",
      },
      "label": Object {
        "isRequired": true,
        "type": "string",
      },
    },
  },
  "Switch" => Object {
    "$$typeof": Symbol(react.forward_ref),
    "defaultProps": Object {
      "onClick": [Function],
      "onKeyDown": [Function],
      "selected": false,
      "text": "Provide text",
    },
    "displayName": "Switch",
    "propTypes": Object {
      "className": Object {
        "type": "string",
      },
      "index": Object {
        "type": "number",
      },
      "name": Object {
        "args": Array [
          Array [
            Object {
              "type": "string",
            },
            Object {
              "type": "number",
            },
          ],
        ],
        "type": "oneOfType",
      },
      "onClick": Object {
        "type": "func",
      },
      "onKeyDown": Object {
        "type": "func",
      },
      "selected": Object {
        "type": "bool",
      },
      "text": Object {
        "isRequired": true,
        "type": "string",
      },
    },
    "render": [Function],
  },
  "Slider" => Object {
    "defaultProps": Object {
      "ariaLabelInput": "Slider number input",
      "disabled": false,
      "hideTextInput": false,
      "inputType": "number",
      "light": false,
      "maxLabel": "",
      "minLabel": "",
      "step": 1,
      "stepMuliplier": 4,
    },
    "propTypes": Object {
      "ariaLabelInput": Object {
        "type": "string",
      },
      "children": Object {
        "type": "node",
      },
      "className": Object {
        "type": "string",
      },
      "disabled": Object {
        "type": "bool",
      },
      "formatLabel": Object {
        "type": "func",
      },
      "hideTextInput": Object {
        "type": "bool",
      },
      "id": Object {
        "type": "string",
      },
      "inputType": Object {
        "type": "string",
      },
      "labelText": Object {
        "type": "node",
      },
      "light": Object {
        "type": "bool",
      },
      "max": Object {
        "isRequired": true,
        "type": "number",
      },
      "maxLabel": Object {
        "type": "string",
      },
      "min": Object {
        "isRequired": true,
        "type": "number",
      },
      "minLabel": Object {
        "type": "string",
      },
      "name": Object {
        "type": "string",
      },
      "onChange": Object {
        "type": "func",
      },
      "onRelease": Object {
        "type": "func",
      },
      "step": Object {
        "type": "number",
      },
      "stepMuliplier": Object {
        "type": "number",
      },
      "value": Object {
        "isRequired": true,
        "type": "number",
      },
    },
  },
  "StructuredListWrapper" => Object {
    "defaultProps": Object {
      "ariaLabel": "Structured list section",
      "border": false,
      "selection": false,
    },
    "propTypes": Object {
      "ariaLabel": Object {
        "type": "string",
      },
      "border": Object {
        "type": "bool",
      },
      "children": Object {
        "type": "node",
      },
      "className": Object {
        "type": "string",
      },
      "selection": Object {
        "type": "bool",
      },
    },
  },
  "StructuredListHead" => Object {
    "propTypes": Object {
      "children": Object {
        "type": "node",
      },
      "className": Object {
        "type": "string",
      },
    },
  },
  "StructuredListBody" => Object {
    "defaultProps": Object {
      "onKeyDown": [Function],
    },
    "propTypes": Object {
      "children": Object {
        "type": "node",
      },
      "className": Object {
        "type": "string",
      },
      "head": Object {
        "type": "bool",
      },
      "onKeyDown": Object {
        "type": "func",
      },
    },
  },
  "StructuredListRow" => Object {
    "defaultProps": Object {
      "head": false,
      "label": false,
      "onKeyDown": [Function],
      "tabIndex": 0,
    },
    "propTypes": Object {
      "children": Object {
        "type": "node",
      },
      "className": Object {
        "type": "string",
      },
      "head": Object {
        "type": "bool",
      },
      "label": Object {
        "type": "bool",
      },
      "onKeyDown": Object {
        "type": "func",
      },
      "tabIndex": Object {
        "type": "number",
      },
    },
  },
  "StructuredListInput" => Object {
    "defaultProps": Object {
      "onChange": [Function],
      "title": "title",
      "value": "value",
    },
    "propTypes": Object {
      "className": Object {
        "type": "string",
      },
      "defaultChecked": Object {
        "type": "bool",
      },
      "id": Object {
        "type": "string",
      },
      "name": Object {
        "type": "string",
      },
      "onChange": Object {
        "type": "func",
      },
      "title": Object {
        "type": "string",
      },
      "value": Object {
        "args": Array [
          Array [
            Object {
              "type": "string",
            },
            Object {
              "type": "number",
            },
          ],
        ],
        "isRequired": true,
        "type": "oneOfType",
      },
    },
  },
  "StructuredListCell" => Object {
    "defaultProps": Object {
      "head": false,
      "noWrap": false,
    },
    "propTypes": Object {
      "children": Object {
        "type": "node",
      },
      "className": Object {
        "type": "string",
      },
      "head": Object {
        "type": "bool",
      },
      "noWrap": Object {
        "type": "bool",
      },
    },
  },
  "Tab" => Object {
    "defaultProps": Object {
      "href": "#",
      "label": "provide a label",
      "onClick": [Function],
      "onKeyDown": [Function],
      "renderContent": [Function],
      "role": "presentation",
      "selected": false,
      "tabIndex": 0,
    },
    "propTypes": Object {
      "className": Object {
        "type": "string",
      },
      "disabled": Object {
        "type": "bool",
      },
      "handleTabAnchorFocus": Object {
        "type": "func",
      },
      "handleTabClick": Object {
        "type": "func",
      },
      "handleTabKeyDown": Object {
        "type": "func",
      },
      "href": Object {
        "isRequired": true,
        "type": "string",
      },
      "index": Object {
        "type": "number",
      },
      "label": Object {
        "type": "node",
      },
      "onClick": Object {
        "isRequired": true,
        "type": "func",
      },
      "onKeyDown": Object {
        "isRequired": true,
        "type": "func",
      },
      "renderAnchor": Object {
        "type": "func",
      },
      "renderContent": Object {
        "type": "func",
      },
      "role": Object {
        "isRequired": true,
        "type": "string",
      },
      "selected": Object {
        "isRequired": true,
        "type": "bool",
      },
      "tabIndex": Object {
        "isRequired": true,
        "type": "number",
      },
    },
  },
  "TabContent" => Object {
    "defaultProps": Object {
      "selected": false,
    },
    "propTypes": Object {
      "children": Object {
        "type": "node",
      },
      "className": Object {
        "type": "string",
      },
      "selected": Object {
        "type": "bool",
      },
    },
  },
  "Tabs" => Object {
    "defaultProps": Object {
      "ariaLabel": "listbox",
      "iconDescription": "show menu options",
      "role": "navigation",
      "selected": 0,
      "triggerHref": "#",
      "type": "default",
    },
    "propTypes": Object {
      "ariaLabel": Object {
        "type": "string",
      },
      "children": Object {
        "type": "node",
      },
      "className": Object {
        "type": "string",
      },
      "iconDescription": Object {
        "isRequired": true,
        "type": "string",
      },
      "onClick": Object {
        "type": "func",
      },
      "onKeyDown": Object {
        "type": "func",
      },
      "onSelectionChange": Object {
        "type": "func",
      },
      "role": Object {
        "isRequired": true,
        "type": "string",
      },
      "selected": Object {
        "type": "number",
      },
      "tabContentClassName": Object {
        "type": "string",
      },
      "triggerHref": Object {
        "isRequired": true,
        "type": "string",
      },
      "type": Object {
        "args": Array [
          Array [
            "default",
            "container",
          ],
        ],
        "type": "oneOf",
      },
    },
  },
  "Tag" => Object {
    "propTypes": Object {
      "children": Object {
        "type": "node",
      },
      "className": Object {
        "type": "string",
      },
      "disabled": Object {
        "type": "bool",
      },
      "filter": Object {
        "type": "bool",
      },
      "title": Object {
        "type": "string",
      },
      "type": Object {
        "args": Array [
          Array [
            "red",
            "magenta",
            "purple",
            "blue",
            "cyan",
            "teal",
            "green",
            "gray",
            "cool-gray",
            "warm-gray",
          ],
        ],
        "isRequired": true,
        "type": "oneOf",
      },
    },
  },
  "TextArea" => Object {
    "$$typeof": Symbol(react.forward_ref),
    "defaultProps": Object {
      "cols": 50,
      "disabled": false,
      "helperText": "",
      "invalid": false,
      "invalidText": "",
      "light": false,
      "onChange": [Function],
      "onClick": [Function],
      "placeholder": "",
      "rows": 4,
    },
    "displayName": "TextArea",
    "propTypes": Object {
      "className": Object {
        "type": "string",
      },
      "cols": Object {
        "type": "number",
      },
      "defaultValue": Object {
        "args": Array [
          Array [
            Object {
              "type": "string",
            },
            Object {
              "type": "number",
            },
          ],
        ],
        "type": "oneOfType",
      },
      "disabled": Object {
        "type": "bool",
      },
      "helperText": Object {
        "type": "node",
      },
      "hideLabel": Object {
        "type": "bool",
      },
      "id": Object {
        "type": "string",
      },
      "invalid": Object {
        "type": "bool",
      },
      "invalidText": Object {
        "type": "string",
      },
      "labelText": Object {
        "isRequired": true,
        "type": "node",
      },
      "light": Object {
        "type": "bool",
      },
      "onChange": Object {
        "type": "func",
      },
      "onClick": Object {
        "type": "func",
      },
      "placeholder": Object {
        "type": "string",
      },
      "rows": Object {
        "type": "number",
      },
      "value": Object {
        "args": Array [
          Array [
            Object {
              "type": "string",
            },
            Object {
              "type": "number",
            },
          ],
        ],
        "type": "oneOfType",
      },
    },
    "render": [Function],
  },
  "TextInput" => Object {
    "$$typeof": Symbol(react.forward_ref),
    "ControlledPasswordInput": Object {
      "$$typeof": Symbol(react.forward_ref),
      "defaultProps": Object {
        "className": "\${prefix}--text__input",
        "disabled": false,
        "helperText": "",
        "invalid": false,
        "invalidText": "",
        "light": false,
        "onChange": [Function],
        "onClick": [Function],
      },
      "propTypes": Object {
        "className": Object {
          "type": "string",
        },
        "defaultValue": Object {
          "args": Array [
            Array [
              Object {
                "type": "string",
              },
              Object {
                "type": "number",
              },
            ],
          ],
          "type": "oneOfType",
        },
        "disabled": Object {
          "type": "bool",
        },
        "helperText": Object {
          "type": "node",
        },
        "hideLabel": Object {
          "type": "bool",
        },
        "id": Object {
          "isRequired": true,
          "type": "string",
        },
        "invalid": Object {
          "type": "bool",
        },
        "invalidText": Object {
          "type": "string",
        },
        "labelText": Object {
          "isRequired": true,
          "type": "node",
        },
        "light": Object {
          "type": "bool",
        },
        "onChange": Object {
          "type": "func",
        },
        "onClick": Object {
          "type": "func",
        },
        "placeholder": Object {
          "type": "string",
        },
        "tooltipAlignment": Object {
          "args": Array [
            Array [
              "start",
              "center",
              "end",
            ],
          ],
          "type": "oneOf",
        },
        "tooltipPosition": Object {
          "args": Array [
            Array [
              "top",
              "right",
              "bottom",
              "left",
            ],
          ],
          "type": "oneOf",
        },
        "value": Object {
          "args": Array [
            Array [
              Object {
                "type": "string",
              },
              Object {
                "type": "number",
              },
            ],
          ],
          "type": "oneOfType",
        },
      },
      "render": [Function],
    },
    "PasswordInput": Object {
      "defaultProps": Object {
        "className": "\${prefix}--text__input",
        "disabled": false,
        "helperText": "",
        "invalid": false,
        "invalidText": "",
        "light": false,
        "onChange": [Function],
        "onClick": [Function],
      },
      "propTypes": Object {
        "className": Object {
          "type": "string",
        },
        "defaultValue": Object {
          "args": Array [
            Array [
              Object {
                "type": "string",
              },
              Object {
                "type": "number",
              },
            ],
          ],
          "type": "oneOfType",
        },
        "disabled": Object {
          "type": "bool",
        },
        "helperText": Object {
          "type": "node",
        },
        "hideLabel": Object {
          "type": "bool",
        },
        "hidePasswordLabel": Object {
          "type": "string",
        },
        "id": Object {
          "isRequired": true,
          "type": "string",
        },
        "invalid": Object {
          "type": "bool",
        },
        "invalidText": Object {
          "type": "string",
        },
        "labelText": Object {
          "isRequired": true,
          "type": "node",
        },
        "light": Object {
          "type": "bool",
        },
        "onChange": Object {
          "type": "func",
        },
        "onClick": Object {
          "type": "func",
        },
        "placeholder": Object {
          "type": "string",
        },
        "showPasswordLabel": Object {
          "type": "string",
        },
        "tooltipAlignment": Object {
          "args": Array [
            Array [
              "start",
              "center",
              "end",
            ],
          ],
          "type": "oneOf",
        },
        "tooltipPosition": Object {
          "args": Array [
            Array [
              "top",
              "right",
              "bottom",
              "left",
            ],
          ],
          "type": "oneOf",
        },
        "value": Object {
          "args": Array [
            Array [
              Object {
                "type": "string",
              },
              Object {
                "type": "number",
              },
            ],
          ],
          "type": "oneOfType",
        },
      },
    },
    "defaultProps": Object {
      "disabled": false,
      "helperText": "",
      "invalid": false,
      "invalidText": "",
      "light": false,
      "onChange": [Function],
      "onClick": [Function],
      "type": "text",
    },
    "propTypes": Object {
      "className": Object {
        "type": "string",
      },
      "defaultValue": Object {
        "args": Array [
          Array [
            Object {
              "type": "string",
            },
            Object {
              "type": "number",
            },
          ],
        ],
        "type": "oneOfType",
      },
      "disabled": Object {
        "type": "bool",
      },
      "helperText": Object {
        "type": "node",
      },
      "hideLabel": Object {
        "type": "bool",
      },
      "id": Object {
        "isRequired": true,
        "type": "string",
      },
      "invalid": Object {
        "type": "bool",
      },
      "invalidText": Object {
        "type": "string",
      },
      "labelText": Object {
        "isRequired": true,
        "type": "node",
      },
      "light": Object {
        "type": "bool",
      },
      "onChange": Object {
        "type": "func",
      },
      "onClick": Object {
        "type": "func",
      },
      "placeholder": Object {
        "type": "string",
      },
      "type": Object {
        "type": "string",
      },
      "value": Object {
        "args": Array [
          Array [
            Object {
              "type": "string",
            },
            Object {
              "type": "number",
            },
          ],
        ],
        "type": "oneOfType",
      },
    },
    "render": [Function],
  },
  "Tile" => Object {
    "defaultProps": Object {
      "light": false,
    },
    "propTypes": Object {
      "children": Object {
        "type": "node",
      },
      "className": Object {
        "type": "string",
      },
      "light": Object {
        "type": "bool",
      },
    },
  },
  "ClickableTile" => Object {
    "defaultProps": Object {
      "clicked": false,
      "handleClick": [Function],
      "handleKeyDown": [Function],
      "light": false,
    },
    "propTypes": Object {
      "children": Object {
        "type": "node",
      },
      "className": Object {
        "type": "string",
      },
      "href": Object {
        "type": "string",
      },
      "light": Object {
        "type": "bool",
      },
      "rel": Object {
        "type": "string",
      },
    },
  },
  "SelectableTile" => Object {
    "defaultProps": Object {
      "handleClick": [Function],
      "handleKeyDown": [Function],
      "iconDescription": "Tile checkmark",
      "light": false,
      "onChange": [Function],
      "selected": false,
      "tabIndex": 0,
      "title": "title",
      "value": "value",
    },
    "propTypes": Object {
      "children": Object {
        "type": "node",
      },
      "className": Object {
        "type": "string",
      },
      "iconDescription": Object {
        "type": "string",
      },
      "id": Object {
        "type": "string",
      },
      "light": Object {
        "type": "bool",
      },
      "name": Object {
        "type": "string",
      },
      "onChange": Object {
        "type": "func",
      },
      "selected": Object {
        "type": "bool",
      },
      "tabIndex": Object {
        "type": "number",
      },
      "title": Object {
        "type": "string",
      },
      "value": Object {
        "args": Array [
          Array [
            Object {
              "type": "string",
            },
            Object {
              "type": "number",
            },
          ],
        ],
        "isRequired": true,
        "type": "oneOfType",
      },
    },
  },
  "ExpandableTile" => Object {
    "defaultProps": Object {
      "expanded": false,
      "handleClick": [Function],
      "light": false,
      "onBeforeClick": [Function],
      "tabIndex": 0,
      "tileCollapsedIconText": "Interact to expand Tile",
      "tileExpandedIconText": "Interact to collapse Tile",
      "tileMaxHeight": 0,
      "tilePadding": 0,
    },
    "propTypes": Object {
      "children": Object {
        "type": "node",
      },
      "className": Object {
        "type": "string",
      },
      "expanded": Object {
        "type": "bool",
      },
      "id": Object {
        "type": "string",
      },
      "light": Object {
        "type": "bool",
      },
      "onBeforeClick": Object {
        "type": "func",
      },
      "tabIndex": Object {
        "type": "number",
      },
      "tileCollapsedIconText": Object {
        "type": "string",
      },
      "tileExpandedIconText": Object {
        "type": "string",
      },
    },
  },
  "TileAboveTheFoldContent" => Object {
    "propTypes": Object {
      "children": Object {
        "type": "node",
      },
    },
  },
  "TileBelowTheFoldContent" => Object {
    "propTypes": Object {
      "children": Object {
        "type": "node",
      },
    },
  },
  "RadioTile" => Object {
    "defaultProps": Object {
      "iconDescription": "Tile checkmark",
      "light": false,
      "onChange": [Function],
      "tabIndex": 0,
    },
    "propTypes": Object {
      "checked": Object {
        "type": "bool",
      },
      "className": Object {
        "type": "string",
      },
      "defaultChecked": Object {
        "type": "bool",
      },
      "iconDescription": Object {
        "type": "string",
      },
      "id": Object {
        "type": "string",
      },
      "light": Object {
        "type": "bool",
      },
      "name": Object {
        "type": "string",
      },
      "onChange": Object {
        "type": "func",
      },
      "tabIndex": Object {
        "type": "number",
      },
      "value": Object {
        "args": Array [
          Array [
            Object {
              "type": "string",
            },
            Object {
              "type": "number",
            },
          ],
        ],
        "isRequired": true,
        "type": "oneOfType",
      },
    },
  },
  "TileGroup" => Object {
    "defaultProps": Object {
      "onChange": [Function],
    },
    "propTypes": Object {
      "children": Object {
        "type": "node",
      },
      "className": Object {
        "type": "string",
      },
      "defaultSelected": Object {
        "args": Array [
          Array [
            Object {
              "type": "string",
            },
            Object {
              "type": "number",
            },
          ],
        ],
        "type": "oneOfType",
      },
      "disabled": Object {
        "type": "bool",
      },
      "legend": Object {
        "type": "string",
      },
      "name": Object {
        "isRequired": true,
        "type": "string",
      },
      "onChange": Object {
        "type": "func",
      },
      "valueSelected": Object {
        "args": Array [
          Array [
            Object {
              "type": "string",
            },
            Object {
              "type": "number",
            },
          ],
        ],
        "type": "oneOfType",
      },
    },
  },
  "TimePicker" => Object {
    "defaultProps": Object {
      "disabled": false,
      "invalid": false,
      "invalidText": "Invalid time format.",
      "light": false,
      "maxLength": 5,
      "onBlur": [Function],
      "onChange": [Function],
      "onClick": [Function],
      "pattern": "(1[012]|[1-9]):[0-5][0-9](\\\\s)?",
      "placeholder": "hh:mm",
      "type": "text",
    },
    "propTypes": Object {
      "children": Object {
        "type": "node",
      },
      "className": Object {
        "type": "string",
      },
      "disabled": Object {
        "type": "bool",
      },
      "hideLabel": Object {
        "type": "bool",
      },
      "id": Object {
        "isRequired": true,
        "type": "string",
      },
      "invalid": Object {
        "type": "bool",
      },
      "invalidText": Object {
        "type": "string",
      },
      "labelText": Object {
        "type": "node",
      },
      "light": Object {
        "type": "bool",
      },
      "maxLength": Object {
        "type": "number",
      },
      "onBlur": Object {
        "type": "func",
      },
      "onChange": Object {
        "type": "func",
      },
      "onClick": Object {
        "type": "func",
      },
      "pattern": Object {
        "type": "string",
      },
      "placeholder": Object {
        "type": "string",
      },
      "type": Object {
        "type": "string",
      },
      "value": Object {
        "type": "string",
      },
    },
  },
  "TimePickerSelect" => Object {
    "defaultProps": Object {
      "disabled": false,
      "hideLabel": true,
      "iconDescription": "open list of options",
      "inline": true,
    },
    "propTypes": Object {
      "children": Object {
        "type": "node",
      },
      "className": Object {
        "type": "string",
      },
      "defaultValue": Object {
        "type": "any",
      },
      "disabled": Object {
        "type": "bool",
      },
      "hideLabel": Object {
        "type": "bool",
      },
      "iconDescription": Object {
        "isRequired": true,
        "type": "string",
      },
      "id": Object {
        "isRequired": true,
        "type": "string",
      },
      "inline": Object {
        "type": "bool",
      },
      "labelText": Object {
        "isRequired": true,
        "type": "node",
      },
    },
  },
  "Toggle" => Object {
    "defaultProps": Object {
      "aria-label": "Toggle",
      "defaultToggled": false,
      "labelA": "Off",
      "labelB": "On",
      "onToggle": [Function],
    },
    "propTypes": Object {
      "aria-label": Object {
        "isRequired": true,
        "type": "string",
      },
      "className": Object {
        "type": "string",
      },
      "defaultToggled": Object {
        "type": "bool",
      },
      "id": Object {
        "isRequired": true,
        "type": "string",
      },
      "labelA": Object {
        "isRequired": true,
        "type": "string",
      },
      "labelB": Object {
        "isRequired": true,
        "type": "string",
      },
      "labelText": Object {
        "type": "string",
      },
      "onToggle": Object {
        "type": "func",
      },
      "toggled": Object {
        "type": "bool",
      },
    },
  },
  "ToggleSmall" => Object {
    "defaultProps": Object {
      "defaultToggled": false,
      "labelA": "Off",
      "labelB": "On",
      "onToggle": [Function],
    },
    "propTypes": Object {
      "aria-label": Object {
        "isRequired": true,
        "type": "string",
      },
      "className": Object {
        "type": "string",
      },
      "defaultToggled": Object {
        "type": "bool",
      },
      "id": Object {
        "isRequired": true,
        "type": "string",
      },
      "labelA": Object {
        "isRequired": true,
        "type": "string",
      },
      "labelB": Object {
        "isRequired": true,
        "type": "string",
      },
      "labelText": Object {
        "type": "string",
      },
      "onToggle": Object {
        "type": "func",
      },
      "toggled": Object {
        "type": "bool",
      },
    },
  },
  "Toolbar" => Object {
    "propTypes": Object {
      "children": Object {
        "type": "node",
      },
      "className": Object {
        "type": "string",
      },
    },
  },
  "ToolbarItem" => Object {
    "defaultProps": Object {
      "placeHolderText": "Provide placeHolderText",
    },
    "propTypes": Object {
      "children": Object {
        "type": "node",
      },
      "placeHolderText": Object {
        "type": "string",
      },
      "type": Object {
        "type": "string",
      },
    },
  },
  "ToolbarTitle" => Object {
    "$$typeof": Symbol(react.forward_ref),
    "propTypes": Object {
      "title": Object {
        "type": "string",
      },
    },
    "render": [Function],
  },
  "ToolbarOption" => Object {
    "$$typeof": Symbol(react.forward_ref),
    "propTypes": Object {
      "children": Object {
        "type": "node",
      },
    },
    "render": [Function],
  },
  "ToolbarDivider" => Object {
    "$$typeof": Symbol(react.forward_ref),
    "render": [Function],
  },
  "ToolbarSearch" => Object {
    "defaultProps": Object {
      "id": "search__input",
      "labelId": "search__label",
      "labelText": "",
      "placeHolderText": "",
      "role": "search",
      "type": "search",
    },
    "propTypes": Object {
      "children": Object {
        "type": "node",
      },
      "className": Object {
        "type": "string",
      },
      "id": Object {
        "type": "string",
      },
      "labelText": Object {
        "type": "node",
      },
      "placeHolderText": Object {
        "type": "string",
      },
      "small": Object {
        "type": "bool",
      },
      "type": Object {
        "type": "string",
      },
    },
  },
  "Tooltip" => Object {
    "$$typeof": Symbol(react.forward_ref),
    "render": [Function],
  },
  "TooltipDefinition" => Object {
    "defaultProps": Object {
      "align": "start",
      "direction": "bottom",
    },
    "propTypes": Object {
      "align": Object {
        "args": Array [
          Array [
            "start",
            "center",
            "end",
          ],
        ],
        "type": "oneOf",
      },
      "children": Object {
        "isRequired": true,
        "type": "string",
      },
      "direction": Object {
        "args": Array [
          Array [
            "top",
            "bottom",
          ],
        ],
        "type": "oneOf",
      },
      "id": Object {
        "type": "string",
      },
      "tooltipText": Object {
        "isRequired": true,
        "type": "node",
      },
      "triggerClassName": Object {
        "type": "string",
      },
    },
  },
  "TooltipIcon" => Object {
    "defaultProps": Object {
      "align": "center",
      "direction": "bottom",
    },
    "propTypes": Object {
      "align": Object {
        "args": Array [
          Array [
            "start",
            "center",
            "end",
          ],
        ],
        "type": "oneOf",
      },
      "children": Object {
        "isRequired": true,
        "type": "node",
      },
      "direction": Object {
        "args": Array [
          Array [
            "top",
            "bottom",
          ],
        ],
        "type": "oneOf",
      },
      "id": Object {
        "type": "string",
      },
      "tooltipText": Object {
        "isRequired": true,
        "type": "string",
      },
    },
  },
  "UnorderedList" => Object {
    "defaultProps": Object {
      "nested": false,
    },
    "propTypes": Object {
      "children": Object {
        "type": "node",
      },
      "className": Object {
        "type": "string",
      },
      "nested": Object {
        "type": "bool",
      },
    },
  },
  "SkeletonText" => Object {
    "defaultProps": Object {
      "heading": false,
      "lineCount": 3,
      "paragraph": false,
      "width": "100%",
    },
    "propTypes": Object {
      "className": Object {
        "type": "string",
      },
      "heading": Object {
        "type": "bool",
      },
      "lineCount": Object {
        "type": "number",
      },
      "paragraph": Object {
        "type": "bool",
      },
      "width": Object {
        "type": "string",
      },
    },
  },
  "SkeletonPlaceholder" => Object {
    "propTypes": Object {
      "className": Object {
        "type": "string",
      },
    },
  },
  "DataTableSkeleton" => Object {
    "defaultProps": Object {
      "columnCount": 5,
      "compact": false,
      "headers": Array [],
      "rowCount": 5,
      "zebra": false,
    },
    "propTypes": Object {
      "className": Object {
        "type": "string",
      },
      "columnCount": Object {
        "type": "number",
      },
      "compact": Object {
        "type": "bool",
      },
      "headers": Object {
        "args": Array [
          Array [
            Object {
              "type": "array",
            },
            Object {
              "args": Array [
                Object {
                  "header": Object {
                    "type": "node",
                  },
                  "key": Object {
                    "type": "string",
                  },
                },
              ],
              "type": "shape",
            },
          ],
        ],
        "type": "oneOfType",
      },
      "rowCount": Object {
        "type": "number",
      },
      "zebra": Object {
        "type": "bool",
      },
    },
  },
  "AccordionSkeleton" => Object {
    "defaultProps": Object {
      "align": "end",
      "count": 4,
      "open": true,
    },
    "propTypes": Object {
      "align": Object {
        "args": Array [
          Array [
            "start",
            "end",
          ],
        ],
        "type": "oneOf",
      },
      "className": Object {
        "type": "string",
      },
      "count": Object {
        "type": "number",
      },
      "open": Object {
        "type": "bool",
      },
      "uid": [Function],
    },
  },
  "ButtonSkeleton" => Object {
    "defaultProps": Object {
      "small": false,
    },
    "propTypes": Object {
      "className": Object {
        "type": "string",
      },
      "href": Object {
        "type": "string",
      },
      "small": Object {
        "type": "bool",
      },
    },
  },
  "CheckboxSkeleton" => Object {
    "propTypes": Object {
      "className": Object {
        "type": "string",
      },
    },
  },
  "CodeSnippetSkeleton" => Object {
    "defaultProps": Object {
      "type": "single",
    },
    "propTypes": Object {
      "className": Object {
        "type": "string",
      },
      "type": Object {
        "args": Array [
          Array [
            "single",
            "multi",
          ],
        ],
        "type": "oneOf",
      },
    },
  },
  "DropdownSkeleton" => Object {
    "defaultProps": Object {
      "inline": false,
    },
    "propTypes": Object {
      "className": Object {
        "type": "string",
      },
      "inline": Object {
        "type": "bool",
      },
    },
  },
  "FileUploaderSkeleton" => Object {
    "propTypes": Object {
      "className": Object {
        "type": "string",
      },
    },
  },
  "NumberInputSkeleton" => Object {
    "propTypes": Object {
      "className": Object {
        "type": "string",
      },
      "hideLabel": Object {
        "type": "bool",
      },
    },
  },
  "ProgressIndicatorSkeleton" => Object {
    "propTypes": Object {
      "className": Object {
        "type": "string",
      },
    },
  },
  "RadioButtonSkeleton" => Object {
    "propTypes": Object {
      "className": Object {
        "type": "string",
      },
    },
  },
  "SearchSkeleton" => Object {
    "defaultProps": Object {
      "small": false,
    },
    "propTypes": Object {
      "className": Object {
        "type": "string",
      },
      "small": Object {
        "type": "bool",
      },
    },
  },
  "SelectSkeleton" => Object {
    "propTypes": Object {
      "className": Object {
        "type": "string",
      },
      "hideLabel": Object {
        "type": "bool",
      },
    },
  },
  "SliderSkeleton" => Object {
    "propTypes": Object {
      "className": Object {
        "type": "string",
      },
      "hideLabel": Object {
        "type": "bool",
      },
    },
  },
  "StructuredListSkeleton" => Object {
    "defaultProps": Object {
      "border": false,
      "rowCount": 5,
    },
    "propTypes": Object {
      "border": Object {
        "type": "bool",
      },
      "className": Object {
        "type": "string",
      },
      "rowCount": Object {
        "type": "number",
      },
    },
  },
  "TabsSkeleton" => Object {
    "propTypes": Object {
      "className": Object {
        "type": "string",
      },
    },
  },
  "TagSkeleton" => Object {
    "propTypes": Object {
      "className": Object {
        "type": "string",
      },
    },
  },
  "TextAreaSkeleton" => Object {
    "propTypes": Object {
      "className": Object {
        "type": "string",
      },
      "hideLabel": Object {
        "type": "bool",
      },
    },
  },
  "TextInputSkeleton" => Object {
    "propTypes": Object {
      "className": Object {
        "type": "string",
      },
      "hideLabel": Object {
        "type": "bool",
      },
    },
  },
  "ToggleSkeleton" => Object {
    "defaultProps": Object {
      "aria-label": "Toggle is loading",
    },
    "propTypes": Object {
      "aria-label": Object {
        "isRequired": true,
        "type": "string",
      },
      "className": Object {
        "type": "string",
      },
      "id": Object {
        "type": "string",
      },
      "labelText": Object {
        "type": "string",
      },
    },
  },
  "ToggleSmallSkeleton" => Object {
    "defaultProps": Object {
      "aria-label": "Toggle is loading",
    },
    "propTypes": Object {
      "aria-label": Object {
        "isRequired": true,
        "type": "string",
      },
      "className": Object {
        "type": "string",
      },
      "id": Object {
        "type": "string",
      },
      "labelText": Object {
        "type": "string",
      },
    },
  },
  "IconSkeleton" => Object {
    "propTypes": Object {
      "className": Object {
        "type": "string",
      },
      "style": Object {
        "type": "object",
      },
    },
  },
  "DatePickerSkeleton" => Object {
    "propTypes": Object {
      "className": Object {
        "type": "string",
      },
      "range": Object {
        "type": "bool",
      },
    },
  },
  "Content" => Object {
    "defaultProps": Object {
      "tagName": "main",
    },
    "propTypes": Object {
      "children": Object {
        "type": "node",
      },
      "className": Object {
        "type": "string",
      },
      "tagName": Object {
        "type": "string",
      },
    },
  },
  "HeaderContainer" => Object {
    "defaultProps": Object {
      "isSideNavExpanded": false,
    },
    "propTypes": Object {
      "isSideNavExpanded": Object {
        "type": "bool",
      },
    },
  },
  "HeaderGlobalAction" => Object {
    "$$typeof": Symbol(react.forward_ref),
    "displayName": "HeaderGlobalAction",
    "propTypes": Object {
      "aria-label": [Function],
      "aria-labelledby": [Function],
      "children": Object {
        "isRequired": true,
        "type": "node",
      },
      "className": Object {
        "type": "string",
      },
      "isActive": Object {
        "type": "bool",
      },
      "onClick": Object {
        "type": "func",
      },
    },
    "render": [Function],
  },
  "HeaderGlobalBar" => Object {
    "displayName": "HeaderGlobalBar",
    "propTypes": Object {
      "className": Object {
        "type": "string",
      },
    },
  },
  "HeaderMenu" => Object {
    "$$typeof": Symbol(react.forward_ref),
    "displayName": "HeaderMenu",
    "render": [Function],
  },
  "HeaderMenuButton" => Object {
    "propTypes": Object {
      "aria-label": [Function],
      "aria-labelledby": [Function],
      "className": Object {
        "type": "string",
      },
      "isActive": Object {
        "type": "bool",
      },
      "onClick": Object {
        "type": "func",
      },
    },
  },
  "HeaderMenuItem" => Object {
    "$$typeof": Symbol(react.forward_ref),
    "propTypes": Object {
      "children": Object {
        "isRequired": true,
        "type": "node",
      },
      "className": Object {
        "type": "string",
      },
      "element": Object {
        "type": "elementType",
      },
      "isSideNavExpanded": Object {
        "type": "bool",
      },
      "role": Object {
        "type": "string",
      },
    },
    "render": [Function],
  },
  "HeaderName" => Object {
    "defaultProps": Object {
      "prefix": "IBM",
    },
    "propTypes": Object {
      "children": Object {
        "isRequired": true,
        "type": "node",
      },
      "className": Object {
        "type": "string",
      },
      "element": Object {
        "type": "elementType",
      },
      "href": Object {
        "type": "string",
      },
      "isSideNavExpanded": Object {
        "type": "bool",
      },
      "prefix": Object {
        "type": "string",
      },
    },
  },
  "HeaderNavigation" => Object {
    "propTypes": Object {
      "aria-label": [Function],
      "aria-labelledby": [Function],
      "children": Object {
        "type": "node",
      },
      "className": Object {
        "type": "string",
      },
    },
  },
  "HeaderPanel" => Object {
    "$$typeof": Symbol(react.forward_ref),
    "displayName": "HeaderPanel",
    "propTypes": Object {
      "aria-label": [Function],
      "aria-labelledby": [Function],
      "className": Object {
        "type": "string",
      },
      "expanded": Object {
        "type": "bool",
      },
    },
    "render": [Function],
  },
  "HeaderSideNavItems" => Object {
    "defaultProps": Object {
      "hasDivider": false,
    },
    "propTypes": Object {
      "className": Object {
        "type": "string",
      },
      "hasDivider": Object {
        "type": "bool",
      },
    },
  },
  "Switcher" => Object {
    "$$typeof": Symbol(react.forward_ref),
    "propTypes": Object {
      "aria-label": [Function],
      "aria-labelledby": [Function],
      "children": Object {
        "isRequired": true,
        "type": "node",
      },
      "className": Object {
        "type": "string",
      },
    },
    "render": [Function],
  },
  "SwitcherItem" => Object {
    "$$typeof": Symbol(react.forward_ref),
    "propTypes": Object {
      "aria-label": [Function],
      "aria-labelledby": [Function],
      "children": Object {
        "isRequired": true,
        "type": "node",
      },
      "className": Object {
        "type": "string",
      },
    },
    "render": [Function],
  },
  "SwitcherDivider" => Object {
    "propTypes": Object {
      "className": Object {
        "type": "string",
      },
    },
  },
  "SkipToContent" => Object {
    "defaultProps": Object {
      "children": "Skip to main content",
      "href": "#main-content",
      "tabIndex": "0",
    },
    "propTypes": Object {
      "children": Object {
        "isRequired": true,
        "type": "string",
      },
      "href": Object {
        "isRequired": true,
        "type": "string",
      },
      "tabIndex": Object {
        "type": "string",
      },
    },
  },
  "SideNavDetails" => Object {
    "propTypes": Object {
      "children": Object {
        "type": "node",
      },
      "className": Object {
        "type": "string",
      },
      "title": Object {
        "isRequired": true,
        "type": "string",
      },
    },
  },
  "SideNavFooter" => Object {
    "defaultProps": Object {
      "assistiveText": "Toggle opening or closing the side navigation",
    },
    "propTypes": Object {
      "assistiveText": Object {
        "isRequired": true,
        "type": "string",
      },
      "expanded": Object {
        "isRequired": true,
        "type": "bool",
      },
      "isSideNavExpanded": Object {
        "type": "bool",
      },
      "onToggle": Object {
        "isRequired": true,
        "type": "func",
      },
    },
  },
  "SideNavHeader" => Object {
    "propTypes": Object {
      "className": Object {
        "type": "string",
      },
      "isSideNavExpanded": Object {
        "type": "bool",
      },
      "renderIcon": Object {
        "args": Array [
          Array [
            Object {
              "type": "func",
            },
            Object {
              "type": "object",
            },
          ],
        ],
        "isRequired": true,
        "type": "oneOfType",
      },
    },
  },
  "SideNavIcon" => Object {
    "defaultProps": Object {
      "small": false,
    },
    "propTypes": Object {
      "children": Object {
        "isRequired": true,
        "type": "node",
      },
      "className": Object {
        "type": "string",
      },
      "small": Object {
        "isRequired": true,
        "type": "bool",
      },
    },
  },
  "SideNavItem" => Object {
    "propTypes": Object {
      "children": Object {
        "isRequired": true,
        "type": "node",
      },
      "className": Object {
        "type": "string",
      },
      "large": Object {
        "type": "bool",
      },
    },
  },
  "SideNavItems" => Object {
    "propTypes": Object {
      "children": Object {
        "isRequired": true,
        "type": "node",
      },
      "className": Object {
        "type": "string",
      },
      "isSideNavExpanded": Object {
        "type": "bool",
      },
    },
  },
  "SideNavLink" => Object {
    "defaultProps": Object {
      "element": "a",
      "large": false,
    },
    "propTypes": Object {
      "children": Object {
        "isRequired": true,
        "type": "string",
      },
      "className": Object {
        "type": "string",
      },
      "element": Object {
        "type": "elementType",
      },
      "isSideNavExpanded": Object {
        "type": "bool",
      },
      "large": Object {
        "type": "bool",
      },
      "renderIcon": Object {
        "args": Array [
          Array [
            Object {
              "type": "func",
            },
            Object {
              "type": "object",
            },
          ],
        ],
        "type": "oneOfType",
      },
    },
  },
  "SideNavLinkText" => Object {
    "propTypes": Object {
      "children": Object {
        "isRequired": true,
        "type": "node",
      },
      "className": Object {
        "type": "string",
      },
    },
  },
  "SideNavMenu" => Object {
    "$$typeof": Symbol(react.forward_ref),
    "displayName": "SideNavMenu",
    "render": [Function],
  },
  "SideNavMenuItem" => Object {
    "$$typeof": Symbol(react.forward_ref),
    "propTypes": Object {
      "children": Object {
        "type": "node",
      },
      "className": Object {
        "type": "string",
      },
      "isActive": Object {
        "type": "bool",
      },
    },
    "render": [Function],
  },
  "SideNavSwitcher" => Object {
    "$$typeof": Symbol(react.forward_ref),
    "propTypes": Object {
      "className": Object {
        "type": "string",
      },
      "labelText": Object {
        "isRequired": true,
        "type": "string",
      },
      "onChange": Object {
        "type": "func",
      },
      "options": Object {
        "args": Array [
          Object {
            "type": "string",
          },
        ],
        "isRequired": true,
        "type": "arrayOf",
      },
    },
    "render": [Function],
  },
  "determineCardRange" => Object {},
  "determineMaxValueCardAttributeCount" => Object {},
  "compareGrains" => Object {},
  "csvDownloadHandler" => Object {},
  "tableActions" => Object {
    "TABLE_ACTION_APPLY": "TABLE_ACTION_APPLY",
    "TABLE_ACTION_CANCEL": "TABLE_ACTION_CANCEL",
    "TABLE_COLUMN_ORDER": "TABLE_COLUMN_ORDER",
    "TABLE_COLUMN_SORT": "TABLE_COLUMN_SORT",
    "TABLE_EMPTY_STATE_ACTION": "TABLE_EMPTY_STATE_ACTION",
    "TABLE_FILTER_APPLY": "TABLE_FILTER_APPLY",
    "TABLE_FILTER_CLEAR": "TABLE_FILTER_CLEAR",
    "TABLE_LOADING_SET": "TABLE_LOADING_SET",
    "TABLE_PAGE_CHANGE": "TABLE_PAGE_CHANGE",
    "TABLE_REGISTER": "TABLE_REGISTER",
    "TABLE_ROW_ACTION_COMPLETE": "TABLE_ROW_ACTION_COMPLETE",
    "TABLE_ROW_ACTION_ERROR": "TABLE_ROW_ACTION_ERROR",
    "TABLE_ROW_ACTION_START": "TABLE_ROW_ACTION_START",
    "TABLE_ROW_CLICK": "TABLE_ROW_CLICK",
    "TABLE_ROW_EXPAND": "TABLE_ROW_EXPAND",
    "TABLE_ROW_SELECT": "TABLE_ROW_SELECT",
    "TABLE_ROW_SELECT_ALL": "TABLE_ROW_SELECT_ALL",
    "TABLE_SEARCH_APPLY": "TABLE_SEARCH_APPLY",
    "TABLE_TOOLBAR_TOGGLE": "TABLE_TOOLBAR_TOGGLE",
    "tableActionApply": Object {},
    "tableActionCancel": Object {},
    "tableColumnOrder": Object {},
    "tableColumnSort": Object {},
    "tableEmptyStateAction": Object {},
    "tableFilterApply": Object {},
    "tableFilterClear": Object {},
    "tableLoadingSet": Object {},
    "tablePageChange": Object {},
    "tableRegister": Object {},
    "tableRowActionComplete": Object {},
    "tableRowActionError": Object {},
    "tableRowActionStart": Object {},
    "tableRowClick": Object {},
    "tableRowExpand": Object {},
    "tableRowSelect": Object {},
    "tableRowSelectAll": Object {},
    "tableSearchApply": Object {},
    "tableToolbarToggle": Object {},
  },
}
`;<|MERGE_RESOLUTION|>--- conflicted
+++ resolved
@@ -9583,13 +9583,8 @@
                         ],
                         "type": "oneOf",
                       },
-<<<<<<< HEAD
-                      "showLabel": Object {
-                        "type": "bool",
-=======
                       "severityLabel": Object {
                         "type": "string",
->>>>>>> 96d4ef64
                       },
                       "showOnContent": Object {
                         "type": "bool",
