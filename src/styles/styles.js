--- conflicted
+++ resolved
@@ -9,10 +9,10 @@
   white: '#fff',
 };
 
-<<<<<<< HEAD
 export const TYPOGRAPHY = {
   details: '0.875rem',
-=======
+};
+
 export const PADDING = {
   verticalSpace: '1rem 0',
   pageWrapPadding: '0 2rem',
@@ -20,5 +20,4 @@
 
 export const SIZES = {
   navigationBarHeight: '3.5rem',
->>>>>>> 34065b65
 };