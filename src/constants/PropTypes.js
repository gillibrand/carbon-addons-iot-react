import PropTypes from 'prop-types';

import { bundledIconNames } from '../utils/bundledIcons';

import {
<<<<<<< HEAD
  CARD_SIZES,
  CARD_LAYOUTS,
  DASHBOARD_SIZES,
  TIME_SERIES_TYPES,
  VALUE_CARD_DATA_STATE,
=======
  CARD_LAYOUTS,
  DASHBOARD_SIZES,
  TIME_SERIES_TYPES,
  LEGACY_CARD_SIZES,
>>>>>>> 52ce8b5b
} from './LayoutConstants';

export const AttributePropTypes = PropTypes.shape({
  label: PropTypes.string, // optional for little cards
  /** the key to load the value from the values object */
  dataSourceId: PropTypes.string.isRequired,
  /** optional data filter to apply to each attribute */
  dataFilter: PropTypes.objectOf(PropTypes.any),
  secondaryValue: PropTypes.shape({
    /** the key to load the value from the values object */
    dataSourceId: PropTypes.string.isRequired,
    color: PropTypes.string,
    trend: PropTypes.oneOf(['up', 'down']),
  }),
  thresholds: PropTypes.arrayOf(
    PropTypes.shape({
      comparison: PropTypes.oneOf(['<', '>', '=', '<=', '>=']).isRequired,
      value: PropTypes.oneOfType([PropTypes.string, PropTypes.number]).isRequired,
      color: PropTypes.string,
      icon: PropTypes.string,
    })
  ),
  unit: PropTypes.string,
});

export const RowHeightPropTypes = PropTypes.shape({
  lg: PropTypes.number,
  md: PropTypes.number,
  sm: PropTypes.number,
  xs: PropTypes.number,
});

export const DashboardBreakpointsPropTypes = PropTypes.shape({
  lg: PropTypes.number,
  md: PropTypes.number,
  sm: PropTypes.number,
  xs: PropTypes.number,
});

export const DashboardColumnsPropTypes = PropTypes.shape({
  lg: PropTypes.number,
  md: PropTypes.number,
  sm: PropTypes.number,
  xs: PropTypes.number,
});

export const ValueCardPropTypes = {
  content: PropTypes.shape({ attributes: PropTypes.arrayOf(AttributePropTypes).isRequired }),
  /** Value card expects its values passed as an object with key value pairs */
  values: PropTypes.oneOfType([PropTypes.object, PropTypes.arrayOf(PropTypes.object)]),
  /** DataState will override the cards default empty state and error string */
  dataState: PropTypes.shape({
    type: PropTypes.oneOf([VALUE_CARD_DATA_STATE.NO_DATA, VALUE_CARD_DATA_STATE.ERROR]).isRequired,
    icon: PropTypes.element,
    label: PropTypes.string.isRequired,
    description: PropTypes.string.isRequired,
    extraTooltipText: PropTypes.string,
    learnMoreElement: PropTypes.element,
  }),
};

export const TimeSeriesDatasetPropTypes = PropTypes.shape({
  label: PropTypes.string.isRequired,
  /** the attribute in values to map to */
  dataSourceId: PropTypes.string.isRequired,
  /** optional filter to apply to this particular line */
  dataFilter: PropTypes.objectOf(PropTypes.any),
  /** optional units to put in the legend */
  unit: PropTypes.string,
  /** optional param to set the colors */
  color: PropTypes.string,
});

export const TimeSeriesCardPropTypes = {
  content: PropTypes.shape({
    series: PropTypes.oneOfType([
      TimeSeriesDatasetPropTypes,
      PropTypes.arrayOf(TimeSeriesDatasetPropTypes),
    ]).isRequired,
    xLabel: PropTypes.string,
    yLabel: PropTypes.string,
    /** Which attribute is the time attribute */
    timeDataSourceId: PropTypes.string,
    /** should it be a line chart or bar chart, default is line chart */
    chartType: PropTypes.oneOf(Object.values(TIME_SERIES_TYPES)),
  }).isRequired,
  i18n: PropTypes.shape({
    alertDetected: PropTypes.string,
  }),
  /** array of data from the backend for instance [{timestamp: 134234234234, temperature: 35, humidity: 10}, ...] */
  values: PropTypes.arrayOf(PropTypes.object),
};

export const TableCardPropTypes = {
  tooltip: PropTypes.node,
  title: PropTypes.string,
  content: PropTypes.shape({
    columns: PropTypes.arrayOf(
      PropTypes.shape({
        dataSourceId: PropTypes.string.isRequired,
        /** optional width in pixels, default is no enforced max width */
        width: PropTypes.number,
        label: PropTypes.string.isRequired,
        priority: PropTypes.number,
        renderer: PropTypes.func,
        type: PropTypes.string,
      })
    ).isRequired,
    showHeader: PropTypes.bool,
    expandedRows: PropTypes.arrayOf(
      PropTypes.shape({
        id: PropTypes.string,
        label: PropTypes.string,
      })
    ),
    thresholds: PropTypes.arrayOf(
      PropTypes.shape({
        dataSourceId: PropTypes.string.isRequired,
        comparison: PropTypes.oneOf(['<', '>', '=', '<=', '>=']).isRequired,
        value: PropTypes.oneOfType([PropTypes.string, PropTypes.number]).isRequired,
        severity: PropTypes.oneOf([1, 2, 3]),
        label: PropTypes.string,
        showOnContent: PropTypes.bool,
      })
    ),
    sort: PropTypes.oneOf(['ASC', 'DESC']),
    emptyMessage: PropTypes.string,
  }).isRequired,
  value: PropTypes.arrayOf(
    PropTypes.shape({
      id: PropTypes.string.isRequired,
      values: PropTypes.object.isRequired,
      actions: PropTypes.arrayOf(
        PropTypes.shape({
          id: PropTypes.string.isRequired,
          label: PropTypes.string,
          icon: PropTypes.oneOfType([
            PropTypes.oneOf(bundledIconNames),
            PropTypes.shape({
              width: PropTypes.string,
              height: PropTypes.string,
              viewBox: PropTypes.string.isRequired,
              svgData: PropTypes.object.isRequired,
            }),
          ]),
        })
      ),
    })
  ),
  i18n: PropTypes.shape({
    criticalLabel: PropTypes.string,
    moderateLabel: PropTypes.string,
    lowLabel: PropTypes.string,
    selectSeverityPlaceholder: PropTypes.string,
    searchPlaceholder: PropTypes.string,
    filterButtonAria: PropTypes.string,
    defaultFilterStringPlaceholdText: PropTypes.string,
    downloadIconDescription: PropTypes.string,
  }),
};

export const BarChartDatasetPropTypes = PropTypes.shape({
  label: PropTypes.string.isRequired,
  values: PropTypes.arrayOf(
    PropTypes.shape({
      x: PropTypes.number.isRequired,
      y: PropTypes.number.isRequired,
    })
  ),
  color: PropTypes.string,
});

export const BarChartCardPropTypes = {
  content: PropTypes.shape({
    data: PropTypes.arrayOf(BarChartDatasetPropTypes),
  }).isRequired,
};

export const DonutCardPropTypes = {
  content: PropTypes.shape({
    title: PropTypes.string,
    data: PropTypes.arrayOf(
      PropTypes.shape({
        label: PropTypes.string.isRequired,
        value: PropTypes.number.isRequired,
        color: PropTypes.string,
      })
    ),
  }).isRequired,
};

export const ImageCardPropTypes = {
  content: PropTypes.shape({
    title: PropTypes.string,
    content: PropTypes.object,
  }).isRequired,
  values: PropTypes.shape({
    hotspots: PropTypes.array,
  }),
};

export const PieCardPropTypes = DonutCardPropTypes;
export const GaugeCardPropTypes = {
  tooltip: PropTypes.element,
  content: PropTypes.shape({
    gauges: PropTypes.arrayOf(
      PropTypes.shape({
        dataSourceId: PropTypes.string,
        units: PropTypes.string,
        minimumValue: PropTypes.number,
        maximumValue: PropTypes.number,
        renderValueFunction: PropTypes.func,
        color: PropTypes.string,
        backgroundColor: PropTypes.string,
        shape: PropTypes.oneOf(['half-circle', 'line', 'circle']),
        trend: PropTypes.shape({
          /** the key to load the trend value from the values object. */
          dataSourceId: PropTypes.string,
          color: PropTypes.string,
          trend: PropTypes.oneOf(['up', 'down']),
        }),
        thresholds: PropTypes.arrayOf(
          PropTypes.shape({
            comparison: PropTypes.oneOf(['<', '>', '=', '<=', '>=']),
            value: PropTypes.number,
            color: PropTypes.string,
            label: PropTypes.string,
          })
        ),
      })
    ),
  }),
  values: PropTypes.shape({
    temperature: PropTypes.number,
    temperatureTrend: PropTypes.number,
  }),
};

export const DashboardLayoutPropTypes = PropTypes.shape({
  i: PropTypes.any,
  x: PropTypes.number,
  y: PropTypes.number,
  w: PropTypes.number,
  h: PropTypes.number,
});

export const CardDimensionPropTypes = PropTypes.shape({
  w: PropTypes.number,
  h: PropTypes.number,
});

export const CardDimensionsPropTypes = PropTypes.shape({
  lg: CardDimensionPropTypes,
  md: CardDimensionPropTypes,
  sm: CardDimensionPropTypes,
  xs: CardDimensionPropTypes,
});

export const CardSizesToDimensionsPropTypes = PropTypes.shape({
  XSMALL: CardDimensionsPropTypes,
  SMALL: CardDimensionsPropTypes,
  TALL: CardDimensionsPropTypes,
  MEDIUM: CardDimensionsPropTypes,
  WIDE: CardDimensionsPropTypes,
  LARGE: CardDimensionsPropTypes,
  XLARGE: CardDimensionsPropTypes,
});

export const CardPropTypes = {
  title: PropTypes.string,
  id: PropTypes.string,
  isLoading: PropTypes.bool,
  isEmpty: PropTypes.bool,
  isEditable: PropTypes.bool,
  /** goes full screen if expanded */
  isExpanded: PropTypes.bool,
  /** should hide the header */
  hideHeader: PropTypes.bool,
<<<<<<< HEAD
  /** sets the CardWrapper CSS overflow to visible */
  showOverflow: PropTypes.bool,
  size: PropTypes.oneOf(Object.values(CARD_SIZES)),
=======
  size: PropTypes.oneOf(Object.values(LEGACY_CARD_SIZES)),
>>>>>>> 52ce8b5b
  layout: PropTypes.oneOf(Object.values(CARD_LAYOUTS)),
  breakpoint: PropTypes.oneOf(Object.values(DASHBOARD_SIZES)),
  /** Optional range to pass at the card level */
  timeRange: PropTypes.oneOf([
    'last24Hours',
    'last7Days',
    'lastMonth',
    'lastQuarter',
    'lastYear',
    'thisWeek',
    'thisMonth',
    'thisQuarter',
    'thisYear',
    '',
  ]),
  /** Interval for time series configuration */
  interval: PropTypes.oneOf(['minute', 'hour', 'day', 'week', 'quarter', 'month', 'year']),
  availableActions: PropTypes.shape({
    edit: PropTypes.bool,
    clone: PropTypes.bool,
    delete: PropTypes.bool,
    expand: PropTypes.bool,
    range: PropTypes.bool,
  }),
  /** All the labels that need translation */
  i18n: PropTypes.shape({
    noDataLabel: PropTypes.string,
    noDataShortLabel: PropTypes.string,
    errorLoadingDataLabel: PropTypes.string,
    errorLoadingDataShortLabel: PropTypes.string,
    // card labels
    rollingPeriodLabel: PropTypes.string,
    last24HoursLabel: PropTypes.string,
    last7DaysLabel: PropTypes.string,
    lastMonthLabel: PropTypes.string,
    lastQuarterLabel: PropTypes.string,
    lastYearLabel: PropTypes.string,
    periodToDateLabel: PropTypes.string,
    thisWeekLabel: PropTypes.string,
    thisMonthLabel: PropTypes.string,
    thisQuarterLabel: PropTypes.string,
    thisYearLabel: PropTypes.string,
    hourlyLabel: PropTypes.string,
    dailyLabel: PropTypes.string,
    weeklyLabel: PropTypes.string,
    monthlyLabel: PropTypes.string,
    // card actions
    editCardLabel: PropTypes.string,
    cloneCardLabel: PropTypes.string,
    deleteCardLabel: PropTypes.string,
    expandLabel: PropTypes.string,
    closeLabel: PropTypes.string,
    loadingDataLabel: PropTypes.string,
    overflowMenuDescription: PropTypes.string,
  }),
  tooltip: PropTypes.element,
  toolbar: PropTypes.element,
  /** Row height in pixels for each layout */
  rowHeight: RowHeightPropTypes,
  /** media query pixel measurement that determines which particular dashboard layout should be used */
  dashboardBreakpoints: DashboardBreakpointsPropTypes,
  /** map of number of columns to a given dashboard layout */
  dashboardColumns: DashboardColumnsPropTypes,
  /** array of configurable sizes to dimensions */
  cardDimensions: CardSizesToDimensionsPropTypes,
};<|MERGE_RESOLUTION|>--- conflicted
+++ resolved
@@ -3,18 +3,11 @@
 import { bundledIconNames } from '../utils/bundledIcons';
 
 import {
-<<<<<<< HEAD
-  CARD_SIZES,
-  CARD_LAYOUTS,
-  DASHBOARD_SIZES,
-  TIME_SERIES_TYPES,
-  VALUE_CARD_DATA_STATE,
-=======
   CARD_LAYOUTS,
   DASHBOARD_SIZES,
   TIME_SERIES_TYPES,
   LEGACY_CARD_SIZES,
->>>>>>> 52ce8b5b
+  VALUE_CARD_DATA_STATE,
 } from './LayoutConstants';
 
 export const AttributePropTypes = PropTypes.shape({
@@ -293,13 +286,9 @@
   isExpanded: PropTypes.bool,
   /** should hide the header */
   hideHeader: PropTypes.bool,
-<<<<<<< HEAD
   /** sets the CardWrapper CSS overflow to visible */
   showOverflow: PropTypes.bool,
-  size: PropTypes.oneOf(Object.values(CARD_SIZES)),
-=======
   size: PropTypes.oneOf(Object.values(LEGACY_CARD_SIZES)),
->>>>>>> 52ce8b5b
   layout: PropTypes.oneOf(Object.values(CARD_LAYOUTS)),
   breakpoint: PropTypes.oneOf(Object.values(DASHBOARD_SIZES)),
   /** Optional range to pass at the card level */
