import PropTypes from 'prop-types';

import { bundledIconNames } from '../utils/bundledIcons';

import {
  CARD_LAYOUTS,
  DASHBOARD_SIZES,
  TIME_SERIES_TYPES,
  CARD_SIZES,
  LEGACY_CARD_SIZES,
  VALUE_CARD_DATA_STATE,
  BAR_CHART_TYPES,
  BAR_CHART_LAYOUTS,
} from './LayoutConstants';

export const AttributePropTypes = PropTypes.shape({
  label: PropTypes.string, // optional for little cards
  /** the key to load the value from the values object */
  dataSourceId: PropTypes.string.isRequired,
  /** optional data filter to apply to each attribute */
  dataFilter: PropTypes.objectOf(PropTypes.any),
  secondaryValue: PropTypes.shape({
    /** the key to load the value from the values object */
    dataSourceId: PropTypes.string.isRequired,
    color: PropTypes.string,
    trend: PropTypes.oneOf(['up', 'down']),
  }),
  thresholds: PropTypes.arrayOf(
    PropTypes.shape({
      comparison: PropTypes.oneOf(['<', '>', '=', '<=', '>=']).isRequired,
      value: PropTypes.oneOfType([PropTypes.string, PropTypes.number]).isRequired,
      color: PropTypes.string,
      icon: PropTypes.string,
    })
  ),
  unit: PropTypes.string,
});

export const RowHeightPropTypes = PropTypes.shape({
  lg: PropTypes.number,
  md: PropTypes.number,
  sm: PropTypes.number,
  xs: PropTypes.number,
});

export const DashboardBreakpointsPropTypes = PropTypes.shape({
  lg: PropTypes.number,
  md: PropTypes.number,
  sm: PropTypes.number,
  xs: PropTypes.number,
});

export const DashboardColumnsPropTypes = PropTypes.shape({
  lg: PropTypes.number,
  md: PropTypes.number,
  sm: PropTypes.number,
  xs: PropTypes.number,
});

export const ValueCardPropTypes = {
  content: PropTypes.shape({ attributes: PropTypes.arrayOf(AttributePropTypes).isRequired }),
  /** Value card expects its values passed as an object with key value pairs */
  values: PropTypes.oneOfType([PropTypes.object, PropTypes.arrayOf(PropTypes.object)]),
  /** DataState will override the cards default empty state and error string */
  dataState: PropTypes.shape({
    type: PropTypes.oneOf([VALUE_CARD_DATA_STATE.NO_DATA, VALUE_CARD_DATA_STATE.ERROR]).isRequired,
    icon: PropTypes.element,
    label: PropTypes.string.isRequired,
    description: PropTypes.string.isRequired,
    extraTooltipText: PropTypes.string,
    learnMoreElement: PropTypes.element,
  }),
};

export const TimeSeriesDatasetPropTypes = PropTypes.shape({
  label: PropTypes.string.isRequired,
  /** the attribute in values to map to */
  dataSourceId: PropTypes.string.isRequired,
  /** optional filter to apply to this particular line */
  dataFilter: PropTypes.objectOf(PropTypes.any),
  /** optional units to put in the legend */
  unit: PropTypes.string,
  /** optional param to set the colors */
  color: PropTypes.string,
});

export const TimeSeriesCardPropTypes = {
  content: PropTypes.shape({
    series: PropTypes.oneOfType([
      TimeSeriesDatasetPropTypes,
      PropTypes.arrayOf(TimeSeriesDatasetPropTypes),
    ]).isRequired,
    xLabel: PropTypes.string,
    yLabel: PropTypes.string,
    /** Which attribute is the time attribute */
    timeDataSourceId: PropTypes.string,
    /** should it be a line chart or bar chart, default is line chart */
    chartType: PropTypes.oneOf(Object.values(TIME_SERIES_TYPES)),
  }).isRequired,
  i18n: PropTypes.shape({
    alertDetected: PropTypes.string,
  }),
  /** array of data from the backend for instance [{timestamp: 134234234234, temperature: 35, humidity: 10}, ...] */
  values: PropTypes.arrayOf(PropTypes.object),
};

export const TableCardPropTypes = {
  tooltip: PropTypes.node,
  title: PropTypes.string,
  size: PropTypes.oneOf([CARD_SIZES.LARGE, CARD_SIZES.LARGEWIDE]),
  content: PropTypes.shape({
    columns: PropTypes.arrayOf(
      PropTypes.shape({
        dataSourceId: PropTypes.string.isRequired,
        /** optional width in pixels, default is no enforced max width */
        width: PropTypes.number,
        label: PropTypes.string,
        priority: PropTypes.number,
        /** See the renderDataFunction for TablePropTypes */
        renderDataFunction: PropTypes.func,
        type: PropTypes.string,
      })
    ).isRequired,
    showHeader: PropTypes.bool,
    expandedRows: PropTypes.arrayOf(
      PropTypes.shape({
        id: PropTypes.string,
        label: PropTypes.string,
      })
    ),
    thresholds: PropTypes.arrayOf(
      PropTypes.shape({
        dataSourceId: PropTypes.string.isRequired,
        comparison: PropTypes.oneOf(['<', '>', '=', '<=', '>=']).isRequired,
        value: PropTypes.oneOfType([PropTypes.string, PropTypes.number]).isRequired,
        severity: PropTypes.oneOf([1, 2, 3]),
        /** optional overrides for color and icon */
        color: PropTypes.string,
        /** Custom threshold icon name */
        icon: PropTypes.string,
        /** Custom threshold label text */
        label: PropTypes.string,
<<<<<<< HEAD
        /** Shows threshold label next to icon */
        showLabel: PropTypes.bool,
=======
        /** Optionally shows threshold severity label text. Shows by default */
        showSeverityLabel: PropTypes.bool,
        /** Optionally changes threshold severity label text */
        severityLabel: PropTypes.string,
>>>>>>> 96d4ef64
        /** Shows column when there is no data */
        showOnContent: PropTypes.bool,
      })
    ),
    sort: PropTypes.oneOf(['ASC', 'DESC']),
    emptyMessage: PropTypes.node,
  }).isRequired,
  value: PropTypes.arrayOf(
    PropTypes.shape({
      id: PropTypes.string.isRequired,
      values: PropTypes.object.isRequired,
      actions: PropTypes.arrayOf(
        PropTypes.shape({
          id: PropTypes.string.isRequired,
          label: PropTypes.string,
          icon: PropTypes.oneOfType([
            PropTypes.oneOf(bundledIconNames),
            PropTypes.shape({
              width: PropTypes.string,
              height: PropTypes.string,
              viewBox: PropTypes.string.isRequired,
              svgData: PropTypes.object.isRequired,
            }),
          ]),
        })
      ),
    })
  ),
  i18n: PropTypes.shape({
    criticalLabel: PropTypes.string,
    moderateLabel: PropTypes.string,
    lowLabel: PropTypes.string,
    selectSeverityPlaceholder: PropTypes.string,
    searchPlaceholder: PropTypes.string,
    filterButtonAria: PropTypes.string,
    defaultFilterStringPlaceholdText: PropTypes.string,
    downloadIconDescription: PropTypes.string,
  }),
};

export const BarChartCardPropTypes = {
  size: PropTypes.oneOf(Object.values(CARD_SIZES)),
  content: PropTypes.shape({
    /** the layout of the bar chart (horizontal, vertical) */
    layout: PropTypes.oneOf(Object.values(BAR_CHART_LAYOUTS)),
    /** the type of bar chart (simple, grouped, stacked) */
    type: PropTypes.oneOf(Object.values(BAR_CHART_TYPES)),
    xLabel: PropTypes.string,
    yLabel: PropTypes.string,
    series: PropTypes.shape({
      /** the attribute in values to map to */
      dataSourceId: PropTypes.string,
      /** the attribute in values to group by */
      groupDataSourceId: PropTypes.string,
      /** the attribute in values to display the bars for */
      labelDataSourceId: PropTypes.string,
      /** the attribute that is the time attribute */
      timeDataSourceId: PropTypes.string,
      /** an array of HEX colors for the chart */
      colors: PropTypes.arrayOf(PropTypes.string),
    }),
  }).isRequired,
  /** array of data from the backend for instance [{quarter: '2020-Q1', city: 'Amsterdam', particles: 44700}, ...] */
  values: PropTypes.arrayOf(PropTypes.object),
  i18n: PropTypes.shape({
    alertDetected: PropTypes.string,
  }),
};

export const DonutCardPropTypes = {
  content: PropTypes.shape({
    title: PropTypes.string,
    data: PropTypes.arrayOf(
      PropTypes.shape({
        label: PropTypes.string.isRequired,
        value: PropTypes.number.isRequired,
        color: PropTypes.string,
      })
    ),
  }).isRequired,
};

export const ImageCardPropTypes = {
  content: PropTypes.shape({
    title: PropTypes.string,
    content: PropTypes.object,
  }).isRequired,
  values: PropTypes.shape({
    hotspots: PropTypes.array,
  }),
};

export const PieCardPropTypes = DonutCardPropTypes;
export const GaugeCardPropTypes = {
  tooltip: PropTypes.element,
  content: PropTypes.shape({
    gauges: PropTypes.arrayOf(
      PropTypes.shape({
        dataSourceId: PropTypes.string,
        units: PropTypes.string,
        minimumValue: PropTypes.number,
        maximumValue: PropTypes.number,
        renderValueFunction: PropTypes.func,
        color: PropTypes.string,
        backgroundColor: PropTypes.string,
        shape: PropTypes.oneOf(['half-circle', 'line', 'circle']),
        trend: PropTypes.shape({
          /** the key to load the trend value from the values object. */
          dataSourceId: PropTypes.string,
          color: PropTypes.string,
          trend: PropTypes.oneOf(['up', 'down']),
        }),
        thresholds: PropTypes.arrayOf(
          PropTypes.shape({
            comparison: PropTypes.oneOf(['<', '>', '=', '<=', '>=']),
            value: PropTypes.number,
            color: PropTypes.string,
            label: PropTypes.string,
          })
        ),
      })
    ),
  }),
  values: PropTypes.shape({
    temperature: PropTypes.number,
    temperatureTrend: PropTypes.number,
  }),
};

export const DashboardLayoutPropTypes = PropTypes.shape({
  i: PropTypes.any,
  x: PropTypes.number,
  y: PropTypes.number,
  w: PropTypes.number,
  h: PropTypes.number,
});

export const CardDimensionPropTypes = PropTypes.shape({
  w: PropTypes.number,
  h: PropTypes.number,
});

export const CardDimensionsPropTypes = PropTypes.shape({
  lg: CardDimensionPropTypes,
  md: CardDimensionPropTypes,
  sm: CardDimensionPropTypes,
  xs: CardDimensionPropTypes,
});

export const CardSizesToDimensionsPropTypes = PropTypes.shape({
  XSMALL: CardDimensionsPropTypes,
  SMALL: CardDimensionsPropTypes,
  TALL: CardDimensionsPropTypes,
  MEDIUM: CardDimensionsPropTypes,
  WIDE: CardDimensionsPropTypes,
  LARGE: CardDimensionsPropTypes,
  XLARGE: CardDimensionsPropTypes,
});

export const CardPropTypes = {
  title: PropTypes.string,
  id: PropTypes.string,
  isLoading: PropTypes.bool,
  isEmpty: PropTypes.bool,
  isEditable: PropTypes.bool,
  /** goes full screen if expanded */
  isExpanded: PropTypes.bool,
  /** should hide the header */
  hideHeader: PropTypes.bool,
  /** sets the CardWrapper CSS overflow to visible */
  showOverflow: PropTypes.bool,
  size: PropTypes.oneOf(Object.values(LEGACY_CARD_SIZES)),
  layout: PropTypes.oneOf(Object.values(CARD_LAYOUTS)),
  breakpoint: PropTypes.oneOf(Object.values(DASHBOARD_SIZES)),
  /** Optional range to pass at the card level */
  timeRange: PropTypes.oneOf([
    'last24Hours',
    'last7Days',
    'lastMonth',
    'lastQuarter',
    'lastYear',
    'thisWeek',
    'thisMonth',
    'thisQuarter',
    'thisYear',
    '',
  ]),
  /** Interval for time series configuration */
  interval: PropTypes.oneOf(['minute', 'hour', 'day', 'week', 'quarter', 'month', 'year']),
  availableActions: PropTypes.shape({
    edit: PropTypes.bool,
    clone: PropTypes.bool,
    delete: PropTypes.bool,
    expand: PropTypes.bool,
    range: PropTypes.bool,
  }),
  /** All the labels that need translation */
  i18n: PropTypes.shape({
    noDataLabel: PropTypes.string,
    noDataShortLabel: PropTypes.string,
    errorLoadingDataLabel: PropTypes.string,
    errorLoadingDataShortLabel: PropTypes.string,
    // card labels
    rollingPeriodLabel: PropTypes.string,
    last24HoursLabel: PropTypes.string,
    last7DaysLabel: PropTypes.string,
    lastMonthLabel: PropTypes.string,
    lastQuarterLabel: PropTypes.string,
    lastYearLabel: PropTypes.string,
    periodToDateLabel: PropTypes.string,
    thisWeekLabel: PropTypes.string,
    thisMonthLabel: PropTypes.string,
    thisQuarterLabel: PropTypes.string,
    thisYearLabel: PropTypes.string,
    hourlyLabel: PropTypes.string,
    dailyLabel: PropTypes.string,
    weeklyLabel: PropTypes.string,
    monthlyLabel: PropTypes.string,
    // card actions
    editCardLabel: PropTypes.string,
    cloneCardLabel: PropTypes.string,
    deleteCardLabel: PropTypes.string,
    expandLabel: PropTypes.string,
    closeLabel: PropTypes.string,
    loadingDataLabel: PropTypes.string,
    overflowMenuDescription: PropTypes.string,
  }),
  tooltip: PropTypes.element,
  toolbar: PropTypes.element,
  /** Row height in pixels for each layout */
  rowHeight: RowHeightPropTypes,
  /** media query pixel measurement that determines which particular dashboard layout should be used */
  dashboardBreakpoints: DashboardBreakpointsPropTypes,
  /** map of number of columns to a given dashboard layout */
  dashboardColumns: DashboardColumnsPropTypes,
  /** array of configurable sizes to dimensions */
  cardDimensions: CardSizesToDimensionsPropTypes,
  /** optional function that should return an icon react element based on a icon name, it is called back with the icon name and then an object containing additional icon properties to add to the rendered icon */
  renderIconByName: PropTypes.func,
  /** Event handlers needed for Dashboard Grid - isEditable */
  onMouseDown: PropTypes.func,
  onMouseUp: PropTypes.func,
  onTouchEnd: PropTypes.func,
  onTouchStart: PropTypes.func,
  onScroll: PropTypes.func,
  /** For testing */
  testID: PropTypes.string,
};<|MERGE_RESOLUTION|>--- conflicted
+++ resolved
@@ -140,15 +140,10 @@
         icon: PropTypes.string,
         /** Custom threshold label text */
         label: PropTypes.string,
-<<<<<<< HEAD
-        /** Shows threshold label next to icon */
-        showLabel: PropTypes.bool,
-=======
         /** Optionally shows threshold severity label text. Shows by default */
         showSeverityLabel: PropTypes.bool,
         /** Optionally changes threshold severity label text */
         severityLabel: PropTypes.string,
->>>>>>> 96d4ef64
         /** Shows column when there is no data */
         showOnContent: PropTypes.bool,
       })
