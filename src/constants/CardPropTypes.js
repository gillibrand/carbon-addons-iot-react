--- conflicted
+++ resolved
@@ -76,55 +76,6 @@
   ),
 };
 
-<<<<<<< HEAD
-=======
-export const TimeSeriesDatasetPropTypes = PropTypes.shape({
-  label: PropTypes.string.isRequired,
-  /** the attribute in values to map to */
-  dataSourceId: PropTypes.string.isRequired,
-  /** optional filter to apply to this particular line */
-  dataFilter: PropTypes.objectOf(PropTypes.any),
-  /** optional param to set the colors */
-  color: PropTypes.string,
-});
-
-export const TimeSeriesCardPropTypes = {
-  content: PropTypes.shape({
-    series: PropTypes.oneOfType([
-      TimeSeriesDatasetPropTypes,
-      PropTypes.arrayOf(TimeSeriesDatasetPropTypes),
-    ]).isRequired,
-    /** Custom X-axis label */
-    xLabel: PropTypes.string,
-    /** Custom Y-axis label */
-    yLabel: PropTypes.string,
-    /** Optionally hide zero. Useful when chart values are not close to zero, giving a better view of the meaningful data */
-    includeZeroOnXaxis: PropTypes.bool,
-    /** Optionally hide zero. Useful when chart values are not close to zero, giving a better view of the meaningful data */
-    includeZeroOnYaxis: PropTypes.bool,
-    /** Which attribute is the time attribute i.e. 'timestamp' */
-    timeDataSourceId: PropTypes.string,
-    /** should it be a line chart or bar chart, default is line chart */
-    chartType: deprecate(
-      PropTypes.oneOf(Object.values(TIME_SERIES_TYPES)),
-      '\nThe prop `chartType` for Card has been deprecated. BarChartCard now handles all bar chart functionality including time-based bar charts.'
-    ),
-    /** optional units to put in the legend */
-    unit: PropTypes.string,
-  }).isRequired,
-  i18n: PropTypes.shape({
-    alertDetected: PropTypes.string,
-  }),
-  /** array of data from the backend for instance [{timestamp: 134234234234, temperature: 35, humidity: 10}, ...] */
-  values: PropTypes.arrayOf(PropTypes.object),
-  cardVariables: PropTypes.objectOf(
-    PropTypes.oneOfType([PropTypes.string, PropTypes.func, PropTypes.number, PropTypes.bool])
-  ),
-  /** Interval for time series configuration used for formatting the x-axis */
-  interval: PropTypes.oneOf(['minute', 'hour', 'day', 'week', 'quarter', 'month', 'year']),
-};
-
->>>>>>> 622402a8
 export const TableCardPropTypes = {
   tooltip: PropTypes.node,
   title: PropTypes.string,
